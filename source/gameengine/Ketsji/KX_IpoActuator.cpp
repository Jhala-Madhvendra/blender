/**
 * Do Ipo stuff
 *
 * $Id$
 *
 * ***** BEGIN GPL LICENSE BLOCK *****
 *
 * This program is free software; you can redistribute it and/or
 * modify it under the terms of the GNU General Public License
 * as published by the Free Software Foundation; either version 2
 * of the License, or (at your option) any later version.
 *
 * This program is distributed in the hope that it will be useful,
 * but WITHOUT ANY WARRANTY; without even the implied warranty of
 * MERCHANTABILITY or FITNESS FOR A PARTICULAR PURPOSE.  See the
 * GNU General Public License for more details.
 *
 * You should have received a copy of the GNU General Public License
 * along with this program; if not, write to the Free Software Foundation,
 * Inc., 59 Temple Place - Suite 330, Boston, MA  02111-1307, USA.
 *
 * The Original Code is Copyright (C) 2001-2002 by NaN Holding BV.
 * All rights reserved.
 *
 * The Original Code is: all of this file.
 *
 * Contributor(s): none yet.
 *
 * ***** END GPL LICENSE BLOCK *****
 */

#if defined (__sgi)
#include <math.h>
#else
#include <cmath>
#endif
 
#include "KX_IpoActuator.h"
#include "KX_GameObject.h"
#include "FloatValue.h"

#ifdef HAVE_CONFIG_H
#include <config.h>
#endif

#include "KX_KetsjiEngine.h"

/* ------------------------------------------------------------------------- */
/* Type strings                                                              */
/* ------------------------------------------------------------------------- */

const char *KX_IpoActuator::S_KX_ACT_IPO_PLAY_STRING      = "Play";
const char *KX_IpoActuator::S_KX_ACT_IPO_PINGPONG_STRING  = "PingPong";
const char *KX_IpoActuator::S_KX_ACT_IPO_FLIPPER_STRING   = "Flipper";
const char *KX_IpoActuator::S_KX_ACT_IPO_LOOPSTOP_STRING  = "LoopStop";
const char *KX_IpoActuator::S_KX_ACT_IPO_LOOPEND_STRING   = "LoopEnd";
const char *KX_IpoActuator::S_KX_ACT_IPO_KEY2KEY_STRING   = "Key2key";
const char *KX_IpoActuator::S_KX_ACT_IPO_FROM_PROP_STRING = "FromProp";

/* ------------------------------------------------------------------------- */
/* Native functions                                                          */
/* ------------------------------------------------------------------------- */

KX_IpoActuator::KX_IpoActuator(SCA_IObject* gameobj,
							   const STR_String& propname,
							   const STR_String& framePropname,
							   float starttime,
							   float endtime,
							   bool recurse,
							   int acttype,
							   bool ipo_as_force,
							   bool ipo_add,
							   bool ipo_local)
<<<<<<< HEAD
	: SCA_IActuator(gameobj),
=======
	: SCA_IActuator(gameobj, KX_ACT_IPO),
>>>>>>> 8ea29046
	m_bNegativeEvent(false),
	m_startframe (starttime),
	m_endframe(endtime),
	m_recurse(recurse),
	m_localtime(starttime),
	m_direction(1),
	m_propname(propname),
	m_framepropname(framePropname),
	m_ipo_as_force(ipo_as_force),
	m_ipo_add(ipo_add),
	m_ipo_local(ipo_local),
	m_type(acttype)
{
	m_starttime = -2.0*fabs(m_endframe - m_startframe) - 1.0;
	m_bIpoPlaying = false;
}

void KX_IpoActuator::SetStart(float starttime) 
{ 
	m_startframe=starttime;
}

void KX_IpoActuator::SetEnd(float endtime) 
{ 
	m_endframe=endtime;
}

bool KX_IpoActuator::ClampLocalTime()
{
	if (m_startframe < m_endframe)
	{
		if (m_localtime < m_startframe)
		{
			m_localtime = m_startframe;
			return true;
		} 
		else if (m_localtime > m_endframe)
		{
			m_localtime = m_endframe;
			return true;
		}
	} else {
		if (m_localtime > m_startframe)
		{
			m_localtime = m_startframe;
			return true;
		}
		else if (m_localtime < m_endframe)
		{
			m_localtime = m_endframe;
			return true;
		}
	}
	return false;
}

void KX_IpoActuator::SetStartTime(float curtime)
{
	float direction = m_startframe < m_endframe ? 1.0f : -1.0f;

	if (m_direction > 0)
		m_starttime = curtime - direction*(m_localtime - m_startframe)/KX_KetsjiEngine::GetAnimFrameRate();
	else
		m_starttime = curtime - direction*(m_endframe - m_localtime)/KX_KetsjiEngine::GetAnimFrameRate();
}

void KX_IpoActuator::SetLocalTime(float curtime)
{
	float delta_time = (curtime - m_starttime)*KX_KetsjiEngine::GetAnimFrameRate();
	
	// negative delta_time is caused by floating point inaccuracy
	// perhaps the inaccuracy could be reduced a bit
	if ((m_localtime==m_startframe || m_localtime==m_endframe) && delta_time<0.0)
	{
		delta_time = 0.0;
	}
	
	if (m_endframe < m_startframe)
		delta_time = -delta_time;

	if (m_direction > 0)
		m_localtime = m_startframe + delta_time;
	else
		m_localtime = m_endframe - delta_time;
}

bool KX_IpoActuator::Update(double curtime, bool frame)
{
	// result = true if animation has to be continued, false if animation stops
	// maybe there are events for us in the queue !
	bool bNegativeEvent = false;
	bool numevents = false;
	bool bIpoStart = false;

	curtime -= KX_KetsjiEngine::GetSuspendedDelta();

	if (frame)
	{
		numevents = m_posevent || m_negevent;
		bNegativeEvent = IsNegativeEvent();
		RemoveAllEvents();
	}
	
	float  start_smaller_then_end = ( m_startframe < m_endframe ? 1.0f : -1.0f);

	bool result=true;
	if (!bNegativeEvent)
	{
		if (m_starttime < -2.0f*start_smaller_then_end*(m_endframe - m_startframe))
		{
			// start for all Ipo, initial start for LOOP_STOP
			m_starttime = curtime;
			m_bIpoPlaying = true;
			bIpoStart = true;
		}
	}	

	switch ((IpoActType)m_type)
	{
		
	case KX_ACT_IPO_PLAY:
	{
		// Check if playing forwards.  result = ! finished
		
		if (start_smaller_then_end > 0.f)
			result = (m_localtime < m_endframe && m_bIpoPlaying);
		else
			result = (m_localtime > m_endframe && m_bIpoPlaying);
		
		if (result)
		{
			SetLocalTime(curtime);
		
			/* Perform clamping */
			ClampLocalTime();
	
			if (bIpoStart)
				((KX_GameObject*)GetParent())->InitIPO(m_ipo_as_force, m_ipo_add, m_ipo_local);
			((KX_GameObject*)GetParent())->UpdateIPO(m_localtime,m_recurse);
		} else
		{
			m_localtime=m_startframe;
			m_direction=1;
		}
		break;
	}
	case KX_ACT_IPO_PINGPONG:
	{
		result = true;
		if (bNegativeEvent && !m_bIpoPlaying)
			result = false;
		else
			SetLocalTime(curtime);
			
		if (ClampLocalTime())
		{
			result = false;
			m_direction = -m_direction;
		}
		
		if (bIpoStart && m_direction > 0)
			((KX_GameObject*)GetParent())->InitIPO(m_ipo_as_force, m_ipo_add, m_ipo_local);
		((KX_GameObject*)GetParent())->UpdateIPO(m_localtime,m_recurse);
		break;
	}
	case KX_ACT_IPO_FLIPPER:
	{
		if (bNegativeEvent && !m_bIpoPlaying)
			result = false;
		if (numevents)
		{
			float oldDirection = m_direction;
			if (bNegativeEvent)
				m_direction = -1;
			else
				m_direction = 1;
			if (m_direction != oldDirection)
				// changing direction, reset start time
				SetStartTime(curtime);
		}
		
		SetLocalTime(curtime);
		
		if (ClampLocalTime() && m_localtime == m_startframe)
			result = false;

		if (bIpoStart)
			((KX_GameObject*)GetParent())->InitIPO(m_ipo_as_force, m_ipo_add, m_ipo_local);			
		((KX_GameObject*)GetParent())->UpdateIPO(m_localtime,m_recurse);
		break;
	}

	case KX_ACT_IPO_LOOPSTOP:
	{
		if (numevents)
		{
			if (bNegativeEvent)
			{
				result = false;
				m_bNegativeEvent = false;
				numevents = false;
			}
			if (!m_bIpoPlaying)
			{
				// Ipo was stopped, make sure we will restart from where it stopped
				SetStartTime(curtime);
				if (!bNegativeEvent)
					// positive signal will restart the Ipo
					m_bIpoPlaying = true;
			}

		} // fall through to loopend, and quit the ipo animation immediatly 
	}
	case KX_ACT_IPO_LOOPEND:
	{
		if (numevents){
			if (bNegativeEvent && m_bIpoPlaying){
				m_bNegativeEvent = true;
			}
		}
		
		if (bNegativeEvent && !m_bIpoPlaying){
			result = false;
		} 
		else
		{
			if (m_localtime*start_smaller_then_end < m_endframe*start_smaller_then_end)
			{
				SetLocalTime(curtime);
			}
			else{
				if (!m_bNegativeEvent){
					/* Perform wraparound */
					SetLocalTime(curtime);
					if (start_smaller_then_end > 0.f)
						m_localtime = m_startframe + fmod(m_localtime - m_startframe, m_endframe - m_startframe);
					else
						m_localtime = m_startframe - fmod(m_startframe - m_localtime, m_startframe - m_endframe);
					SetStartTime(curtime);
					bIpoStart = true;
				}
				else
				{	
					/* Perform clamping */
					m_localtime=m_endframe;
					result = false;
					m_bNegativeEvent = false;
				}
			}
		}
		
		if (m_bIpoPlaying && bIpoStart)
			((KX_GameObject*)GetParent())->InitIPO(m_ipo_as_force, m_ipo_add, m_ipo_local);
		((KX_GameObject*)GetParent())->UpdateIPO(m_localtime,m_recurse);
		break;
	}
	
	case KX_ACT_IPO_KEY2KEY:
	{
		// not implemented yet
		result = false;
		break;
	}
	
	case KX_ACT_IPO_FROM_PROP:
	{
		result = !bNegativeEvent;

		CValue* propval = GetParent()->GetProperty(m_propname);
		if (propval)
		{
			m_localtime = propval->GetNumber(); 
	
			if (bIpoStart)
				((KX_GameObject*)GetParent())->InitIPO(m_ipo_as_force, m_ipo_add, m_ipo_local);
			((KX_GameObject*)GetParent())->UpdateIPO(m_localtime,m_recurse);
		} else
		{
			result = false;
		}
		break;
	}
		
	default:
		result = false;
	}

	/* Set the property if its defined */
	if (m_framepropname[0] != '\0') {
		CValue* propowner = GetParent();
		CValue* oldprop = propowner->GetProperty(m_framepropname);
		CValue* newval = new CFloatValue(m_localtime);
		if (oldprop) {
			oldprop->SetValue(newval);
		} else {
			propowner->SetProperty(m_framepropname, newval);
		}
		newval->Release();
	}

	if (!result)
	{
		if (m_type != KX_ACT_IPO_LOOPSTOP)
			m_starttime = -2.0*start_smaller_then_end*(m_endframe - m_startframe) - 1.0;
		m_bIpoPlaying = false;
	}

	return result;
}

int KX_IpoActuator::string2mode(char* modename) {
	IpoActType res = KX_ACT_IPO_NODEF;

	if (strcmp(modename, S_KX_ACT_IPO_PLAY_STRING)==0) { 
		res = KX_ACT_IPO_PLAY;
	} else if (strcmp(modename, S_KX_ACT_IPO_PINGPONG_STRING)==0) {
		res = KX_ACT_IPO_PINGPONG;
	} else if (strcmp(modename, S_KX_ACT_IPO_FLIPPER_STRING)==0) {
		res = KX_ACT_IPO_FLIPPER;
	} else if (strcmp(modename, S_KX_ACT_IPO_LOOPSTOP_STRING)==0) {
		res = KX_ACT_IPO_LOOPSTOP;
	} else if (strcmp(modename, S_KX_ACT_IPO_LOOPEND_STRING)==0) {
		res = KX_ACT_IPO_LOOPEND;
	} else if (strcmp(modename, S_KX_ACT_IPO_KEY2KEY_STRING)==0) {
		res = KX_ACT_IPO_KEY2KEY;
	} else if (strcmp(modename, S_KX_ACT_IPO_FROM_PROP_STRING)==0) {
		res = KX_ACT_IPO_FROM_PROP;
	}

	return res;
}

/* ------------------------------------------------------------------------- */
/* Python functions                                                          */
/* ------------------------------------------------------------------------- */



/* Integration hooks ------------------------------------------------------- */
PyTypeObject KX_IpoActuator::Type = {
	PyVarObject_HEAD_INIT(NULL, 0)
	"KX_IpoActuator",
	sizeof(PyObjectPlus_Proxy),
	0,
	py_base_dealloc,
	0,
	0,
	0,
	0,
	py_base_repr,
	0,0,0,0,0,0,0,0,0,
	Py_TPFLAGS_DEFAULT | Py_TPFLAGS_BASETYPE,
	0,0,0,0,0,0,0,
	Methods,
	0,
	0,
	&SCA_IActuator::Type,
	0,0,0,0,0,0,
	py_base_new
};

PyMethodDef KX_IpoActuator::Methods[] = {
	{NULL,NULL} //Sentinel
};

PyAttributeDef KX_IpoActuator::Attributes[] = {
	KX_PYATTRIBUTE_FLOAT_RW("frameStart", 0, 300000, KX_IpoActuator, m_startframe),
	KX_PYATTRIBUTE_FLOAT_RW("frameEnd", 0, 300000, KX_IpoActuator, m_endframe),
	KX_PYATTRIBUTE_STRING_RW("propName", 0, 64, false, KX_IpoActuator, m_propname),
	KX_PYATTRIBUTE_STRING_RW("framePropName", 0, 64, false, KX_IpoActuator, m_framepropname),
	KX_PYATTRIBUTE_INT_RW("mode", KX_ACT_IPO_NODEF+1, KX_ACT_IPO_MAX-1, true, KX_IpoActuator, m_type),
	KX_PYATTRIBUTE_BOOL_RW("useIpoAsForce", KX_IpoActuator, m_ipo_as_force),
	KX_PYATTRIBUTE_BOOL_RW("useIpoAdd", KX_IpoActuator, m_ipo_add),
	KX_PYATTRIBUTE_BOOL_RW("useIpoLocal", KX_IpoActuator, m_ipo_local),
	KX_PYATTRIBUTE_BOOL_RW("useChildren", KX_IpoActuator, m_recurse),
	
	{ NULL }	//Sentinel
};

/* eof */<|MERGE_RESOLUTION|>--- conflicted
+++ resolved
@@ -71,11 +71,7 @@
 							   bool ipo_as_force,
 							   bool ipo_add,
 							   bool ipo_local)
-<<<<<<< HEAD
-	: SCA_IActuator(gameobj),
-=======
 	: SCA_IActuator(gameobj, KX_ACT_IPO),
->>>>>>> 8ea29046
 	m_bNegativeEvent(false),
 	m_startframe (starttime),
 	m_endframe(endtime),
