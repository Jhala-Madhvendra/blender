/**
 * $Id$
 * ***** BEGIN GPL LICENSE BLOCK *****
 *
 * This program is free software; you can redistribute it and/or
 * modify it under the terms of the GNU General Public License
 * as published by the Free Software Foundation; either version 2
 * of the License, or (at your option) any later version.
 *
 * This program is distributed in the hope that it will be useful,
 * but WITHOUT ANY WARRANTY; without even the implied warranty of
 * MERCHANTABILITY or FITNESS FOR A PARTICULAR PURPOSE.  See the
 * GNU General Public License for more details.
 *
 * You should have received a copy of the GNU General Public License
 * along with this program; if not, write to the Free Software Foundation,
 * Inc., 59 Temple Place - Suite 330, Boston, MA  02111-1307, USA.
 *
 * The Original Code is Copyright (C) 2001-2002 by NaN Holding BV.
 * All rights reserved.
 *
 * The Original Code is: all of this file.
 *
 * Contributor(s): none yet.
 *
 * ***** END GPL LICENSE BLOCK *****
 */

#include "KX_RadarSensor.h"
#include "KX_GameObject.h"
#include "KX_PyMath.h"
#include "PHY_IPhysicsController.h"
#include "PHY_IMotionState.h"

#ifdef HAVE_CONFIG_H
#include <config.h>
#endif

/**
 * 	RadarSensor constructor. Creates a near-sensor derived class, with a cone collision shape.
 */
KX_RadarSensor::KX_RadarSensor(SCA_EventManager* eventmgr,
		KX_GameObject* gameobj,
		PHY_IPhysicsController* physCtrl,
			double coneradius,
			double coneheight,
			int	axis,
			double margin,
			double resetmargin,
			bool bFindMaterial,
			const STR_String& touchedpropname)

			: KX_NearSensor(
				eventmgr,
				gameobj,
				//DT_NewCone(coneradius,coneheight),
				margin,
				resetmargin,
				bFindMaterial,
				touchedpropname,
				physCtrl),

				m_coneradius(coneradius),
				m_coneheight(coneheight),
				m_axis(axis)
{
	m_client_info->m_type = KX_ClientObjectInfo::SENSOR;
	//m_client_info->m_clientobject = gameobj;
	//m_client_info->m_auxilary_info = NULL;
	//sumoObj->setClientObject(&m_client_info);
}
			
KX_RadarSensor::~KX_RadarSensor()
{
	
}

CValue* KX_RadarSensor::GetReplica()
{
	KX_RadarSensor* replica = new KX_RadarSensor(*this);
	replica->ProcessReplica();
	return replica;
}

/**
 *	Transforms the collision object. A cone is not correctly centered
 *	for usage.  */
void KX_RadarSensor::SynchronizeTransform()
{
	// Getting the parent location was commented out. Why?
	MT_Transform trans;
	trans.setOrigin(((KX_GameObject*)GetParent())->NodeGetWorldPosition());
	trans.setBasis(((KX_GameObject*)GetParent())->NodeGetWorldOrientation());
	// What is the default orientation? pointing in the -y direction?
	// is the geometry correctly converted?

	// a collision cone is oriented
	// center the cone correctly 
	// depends on the radar 'axis'
	switch (m_axis)
	{
	case 0: // +X Axis
		{
			MT_Quaternion rotquatje(MT_Vector3(0,0,1),MT_radians(90));
			trans.rotate(rotquatje);
			trans.translate(MT_Vector3 (0, -m_coneheight/2.0 ,0));
			break;
		};
	case 1: // +Y Axis
		{
			MT_Quaternion rotquatje(MT_Vector3(1,0,0),MT_radians(-180));
			trans.rotate(rotquatje);
			trans.translate(MT_Vector3 (0, -m_coneheight/2.0 ,0));
			break;
		};
	case 2: // +Z Axis
		{
			MT_Quaternion rotquatje(MT_Vector3(1,0,0),MT_radians(-90));
			trans.rotate(rotquatje);
			trans.translate(MT_Vector3 (0, -m_coneheight/2.0 ,0));
			break;
		};
	case 3: // -X Axis
		{
			MT_Quaternion rotquatje(MT_Vector3(0,0,1),MT_radians(-90));
			trans.rotate(rotquatje);
			trans.translate(MT_Vector3 (0, -m_coneheight/2.0 ,0));
			break;
		};
	case 4: // -Y Axis
		{
			//MT_Quaternion rotquatje(MT_Vector3(1,0,0),MT_radians(-180));
			//trans.rotate(rotquatje);
			trans.translate(MT_Vector3 (0, -m_coneheight/2.0 ,0));
			break;
		};
	case 5: // -Z Axis
		{
			MT_Quaternion rotquatje(MT_Vector3(1,0,0),MT_radians(90));
			trans.rotate(rotquatje);
			trans.translate(MT_Vector3 (0, -m_coneheight/2.0 ,0));
			break;
		};
	default:
		{
		}
	}
	
	//Using a temp variable to translate MT_Point3 to float[3].
	//float[3] works better for the Python interface.
	MT_Point3 temp = trans.getOrigin();
	m_cone_origin[0] = temp[0];
	m_cone_origin[1] = temp[1];
	m_cone_origin[2] = temp[2];

	temp = trans(MT_Point3(0, -m_coneheight/2.0 ,0));
	m_cone_target[0] = temp[0];
	m_cone_target[1] = temp[1];
	m_cone_target[2] = temp[2];


	if (m_physCtrl)
	{
		PHY_IMotionState* motionState = m_physCtrl->GetMotionState();
		const MT_Point3& pos = trans.getOrigin();
		float ori[12];
		trans.getBasis().getValue(ori);
		motionState->setWorldPosition(pos[0], pos[1], pos[2]);
		motionState->setWorldOrientation(ori);
		m_physCtrl->WriteMotionStateToDynamics(true);
	}

}

/* ------------------------------------------------------------------------- */
/* Python Functions															 */
/* ------------------------------------------------------------------------- */

<<<<<<< HEAD
/* none */
=======
#ifndef DISABLE_PYTHON
>>>>>>> 16c1a294

/* ------------------------------------------------------------------------- */
/* Python Integration Hooks                                                  */
/* ------------------------------------------------------------------------- */
PyTypeObject KX_RadarSensor::Type = {
	PyVarObject_HEAD_INIT(NULL, 0)
	"KX_RadarSensor",
	sizeof(PyObjectPlus_Proxy),
	0,
	py_base_dealloc,
	0,
	0,
	0,
	0,
	py_base_repr,
	0,0,0,0,0,0,0,0,0,
	Py_TPFLAGS_DEFAULT | Py_TPFLAGS_BASETYPE,
	0,0,0,0,0,0,0,
	Methods,
	0,
	0,
	&KX_NearSensor::Type,
	0,0,0,0,0,0,
	py_base_new
};

PyMethodDef KX_RadarSensor::Methods[] = {
	{NULL} //Sentinel
};

PyAttributeDef KX_RadarSensor::Attributes[] = {
	KX_PYATTRIBUTE_FLOAT_ARRAY_RO("coneOrigin", KX_RadarSensor, m_cone_origin, 3),
	KX_PYATTRIBUTE_FLOAT_ARRAY_RO("coneTarget", KX_RadarSensor, m_cone_target, 3),
	KX_PYATTRIBUTE_FLOAT_RO("distance", KX_RadarSensor, m_coneheight),
	KX_PYATTRIBUTE_FLOAT_RW("angle", 0, 360, KX_RadarSensor, m_coneradius),
	KX_PYATTRIBUTE_INT_RW("axis", 0, 5, true, KX_RadarSensor, m_axis),
	{NULL} //Sentinel
};
<<<<<<< HEAD
=======

#endif // DISABLE_PYTHON
>>>>>>> 16c1a294
<|MERGE_RESOLUTION|>--- conflicted
+++ resolved
@@ -176,11 +176,7 @@
 /* Python Functions															 */
 /* ------------------------------------------------------------------------- */
 
-<<<<<<< HEAD
-/* none */
-=======
 #ifndef DISABLE_PYTHON
->>>>>>> 16c1a294
 
 /* ------------------------------------------------------------------------- */
 /* Python Integration Hooks                                                  */
@@ -219,8 +215,5 @@
 	KX_PYATTRIBUTE_INT_RW("axis", 0, 5, true, KX_RadarSensor, m_axis),
 	{NULL} //Sentinel
 };
-<<<<<<< HEAD
-=======
-
-#endif // DISABLE_PYTHON
->>>>>>> 16c1a294
+
+#endif // DISABLE_PYTHON