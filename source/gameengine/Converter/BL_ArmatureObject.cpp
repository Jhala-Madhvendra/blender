/**
 * $Id$
 *
 * ***** BEGIN GPL LICENSE BLOCK *****
 *
 * This program is free software; you can redistribute it and/or
 * modify it under the terms of the GNU General Public License
 * as published by the Free Software Foundation; either version 2
 * of the License, or (at your option) any later version.
 *
 * This program is distributed in the hope that it will be useful,
 * but WITHOUT ANY WARRANTY; without even the implied warranty of
 * MERCHANTABILITY or FITNESS FOR A PARTICULAR PURPOSE.  See the
 * GNU General Public License for more details.
 *
 * You should have received a copy of the GNU General Public License
 * along with this program; if not, write to the Free Software Foundation,
 * Inc., 59 Temple Place - Suite 330, Boston, MA  02111-1307, USA.
 *
 * The Original Code is Copyright (C) 2001-2002 by NaN Holding BV.
 * All rights reserved.
 *
 * The Original Code is: all of this file.
 *
 * Contributor(s): none yet.
 *
 * ***** END GPL LICENSE BLOCK *****
 */

#include "BL_ArmatureObject.h"
#include "BL_ActionActuator.h"
#include "KX_BlenderSceneConverter.h"
#include "BLI_blenlib.h"
#include "BLI_ghash.h"
#include "BLI_arithb.h"
#include "BIK_api.h"
#include "BKE_action.h"
#include "BKE_armature.h"
#include "BKE_utildefines.h"
#include "BKE_constraint.h"
#include "GEN_Map.h"
#include "GEN_HashedPtr.h"
#include "MEM_guardedalloc.h"
#include "DNA_action_types.h"
#include "DNA_armature_types.h"
#include "DNA_object_types.h"
#include "DNA_scene_types.h"
<<<<<<< HEAD
=======
#include "DNA_nla_types.h"
#include "DNA_constraint_types.h"
#include "KX_PythonSeq.h"
#include "KX_PythonInit.h"
#include "KX_KetsjiEngine.h"
>>>>>>> 16c1a294

#include "MT_Matrix4x4.h"

#ifdef HAVE_CONFIG_H
#include <config.h>
#endif

/** 
 * Move here pose function for game engine so that we can mix with GE objects
 * Principle is as follow:
 * Use Blender structures so that where_is_pose can be used unchanged
 * Copy the constraint so that they can be enabled/disabled/added/removed at runtime
 * Don't copy the constraints for the pose used by the Action actuator, it does not need them.
 * Scan the constraint structures so that the KX equivalent of target objects are identified and 
 * stored in separate list.
 * When it is about to evaluate the pose, set the KX object position in the obmat of the corresponding
 * Blender objects and restore after the evaluation.
 */
void game_copy_pose(bPose **dst, bPose *src, int copy_constraint)
{
	bPose *out;
	bPoseChannel *pchan, *outpchan;
	GHash *ghash;
	
	/* the game engine copies the current armature pose and then swaps
	 * the object pose pointer. this makes it possible to change poses
	 * without affecting the original blender data. */

	if (!src) {
		*dst=NULL;
		return;
	}
	else if (*dst==src) {
		printf("copy_pose source and target are the same\n");
		*dst=NULL;
		return;
	}
	
	out= (bPose*)MEM_dupallocN(src);
	out->agroups.first= out->agroups.last= NULL;
	out->ikdata = NULL;
	out->ikparam = MEM_dupallocN(out->ikparam);
	out->flag |= POSE_GAME_ENGINE;
	BLI_duplicatelist(&out->chanbase, &src->chanbase);

	/* remap pointers */
	ghash= BLI_ghash_new(BLI_ghashutil_ptrhash, BLI_ghashutil_ptrcmp);

	pchan= (bPoseChannel*)src->chanbase.first;
	outpchan= (bPoseChannel*)out->chanbase.first;
	for (; pchan; pchan=pchan->next, outpchan=outpchan->next)
		BLI_ghash_insert(ghash, pchan, outpchan);

	for (pchan=(bPoseChannel*)out->chanbase.first; pchan; pchan=(bPoseChannel*)pchan->next) {
		pchan->parent= (bPoseChannel*)BLI_ghash_lookup(ghash, pchan->parent);
		pchan->child= (bPoseChannel*)BLI_ghash_lookup(ghash, pchan->child);
		pchan->path= NULL;

		if (copy_constraint) {
			ListBase listb;
			// copy all constraint for backward compatibility
			copy_constraints(&listb, &pchan->constraints);  // copy_constraints NULLs listb
			pchan->constraints= listb;
		} else {
			pchan->constraints.first = NULL;
			pchan->constraints.last = NULL;
		}
	}

	BLI_ghash_free(ghash, NULL, NULL);
	
	*dst=out;
}



/* Only allowed for Poses with identical channels */
void game_blend_poses(bPose *dst, bPose *src, float srcweight/*, short mode*/)
{
	short mode= ACTSTRIPMODE_BLEND;
	
	bPoseChannel *dchan;
	const bPoseChannel *schan;
	bConstraint *dcon, *scon;
	float dstweight;
	int i;

	switch (mode){
	case ACTSTRIPMODE_BLEND:
		dstweight = 1.0F - srcweight;
		break;
	case ACTSTRIPMODE_ADD:
		dstweight = 1.0F;
		break;
	default :
		dstweight = 1.0F;
	}
	
	schan= (bPoseChannel*)src->chanbase.first;
	for (dchan = (bPoseChannel*)dst->chanbase.first; dchan; dchan=(bPoseChannel*)dchan->next, schan= (bPoseChannel*)schan->next){
		// always blend on all channels since we don't know which one has been set
		/* quat interpolation done separate */
		if (schan->rotmode == ROT_MODE_QUAT) {
			float dquat[4], squat[4];
			
			QUATCOPY(dquat, dchan->quat);
			QUATCOPY(squat, schan->quat);
			if (mode==ACTSTRIPMODE_BLEND)
				QuatInterpol(dchan->quat, dquat, squat, srcweight);
			else {
				QuatMulFac(squat, srcweight);
				QuatMul(dchan->quat, dquat, squat);
			}
			
			NormalQuat(dchan->quat);
		}

		for (i=0; i<3; i++) {
			/* blending for loc and scale are pretty self-explanatory... */
			dchan->loc[i] = (dchan->loc[i]*dstweight) + (schan->loc[i]*srcweight);
			dchan->size[i] = 1.0f + ((dchan->size[i]-1.0f)*dstweight) + ((schan->size[i]-1.0f)*srcweight);
			
			/* euler-rotation interpolation done here instead... */
			// FIXME: are these results decent?
			if (schan->rotmode)
				dchan->eul[i] = (dchan->eul[i]*dstweight) + (schan->eul[i]*srcweight);
		}
		for(dcon= (bConstraint*)dchan->constraints.first, scon= (bConstraint*)schan->constraints.first; dcon && scon; dcon= (bConstraint*)dcon->next, scon= (bConstraint*)scon->next) {
			/* no 'add' option for constraint blending */
			dcon->enforce= dcon->enforce*(1.0f-srcweight) + scon->enforce*srcweight;
		}
	}
	
	/* this pose is now in src time */
	dst->ctime= src->ctime;
}

void game_free_pose(bPose *pose)
{
	if (pose) {
		/* free pose-channels and constraints */
		free_pose_channels(pose);
		
		/* free IK solver state */
		BIK_clear_data(pose);

		/* free IK solver param */
		if (pose->ikparam)
			MEM_freeN(pose->ikparam);

		MEM_freeN(pose);
	}
}

BL_ArmatureObject::BL_ArmatureObject(
				void* sgReplicationInfo, 
				SG_Callbacks callbacks, 
				Object *armature,
				Scene *scene)

:	KX_GameObject(sgReplicationInfo,callbacks),
	m_controlledConstraints(),
	m_poseChannels(),
	m_objArma(armature),
	m_framePose(NULL),
	m_scene(scene), // maybe remove later. needed for where_is_pose
	m_lastframe(0.0),
	m_timestep(0.040),
	m_activeAct(NULL),
	m_activePriority(999),
	m_constraintNumber(0),
	m_channelNumber(0),
	m_lastapplyframe(0.0)
{
	m_armature = (bArmature *)armature->data;

	/* we make a copy of blender object's pose, and then always swap it with
	 * the original pose before calling into blender functions, to deal with
	 * replica's or other objects using the same blender object */
	m_pose = NULL;
	game_copy_pose(&m_pose, m_objArma->pose, 1);
	// store the original armature object matrix
	memcpy(m_obmat, m_objArma->obmat, sizeof(m_obmat));
}

BL_ArmatureObject::~BL_ArmatureObject()
{
	BL_ArmatureConstraint* constraint;
	while ((constraint = m_controlledConstraints.Remove()) != NULL) {
		delete constraint;
	}
	BL_ArmatureChannel* channel;
	while ((channel = static_cast<BL_ArmatureChannel*>(m_poseChannels.Remove())) != NULL) {
		delete channel;
	}
	if (m_pose)
		game_free_pose(m_pose);
	if (m_framePose)
		game_free_pose(m_framePose);
}


void BL_ArmatureObject::LoadConstraints(KX_BlenderSceneConverter* converter)
{
	// first delete any existing constraint (should not have any)
	while (!m_controlledConstraints.Empty()) {
		BL_ArmatureConstraint* constraint = m_controlledConstraints.Remove();
		delete constraint;
	}
	m_constraintNumber = 0;

	// list all the constraint and convert them to BL_ArmatureConstraint
	// get the persistent pose structure
	bPoseChannel* pchan;
	bConstraint* pcon;
	bConstraintTypeInfo* cti;
	Object* blendtarget;
	KX_GameObject* gametarget;
	KX_GameObject* gamesubtarget;

	// and locate the constraint
	for (pchan = (bPoseChannel*)m_pose->chanbase.first; pchan; pchan=(bPoseChannel*)pchan->next) {
		for (pcon = (bConstraint*)pchan->constraints.first; pcon; pcon=(bConstraint*)pcon->next) {
			if (pcon->flag & CONSTRAINT_DISABLE)
				continue;
			// which constraint should we support?
			switch (pcon->type) {
			case CONSTRAINT_TYPE_TRACKTO:
			case CONSTRAINT_TYPE_KINEMATIC:
			case CONSTRAINT_TYPE_ROTLIKE:
			case CONSTRAINT_TYPE_LOCLIKE:
			case CONSTRAINT_TYPE_MINMAX:
			case CONSTRAINT_TYPE_SIZELIKE:
			case CONSTRAINT_TYPE_LOCKTRACK:
			case CONSTRAINT_TYPE_STRETCHTO:
			case CONSTRAINT_TYPE_CLAMPTO:
			case CONSTRAINT_TYPE_TRANSFORM:
			case CONSTRAINT_TYPE_DISTLIMIT:
				cti = constraint_get_typeinfo(pcon);
				gametarget = gamesubtarget = NULL;
				if (cti && cti->get_constraint_targets) {
					ListBase listb = { NULL, NULL };
					cti->get_constraint_targets(pcon, &listb);
					if (listb.first) {
						bConstraintTarget* target = (bConstraintTarget*)listb.first;
						if (target->tar && target->tar != m_objArma) {
							// only remember external objects, self target is handled automatically
							blendtarget = target->tar;
							gametarget = converter->FindGameObject(blendtarget);
						}
						if (target->next != NULL) {
							// secondary target
							target = (bConstraintTarget*)target->next;
							if (target->tar && target->tar != m_objArma) {
								// only track external object
								blendtarget = target->tar;
								gamesubtarget = converter->FindGameObject(blendtarget);
							}
						}
					}
					if (cti->flush_constraint_targets)
						cti->flush_constraint_targets(pcon, &listb, 1);
				}
				BL_ArmatureConstraint* constraint = new BL_ArmatureConstraint(this, pchan, pcon, gametarget, gamesubtarget);
				m_controlledConstraints.AddBack(constraint);
				m_constraintNumber++;
			}
		}
	}
}

BL_ArmatureConstraint* BL_ArmatureObject::GetConstraint(const char* posechannel, const char* constraintname)
{
	SG_DList::iterator<BL_ArmatureConstraint> cit(m_controlledConstraints);
	for (cit.begin(); !cit.end(); ++cit) {
		BL_ArmatureConstraint* constraint = *cit;
		if (constraint->Match(posechannel, constraintname))
			return constraint;
	}
	return NULL;
}

BL_ArmatureConstraint* BL_ArmatureObject::GetConstraint(const char* posechannelconstraint)
{
	// performance: use hash string instead of plain string compare
	SG_DList::iterator<BL_ArmatureConstraint> cit(m_controlledConstraints);
	for (cit.begin(); !cit.end(); ++cit) {
		BL_ArmatureConstraint* constraint = *cit;
		if (!strcmp(constraint->GetName(), posechannelconstraint))
			return constraint;
	}
	return NULL;
}

BL_ArmatureConstraint* BL_ArmatureObject::GetConstraint(int index)
{
	SG_DList::iterator<BL_ArmatureConstraint> cit(m_controlledConstraints);
	for (cit.begin(); !cit.end() && index; ++cit, --index);
	return (cit.end()) ? NULL : *cit;
}

/* this function is called to populate the m_poseChannels list */
void BL_ArmatureObject::LoadChannels()
{
	if (m_poseChannels.Empty()) {
		bPoseChannel* pchan;
		BL_ArmatureChannel* proxy;
	
		m_channelNumber = 0;
		for (pchan = (bPoseChannel*)m_pose->chanbase.first; pchan; pchan=(bPoseChannel*)pchan->next) {
			proxy = new BL_ArmatureChannel(this, pchan);
			m_poseChannels.AddBack(proxy);
			m_channelNumber++;
		}
	}
}

BL_ArmatureChannel* BL_ArmatureObject::GetChannel(bPoseChannel* pchan)
{
	LoadChannels();
	SG_DList::iterator<BL_ArmatureChannel> cit(m_poseChannels);
	for (cit.begin(); !cit.end(); ++cit) 
	{
		BL_ArmatureChannel* channel = *cit;
		if (channel->m_posechannel == pchan)
			return channel;
	}
	return NULL;
}

BL_ArmatureChannel* BL_ArmatureObject::GetChannel(const char* str)
{
	LoadChannels();
	SG_DList::iterator<BL_ArmatureChannel> cit(m_poseChannels);
	for (cit.begin(); !cit.end(); ++cit) 
	{
		BL_ArmatureChannel* channel = *cit;
		if (!strcmp(channel->m_posechannel->name, str))
			return channel;
	}
	return NULL;
}

BL_ArmatureChannel* BL_ArmatureObject::GetChannel(int index)
{
	LoadChannels();
	if (index < 0 || index >= m_channelNumber)
		return NULL;
	SG_DList::iterator<BL_ArmatureChannel> cit(m_poseChannels);
	for (cit.begin(); !cit.end() && index; ++cit, --index);
	return (cit.end()) ? NULL : *cit;
}

CValue* BL_ArmatureObject::GetReplica()
{
	BL_ArmatureObject* replica = new BL_ArmatureObject(*this);
	replica->ProcessReplica();
	return replica;
}

void BL_ArmatureObject::ProcessReplica()
{
	bPose *pose= m_pose;
	KX_GameObject::ProcessReplica();

	m_pose = NULL;
	m_framePose = NULL;
	game_copy_pose(&m_pose, pose, 1);	
}

void BL_ArmatureObject::ReParentLogic()
{
	SG_DList::iterator<BL_ArmatureConstraint> cit(m_controlledConstraints);
	for (cit.begin(); !cit.end(); ++cit) {
		(*cit)->ReParent(this);
	}
	KX_GameObject::ReParentLogic();
}

void BL_ArmatureObject::Relink(GEN_Map<GEN_HashedPtr, void*> *obj_map)
{
	SG_DList::iterator<BL_ArmatureConstraint> cit(m_controlledConstraints);
	for (cit.begin(); !cit.end(); ++cit) {
		(*cit)->Relink(obj_map);
	}
	KX_GameObject::Relink(obj_map);
}

bool BL_ArmatureObject::UnlinkObject(SCA_IObject* clientobj)
{
	// clientobj is being deleted, make sure we don't hold any reference to it
	bool res = false;
	SG_DList::iterator<BL_ArmatureConstraint> cit(m_controlledConstraints);
	for (cit.begin(); !cit.end(); ++cit) {
		res |= (*cit)->UnlinkObject(clientobj);
	}
	return res;
}

void BL_ArmatureObject::ApplyPose()
{
	m_armpose = m_objArma->pose;
	m_objArma->pose = m_pose;
<<<<<<< HEAD
	//m_scene->r.cfra++;
	if(m_lastapplyframe != m_lastframe) {
		where_is_pose(m_scene, m_objArma); // XXX
=======
	// in the GE, we use ctime to store the timestep
	m_pose->ctime = (float)m_timestep;
	//m_scene->r.cfra++;
	if(m_lastapplyframe != m_lastframe) {
		// update the constraint if any, first put them all off so that only the active ones will be updated
		SG_DList::iterator<BL_ArmatureConstraint> cit(m_controlledConstraints);
		for (cit.begin(); !cit.end(); ++cit) {
			(*cit)->UpdateTarget();
		}
		// update ourself
		UpdateBlenderObjectMatrix(m_objArma);
		where_is_pose(m_scene, m_objArma); // XXX
		// restore ourself
		memcpy(m_objArma->obmat, m_obmat, sizeof(m_obmat));
		// restore active targets
		for (cit.begin(); !cit.end(); ++cit) {
			(*cit)->RestoreTarget();
		}
>>>>>>> 16c1a294
		m_lastapplyframe = m_lastframe;
	}
}

void BL_ArmatureObject::RestorePose()
{
	m_objArma->pose = m_armpose;
	m_armpose = NULL;
}

void BL_ArmatureObject::SetPose(bPose *pose)
{
	extract_pose_from_pose(m_pose, pose);
	m_lastapplyframe = -1.0;
}

bool BL_ArmatureObject::SetActiveAction(BL_ActionActuator *act, short priority, double curtime)
{
	if (curtime != m_lastframe){
		m_activePriority = 9999;
		// compute the timestep for the underlying IK algorithm
		m_timestep = curtime-m_lastframe;
		m_lastframe= curtime;
		m_activeAct = NULL;
		// remember the pose at the start of the frame
		GetPose(&m_framePose);
	}

	if (act) 
	{
		if (priority<=m_activePriority)
		{
			if (priority<m_activePriority) {
				// this action overwrites the previous ones, start from initial pose to cancel their effects
				SetPose(m_framePose);
				if (m_activeAct && (m_activeAct!=act))
					/* Reset the blend timer since this new action cancels the old one */
					m_activeAct->SetBlendTime(0.0);	
			}
			m_activeAct = act;
			m_activePriority = priority;
			m_lastframe = curtime;
		
			return true;
		}
		else{
			act->SetBlendTime(0.0);
			return false;
		}
	}
	return false;
}

BL_ActionActuator * BL_ArmatureObject::GetActiveAction()
{
	return m_activeAct;
}

void BL_ArmatureObject::GetPose(bPose **pose)
{
	/* If the caller supplies a null pose, create a new one. */
	/* Otherwise, copy the armature's pose channels into the caller-supplied pose */
		
	if (!*pose) {
		/*	probably not to good of an idea to
			duplicate everying, but it clears up 
			a crash and memory leakage when 
			&BL_ActionActuator::m_pose is freed
		*/
		game_copy_pose(pose, m_pose, 0);
	}
	else {
		if (*pose == m_pose)
			// no need to copy if the pointers are the same
			return;

		extract_pose_from_pose(*pose, m_pose);
	}
}

void BL_ArmatureObject::GetMRDPose(bPose **pose)
{
	/* If the caller supplies a null pose, create a new one. */
	/* Otherwise, copy the armature's pose channels into the caller-supplied pose */

	if (!*pose)
		game_copy_pose(pose, m_pose, 0);
	else
		extract_pose_from_pose(*pose, m_pose);
}

short BL_ArmatureObject::GetActivePriority()
{
	return m_activePriority;
}

double BL_ArmatureObject::GetLastFrame()
{
	return m_lastframe;
}

bool BL_ArmatureObject::GetBoneMatrix(Bone* bone, MT_Matrix4x4& matrix)
{
	bPoseChannel *pchan;

	ApplyPose();
	pchan = get_pose_channel(m_objArma->pose, bone->name);
	if(pchan)
		matrix.setValue(&pchan->pose_mat[0][0]);
	RestorePose();

	return (pchan != NULL);
}

float BL_ArmatureObject::GetBoneLength(Bone* bone) const
{
	return (float)(MT_Point3(bone->head) - MT_Point3(bone->tail)).length();
}

#ifndef DISABLE_PYTHON

// PYTHON

PyTypeObject BL_ArmatureObject::Type = {
	PyVarObject_HEAD_INIT(NULL, 0)
	"BL_ArmatureObject",
	sizeof(PyObjectPlus_Proxy),
	0,
	py_base_dealloc,
	0,
	0,
	0,
	0,
	py_base_repr,
	0,
	&KX_GameObject::Sequence,
	&KX_GameObject::Mapping,
	0,0,0,
	NULL,
	NULL,
	0,
	Py_TPFLAGS_DEFAULT | Py_TPFLAGS_BASETYPE,
	0,0,0,0,0,0,0,
	Methods,
	0,
	0,
	&KX_GameObject::Type,
	0,0,0,0,0,0,
	py_base_new
};

PyMethodDef BL_ArmatureObject::Methods[] = {

	KX_PYMETHODTABLE_NOARGS(BL_ArmatureObject, update),
	{NULL,NULL} //Sentinel
};

PyAttributeDef BL_ArmatureObject::Attributes[] = {

	KX_PYATTRIBUTE_RO_FUNCTION("constraints",		BL_ArmatureObject, pyattr_get_constraints),
	KX_PYATTRIBUTE_RO_FUNCTION("channels",		BL_ArmatureObject, pyattr_get_channels),
	{NULL} //Sentinel
};

PyObject* BL_ArmatureObject::pyattr_get_constraints(void *self_v, const KX_PYATTRIBUTE_DEF *attrdef)
{
	return KX_PythonSeq_CreatePyObject((static_cast<BL_ArmatureObject*>(self_v))->m_proxy, KX_PYGENSEQ_OB_TYPE_CONSTRAINTS);
}

PyObject* BL_ArmatureObject::pyattr_get_channels(void *self_v, const KX_PYATTRIBUTE_DEF *attrdef)
{
	BL_ArmatureObject* self = static_cast<BL_ArmatureObject*>(self_v);
	self->LoadChannels(); // make sure we have the channels
	return KX_PythonSeq_CreatePyObject((static_cast<BL_ArmatureObject*>(self_v))->m_proxy, KX_PYGENSEQ_OB_TYPE_CHANNELS);
}

KX_PYMETHODDEF_DOC_NOARGS(BL_ArmatureObject, update, 
						  "update()\n"
						  "Make sure that the armature will be updated on next graphic frame.\n"
						  "This is automatically done if a KX_ArmatureActuator with mode run is active\n"
						  "or if an action is playing. This function is usefull in other cases.\n")
{
	SetActiveAction(NULL, 0, KX_GetActiveEngine()->GetFrameTime());
	Py_RETURN_NONE;
}

#endif // DISABLE_PYTHON<|MERGE_RESOLUTION|>--- conflicted
+++ resolved
@@ -45,14 +45,11 @@
 #include "DNA_armature_types.h"
 #include "DNA_object_types.h"
 #include "DNA_scene_types.h"
-<<<<<<< HEAD
-=======
 #include "DNA_nla_types.h"
 #include "DNA_constraint_types.h"
 #include "KX_PythonSeq.h"
 #include "KX_PythonInit.h"
 #include "KX_KetsjiEngine.h"
->>>>>>> 16c1a294
 
 #include "MT_Matrix4x4.h"
 
@@ -456,11 +453,6 @@
 {
 	m_armpose = m_objArma->pose;
 	m_objArma->pose = m_pose;
-<<<<<<< HEAD
-	//m_scene->r.cfra++;
-	if(m_lastapplyframe != m_lastframe) {
-		where_is_pose(m_scene, m_objArma); // XXX
-=======
 	// in the GE, we use ctime to store the timestep
 	m_pose->ctime = (float)m_timestep;
 	//m_scene->r.cfra++;
@@ -479,7 +471,6 @@
 		for (cit.begin(); !cit.end(); ++cit) {
 			(*cit)->RestoreTarget();
 		}
->>>>>>> 16c1a294
 		m_lastapplyframe = m_lastframe;
 	}
 }
