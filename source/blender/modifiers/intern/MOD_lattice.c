/*
 * ***** BEGIN GPL LICENSE BLOCK *****
 *
 * This program is free software; you can redistribute it and/or
 * modify it under the terms of the GNU General Public License
 * as published by the Free Software Foundation; either version 2
 * of the License, or (at your option) any later version.
 *
 * This program is distributed in the hope that it will be useful,
 * but WITHOUT ANY WARRANTY; without even the implied warranty of
 * MERCHANTABILITY or FITNESS FOR A PARTICULAR PURPOSE.  See the
 * GNU General Public License for more details.
 *
 * You should have received a copy of the GNU General Public License
 * along with this program; if not, write to the Free Software  Foundation,
 * Inc., 51 Franklin Street, Fifth Floor, Boston, MA 02110-1301, USA.
 *
 * The Original Code is Copyright (C) 2005 by the Blender Foundation.
 * All rights reserved.
 *
 * Contributor(s): Daniel Dunbar
 *                 Ton Roosendaal,
 *                 Ben Batt,
 *                 Brecht Van Lommel,
 *                 Campbell Barton
 *
 * ***** END GPL LICENSE BLOCK *****
 *
 */

/** \file blender/modifiers/intern/MOD_lattice.c
 *  \ingroup modifiers
 */


#include <string.h>

#include "DNA_object_types.h"

#include "BLI_utildefines.h"

#include "BKE_editmesh.h"
#include "BKE_lattice.h"
#include "BKE_library.h"
#include "BKE_library_query.h"
#include "BKE_mesh.h"
#include "BKE_modifier.h"

#include "MEM_guardedalloc.h"

#include "MOD_util.h"

static void initData(ModifierData *md)
{
	LatticeModifierData *lmd = (LatticeModifierData *) md;
	lmd->strength = 1.0f;
}

static CustomDataMask requiredDataMask(Object *UNUSED(ob), ModifierData *md)
{
	LatticeModifierData *lmd = (LatticeModifierData *)md;
	CustomDataMask dataMask = 0;

	/* ask for vertexgroups if we need them */
	if (lmd->name[0]) dataMask |= CD_MASK_MDEFORMVERT;

	return dataMask;
}

static bool isDisabled(ModifierData *md, int UNUSED(userRenderParams))
{
	LatticeModifierData *lmd = (LatticeModifierData *) md;

	return !lmd->object;
}

static void foreachObjectLink(
        ModifierData *md, Object *ob,
        ObjectWalkFunc walk, void *userData)
{
	LatticeModifierData *lmd = (LatticeModifierData *) md;

	walk(userData, ob, &lmd->object, IDWALK_CB_NOP);
}

static void updateDepsgraph(ModifierData *md, const ModifierUpdateDepsgraphContext *ctx)
{
	LatticeModifierData *lmd = (LatticeModifierData *)md;
	if (lmd->object != NULL) {
		DEG_add_object_relation(ctx->node, lmd->object, DEG_OB_COMP_GEOMETRY, "Lattice Modifier");
		DEG_add_object_relation(ctx->node, lmd->object, DEG_OB_COMP_TRANSFORM, "Lattice Modifier");
	}
	DEG_add_object_relation(ctx->node, ctx->object, DEG_OB_COMP_TRANSFORM, "Lattice Modifier");
}

static void deformVerts(ModifierData *md, const ModifierEvalContext *ctx,
                        struct Mesh *mesh,
                        float (*vertexCos)[3],
                        int numVerts)
{
	LatticeModifierData *lmd = (LatticeModifierData *) md;
	struct Mesh *mesh_src = mesh ? mesh : ctx->object->data;

	modifier_vgroup_cache(md, vertexCos); /* if next modifier needs original vertices */

	lattice_deform_verts(lmd->object, ctx->object, mesh_src,
	                     vertexCos, numVerts, lmd->name, lmd->strength);
}

static void deformVertsEM(
        ModifierData *md, const ModifierEvalContext *ctx, struct BMEditMesh *em,
        struct Mesh *mesh, float (*vertexCos)[3], int numVerts)
{
	struct Mesh *mesh_src = mesh;

	if (!mesh) {
		mesh_src = BKE_bmesh_to_mesh_nomain(em->bm, &(struct BMeshToMeshParams){0});
	}

	deformVerts(md, ctx, mesh_src, vertexCos, numVerts);

	if (!mesh) {
		BKE_id_free(NULL, mesh_src);
	}
}


ModifierTypeInfo modifierType_Lattice = {
	/* name */              "Lattice",
	/* structName */        "LatticeModifierData",
	/* structSize */        sizeof(LatticeModifierData),
	/* type */              eModifierTypeType_OnlyDeform,
	/* flags */             eModifierTypeFlag_AcceptsCVs |
	                        eModifierTypeFlag_AcceptsLattice |
	                        eModifierTypeFlag_SupportsEditmode,
<<<<<<< HEAD
	/* copyData */          copyData,

	/* deformVerts_DM */    NULL,
	/* deformMatrices_DM */ NULL,
	/* deformVertsEM_DM */  NULL,
	/* deformMatricesEM_DM*/NULL,
	/* applyModifier_DM */  NULL,
	/* applyModifierEM_DM */NULL,

=======
	/* copyData */          modifier_copyData_generic,
>>>>>>> 3740f759
	/* deformVerts */       deformVerts,
	/* deformMatrices */    NULL,
	/* deformVertsEM */     deformVertsEM,
	/* deformMatricesEM */  NULL,
	/* applyModifier */     NULL,
	/* applyModifierEM */   NULL,

	/* initData */          initData,
	/* requiredDataMask */  requiredDataMask,
	/* freeData */          NULL,
	/* isDisabled */        isDisabled,
	/* updateDepsgraph */   updateDepsgraph,
	/* dependsOnTime */     NULL,
	/* dependsOnNormals */	NULL,
	/* foreachObjectLink */ foreachObjectLink,
	/* foreachIDLink */     NULL,
	/* foreachTexLink */    NULL,
};<|MERGE_RESOLUTION|>--- conflicted
+++ resolved
@@ -133,8 +133,8 @@
 	/* flags */             eModifierTypeFlag_AcceptsCVs |
 	                        eModifierTypeFlag_AcceptsLattice |
 	                        eModifierTypeFlag_SupportsEditmode,
-<<<<<<< HEAD
-	/* copyData */          copyData,
+
+	/* copyData */          modifier_copyData_generic,
 
 	/* deformVerts_DM */    NULL,
 	/* deformMatrices_DM */ NULL,
@@ -143,9 +143,6 @@
 	/* applyModifier_DM */  NULL,
 	/* applyModifierEM_DM */NULL,
 
-=======
-	/* copyData */          modifier_copyData_generic,
->>>>>>> 3740f759
 	/* deformVerts */       deformVerts,
 	/* deformMatrices */    NULL,
 	/* deformVertsEM */     deformVertsEM,
