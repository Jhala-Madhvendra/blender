--- conflicted
+++ resolved
@@ -263,19 +263,11 @@
 	}
 }
 
-<<<<<<< HEAD
-static void deformVerts(ModifierData *md, const ModifierEvalContext *ctx,
-                        DerivedMesh *derivedData,
-                        float (*vertexCos)[3],
-                        int numVerts)
-=======
 static void deformVerts(
-        ModifierData *md, Object *ob,
+        ModifierData *md, const ModifierEvalContext *ctx,
         DerivedMesh *derivedData,
         float (*vertexCos)[3],
-        int numVerts,
-        ModifierApplyFlag UNUSED(flag))
->>>>>>> c84b8d48
+        int numVerts)
 {
 	MeshCacheModifierData *mcmd = (MeshCacheModifierData *)md;
 
