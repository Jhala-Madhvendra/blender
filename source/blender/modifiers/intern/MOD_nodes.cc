/*
 * This program is free software; you can redistribute it and/or
 * modify it under the terms of the GNU General Public License
 * as published by the Free Software Foundation; either version 2
 * of the License, or (at your option) any later version.
 *
 * This program is distributed in the hope that it will be useful,
 * but WITHOUT ANY WARRANTY; without even the implied warranty of
 * MERCHANTABILITY or FITNESS FOR A PARTICULAR PURPOSE.  See the
 * GNU General Public License for more details.
 *
 * You should have received a copy of the GNU General Public License
 * along with this program; if not, write to the Free Software  Foundation,
 * Inc., 51 Franklin Street, Fifth Floor, Boston, MA 02110-1301, USA.
 *
 * The Original Code is Copyright (C) 2005 by the Blender Foundation.
 * All rights reserved.
 */

/** \file
 * \ingroup modifiers
 */

#include <cstring>
#include <iostream>
#include <string>

#include "MEM_guardedalloc.h"

#include "BLI_float3.hh"
#include "BLI_listbase.h"
#include "BLI_set.hh"
#include "BLI_string.h"
#include "BLI_utildefines.h"

#include "DNA_defaults.h"
#include "DNA_mesh_types.h"
#include "DNA_meshdata_types.h"
#include "DNA_modifier_types.h"
#include "DNA_node_types.h"
#include "DNA_object_types.h"
#include "DNA_pointcloud_types.h"
#include "DNA_scene_types.h"
#include "DNA_screen_types.h"

#include "BKE_customdata.h"
#include "BKE_idprop.h"
#include "BKE_lib_query.h"
#include "BKE_mesh.h"
#include "BKE_modifier.h"
#include "BKE_pointcloud.h"
#include "BKE_screen.h"
#include "BKE_simulation.h"

#include "BLO_read_write.h"

#include "UI_interface.h"
#include "UI_resources.h"

#include "RNA_access.h"
#include "RNA_enum_types.h"

#include "DEG_depsgraph_build.h"
#include "DEG_depsgraph_query.h"

#include "MOD_modifiertypes.h"
#include "MOD_nodes.h"
#include "MOD_ui_common.h"

#include "NOD_derived_node_tree.hh"
#include "NOD_geometry.h"
#include "NOD_geometry_exec.hh"
#include "NOD_node_tree_multi_function.hh"
#include "NOD_type_callbacks.hh"

using blender::float3;
using blender::IndexRange;
using blender::Map;
using blender::Set;
using blender::Span;
using blender::StringRef;
using blender::Vector;
using blender::fn::GMutablePointer;
using blender::fn::GValueMap;
using blender::nodes::GeoNodeExecParams;
using namespace blender::nodes::derived_node_tree_types;
using namespace blender::fn::multi_function_types;

static void initData(ModifierData *md)
{
  NodesModifierData *nmd = (NodesModifierData *)md;

  BLI_assert(MEMCMP_STRUCT_AFTER_IS_ZERO(nmd, modifier));

  MEMCPY_STRUCT_AFTER(nmd, DNA_struct_default_get(NodesModifierData), modifier);
}

static void addIdsUsedBySocket(const ListBase *sockets, Set<ID *> &ids)
{
  LISTBASE_FOREACH (const bNodeSocket *, socket, sockets) {
    if (socket->type == SOCK_OBJECT) {
      Object *object = ((bNodeSocketValueObject *)socket->default_value)->value;
      if (object != nullptr) {
        ids.add(&object->id);
      }
    }
    else if (socket->type == SOCK_COLLECTION) {
      Collection *collection = ((bNodeSocketValueCollection *)socket->default_value)->value;
      if (collection != nullptr) {
        ids.add(&collection->id);
      }
    }
  }
}

static void findUsedIds(const bNodeTree &tree, Set<ID *> &ids)
{
  Set<const bNodeTree *> handled_groups;

  LISTBASE_FOREACH (const bNode *, node, &tree.nodes) {
    addIdsUsedBySocket(&node->inputs, ids);
    addIdsUsedBySocket(&node->outputs, ids);

    if (node->type == NODE_GROUP) {
      const bNodeTree *group = (bNodeTree *)node->id;
      if (group != nullptr && handled_groups.add(group)) {
        findUsedIds(*group, ids);
      }
    }
  }
}

static void updateDepsgraph(ModifierData *md, const ModifierUpdateDepsgraphContext *ctx)
{
  NodesModifierData *nmd = reinterpret_cast<NodesModifierData *>(md);
  if (nmd->node_group != nullptr) {
    DEG_add_node_tree_relation(ctx->node, nmd->node_group, "Nodes Modifier");

    Set<ID *> used_ids;
    findUsedIds(*nmd->node_group, used_ids);
    for (ID *id : used_ids) {
      if (GS(id->name) == ID_OB) {
        Object *object = reinterpret_cast<Object *>(id);
        DEG_add_object_relation(ctx->node, object, DEG_OB_COMP_TRANSFORM, "Nodes Modifier");
        if (id != &ctx->object->id) {
          if (object->type != OB_EMPTY) {
            DEG_add_object_relation(
                ctx->node, (Object *)id, DEG_OB_COMP_GEOMETRY, "Nodes Modifier");
          }
        }
      }
    }
  }

  /* TODO: Add relations for IDs in settings. */
}

static void foreachIDLink(ModifierData *md, Object *ob, IDWalkFunc walk, void *userData)
{
  NodesModifierData *nmd = reinterpret_cast<NodesModifierData *>(md);
  walk(userData, ob, (ID **)&nmd->node_group, IDWALK_CB_USER);

  struct ForeachSettingData {
    IDWalkFunc walk;
    void *userData;
    Object *ob;
  } settings = {walk, userData, ob};

  IDP_foreach_property(
      nmd->settings.properties,
      IDP_TYPE_FILTER_ID,
      [](IDProperty *id_prop, void *user_data) {
        ForeachSettingData *settings = (ForeachSettingData *)user_data;
        settings->walk(
            settings->userData, settings->ob, (ID **)&id_prop->data.pointer, IDWALK_CB_USER);
      },
      &settings);
}

static bool isDisabled(const struct Scene *UNUSED(scene),
                       ModifierData *md,
                       bool UNUSED(useRenderParams))
{
  NodesModifierData *nmd = reinterpret_cast<NodesModifierData *>(md);

  if (nmd->node_group == nullptr) {
    return true;
  }

  return false;
}

class GeometryNodesEvaluator {
 private:
  blender::LinearAllocator<> allocator_;
  Map<const DInputSocket *, GMutablePointer> value_by_input_;
  Vector<const DInputSocket *> group_outputs_;
  blender::nodes::MultiFunctionByNode &mf_by_node_;
  const blender::nodes::DataTypeConversions &conversions_;
  const blender::bke::PersistentDataHandleMap &handle_map_;
  const Object *self_object_;

 public:
  GeometryNodesEvaluator(const Map<const DOutputSocket *, GMutablePointer> &group_input_data,
                         Vector<const DInputSocket *> group_outputs,
                         blender::nodes::MultiFunctionByNode &mf_by_node,
                         const blender::bke::PersistentDataHandleMap &handle_map,
                         const Object *self_object)
      : group_outputs_(std::move(group_outputs)),
        mf_by_node_(mf_by_node),
        conversions_(blender::nodes::get_implicit_type_conversions()),
        handle_map_(handle_map),
        self_object_(self_object)
  {
    for (auto item : group_input_data.items()) {
      this->forward_to_inputs(*item.key, item.value);
    }
  }

  Vector<GMutablePointer> execute()
  {
    Vector<GMutablePointer> results;
    for (const DInputSocket *group_output : group_outputs_) {
      GMutablePointer result = this->get_input_value(*group_output);
      results.append(result);
    }
    for (GMutablePointer value : value_by_input_.values()) {
      value.destruct();
    }
    return results;
  }

 private:
  GMutablePointer get_input_value(const DInputSocket &socket_to_compute)
  {
    std::optional<GMutablePointer> value = value_by_input_.pop_try(&socket_to_compute);
    if (value.has_value()) {
      /* This input has been computed before, return it directly. */
      return *value;
    }

    Span<const DOutputSocket *> from_sockets = socket_to_compute.linked_sockets();
    Span<const DGroupInput *> from_group_inputs = socket_to_compute.linked_group_inputs();
    const int total_inputs = from_sockets.size() + from_group_inputs.size();
    BLI_assert(total_inputs <= 1);

    if (total_inputs == 0) {
      /* The input is not connected, use the value from the socket itself. */
      return get_unlinked_input_value(socket_to_compute);
    }
    if (from_group_inputs.size() == 1) {
      /* The input gets its value from the input of a group that is not further connected. */
      return get_unlinked_input_value(socket_to_compute);
    }

    /* Compute the socket now. */
    const DOutputSocket &from_socket = *from_sockets[0];
    this->compute_output_and_forward(from_socket);
    return value_by_input_.pop(&socket_to_compute);
  }

  void compute_output_and_forward(const DOutputSocket &socket_to_compute)
  {
    const DNode &node = socket_to_compute.node();
    const bNode &bnode = *node.bnode();

    if (!socket_to_compute.is_available()) {
      /* If the output is not available, use a default value. */
      const CPPType &type = *blender::nodes::socket_cpp_type_get(*socket_to_compute.typeinfo());
      void *buffer = allocator_.allocate(type.size(), type.alignment());
      type.copy_to_uninitialized(type.default_value(), buffer);
      this->forward_to_inputs(socket_to_compute, {type, buffer});
      return;
    }

    /* Prepare inputs required to execute the node. */
    GValueMap<StringRef> node_inputs_map{allocator_};
    for (const DInputSocket *input_socket : node.inputs()) {
      if (input_socket->is_available()) {
        GMutablePointer value = this->get_input_value(*input_socket);
        node_inputs_map.add_new_direct(input_socket->identifier(), value);
      }
    }

    /* Execute the node. */
    GValueMap<StringRef> node_outputs_map{allocator_};
    GeoNodeExecParams params{bnode, node_inputs_map, node_outputs_map, handle_map_, self_object_};
    this->execute_node(node, params);

    /* Forward computed outputs to linked input sockets. */
    for (const DOutputSocket *output_socket : node.outputs()) {
      if (output_socket->is_available()) {
        GMutablePointer value = node_outputs_map.extract(output_socket->identifier());
        this->forward_to_inputs(*output_socket, value);
      }
    }
  }

  void execute_node(const DNode &node, GeoNodeExecParams params)
  {
    const bNode &bnode = params.node();
    if (bnode.typeinfo->geometry_node_execute != nullptr) {
      bnode.typeinfo->geometry_node_execute(params);
      return;
    }

    /* Use the multi-function implementation of the node. */
    const MultiFunction &fn = *mf_by_node_.lookup(&node);
    MFContextBuilder fn_context;
    MFParamsBuilder fn_params{fn, 1};
    Vector<GMutablePointer> input_data;
    for (const DInputSocket *dsocket : node.inputs()) {
      if (dsocket->is_available()) {
        GMutablePointer data = params.extract_input(dsocket->identifier());
        fn_params.add_readonly_single_input(GSpan(*data.type(), data.get(), 1));
        input_data.append(data);
      }
    }
    Vector<GMutablePointer> output_data;
    for (const DOutputSocket *dsocket : node.outputs()) {
      if (dsocket->is_available()) {
        const CPPType &type = *blender::nodes::socket_cpp_type_get(*dsocket->typeinfo());
        void *buffer = allocator_.allocate(type.size(), type.alignment());
        fn_params.add_uninitialized_single_output(GMutableSpan(type, buffer, 1));
        output_data.append(GMutablePointer(type, buffer));
      }
    }
    fn.call(IndexRange(1), fn_params, fn_context);
    for (GMutablePointer value : input_data) {
      value.destruct();
    }
    int output_index = 0;
    for (const int i : node.outputs().index_range()) {
      if (node.output(i).is_available()) {
        GMutablePointer value = output_data[output_index];
        params.set_output_by_move(node.output(i).identifier(), value);
        value.destruct();
        output_index++;
      }
    }
  }

  void forward_to_inputs(const DOutputSocket &from_socket, GMutablePointer value_to_forward)
  {
    Span<const DInputSocket *> to_sockets_all = from_socket.linked_sockets();

    const CPPType &from_type = *value_to_forward.type();

    Vector<const DInputSocket *> to_sockets_same_type;
    for (const DInputSocket *to_socket : to_sockets_all) {
      const CPPType &to_type = *blender::nodes::socket_cpp_type_get(*to_socket->typeinfo());
      if (from_type == to_type) {
        to_sockets_same_type.append(to_socket);
      }
      else {
        void *buffer = allocator_.allocate(to_type.size(), to_type.alignment());
        if (conversions_.is_convertible(from_type, to_type)) {
          conversions_.convert(from_type, to_type, value_to_forward.get(), buffer);
        }
        else {
          to_type.copy_to_uninitialized(to_type.default_value(), buffer);
        }
        value_by_input_.add_new(to_socket, GMutablePointer{to_type, buffer});
      }
    }

    if (to_sockets_same_type.size() == 0) {
      /* This value is not further used, so destruct it. */
      value_to_forward.destruct();
    }
    else if (to_sockets_same_type.size() == 1) {
      /* This value is only used on one input socket, no need to copy it. */
      const DInputSocket *to_socket = to_sockets_same_type[0];
      value_by_input_.add_new(to_socket, value_to_forward);
    }
    else {
      /* Multiple inputs use the value, make a copy for every input except for one. */
      const DInputSocket *first_to_socket = to_sockets_same_type[0];
      Span<const DInputSocket *> other_to_sockets = to_sockets_same_type.as_span().drop_front(1);
      const CPPType &type = *value_to_forward.type();

      value_by_input_.add_new(first_to_socket, value_to_forward);
      for (const DInputSocket *to_socket : other_to_sockets) {
        void *buffer = allocator_.allocate(type.size(), type.alignment());
        type.copy_to_uninitialized(value_to_forward.get(), buffer);
        value_by_input_.add_new(to_socket, GMutablePointer{type, buffer});
      }
    }
  }

  GMutablePointer get_unlinked_input_value(const DInputSocket &socket)
  {
    bNodeSocket *bsocket;
    if (socket.linked_group_inputs().size() == 0) {
      bsocket = socket.bsocket();
    }
    else {
      bsocket = socket.linked_group_inputs()[0]->bsocket();
    }
    const CPPType &type = *blender::nodes::socket_cpp_type_get(*socket.typeinfo());
    void *buffer = allocator_.allocate(type.size(), type.alignment());

    if (bsocket->type == SOCK_OBJECT) {
      Object *object = ((bNodeSocketValueObject *)bsocket->default_value)->value;
      blender::bke::PersistentObjectHandle object_handle = handle_map_.lookup(object);
      new (buffer) blender::bke::PersistentObjectHandle(object_handle);
    }
    else if (bsocket->type == SOCK_COLLECTION) {
      Collection *collection = ((bNodeSocketValueCollection *)bsocket->default_value)->value;
      blender::bke::PersistentCollectionHandle collection_handle = handle_map_.lookup(collection);
      new (buffer) blender::bke::PersistentCollectionHandle(collection_handle);
    }
    else {
      blender::nodes::socket_cpp_value_get(*bsocket, buffer);
    }

    return {type, buffer};
  }
};

struct SocketPropertyType {
  IDProperty *(*create_prop)(const bNodeSocket &socket, const char *name);
  bool (*is_correct_type)(const IDProperty &property);
  void (*init_cpp_value)(const IDProperty &property, void *r_value);
};

<<<<<<< HEAD
=======
static IDProperty *socket_add_property(IDProperty *settings_prop_group,
                                       IDProperty *ui_container,
                                       const SocketPropertyType &property_type,
                                       const bNodeSocket &socket)
{
  const char *new_prop_name = socket.identifier;
  /* Add the property actually storing the data to the modifier's group. */
  IDProperty *prop = property_type.create_prop(socket, new_prop_name);
  IDP_AddToGroup(settings_prop_group, prop);

  prop->flag |= IDP_FLAG_OVERRIDABLE_LIBRARY;

  /* Make the group in the ui container group to hold the property's UI settings. */
  IDProperty *prop_ui_group;
  {
    IDPropertyTemplate idprop = {0};
    prop_ui_group = IDP_New(IDP_GROUP, &idprop, new_prop_name);
    IDP_AddToGroup(ui_container, prop_ui_group);
  }

  /* Create the properties for the socket's UI settings. */
  if (property_type.create_min_ui_prop != nullptr) {
    IDP_AddToGroup(prop_ui_group, property_type.create_min_ui_prop(socket, "min"));
    IDP_AddToGroup(prop_ui_group, property_type.create_min_ui_prop(socket, "soft_min"));
  }
  if (property_type.create_max_ui_prop != nullptr) {
    IDP_AddToGroup(prop_ui_group, property_type.create_max_ui_prop(socket, "max"));
    IDP_AddToGroup(prop_ui_group, property_type.create_max_ui_prop(socket, "soft_max"));
  }
  if (property_type.create_default_ui_prop != nullptr) {
    IDP_AddToGroup(prop_ui_group, property_type.create_default_ui_prop(socket, "default"));
  }
  if (property_type.rna_subtype_get != nullptr) {
    const char *subtype_identifier = nullptr;
    RNA_enum_identifier(rna_enum_property_subtype_items,
                        property_type.rna_subtype_get(socket),
                        &subtype_identifier);

    if (subtype_identifier != nullptr) {
      IDPropertyTemplate idprop = {0};
      idprop.string.str = subtype_identifier;
      idprop.string.len = BLI_strnlen(subtype_identifier, MAX_NAME) + 1;
      IDP_AddToGroup(prop_ui_group, IDP_New(IDP_STRING, &idprop, "subtype"));
    }
  }

  return prop;
}

>>>>>>> 15f2f696
static const SocketPropertyType *get_socket_property_type(const bNodeSocket &bsocket)
{
  switch (bsocket.type) {
    case SOCK_FLOAT: {
      static const SocketPropertyType float_type = {
          [](const bNodeSocket &socket, const char *name) {
            bNodeSocketValueFloat *value = (bNodeSocketValueFloat *)socket.default_value;
            IDPropertyTemplate idprop = {0};
            idprop.f = value->value;
            IDProperty *prop = IDP_New(IDP_FLOAT, &idprop, name);
            IDPropertyUIDataFloat *ui_data = (IDPropertyUIDataFloat *)IDP_ui_data_ensure(prop);
            ui_data->generic_ui_data.rna_subtype = value->subtype;
            ui_data->min = ui_data->soft_min = (double)value->min;
            ui_data->max = ui_data->soft_max = (double)value->max;
            ui_data->default_value = value->value;
            return prop;
          },
          [](const IDProperty &property) { return property.type == IDP_FLOAT; },
          [](const IDProperty &property, void *r_value) {
            *(float *)r_value = IDP_Float(&property);
          },
      };
      return &float_type;
    }
    case SOCK_INT: {
      static const SocketPropertyType int_type = {
          [](const bNodeSocket &socket, const char *name) {
            bNodeSocketValueInt *value = (bNodeSocketValueInt *)socket.default_value;
            IDPropertyTemplate idprop = {0};
            idprop.i = value->value;
            IDProperty *prop = IDP_New(IDP_INT, &idprop, name);
            IDPropertyUIDataInt *ui_data = (IDPropertyUIDataInt *)IDP_ui_data_ensure(prop);
            ui_data->generic_ui_data.rna_subtype = value->subtype;
            ui_data->min = ui_data->soft_min = value->min;
            ui_data->max = ui_data->soft_max = value->max;
            ui_data->default_value = value->value;
            return prop;
          },
          [](const IDProperty &property) { return property.type == IDP_INT; },
          [](const IDProperty &property, void *r_value) { *(int *)r_value = IDP_Int(&property); },
      };
      return &int_type;
    }
    case SOCK_VECTOR: {
      static const SocketPropertyType vector_type = {
          [](const bNodeSocket &socket, const char *name) {
            bNodeSocketValueVector *value = (bNodeSocketValueVector *)socket.default_value;
            IDPropertyTemplate idprop = {0};
            idprop.array.len = 3;
            idprop.array.type = IDP_FLOAT;
            IDProperty *property = IDP_New(IDP_ARRAY, &idprop, name);
            copy_v3_v3((float *)IDP_Array(property), value->value);
            IDPropertyUIDataFloat *ui_data = (IDPropertyUIDataFloat *)IDP_ui_data_ensure(property);
            ui_data->generic_ui_data.rna_subtype = value->subtype;
            ui_data->min = ui_data->soft_min = (double)value->min;
            ui_data->max = ui_data->soft_max = (double)value->max;
            ui_data->default_array = (double *)MEM_mallocN(sizeof(double[3]), "mod_prop_default");
            ui_data->default_array_len = 3;
            for (int i = 3; i < 3; i++) {
              ui_data->default_array[i] = (double)value->value[i];
            }
            return property;
          },
          [](const IDProperty &property) {
            return property.type == IDP_ARRAY && property.subtype == IDP_FLOAT &&
                   property.len == 3;
          },
          [](const IDProperty &property, void *r_value) {
            copy_v3_v3((float *)r_value, (const float *)IDP_Array(&property));
          },
      };
      return &vector_type;
    }
    case SOCK_BOOLEAN: {
      static const SocketPropertyType boolean_type = {
          [](const bNodeSocket &socket, const char *name) {
            bNodeSocketValueBoolean *value = (bNodeSocketValueBoolean *)socket.default_value;
            IDPropertyTemplate idprop = {0};
            idprop.i = value->value != 0;
            IDProperty *prop = IDP_New(IDP_INT, &idprop, name);
            IDPropertyUIDataInt *ui_data = (IDPropertyUIDataInt *)IDP_ui_data_ensure(prop);
            ui_data->min = ui_data->soft_min = 0;
            ui_data->max = ui_data->soft_max = 1;
            ui_data->default_value = value->value != 0;
            return prop;
          },
          [](const IDProperty &property) { return property.type == IDP_INT; },
          [](const IDProperty &property, void *r_value) {
            *(bool *)r_value = IDP_Int(&property) != 0;
          },
      };
      return &boolean_type;
    }
    case SOCK_STRING: {
      static const SocketPropertyType string_type = {
          [](const bNodeSocket &socket, const char *name) {
            bNodeSocketValueString *value = (bNodeSocketValueString *)socket.default_value;
            IDProperty *prop = IDP_NewString(
                value->value, name, BLI_strnlen(value->value, sizeof(value->value)) + 1);
            IDPropertyUIDataString *ui_data = (IDPropertyUIDataString *)IDP_ui_data_ensure(prop);
            ui_data->default_value = BLI_strdup(value->value);
            return prop;
          },
          [](const IDProperty &property) { return property.type == IDP_STRING; },
          [](const IDProperty &property, void *r_value) {
            new (r_value) std::string(IDP_String(&property));
          },
      };
      return &string_type;
    }
    default: {
      return nullptr;
    }
  }
}

/**
 * Rebuild the list of properties based on the sockets exposed as the modifier's node group
 * inputs. If any properties correspond to the old properties by name and type, carry over
 * the values.
 */
void MOD_nodes_update_interface(Object *object, NodesModifierData *nmd)
{
  if (nmd->node_group == nullptr) {
    return;
  }

  IDProperty *old_properties = nmd->settings.properties;
  {
    IDPropertyTemplate idprop = {0};
    nmd->settings.properties = IDP_New(IDP_GROUP, &idprop, "Nodes Modifier Settings");
  }

  LISTBASE_FOREACH (bNodeSocket *, socket, &nmd->node_group->inputs) {
    const SocketPropertyType *property_type = get_socket_property_type(*socket);
    if (property_type == nullptr) {
      continue;
    }

    IDProperty *new_prop = property_type->create_prop(*socket, socket->identifier);
    IDP_AddToGroup(nmd->settings.properties, new_prop);

    if (old_properties != nullptr) {
      IDProperty *old_prop = IDP_GetPropertyFromGroup(old_properties, socket->identifier);
      if (old_prop != nullptr && property_type->is_correct_type(*old_prop)) {
        IDP_CopyPropertyContent(new_prop, old_prop);
      }
    }
  }

  if (old_properties != nullptr) {
    IDP_FreeProperty(old_properties);
  }

  DEG_id_tag_update(&object->id, ID_RECALC_GEOMETRY);
}

void MOD_nodes_init(Main *bmain, NodesModifierData *nmd)
{
  bNodeTree *ntree = ntreeAddTree(bmain, "Geometry Nodes", ntreeType_Geometry->idname);
  nmd->node_group = ntree;

  ntreeAddSocketInterface(ntree, SOCK_IN, "NodeSocketGeometry", "Geometry");
  ntreeAddSocketInterface(ntree, SOCK_OUT, "NodeSocketGeometry", "Geometry");

  bNode *group_input_node = nodeAddStaticNode(nullptr, ntree, NODE_GROUP_INPUT);
  bNode *group_output_node = nodeAddStaticNode(nullptr, ntree, NODE_GROUP_OUTPUT);

  group_input_node->locx = -200 - group_input_node->width;
  group_output_node->locx = 200;
  group_output_node->flag |= NODE_DO_OUTPUT;

  nodeAddLink(ntree,
              group_output_node,
              (bNodeSocket *)group_output_node->inputs.first,
              group_input_node,
              (bNodeSocket *)group_input_node->outputs.first);

  ntreeUpdateTree(bmain, ntree);
}

static void initialize_group_input(NodesModifierData &nmd,
                                   const bNodeSocket &socket,
                                   const CPPType &cpp_type,
                                   void *r_value)
{
  const SocketPropertyType *property_type = get_socket_property_type(socket);
  if (property_type == nullptr) {
    cpp_type.copy_to_uninitialized(cpp_type.default_value(), r_value);
    return;
  }
  if (nmd.settings.properties == nullptr) {
    blender::nodes::socket_cpp_value_get(socket, r_value);
    return;
  }
  const IDProperty *property = IDP_GetPropertyFromGroup(nmd.settings.properties,
                                                        socket.identifier);
  if (property == nullptr) {
    blender::nodes::socket_cpp_value_get(socket, r_value);
    return;
  }
  if (!property_type->is_correct_type(*property)) {
    blender::nodes::socket_cpp_value_get(socket, r_value);
  }
  property_type->init_cpp_value(*property, r_value);
}

static void fill_data_handle_map(const DerivedNodeTree &tree,
                                 blender::bke::PersistentDataHandleMap &handle_map)
{
  Set<ID *> used_ids;
  findUsedIds(*tree.btree(), used_ids);

  int current_handle = 0;
  for (ID *id : used_ids) {
    handle_map.add(current_handle, *id);
    current_handle++;
  }
}

/**
 * Evaluate a node group to compute the output geometry.
 * Currently, this uses a fairly basic and inefficient algorithm that might compute things more
 * often than necessary. It's going to be replaced soon.
 */
static GeometrySet compute_geometry(const DerivedNodeTree &tree,
                                    Span<const DOutputSocket *> group_input_sockets,
                                    const DInputSocket &socket_to_compute,
                                    GeometrySet input_geometry_set,
                                    NodesModifierData *nmd,
                                    const ModifierEvalContext *ctx)
{
  blender::ResourceCollector resources;
  blender::LinearAllocator<> &allocator = resources.linear_allocator();
  blender::nodes::MultiFunctionByNode mf_by_node = get_multi_function_per_node(tree, resources);

  Map<const DOutputSocket *, GMutablePointer> group_inputs;

  if (group_input_sockets.size() > 0) {
    Span<const DOutputSocket *> remaining_input_sockets = group_input_sockets;

    /* If the group expects a geometry as first input, use the geometry that has been passed to
     * modifier. */
    const DOutputSocket *first_input_socket = group_input_sockets[0];
    if (first_input_socket->bsocket()->type == SOCK_GEOMETRY) {
      GeometrySet *geometry_set_in = allocator.construct<GeometrySet>(
          std::move(input_geometry_set));
      group_inputs.add_new(first_input_socket, geometry_set_in);
      remaining_input_sockets = remaining_input_sockets.drop_front(1);
    }

    /* Initialize remaining group inputs. */
    for (const DOutputSocket *socket : remaining_input_sockets) {
      const CPPType &cpp_type = *blender::nodes::socket_cpp_type_get(*socket->typeinfo());
      void *value_in = allocator.allocate(cpp_type.size(), cpp_type.alignment());
      initialize_group_input(*nmd, *socket->bsocket(), cpp_type, value_in);
      group_inputs.add_new(socket, {cpp_type, value_in});
    }
  }

  Vector<const DInputSocket *> group_outputs;
  group_outputs.append(&socket_to_compute);

  blender::bke::PersistentDataHandleMap handle_map;
  fill_data_handle_map(tree, handle_map);

  GeometryNodesEvaluator evaluator{
      group_inputs, group_outputs, mf_by_node, handle_map, ctx->object};
  Vector<GMutablePointer> results = evaluator.execute();
  BLI_assert(results.size() == 1);
  GMutablePointer result = results[0];

  GeometrySet output_geometry = std::move(*(GeometrySet *)result.get());
  return output_geometry;
}

/**
 * \note This could be done in #initialize_group_input, though that would require adding the
 * the object as a parameter, so it's likely better to this check as a separate step.
 */
static void check_property_socket_sync(const Object *ob, ModifierData *md)
{
  NodesModifierData *nmd = reinterpret_cast<NodesModifierData *>(md);

  int i = 0;
  LISTBASE_FOREACH_INDEX (const bNodeSocket *, socket, &nmd->node_group->inputs, i) {
    /* The first socket is the special geometry socket for the modifier object. */
    if (i == 0 && socket->type == SOCK_GEOMETRY) {
      continue;
    }

    IDProperty *property = IDP_GetPropertyFromGroup(nmd->settings.properties, socket->identifier);
    if (property == nullptr) {
      if (socket->type == SOCK_STRING) {
        BKE_modifier_set_error(ob, md, "String socket can not be exposed in the modifier");
      }
      else if (socket->type == SOCK_OBJECT) {
        BKE_modifier_set_error(ob, md, "Object socket can not be exposed in the modifier");
      }
      else if (socket->type == SOCK_GEOMETRY) {
        BKE_modifier_set_error(ob, md, "Node group can only have one geometry input");
      }
      else if (socket->type == SOCK_COLLECTION) {
        BKE_modifier_set_error(ob, md, "Collection socket can not be exposed in the modifier");
      }
      else {
        BKE_modifier_set_error(ob, md, "Missing property for input socket \"%s\"", socket->name);
      }
      continue;
    }

    const SocketPropertyType *property_type = get_socket_property_type(*socket);
    if (!property_type->is_correct_type(*property)) {
      BKE_modifier_set_error(
          ob, md, "Property type does not match input socket \"(%s)\"", socket->name);
      continue;
    }
  }

  bool has_geometry_output = false;
  LISTBASE_FOREACH (const bNodeSocket *, socket, &nmd->node_group->outputs) {
    if (socket->type == SOCK_GEOMETRY) {
      has_geometry_output = true;
    }
  }

  if (!has_geometry_output) {
    BKE_modifier_set_error(ob, md, "Node group must have a geometry output");
  }
}

static void modifyGeometry(ModifierData *md,
                           const ModifierEvalContext *ctx,
                           GeometrySet &geometry_set)
{
  NodesModifierData *nmd = reinterpret_cast<NodesModifierData *>(md);
  if (nmd->node_group == nullptr) {
    return;
  }

  check_property_socket_sync(ctx->object, md);

  blender::nodes::NodeTreeRefMap tree_refs;
  DerivedNodeTree tree{nmd->node_group, tree_refs};

  if (tree.has_link_cycles()) {
    BKE_modifier_set_error(ctx->object, md, "Node group has cycles");
    return;
  }

  Span<const DNode *> input_nodes = tree.nodes_by_type("NodeGroupInput");
  Span<const DNode *> output_nodes = tree.nodes_by_type("NodeGroupOutput");

  if (input_nodes.size() > 1) {
    return;
  }
  if (output_nodes.size() != 1) {
    return;
  }

  Span<const DOutputSocket *> group_inputs = (input_nodes.size() == 1) ?
                                                 input_nodes[0]->outputs().drop_back(1) :
                                                 Span<const DOutputSocket *>{};
  Span<const DInputSocket *> group_outputs = output_nodes[0]->inputs().drop_back(1);

  if (group_outputs.size() == 0) {
    return;
  }

  const DInputSocket *group_output = group_outputs[0];
  if (group_output->idname() != "NodeSocketGeometry") {
    return;
  }

  geometry_set = compute_geometry(
      tree, group_inputs, *group_outputs[0], std::move(geometry_set), nmd, ctx);
}

static Mesh *modifyMesh(ModifierData *md, const ModifierEvalContext *ctx, Mesh *mesh)
{
  GeometrySet geometry_set = GeometrySet::create_with_mesh(mesh, GeometryOwnershipType::Editable);
  geometry_set.get_component_for_write<MeshComponent>().copy_vertex_group_names_from_object(
      *ctx->object);
  modifyGeometry(md, ctx, geometry_set);
  Mesh *new_mesh = geometry_set.get_component_for_write<MeshComponent>().release();
  if (new_mesh == nullptr) {
    return BKE_mesh_new_nomain(0, 0, 0, 0, 0);
  }
  return new_mesh;
}

static void modifyGeometrySet(ModifierData *md,
                              const ModifierEvalContext *ctx,
                              GeometrySet *geometry_set)
{
  modifyGeometry(md, ctx, *geometry_set);
}

/* Drawing the properties manually with #uiItemR instead of #uiDefAutoButsRNA allows using
 * the node socket identifier for the property names, since they are unique, but also having
 * the correct label displayed in the UI.  */
static void draw_property_for_socket(uiLayout *layout,
                                     PointerRNA *settings_ptr,
                                     const IDProperty *modifier_props,
                                     const bNodeSocket &socket)
{
  const SocketPropertyType *property_type = get_socket_property_type(socket);
  if (property_type == nullptr) {
    return;
  }

  /* The property should be created in #MOD_nodes_update_interface with the correct type. */
  IDProperty *property = IDP_GetPropertyFromGroup(modifier_props, socket.identifier);

  /* IDProperties can be removed with python, so there could be a situation where
   * there isn't a property for a socket or it doesn't have the correct type. */
  if (property != nullptr && property_type->is_correct_type(*property)) {

    char socket_id_esc[sizeof(socket.identifier) * 2];
    BLI_str_escape(socket_id_esc, socket.identifier, sizeof(socket_id_esc));

    char rna_path[sizeof(socket_id_esc) + 4];
    BLI_snprintf(rna_path, ARRAY_SIZE(rna_path), "[\"%s\"]", socket_id_esc);
    uiItemR(layout, settings_ptr, rna_path, 0, socket.name, ICON_NONE);
  }
}

static void panel_draw(const bContext *C, Panel *panel)
{
  uiLayout *layout = panel->layout;

  PointerRNA *ptr = modifier_panel_get_property_pointers(panel, nullptr);
  NodesModifierData *nmd = static_cast<NodesModifierData *>(ptr->data);

  uiLayoutSetPropSep(layout, true);
  /* This should be removed, but animation currently doesn't work with the IDProperties. */
  uiLayoutSetPropDecorate(layout, false);

  uiTemplateID(layout,
               C,
               ptr,
               "node_group",
               "node.new_geometry_node_group_assign",
               nullptr,
               nullptr,
               0,
               false,
               nullptr);

  if (nmd->node_group != nullptr && nmd->settings.properties != nullptr) {
    PointerRNA settings_ptr;
    RNA_pointer_create(ptr->owner_id, &RNA_NodesModifierSettings, &nmd->settings, &settings_ptr);

    LISTBASE_FOREACH (bNodeSocket *, socket, &nmd->node_group->inputs) {
      draw_property_for_socket(layout, &settings_ptr, nmd->settings.properties, *socket);
    }
  }

  modifier_panel_end(layout, ptr);
}

static void panelRegister(ARegionType *region_type)
{
  modifier_panel_register(region_type, eModifierType_Nodes, panel_draw);
}

static void blendWrite(BlendWriter *writer, const ModifierData *md)
{
  const NodesModifierData *nmd = reinterpret_cast<const NodesModifierData *>(md);
  if (nmd->settings.properties != nullptr) {
    /* Note that the property settings are based on the socket type info
     * and don't necessarily need to be written, but we can't just free them. */
    IDP_BlendWrite(writer, nmd->settings.properties);
  }
}

static void blendRead(BlendDataReader *reader, ModifierData *md)
{
  NodesModifierData *nmd = reinterpret_cast<NodesModifierData *>(md);
  BLO_read_data_address(reader, &nmd->settings.properties);
  IDP_BlendDataRead(reader, &nmd->settings.properties);
}

static void copyData(const ModifierData *md, ModifierData *target, const int flag)
{
  const NodesModifierData *nmd = reinterpret_cast<const NodesModifierData *>(md);
  NodesModifierData *tnmd = reinterpret_cast<NodesModifierData *>(target);

  BKE_modifier_copydata_generic(md, target, flag);

  if (nmd->settings.properties != nullptr) {
    tnmd->settings.properties = IDP_CopyProperty_ex(nmd->settings.properties, flag);
  }
}

static void freeData(ModifierData *md)
{
  NodesModifierData *nmd = reinterpret_cast<NodesModifierData *>(md);
  if (nmd->settings.properties != nullptr) {
    IDP_FreeProperty_ex(nmd->settings.properties, false);
    nmd->settings.properties = nullptr;
  }
}

static void requiredDataMask(Object *UNUSED(ob),
                             ModifierData *UNUSED(md),
                             CustomData_MeshMasks *r_cddata_masks)
{
  /* We don't know what the node tree will need. If there are vertex groups, it is likely that the
   * node tree wants to access them. */
  r_cddata_masks->vmask |= CD_MASK_MDEFORMVERT;
}

ModifierTypeInfo modifierType_Nodes = {
    /* name */ "GeometryNodes",
    /* structName */ "NodesModifierData",
    /* structSize */ sizeof(NodesModifierData),
    /* srna */ &RNA_NodesModifier,
    /* type */ eModifierTypeType_Constructive,
    /* flags */
    static_cast<ModifierTypeFlag>(
        eModifierTypeFlag_AcceptsMesh | eModifierTypeFlag_SupportsEditmode |
        eModifierTypeFlag_EnableInEditmode | eModifierTypeFlag_SupportsMapping),
    /* icon */ ICON_NODETREE,

    /* copyData */ copyData,

    /* deformVerts */ nullptr,
    /* deformMatrices */ nullptr,
    /* deformVertsEM */ nullptr,
    /* deformMatricesEM */ nullptr,
    /* modifyMesh */ modifyMesh,
    /* modifyHair */ nullptr,
    /* modifyGeometrySet */ modifyGeometrySet,
    /* modifyVolume */ nullptr,

    /* initData */ initData,
    /* requiredDataMask */ requiredDataMask,
    /* freeData */ freeData,
    /* isDisabled */ isDisabled,
    /* updateDepsgraph */ updateDepsgraph,
    /* dependsOnTime */ nullptr,
    /* dependsOnNormals */ nullptr,
    /* foreachIDLink */ foreachIDLink,
    /* foreachTexLink */ nullptr,
    /* freeRuntimeData */ nullptr,
    /* panelRegister */ panelRegister,
    /* blendWrite */ blendWrite,
    /* blendRead */ blendRead,
};<|MERGE_RESOLUTION|>--- conflicted
+++ resolved
@@ -424,58 +424,6 @@
   void (*init_cpp_value)(const IDProperty &property, void *r_value);
 };
 
-<<<<<<< HEAD
-=======
-static IDProperty *socket_add_property(IDProperty *settings_prop_group,
-                                       IDProperty *ui_container,
-                                       const SocketPropertyType &property_type,
-                                       const bNodeSocket &socket)
-{
-  const char *new_prop_name = socket.identifier;
-  /* Add the property actually storing the data to the modifier's group. */
-  IDProperty *prop = property_type.create_prop(socket, new_prop_name);
-  IDP_AddToGroup(settings_prop_group, prop);
-
-  prop->flag |= IDP_FLAG_OVERRIDABLE_LIBRARY;
-
-  /* Make the group in the ui container group to hold the property's UI settings. */
-  IDProperty *prop_ui_group;
-  {
-    IDPropertyTemplate idprop = {0};
-    prop_ui_group = IDP_New(IDP_GROUP, &idprop, new_prop_name);
-    IDP_AddToGroup(ui_container, prop_ui_group);
-  }
-
-  /* Create the properties for the socket's UI settings. */
-  if (property_type.create_min_ui_prop != nullptr) {
-    IDP_AddToGroup(prop_ui_group, property_type.create_min_ui_prop(socket, "min"));
-    IDP_AddToGroup(prop_ui_group, property_type.create_min_ui_prop(socket, "soft_min"));
-  }
-  if (property_type.create_max_ui_prop != nullptr) {
-    IDP_AddToGroup(prop_ui_group, property_type.create_max_ui_prop(socket, "max"));
-    IDP_AddToGroup(prop_ui_group, property_type.create_max_ui_prop(socket, "soft_max"));
-  }
-  if (property_type.create_default_ui_prop != nullptr) {
-    IDP_AddToGroup(prop_ui_group, property_type.create_default_ui_prop(socket, "default"));
-  }
-  if (property_type.rna_subtype_get != nullptr) {
-    const char *subtype_identifier = nullptr;
-    RNA_enum_identifier(rna_enum_property_subtype_items,
-                        property_type.rna_subtype_get(socket),
-                        &subtype_identifier);
-
-    if (subtype_identifier != nullptr) {
-      IDPropertyTemplate idprop = {0};
-      idprop.string.str = subtype_identifier;
-      idprop.string.len = BLI_strnlen(subtype_identifier, MAX_NAME) + 1;
-      IDP_AddToGroup(prop_ui_group, IDP_New(IDP_STRING, &idprop, "subtype"));
-    }
-  }
-
-  return prop;
-}
-
->>>>>>> 15f2f696
 static const SocketPropertyType *get_socket_property_type(const bNodeSocket &bsocket)
 {
   switch (bsocket.type) {
@@ -616,6 +564,7 @@
     }
 
     IDProperty *new_prop = property_type->create_prop(*socket, socket->identifier);
+    new_prop->flag |= IDP_FLAG_OVERRIDABLE_LIBRARY;
     IDP_AddToGroup(nmd->settings.properties, new_prop);
 
     if (old_properties != nullptr) {
