/*
 * This program is free software; you can redistribute it and/or
 * modify it under the terms of the GNU General Public License
 * as published by the Free Software Foundation; either version 2
 * of the License, or (at your option) any later version.
 *
 * This program is distributed in the hope that it will be useful,
 * but WITHOUT ANY WARRANTY; without even the implied warranty of
 * MERCHANTABILITY or FITNESS FOR A PARTICULAR PURPOSE.  See the
 * GNU General Public License for more details.
 *
 * You should have received a copy of the GNU General Public License
 * along with this program; if not, write to the Free Software Foundation,
 * Inc., 51 Franklin Street, Fifth Floor, Boston, MA 02110-1301, USA.
 *
 * The Original Code is Copyright (C) 2005 by the Blender Foundation.
 * All rights reserved.
 */

/** \file
 * \ingroup modifiers
 */

#include "MEM_guardedalloc.h"

#include "BLI_utildefines.h"

#include "BLI_math.h"

#include "BLT_translation.h"

#include "DNA_curveprofile_types.h"
#include "DNA_mesh_types.h"
#include "DNA_meshdata_types.h"
#include "DNA_object_types.h"
#include "DNA_scene_types.h"
#include "DNA_screen_types.h"

#include "BKE_context.h"
#include "BKE_curveprofile.h"
#include "BKE_deform.h"
#include "BKE_mesh.h"
#include "BKE_modifier.h"
#include "BKE_screen.h"

#include "UI_interface.h"
#include "UI_resources.h"

#include "RNA_access.h"

#include "MOD_ui_common.h"
#include "MOD_util.h"

#include "BKE_curveprofile.h"
#include "bmesh.h"
#include "bmesh_tools.h"

#include "DEG_depsgraph_query.h"

static void initData(ModifierData *md)
{
  BevelModifierData *bmd = (BevelModifierData *)md;

  bmd->value = 0.1f;
  bmd->res = 1;
  bmd->flags = 0;
  bmd->val_flags = MOD_BEVEL_AMT_OFFSET;
  bmd->lim_flags = 0;
  bmd->e_flags = 0;
  bmd->edge_flags = 0;
  bmd->face_str_mode = MOD_BEVEL_FACE_STRENGTH_NONE;
  bmd->miter_inner = MOD_BEVEL_MITER_SHARP;
  bmd->miter_outer = MOD_BEVEL_MITER_SHARP;
  bmd->spread = 0.1f;
  bmd->mat = -1;
  bmd->profile = 0.5f;
  bmd->bevel_angle = DEG2RADF(30.0f);
  bmd->defgrp_name[0] = '\0';
  bmd->custom_profile = BKE_curveprofile_add(PROF_PRESET_LINE);
}

static void copyData(const ModifierData *md_src, ModifierData *md_dst, const int flag)
{
  const BevelModifierData *bmd_src = (const BevelModifierData *)md_src;
  BevelModifierData *bmd_dst = (BevelModifierData *)md_dst;

  BKE_modifier_copydata_generic(md_src, md_dst, flag);
  bmd_dst->custom_profile = BKE_curveprofile_copy(bmd_src->custom_profile);
}

static void requiredDataMask(Object *UNUSED(ob),
                             ModifierData *md,
                             CustomData_MeshMasks *r_cddata_masks)
{
  BevelModifierData *bmd = (BevelModifierData *)md;

  /* ask for vertexgroups if we need them */
  if (bmd->defgrp_name[0] != '\0') {
    r_cddata_masks->vmask |= CD_MASK_MDEFORMVERT;
  }
}

/*
 * This calls the new bevel code (added since 2.64)
 */
static Mesh *modifyMesh(ModifierData *md, const ModifierEvalContext *ctx, Mesh *mesh)
{
  Mesh *result;
  BMesh *bm;
  BMIter iter;
  BMEdge *e;
  BMVert *v;
  float weight, weight2;
  int vgroup = -1;
  MDeformVert *dvert = NULL;
  BevelModifierData *bmd = (BevelModifierData *)md;
  const float threshold = cosf(bmd->bevel_angle + 0.000000175f);
  const bool vertex_only = (bmd->flags & MOD_BEVEL_VERT) != 0;
  const bool do_clamp = !(bmd->flags & MOD_BEVEL_OVERLAP_OK);
  const int offset_type = bmd->val_flags;
  const float value = bmd->value;
  const int mat = CLAMPIS(bmd->mat, -1, ctx->object->totcol - 1);
  const bool loop_slide = (bmd->flags & MOD_BEVEL_EVEN_WIDTHS) == 0;
  const bool mark_seam = (bmd->edge_flags & MOD_BEVEL_MARK_SEAM);
  const bool mark_sharp = (bmd->edge_flags & MOD_BEVEL_MARK_SHARP);
  bool harden_normals = (bmd->flags & MOD_BEVEL_HARDEN_NORMALS);
  const int face_strength_mode = bmd->face_str_mode;
  const int miter_outer = bmd->miter_outer;
  const int miter_inner = bmd->miter_inner;
  const float spread = bmd->spread;
  const bool use_custom_profile = (bmd->flags & MOD_BEVEL_CUSTOM_PROFILE);
  const int vmesh_method = bmd->vmesh_method;
  const bool invert_vgroup = (bmd->flags & MOD_BEVEL_INVERT_VGROUP) != 0;

  bm = BKE_mesh_to_bmesh_ex(mesh,
                            &(struct BMeshCreateParams){0},
                            &(struct BMeshFromMeshParams){
                                .calc_face_normal = true,
                                .add_key_index = false,
                                .use_shapekey = false,
                                .active_shapekey = 0,
                                /* XXX We probably can use CD_MASK_BAREMESH_ORIGDINDEX here instead
                                 * (also for other modifiers cases)? */
                                .cd_mask_extra = {.vmask = CD_MASK_ORIGINDEX,
                                                  .emask = CD_MASK_ORIGINDEX,
                                                  .pmask = CD_MASK_ORIGINDEX},
                            });

  if ((bmd->lim_flags & MOD_BEVEL_VGROUP) && bmd->defgrp_name[0]) {
    MOD_get_vgroup(ctx->object, mesh, bmd->defgrp_name, &dvert, &vgroup);
  }

  if (vertex_only) {
    BM_ITER_MESH (v, &iter, bm, BM_VERTS_OF_MESH) {
      if (bmd->lim_flags & MOD_BEVEL_WEIGHT) {
        weight = BM_elem_float_data_get(&bm->vdata, v, CD_BWEIGHT);
        if (weight == 0.0f) {
          continue;
        }
      }
      else if (vgroup != -1) {
        weight = invert_vgroup ?
                     1.0f -
                         BKE_defvert_array_find_weight_safe(dvert, BM_elem_index_get(v), vgroup) :
                     BKE_defvert_array_find_weight_safe(dvert, BM_elem_index_get(v), vgroup);
        /* Check is against 0.5 rather than != 0.0 because cascaded bevel modifiers will
         * interpolate weights for newly created vertices, and may cause unexpected "selection" */
        if (weight < 0.5f) {
          continue;
        }
      }
      BM_elem_flag_enable(v, BM_ELEM_TAG);
    }
  }
  else if (bmd->lim_flags & MOD_BEVEL_ANGLE) {
    BM_ITER_MESH (e, &iter, bm, BM_EDGES_OF_MESH) {
      /* check for 1 edge having 2 face users */
      BMLoop *l_a, *l_b;
      if (BM_edge_loop_pair(e, &l_a, &l_b)) {
        if (dot_v3v3(l_a->f->no, l_b->f->no) < threshold) {
          BM_elem_flag_enable(e, BM_ELEM_TAG);
          BM_elem_flag_enable(e->v1, BM_ELEM_TAG);
          BM_elem_flag_enable(e->v2, BM_ELEM_TAG);
        }
      }
    }
  }
  else {
    /* crummy, is there a way just to operator on all? - campbell */
    BM_ITER_MESH (e, &iter, bm, BM_EDGES_OF_MESH) {
      if (BM_edge_is_manifold(e)) {
        if (bmd->lim_flags & MOD_BEVEL_WEIGHT) {
          weight = BM_elem_float_data_get(&bm->edata, e, CD_BWEIGHT);
          if (weight == 0.0f) {
            continue;
          }
        }
        else if (vgroup != -1) {
          weight = invert_vgroup ?
                       1.0f - BKE_defvert_array_find_weight_safe(
                                  dvert, BM_elem_index_get(e->v1), vgroup) :
                       BKE_defvert_array_find_weight_safe(dvert, BM_elem_index_get(e->v1), vgroup);
          weight2 = invert_vgroup ? 1.0f - BKE_defvert_array_find_weight_safe(
                                               dvert, BM_elem_index_get(e->v2), vgroup) :
                                    BKE_defvert_array_find_weight_safe(
                                        dvert, BM_elem_index_get(e->v2), vgroup);
          if (weight < 0.5f || weight2 < 0.5f) {
            continue;
          }
        }
        BM_elem_flag_enable(e, BM_ELEM_TAG);
        BM_elem_flag_enable(e->v1, BM_ELEM_TAG);
        BM_elem_flag_enable(e->v2, BM_ELEM_TAG);
      }
    }
  }

  Object *ob = ctx->object;

  if (harden_normals && (ob->type == OB_MESH) && !(((Mesh *)ob->data)->flag & ME_AUTOSMOOTH)) {
    BKE_modifier_set_error(md, "Enable 'Auto Smooth' in Object Data Properties");
    harden_normals = false;
  }

  BM_mesh_bevel(bm,
                value,
                offset_type,
                bmd->res,
                bmd->profile,
                vertex_only,
                bmd->lim_flags & MOD_BEVEL_WEIGHT,
                do_clamp,
                dvert,
                vgroup,
                mat,
                loop_slide,
                mark_seam,
                mark_sharp,
                harden_normals,
                face_strength_mode,
                miter_outer,
                miter_inner,
                spread,
                mesh->smoothresh,
                use_custom_profile,
                bmd->custom_profile,
                vmesh_method);

  result = BKE_mesh_from_bmesh_for_eval_nomain(bm, NULL, mesh);

  /* Make sure we never alloc'd these. */
  BLI_assert(bm->vtoolflagpool == NULL && bm->etoolflagpool == NULL && bm->ftoolflagpool == NULL);

  BM_mesh_free(bm);

  result->runtime.cd_dirty_vert |= CD_MASK_NORMAL;

  return result;
}

static bool dependsOnNormals(ModifierData *UNUSED(md))
{
  return true;
}

static void freeData(ModifierData *md)
{
  BevelModifierData *bmd = (BevelModifierData *)md;
  BKE_curveprofile_free(bmd->custom_profile);
}

static bool isDisabled(const Scene *UNUSED(scene), ModifierData *md, bool UNUSED(userRenderParams))
{
  BevelModifierData *bmd = (BevelModifierData *)md;
  return (bmd->value == 0.0f);
}

static void panel_draw(const bContext *C, Panel *panel)
{
<<<<<<< HEAD
  uiLayout *sub, *row, *col;
=======
  uiLayout *col;
>>>>>>> 9b099c86
  uiLayout *layout = panel->layout;

  PointerRNA ptr;
  PointerRNA ob_ptr;
  modifier_panel_get_property_pointers(C, panel, &ob_ptr, &ptr);
<<<<<<< HEAD
  modifier_panel_buttons(C, panel);

  bool has_vertex_group = RNA_string_length(&ptr, "vertex_group") != 0;
=======
>>>>>>> 9b099c86

  uiLayoutSetPropSep(layout, true);

  col = uiLayoutColumn(layout, false);
  const char *offset_name = "";
  if (RNA_enum_get(&ptr, "offset_type") == BEVEL_AMT_PERCENT) {
    uiItemR(col, &ptr, "width_pct", 0, NULL, ICON_NONE);
  }
  else {
    switch (RNA_enum_get(&ptr, "offset_type")) {
      case BEVEL_AMT_DEPTH:
        offset_name = "Depth";
        break;
      case BEVEL_AMT_WIDTH:
        offset_name = "Width";
        break;
      case BEVEL_AMT_OFFSET:
        offset_name = "Offset";
        break;
    }
    uiItemR(col, &ptr, "width", 0, IFACE_(offset_name), ICON_NONE);
  }
  uiItemR(col, &ptr, "offset_type", 0, NULL, ICON_NONE);

  uiItemR(layout, &ptr, "segments", 0, NULL, ICON_NONE);

  uiItemS(layout);

  uiItemR(layout, &ptr, "affect", UI_ITEM_R_EXPAND, NULL, ICON_NONE);

  uiItemS(layout);

  col = uiLayoutColumn(layout, false);
  uiItemR(col, &ptr, "limit_method", 0, NULL, ICON_NONE);
  int limit_method = RNA_enum_get(&ptr, "limit_method");
  if (limit_method == MOD_BEVEL_ANGLE) {
    uiItemR(col, &ptr, "angle_limit", 0, NULL, ICON_NONE);
  }
  else if (limit_method == MOD_BEVEL_VGROUP) {
<<<<<<< HEAD
    row = uiLayoutRow(col, true);
    uiItemPointerR(row, &ptr, "vertex_group", &ob_ptr, "vertex_groups", NULL, ICON_NONE);
    sub = uiLayoutRow(row, true);
    uiLayoutSetActive(sub, has_vertex_group);
    uiLayoutSetPropDecorate(sub, false);
    uiItemR(sub, &ptr, "invert_vertex_group", 0, "", ICON_ARROW_LEFTRIGHT);
=======
    modifier_vgroup_ui(col, &ptr, &ob_ptr, "vertex_group", "invert_vertex_group", NULL);
>>>>>>> 9b099c86
  }

  modifier_panel_end(layout, &ptr);
}

static void geometry_panel_draw(const bContext *C, Panel *panel)
{
  uiLayout *layout = panel->layout;

  PointerRNA ptr;
  modifier_panel_get_property_pointers(C, panel, NULL, &ptr);

  uiLayoutSetPropSep(layout, true);

  uiItemR(layout, &ptr, "miter_inner", 0, IFACE_("Miter Inner"), ICON_NONE);
  uiItemR(layout, &ptr, "miter_outer", 0, IFACE_("Outer"), ICON_NONE);
  if (RNA_enum_get(&ptr, "miter_inner") == BEVEL_MITER_ARC) {
    uiItemR(layout, &ptr, "spread", 0, NULL, ICON_NONE);
  }
  uiItemS(layout);

  uiItemR(layout, &ptr, "vmesh_method", 0, IFACE_("Intersections"), ICON_NONE);
  uiItemR(layout, &ptr, "use_clamp_overlap", 0, NULL, ICON_NONE);
  uiItemR(layout, &ptr, "loop_slide", 0, NULL, ICON_NONE);
}

static void shading_panel_draw(const bContext *C, Panel *panel)
{
  uiLayout *col;
  uiLayout *layout = panel->layout;

  PointerRNA ptr;
  modifier_panel_get_property_pointers(C, panel, NULL, &ptr);

  uiLayoutSetPropSep(layout, true);

  uiItemR(layout, &ptr, "harden_normals", 0, NULL, ICON_NONE);

  col = uiLayoutColumnWithHeading(layout, true, IFACE_("Mark"));
  uiItemR(col, &ptr, "mark_seam", 0, IFACE_("Seam"), ICON_NONE);
  uiItemR(col, &ptr, "mark_sharp", 0, IFACE_("Sharp"), ICON_NONE);

  uiItemR(layout, &ptr, "material", 0, NULL, ICON_NONE);
  uiItemR(layout, &ptr, "face_strength_mode", 0, NULL, ICON_NONE);
}

static void profile_panel_draw(const bContext *C, Panel *panel)
{
  PointerRNA ptr;
  modifier_panel_get_property_pointers(C, panel, NULL, &ptr);
  uiLayout *layout = panel->layout;

  uiLayoutSetPropSep(layout, true);

  uiItemR(layout, &ptr, "profile", UI_ITEM_R_SLIDER, IFACE_("Shape"), ICON_NONE);
}

static void custom_profile_panel_draw_header(const bContext *C, Panel *panel)
{
  uiLayout *layout = panel->layout;

  PointerRNA ptr;
  modifier_panel_get_property_pointers(C, panel, NULL, &ptr);

  uiItemR(layout, &ptr, "use_custom_profile", 0, NULL, ICON_NONE);
}

static void custom_profile_panel_draw(const bContext *C, Panel *panel)
{
  PointerRNA ptr;
  modifier_panel_get_property_pointers(C, panel, NULL, &ptr);
  uiLayout *layout = panel->layout;

  uiLayoutSetActive(layout, RNA_boolean_get(&ptr, "use_custom_profile"));

  uiTemplateCurveProfile(layout, &ptr, "custom_profile");
}

static void panelRegister(ARegionType *region_type)
{
  PanelType *panel_type = modifier_panel_register(region_type, eModifierType_Bevel, panel_draw);
  PanelType *bevel_profil_panel = modifier_subpanel_register(
      region_type, "profile", "Profile", NULL, profile_panel_draw, panel_type);
  modifier_subpanel_register(region_type,
                             "custom",
                             "",
                             custom_profile_panel_draw_header,
                             custom_profile_panel_draw,
                             bevel_profil_panel);
  modifier_subpanel_register(
      region_type, "geometry", "Geometry", NULL, geometry_panel_draw, panel_type);
  modifier_subpanel_register(
      region_type, "shading", "Shading", NULL, shading_panel_draw, panel_type);
}

ModifierTypeInfo modifierType_Bevel = {
    /* name */ "Bevel",
    /* structName */ "BevelModifierData",
    /* structSize */ sizeof(BevelModifierData),
    /* type */ eModifierTypeType_Constructive,
    /* flags */ eModifierTypeFlag_AcceptsMesh | eModifierTypeFlag_SupportsEditmode |
        eModifierTypeFlag_EnableInEditmode | eModifierTypeFlag_AcceptsCVs,
    /* copyData */ copyData,
    /* deformVerts */ NULL,
    /* deformMatrices */ NULL,
    /* deformVertsEM */ NULL,
    /* deformMatricesEM */ NULL,
    /* modifyMesh */ modifyMesh,
    /* modifyHair */ NULL,
    /* modifyPointCloud */ NULL,
    /* modifyVolume */ NULL,
    /* initData */ initData,
    /* requiredDataMask */ requiredDataMask,
    /* freeData */ freeData,
    /* isDisabled */ isDisabled,
    /* updateDepsgraph */ NULL,
    /* dependsOnTime */ NULL,
    /* dependsOnNormals */ dependsOnNormals,
    /* foreachObjectLink */ NULL,
    /* foreachIDLink */ NULL,
    /* foreachTexLink */ NULL,
    /* freeRuntimeData */ NULL,
    /* uiPanel */ panelRegister,
};<|MERGE_RESOLUTION|>--- conflicted
+++ resolved
@@ -277,22 +277,12 @@
 
 static void panel_draw(const bContext *C, Panel *panel)
 {
-<<<<<<< HEAD
-  uiLayout *sub, *row, *col;
-=======
   uiLayout *col;
->>>>>>> 9b099c86
   uiLayout *layout = panel->layout;
 
   PointerRNA ptr;
   PointerRNA ob_ptr;
   modifier_panel_get_property_pointers(C, panel, &ob_ptr, &ptr);
-<<<<<<< HEAD
-  modifier_panel_buttons(C, panel);
-
-  bool has_vertex_group = RNA_string_length(&ptr, "vertex_group") != 0;
-=======
->>>>>>> 9b099c86
 
   uiLayoutSetPropSep(layout, true);
 
@@ -332,16 +322,7 @@
     uiItemR(col, &ptr, "angle_limit", 0, NULL, ICON_NONE);
   }
   else if (limit_method == MOD_BEVEL_VGROUP) {
-<<<<<<< HEAD
-    row = uiLayoutRow(col, true);
-    uiItemPointerR(row, &ptr, "vertex_group", &ob_ptr, "vertex_groups", NULL, ICON_NONE);
-    sub = uiLayoutRow(row, true);
-    uiLayoutSetActive(sub, has_vertex_group);
-    uiLayoutSetPropDecorate(sub, false);
-    uiItemR(sub, &ptr, "invert_vertex_group", 0, "", ICON_ARROW_LEFTRIGHT);
-=======
     modifier_vgroup_ui(col, &ptr, &ob_ptr, "vertex_group", "invert_vertex_group", NULL);
->>>>>>> 9b099c86
   }
 
   modifier_panel_end(layout, &ptr);
