--- conflicted
+++ resolved
@@ -128,21 +128,18 @@
 #ifdef WITH_LEGACY_DEPSGRAPH
 		dag_add_collision_relations(forest, scene, ob, obNode, clmd->coll_parms->group, ob->lay|scene->lay, eModifierType_Collision, NULL, true, "Cloth Collision");
 		dag_add_forcefield_relations(forest, scene, ob, obNode, clmd->sim_parms->effector_weights, true, 0, "Cloth Field");
-<<<<<<< HEAD
 
 		if (clmd->sim_parms->basemesh_target && (clmd->sim_parms->basemesh_target != ob)) {
 			DagNode *curNode = dag_get_node(forest, clmd->sim_parms->basemesh_target);
 
 			dag_add_relation(forest, curNode, obNode, (DAG_RL_DATA_DATA | DAG_RL_OB_DATA), "Cloth Base Mesh Target");
 		}
-=======
 #else
 	(void)forest;
 	(void)scene;
 	(void)ob;
 	(void)obNode;
 #endif
->>>>>>> d4d8da28
 	}
 }
 
