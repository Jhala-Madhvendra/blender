--- conflicted
+++ resolved
@@ -137,16 +137,10 @@
 struct ID *BLO_library_link_named_part(struct Main *mainl, BlendHandle **bh, const short idcode, const char *name);
 struct ID *BLO_library_link_named_part_ex(
         struct Main *mainl, BlendHandle **bh,
-<<<<<<< HEAD
-        const short idcode, const char *name, const int flag,
-        struct Main *bmain, struct Scene *scene, struct ViewLayer *view_layer, const struct View3D *v3d);
+        const short idcode, const char *name, const int flag);
 struct ID *BLO_library_link_named_part_asset(
         struct Main *mainl, BlendHandle **bh, const struct AssetEngineType *aet, const char *root,
-        const short idcode, const char *name, const struct AssetUUID *uuid, const int flag,
-        struct Main *bmain, struct Scene *scene, struct ViewLayer *view_layer, const struct View3D *v3d);
-=======
-        const short idcode, const char *name, const int flag);
->>>>>>> b29790a9
+        const short idcode, const char *name, const struct AssetUUID *uuid, const int flag);
 void BLO_library_link_end(
         struct Main *mainl, BlendHandle **bh, int flag,
         struct Main *bmain, struct Scene *scene, struct ViewLayer *view_layer, const struct View3D *v3d);
