/*
 * This program is free software; you can redistribute it and/or
 * modify it under the terms of the GNU General Public License
 * as published by the Free Software Foundation; either version 2
 * of the License, or (at your option) any later version.
 *
 * This program is distributed in the hope that it will be useful,
 * but WITHOUT ANY WARRANTY; without even the implied warranty of
 * MERCHANTABILITY or FITNESS FOR A PARTICULAR PURPOSE.  See the
 * GNU General Public License for more details.
 *
 * You should have received a copy of the GNU General Public License
 * along with this program; if not, write to the Free Software Foundation,
 * Inc., 51 Franklin Street, Fifth Floor, Boston, MA 02110-1301, USA.
 */

/** \file
 * \ingroup blenloader
 */
/* allow readfile to use deprecated functionality */
#define DNA_DEPRECATED_ALLOW

#include <string.h>

#include "MEM_guardedalloc.h"

#include "BLI_listbase.h"
#include "BLI_string.h"
#include "BLI_utildefines.h"

<<<<<<< HEAD
#include "DNA_armature_types.h"
=======
#include "DNA_brush_types.h"
>>>>>>> 34439f05
#include "DNA_genfile.h"
#include "DNA_modifier_types.h"
#include "DNA_text_types.h"

<<<<<<< HEAD
#include "BKE_idprop.h"
=======
#include "BKE_lib_id.h"
>>>>>>> 34439f05
#include "BKE_main.h"

#include "RNA_access.h"
#include "RNA_enum_types.h"

#include "BLO_readfile.h"
#include "readfile.h"

<<<<<<< HEAD
static IDProperty *idproperty_find_ui_container(IDProperty *idprop_group)
{
  LISTBASE_FOREACH (IDProperty *, prop, &idprop_group->data.group) {
    if (prop->type == IDP_GROUP && STREQ(prop->name, "_RNA_UI")) {
      return prop;
    }
  }
  return NULL;
}

static void version_idproperty_move_data_int(IDPropertyUIDataInt *ui_data,
                                             const IDProperty *prop_ui_data)
{
  IDProperty *min = IDP_GetPropertyFromGroup(prop_ui_data, "min");
  if (min != NULL) {
    ui_data->min = ui_data->soft_min = IDP_get_as_int(min);
  }
  IDProperty *max = IDP_GetPropertyFromGroup(prop_ui_data, "max");
  if (max != NULL) {
    ui_data->max = ui_data->soft_max = IDP_get_as_int(max);
  }
  IDProperty *soft_min = IDP_GetPropertyFromGroup(prop_ui_data, "soft_min");
  if (soft_min != NULL) {
    ui_data->soft_min = IDP_get_as_int(soft_min);
    ui_data->soft_min = MIN2(ui_data->soft_min, ui_data->min);
  }
  IDProperty *soft_max = IDP_GetPropertyFromGroup(prop_ui_data, "soft_max");
  if (soft_max != NULL) {
    ui_data->soft_max = IDP_get_as_int(soft_max);
    ui_data->soft_max = MAX2(ui_data->soft_max, ui_data->max);
  }
  IDProperty *step = IDP_GetPropertyFromGroup(prop_ui_data, "step");
  if (step != NULL) {
    ui_data->step = IDP_get_as_int(soft_max);
  }
  IDProperty *default_value = IDP_GetPropertyFromGroup(prop_ui_data, "default");
  if (default_value != NULL) {
    if (default_value->type == IDP_ARRAY) {
      if (default_value->subtype == IDP_INT) {
        ui_data->default_array = MEM_dupallocN(IDP_Array(default_value));
        ui_data->default_array_len = default_value->len;
      }
    }
    else if (default_value->type == IDP_INT) {
      ui_data->default_value = IDP_get_as_int(default_value);
    }
  }
}

static void version_idproperty_move_data_float(IDPropertyUIDataFloat *ui_data,
                                               const IDProperty *prop_ui_data)
{
  IDProperty *min = IDP_GetPropertyFromGroup(prop_ui_data, "min");
  if (min != NULL) {
    ui_data->min = ui_data->soft_min = IDP_get_as_double(min);
  }
  IDProperty *max = IDP_GetPropertyFromGroup(prop_ui_data, "max");
  if (max != NULL) {
    ui_data->max = ui_data->soft_max = IDP_get_as_double(min);
  }
  IDProperty *soft_min = IDP_GetPropertyFromGroup(prop_ui_data, "soft_min");
  if (soft_min != NULL) {
    ui_data->soft_min = IDP_get_as_double(soft_min);
    ui_data->soft_min = MAX2(ui_data->soft_min, ui_data->min);
  }
  IDProperty *soft_max = IDP_GetPropertyFromGroup(prop_ui_data, "soft_max");
  if (soft_max != NULL) {
    ui_data->soft_max = IDP_get_as_double(soft_max);
    ui_data->soft_max = MIN2(ui_data->soft_max, ui_data->max);
  }
  IDProperty *step = IDP_GetPropertyFromGroup(prop_ui_data, "step");
  if (step != NULL) {
    ui_data->step = IDP_get_as_float(step);
  }
  IDProperty *precision = IDP_GetPropertyFromGroup(prop_ui_data, "precision");
  if (precision != NULL) {
    ui_data->precision = IDP_get_as_int(precision);
  }
  IDProperty *default_value = IDP_GetPropertyFromGroup(prop_ui_data, "default");
  if (default_value != NULL) {
    if (default_value->type == IDP_ARRAY) {
      if (ELEM(default_value->subtype, IDP_FLOAT, IDP_DOUBLE)) {
        ui_data->default_array = MEM_dupallocN(IDP_Array(default_value));
        ui_data->default_array_len = default_value->len;
      }
    }
    else if (ELEM(default_value->type, IDP_DOUBLE, IDP_FLOAT)) {
      ui_data->default_value = IDP_get_as_double(default_value);
    }
  }
}

static void version_idproperty_move_data_string(IDPropertyUIDataString *ui_data,
                                                const IDProperty *prop_ui_data)
{
  IDProperty *default_value = IDP_GetPropertyFromGroup(prop_ui_data, "default");
  if (default_value != NULL && default_value->type == IDP_STRING) {
    ui_data->default_value = BLI_strdup(IDP_String(default_value));
  }
}

static void version_idproperty_ui_data(IDProperty *idprop_group)
{
  if (idprop_group == NULL) { /* NULL check here to reduce verbosity of calls to this function. */
    return;
  }

  IDProperty *ui_container = idproperty_find_ui_container(idprop_group);
  if (ui_container == NULL) {
    return;
  }

  LISTBASE_FOREACH (IDProperty *, prop, &idprop_group->data.group) {
    IDProperty *prop_ui_data = IDP_GetPropertyFromGroup(ui_container, prop->name);
    if (prop_ui_data == NULL) {
      continue;
    }

    if (!IDP_supports_ui_data(prop)) {
      continue;
    }

    IDPropertyUIData *ui_data = IDP_ui_data_ensure(prop);

    IDProperty *subtype = IDP_GetPropertyFromGroup(prop_ui_data, "subtype");
    if (subtype != NULL && subtype->type == IDP_STRING) {
      const char *subtype_string = IDP_String(subtype);
      int result = PROP_NONE;
      RNA_enum_value_from_id(rna_enum_property_subtype_items, subtype_string, &result);
      ui_data->rna_subtype = result;
    }

    IDProperty *description = IDP_GetPropertyFromGroup(prop_ui_data, "description");
    if (description != NULL && description->type == IDP_STRING) {
      ui_data->description = BLI_strdup(IDP_String(description));
    }

    /* Type specific data. */
    switch (IDP_ui_data_type(prop)) {
      case IDP_UI_DATA_TYPE_STRING:
        version_idproperty_move_data_string((IDPropertyUIDataString *)ui_data, prop_ui_data);
        break;
      case IDP_UI_DATA_TYPE_ID:
        break;
      case IDP_UI_DATA_TYPE_INT:
        version_idproperty_move_data_int((IDPropertyUIDataInt *)ui_data, prop_ui_data);
        break;
      case IDP_UI_DATA_TYPE_FLOAT:
        version_idproperty_move_data_float((IDPropertyUIDataFloat *)ui_data, prop_ui_data);
        break;
      case IDP_UI_DATA_TYPE_UNSUPPORTED:
        BLI_assert(false);
        break;
    }

    IDP_FreeFromGroup(ui_container, prop_ui_data);
  }

  IDP_FreeFromGroup(idprop_group, ui_container);
}

static void do_versions_idproperty_bones_recursive(Bone *bone)
{
  version_idproperty_ui_data(bone->prop);
  LISTBASE_FOREACH (Bone *, child_bone, &bone->childbase) {
    do_versions_idproperty_bones_recursive(child_bone);
  }
}

/**
 * For every data block that supports them, initialize the new IDProperty UI data struct based on
 * the old more complicated storage. Assumes only the top level of IDProperties below the parent
 * group had UI data in a "_RNA_UI" group.
 *
 * \note The following IDProperty groups in DNA aren't exposed in the UI or are runtime-only, so
 * they don't have UI data: wmOperator, bAddon, bUserMenuItem_Op, wmKeyMapItem, wmKeyConfigPref,
 * uiList, FFMpegCodecData, View3DShading, bToolRef, TimeMarker, ViewLayer, bPoseChannel.
 */
static void do_versions_idproperty_ui_data(Main *bmain)
{
  /* ID data. */
  ID *id;
  FOREACH_MAIN_ID_BEGIN (bmain, id) {
    IDProperty *idprop_group = IDP_GetProperties(id, false);
    if (idprop_group == NULL) {
      continue;
    }
    version_idproperty_ui_data(idprop_group);
  }
  FOREACH_MAIN_ID_END;

  /* Bones. */
  LISTBASE_FOREACH (bArmature *, armature, &bmain->armatures) {
    LISTBASE_FOREACH (Bone *, bone, &armature->bonebase) {
      do_versions_idproperty_bones_recursive(bone);
    }
  }

  /* Nodes and node sockets. */
  LISTBASE_FOREACH (bNodeTree *, ntree, &bmain->nodetrees) {
    LISTBASE_FOREACH (bNode *, node, &ntree->nodes) {
      version_idproperty_ui_data(node->prop);
    }
    LISTBASE_FOREACH (bNodeSocket *, socket, &ntree->inputs) {
      version_idproperty_ui_data(socket->prop);
    }
    LISTBASE_FOREACH (bNodeSocket *, socket, &ntree->outputs) {
      version_idproperty_ui_data(socket->prop);
    }
  }

  /* Sequences. */
  LISTBASE_FOREACH (Scene *, scene, &bmain->scenes) {
    if (scene->ed != NULL) {
      LISTBASE_FOREACH (Sequence *, seq, &scene->ed->seqbase) {
        version_idproperty_ui_data(seq->prop);
      }
    }
  }
}

=======
>>>>>>> 34439f05
void do_versions_after_linking_300(Main *bmain, ReportList *UNUSED(reports))
{
  if (MAIN_VERSION_ATLEAST(bmain, 300, 0) && !MAIN_VERSION_ATLEAST(bmain, 300, 1)) {
    /* Set zero user text objects to have a fake user. */
    LISTBASE_FOREACH (Text *, text, &bmain->texts) {
      if (text->id.us == 0) {
        id_fake_user_set(&text->id);
      }
    }
  }
  /**
   * Versioning code until next subversion bump goes here.
   *
   * \note Be sure to check when bumping the version:
   * - #blo_do_versions_300 in this file.
   * - "versioning_userdef.c", #blo_do_versions_userdef
   * - "versioning_userdef.c", #do_versions_theme
   *
   * \note Keep this message at the bottom of the function.
   */
  {
    /* Keep this block, even when empty. */
    do_versions_idproperty_ui_data(bmain);
  }
}

/* NOLINTNEXTLINE: readability-function-size */
void blo_do_versions_300(FileData *fd, Library *UNUSED(lib), Main *bmain)
{
  if (!MAIN_VERSION_ATLEAST(bmain, 300, 1)) {
    /* Set default value for the new bisect_threshold parameter in the mirror modifier. */
    if (!DNA_struct_elem_find(fd->filesdna, "MirrorModifierData", "float", "bisect_threshold")) {
      LISTBASE_FOREACH (Object *, ob, &bmain->objects) {
        LISTBASE_FOREACH (ModifierData *, md, &ob->modifiers) {
          if (md->type == eModifierType_Mirror) {
            MirrorModifierData *mmd = (MirrorModifierData *)md;
            /* This was the previous hard-coded value. */
            mmd->bisect_threshold = 0.001f;
          }
        }
      }
    }
    /* Grease Pencil: Set default value for dilate pixels. */
    if (!DNA_struct_elem_find(fd->filesdna, "BrushGpencilSettings", "int", "dilate_pixels")) {
      LISTBASE_FOREACH (Brush *, brush, &bmain->brushes) {
        if (brush->gpencil_settings) {
          brush->gpencil_settings->dilate_pixels = 1;
        }
      }
    }
  }
  /**
   * Versioning code until next subversion bump goes here.
   *
   * \note Be sure to check when bumping the version:
   * - "versioning_userdef.c", #blo_do_versions_userdef
   * - "versioning_userdef.c", #do_versions_theme
   *
   * \note Keep this message at the bottom of the function.
   */
  {
    /* Keep this block, even when empty. */
  }
}<|MERGE_RESOLUTION|>--- conflicted
+++ resolved
@@ -28,20 +28,14 @@
 #include "BLI_string.h"
 #include "BLI_utildefines.h"
 
-<<<<<<< HEAD
 #include "DNA_armature_types.h"
-=======
 #include "DNA_brush_types.h"
->>>>>>> 34439f05
 #include "DNA_genfile.h"
 #include "DNA_modifier_types.h"
 #include "DNA_text_types.h"
 
-<<<<<<< HEAD
 #include "BKE_idprop.h"
-=======
 #include "BKE_lib_id.h"
->>>>>>> 34439f05
 #include "BKE_main.h"
 
 #include "RNA_access.h"
@@ -50,7 +44,6 @@
 #include "BLO_readfile.h"
 #include "readfile.h"
 
-<<<<<<< HEAD
 static IDProperty *idproperty_find_ui_container(IDProperty *idprop_group)
 {
   LISTBASE_FOREACH (IDProperty *, prop, &idprop_group->data.group) {
@@ -272,8 +265,6 @@
   }
 }
 
-=======
->>>>>>> 34439f05
 void do_versions_after_linking_300(Main *bmain, ReportList *UNUSED(reports))
 {
   if (MAIN_VERSION_ATLEAST(bmain, 300, 0) && !MAIN_VERSION_ATLEAST(bmain, 300, 1)) {
