/*
 * ***** BEGIN GPL LICENSE BLOCK *****
 *
 * This program is free software; you can redistribute it and/or
 * modify it under the terms of the GNU General Public License
 * as published by the Free Software Foundation; either version 2
 * of the License, or (at your option) any later version.
 *
 * This program is distributed in the hope that it will be useful,
 * but WITHOUT ANY WARRANTY; without even the implied warranty of
 * MERCHANTABILITY or FITNESS FOR A PARTICULAR PURPOSE.  See the
 * GNU General Public License for more details.
 *
 * You should have received a copy of the GNU General Public License
 * along with this program; if not, write to the Free Software Foundation,
 * Inc., 51 Franklin Street, Fifth Floor, Boston, MA 02110-1301, USA.
 *
 * The Original Code is Copyright (C) 2001-2002 by NaN Holding BV.
 * All rights reserved.
 *
 *
 * Contributor(s): Blender Foundation
 *
 * ***** END GPL LICENSE BLOCK *****
 */

/** \file blender/blenloader/intern/writefile.c
 *  \ingroup blenloader
 */


/*
 * FILEFORMAT: IFF-style structure  (but not IFF compatible!)
 *
 * start file:
 *     BLENDER_V100    12 bytes  (versie 1.00)
 *                     V = big endian, v = little endian
 *                     _ = 4 byte pointer, - = 8 byte pointer
 *
 * datablocks:     also see struct BHead
 *     <bh.code>           4 chars
 *     <bh.len>            int,  len data after BHead
 *     <bh.old>            void,  old pointer
 *     <bh.SDNAnr>         int
 *     <bh.nr>             int, in case of array: amount of structs
 *     data
 *     ...
 *     ...
 *
 * Almost all data in Blender are structures. Each struct saved
 * gets a BHead header.  With BHead the struct can be linked again
 * and compared with StructDNA .
 *
 * WRITE
 *
 * Preferred writing order: (not really a must, but why would you do it random?)
 * Any case: direct data is ALWAYS after the lib block
 *
 * (Local file data)
 * - for each LibBlock
 *     - write LibBlock
 *     - write associated direct data
 * (External file data)
 * - per library
 *     - write library block
 *     - per LibBlock
 *         - write the ID of LibBlock
 * - write TEST (128x128, blend file preview, optional)
 * - write FileGlobal (some global vars)
 * - write SDNA
 * - write USER if filename is ~/X.XX/config/startup.blend
 */


#include <math.h>
#include <fcntl.h>
#include <limits.h>
#include <stdio.h>
#include <string.h>
#include <stdlib.h>

#ifdef WIN32
#  include <zlib.h>  /* odd include order-issue */
#  include "winsock2.h"
#  include <io.h>
#  include "BLI_winstuff.h"
#else
#  include <unistd.h>  /* FreeBSD, for write() and close(). */
#endif

#include "BLI_utildefines.h"

/* allow writefile to use deprecated functionality (for forward compatibility code) */
#define DNA_DEPRECATED_ALLOW

#include "DNA_anim_types.h"
#include "DNA_armature_types.h"
#include "DNA_actuator_types.h"
#include "DNA_brush_types.h"
#include "DNA_camera_types.h"
#include "DNA_cloth_types.h"
#include "DNA_constraint_types.h"
#include "DNA_controller_types.h"
#include "DNA_dynamicpaint_types.h"
#include "DNA_genfile.h"
#include "DNA_group_types.h"
#include "DNA_gpencil_types.h"
#include "DNA_fileglobal_types.h"
#include "DNA_key_types.h"
#include "DNA_lattice_types.h"
#include "DNA_lamp_types.h"
#include "DNA_linestyle_types.h"
#include "DNA_meta_types.h"
#include "DNA_mesh_types.h"
#include "DNA_meshdata_types.h"
#include "DNA_material_types.h"
#include "DNA_node_types.h"
#include "DNA_object_types.h"
#include "DNA_object_force.h"
#include "DNA_packedFile_types.h"
#include "DNA_particle_types.h"
#include "DNA_property_types.h"
#include "DNA_rigidbody_types.h"
#include "DNA_scene_types.h"
#include "DNA_sdna_types.h"
#include "DNA_sequence_types.h"
#include "DNA_sensor_types.h"
#include "DNA_smoke_types.h"
#include "DNA_space_types.h"
#include "DNA_screen_types.h"
#include "DNA_speaker_types.h"
#include "DNA_sound_types.h"
#include "DNA_text_types.h"
#include "DNA_view3d_types.h"
#include "DNA_vfont_types.h"
#include "DNA_world_types.h"
#include "DNA_windowmanager_types.h"
#include "DNA_movieclip_types.h"
#include "DNA_mask_types.h"

#include "MEM_guardedalloc.h" // MEM_freeN
#include "BLI_bitmap.h"
#include "BLI_blenlib.h"
#include "BLI_linklist.h"
#include "BLI_mempool.h"

#include "BKE_action.h"
#include "BKE_blender.h"
#include "BKE_bpath.h"
#include "BKE_curve.h"
#include "BKE_constraint.h"
#include "BKE_global.h" // for G
#include "BKE_library.h" // for  set_listbasepointers
#include "BKE_main.h"
#include "BKE_node.h"
#include "BKE_report.h"
#include "BKE_sequencer.h"
#include "BKE_subsurf.h"
#include "BKE_modifier.h"
#include "BKE_fcurve.h"
#include "BKE_pointcache.h"
#include "BKE_mesh.h"

#ifdef USE_NODE_COMPAT_CUSTOMNODES
#include "NOD_socket.h"	/* for sock->default_value data */
#endif


#include "BLO_writefile.h"
#include "BLO_readfile.h"
#include "BLO_undofile.h"
#include "BLO_blend_defs.h"

#include "readfile.h"

#include <errno.h>

/* ********* my write, buffered writing with minimum size chunks ************ */

#define MYWRITE_BUFFER_SIZE	100000
#define MYWRITE_MAX_CHUNK	32768



/** \name Small API to handle compression.
 * \{ */

typedef enum {
	WW_WRAP_NONE = 1,
	WW_WRAP_ZLIB,
} eWriteWrapType;

typedef struct WriteWrap WriteWrap;
struct WriteWrap {
	/* callbacks */
	bool   (*open)(WriteWrap *ww, const char *filepath);
	bool   (*close)(WriteWrap *ww);
	size_t (*write)(WriteWrap *ww, const char *data, size_t data_len);

	/* internal */
	union {
		int file_handle;
		gzFile gz_handle;
	} _user_data;
};

/* none */
#define FILE_HANDLE(ww) \
	(ww)->_user_data.file_handle

static bool ww_open_none(WriteWrap *ww, const char *filepath)
{
	int file;

	file = BLI_open(filepath, O_BINARY + O_WRONLY + O_CREAT + O_TRUNC, 0666);

	if (file != -1) {
		FILE_HANDLE(ww) = file;
		return true;
	}
	else {
		return false;
	}
}
static bool ww_close_none(WriteWrap *ww)
{
	return (close(FILE_HANDLE(ww)) != -1);
}
static size_t ww_write_none(WriteWrap *ww, const char *buf, size_t buf_len)
{
	return write(FILE_HANDLE(ww), buf, buf_len);
}
#undef FILE_HANDLE

/* zlib */
#define FILE_HANDLE(ww) \
	(ww)->_user_data.gz_handle

static bool ww_open_zlib(WriteWrap *ww, const char *filepath)
{
	gzFile file;

	file = BLI_gzopen(filepath, "wb1");

	if (file != Z_NULL) {
		FILE_HANDLE(ww) = file;
		return true;
	}
	else {
		return false;
	}
}
static bool ww_close_zlib(WriteWrap *ww)
{
	return (gzclose(FILE_HANDLE(ww)) == Z_OK);
}
static size_t ww_write_zlib(WriteWrap *ww, const char *buf, size_t buf_len)
{
	return gzwrite(FILE_HANDLE(ww), buf, buf_len);
}
#undef FILE_HANDLE

/* --- end compression types --- */

static void ww_handle_init(eWriteWrapType ww_type, WriteWrap *r_ww)
{
	memset(r_ww, 0, sizeof(*r_ww));

	switch (ww_type) {
		case WW_WRAP_ZLIB:
		{
			r_ww->open  = ww_open_zlib;
			r_ww->close = ww_close_zlib;
			r_ww->write = ww_write_zlib;
			break;
		}
		default:
		{
			r_ww->open  = ww_open_none;
			r_ww->close = ww_close_none;
			r_ww->write = ww_write_none;
			break;
		}
	}
}

/** \} */



typedef struct {
	struct SDNA *sdna;

	int file;
	unsigned char *buf;
	MemFile *compare, *current;
	
	int tot, count, error, memsize;

	/* Wrap writing, so we can use zlib or
	 * other compression types later, see: G_FILE_COMPRESS
	 * Will be NULL for UNDO. */
	WriteWrap *ww;

#ifdef USE_BMESH_SAVE_AS_COMPAT
	char use_mesh_compat; /* option to save with older mesh format */
#endif
} WriteData;

static WriteData *writedata_new(WriteWrap *ww)
{
	WriteData *wd= MEM_callocN(sizeof(*wd), "writedata");

		/* XXX, see note about this in readfile.c, remove
		 * once we have an xp lock - zr
		 */

	if (wd == NULL) return NULL;

	wd->sdna = DNA_sdna_from_data(DNAstr, DNAlen, false);

	wd->ww = ww;

	wd->buf= MEM_mallocN(MYWRITE_BUFFER_SIZE, "wd->buf");

	return wd;
}

static void writedata_do_write(WriteData *wd, const void *mem, int memlen)
{
	if ((wd == NULL) || wd->error || (mem == NULL) || memlen < 1) return;
	if (wd->error) return;

	/* memory based save */
	if (wd->current) {
		add_memfilechunk(NULL, wd->current, mem, memlen);
	}
	else {
		if (wd->ww->write(wd->ww, mem, memlen) != memlen) {
			wd->error = 1;
		}
	}
}

static void writedata_free(WriteData *wd)
{
	DNA_sdna_free(wd->sdna);

	MEM_freeN(wd->buf);
	MEM_freeN(wd);
}

/***/

/**
 * Low level WRITE(2) wrapper that buffers data
 * \param adr Pointer to new chunk of data
 * \param len Length of new chunk of data
 * \warning Talks to other functions with global parameters
 */
 
#define MYWRITE_FLUSH		NULL

static void mywrite(WriteData *wd, const void *adr, int len)
{
	if (wd->error) return;

	/* flush helps compression for undo-save */
	if (adr==MYWRITE_FLUSH) {
		if (wd->count) {
			writedata_do_write(wd, wd->buf, wd->count);
			wd->count= 0;
		}
		return;
	}

	wd->tot+= len;
	
	/* if we have a single big chunk, write existing data in
	 * buffer and write out big chunk in smaller pieces */
	if (len>MYWRITE_MAX_CHUNK) {
		if (wd->count) {
			writedata_do_write(wd, wd->buf, wd->count);
			wd->count= 0;
		}

		do {
			int writelen= MIN2(len, MYWRITE_MAX_CHUNK);
			writedata_do_write(wd, adr, writelen);
			adr = (const char *)adr + writelen;
			len -= writelen;
		} while (len > 0);

		return;
	}

	/* if data would overflow buffer, write out the buffer */
	if (len+wd->count>MYWRITE_BUFFER_SIZE-1) {
		writedata_do_write(wd, wd->buf, wd->count);
		wd->count= 0;
	}

	/* append data at end of buffer */
	memcpy(&wd->buf[wd->count], adr, len);
	wd->count+= len;
}

/**
 * BeGiN initializer for mywrite
 * \param file File descriptor
 * \param compare Previous memory file (can be NULL).
 * \param current The current memory file (can be NULL).
 * \warning Talks to other functions with global parameters
 */
static WriteData *bgnwrite(WriteWrap *ww, MemFile *compare, MemFile *current)
{
	WriteData *wd= writedata_new(ww);

	if (wd == NULL) return NULL;

	wd->compare= compare;
	wd->current= current;
	/* this inits comparing */
	add_memfilechunk(compare, NULL, NULL, 0);
	
	return wd;
}

/**
 * END the mywrite wrapper
 * \return 1 if write failed
 * \return unknown global variable otherwise
 * \warning Talks to other functions with global parameters
 */
static int endwrite(WriteData *wd)
{
	int err;

	if (wd->count) {
		writedata_do_write(wd, wd->buf, wd->count);
		wd->count= 0;
	}
	
	err= wd->error;
	writedata_free(wd);

	return err;
}

/* ********** WRITE FILE ****************** */

static void writestruct_at_address(WriteData *wd, int filecode, const char *structname, int nr, void *adr, void *data)
{
	BHead bh;
	const short *sp;

	if (adr==NULL || data==NULL || nr==0) return;

	/* init BHead */
	bh.code= filecode;
	bh.old= adr;
	bh.nr= nr;

	bh.SDNAnr= DNA_struct_find_nr(wd->sdna, structname);
	if (bh.SDNAnr== -1) {
		printf("error: can't find SDNA code <%s>\n", structname);
		return;
	}
	sp= wd->sdna->structs[bh.SDNAnr];

	bh.len= nr*wd->sdna->typelens[sp[0]];

	if (bh.len==0) return;

	mywrite(wd, &bh, sizeof(BHead));
	mywrite(wd, data, bh.len);
}

static void writestruct(WriteData *wd, int filecode, const char *structname, int nr, void *adr)
{
	writestruct_at_address(wd, filecode, structname, nr, adr, adr);
}

static void writedata(WriteData *wd, int filecode, int len, const void *adr)  /* do not use for structs */
{
	BHead bh;

	if (adr==NULL) return;
	if (len==0) return;

	/* align to 4 (writes uninitialized bytes in some cases) */
	len = (len + 3) & ~3;

	/* init BHead */
	bh.code   = filecode;
	bh.old    = (void *)adr;  /* this is safe to cast from const */
	bh.nr     = 1;
	bh.SDNAnr = 0;
	bh.len    = len;

	mywrite(wd, &bh, sizeof(BHead));
	mywrite(wd, adr, len);
}

/* use this to force writing of lists in same order as reading (using link_list) */
static void writelist(WriteData *wd, int filecode, const char *structname, ListBase *lb)
{
	Link *link = lb->first;
	
	while (link) {
		writestruct(wd, filecode, structname, 1, link);
		link = link->next;
	}
}

/* *************** writing some direct data structs used in more code parts **************** */
/*These functions are used by blender's .blend system for file saving/loading.*/
void IDP_WriteProperty_OnlyData(IDProperty *prop, void *wd);
void IDP_WriteProperty(IDProperty *prop, void *wd);

static void IDP_WriteArray(IDProperty *prop, void *wd)
{
	/*REMEMBER to set totalen to len in the linking code!!*/
	if (prop->data.pointer) {
		writedata(wd, DATA, MEM_allocN_len(prop->data.pointer), prop->data.pointer);

		if (prop->subtype == IDP_GROUP) {
			IDProperty **array= prop->data.pointer;
			int a;

			for (a=0; a<prop->len; a++)
				IDP_WriteProperty(array[a], wd);
		}
	}
}

static void IDP_WriteIDPArray(IDProperty *prop, void *wd)
{
	/*REMEMBER to set totalen to len in the linking code!!*/
	if (prop->data.pointer) {
		IDProperty *array = prop->data.pointer;
		int a;

		writestruct(wd, DATA, "IDProperty", prop->len, array);

		for (a=0; a<prop->len; a++)
			IDP_WriteProperty_OnlyData(&array[a], wd);
	}
}

static void IDP_WriteString(IDProperty *prop, void *wd)
{
	/*REMEMBER to set totalen to len in the linking code!!*/
	writedata(wd, DATA, prop->len, prop->data.pointer);
}

static void IDP_WriteGroup(IDProperty *prop, void *wd)
{
	IDProperty *loop;

	for (loop=prop->data.group.first; loop; loop=loop->next) {
		IDP_WriteProperty(loop, wd);
	}
}

/* Functions to read/write ID Properties */
void IDP_WriteProperty_OnlyData(IDProperty *prop, void *wd)
{
	switch (prop->type) {
		case IDP_GROUP:
			IDP_WriteGroup(prop, wd);
			break;
		case IDP_STRING:
			IDP_WriteString(prop, wd);
			break;
		case IDP_ARRAY:
			IDP_WriteArray(prop, wd);
			break;
		case IDP_IDPARRAY:
			IDP_WriteIDPArray(prop, wd);
			break;
	}
}

void IDP_WriteProperty(IDProperty *prop, void *wd)
{
	writestruct(wd, DATA, "IDProperty", 1, prop);
	IDP_WriteProperty_OnlyData(prop, wd);
}

static void write_fmodifiers(WriteData *wd, ListBase *fmodifiers)
{
	FModifier *fcm;
	
	/* Write all modifiers first (for faster reloading) */
	writelist(wd, DATA, "FModifier", fmodifiers);
	
	/* Modifiers */
	for (fcm= fmodifiers->first; fcm; fcm= fcm->next) {
		FModifierTypeInfo *fmi= fmodifier_get_typeinfo(fcm);
		
		/* Write the specific data */
		if (fmi && fcm->data) {
			/* firstly, just write the plain fmi->data struct */
			writestruct(wd, DATA, fmi->structName, 1, fcm->data);
			
			/* do any modifier specific stuff */
			switch (fcm->type) {
				case FMODIFIER_TYPE_GENERATOR:
				{
					FMod_Generator *data= (FMod_Generator *)fcm->data;
					
					/* write coefficients array */
					if (data->coefficients)
						writedata(wd, DATA, sizeof(float)*(data->arraysize), data->coefficients);
				}
					break;
				case FMODIFIER_TYPE_ENVELOPE:
				{
					FMod_Envelope *data= (FMod_Envelope *)fcm->data;
					
					/* write envelope data */
					if (data->data)
						writestruct(wd, DATA, "FCM_EnvelopeData", data->totvert, data->data);
				}
					break;
				case FMODIFIER_TYPE_PYTHON:
				{
					FMod_Python *data = (FMod_Python *)fcm->data;
					
					/* Write ID Properties -- and copy this comment EXACTLY for easy finding
					 * of library blocks that implement this.*/
					IDP_WriteProperty(data->prop, wd);
				}
					break;
			}
		}
	}
}

static void write_fcurves(WriteData *wd, ListBase *fcurves)
{
	FCurve *fcu;
	
	writelist(wd, DATA, "FCurve", fcurves);
	for (fcu=fcurves->first; fcu; fcu=fcu->next) {
		/* curve data */
		if (fcu->bezt)
			writestruct(wd, DATA, "BezTriple", fcu->totvert, fcu->bezt);
		if (fcu->fpt)
			writestruct(wd, DATA, "FPoint", fcu->totvert, fcu->fpt);
			
		if (fcu->rna_path)
			writedata(wd, DATA, strlen(fcu->rna_path)+1, fcu->rna_path);
		
		/* driver data */
		if (fcu->driver) {
			ChannelDriver *driver= fcu->driver;
			DriverVar *dvar;
			
			writestruct(wd, DATA, "ChannelDriver", 1, driver);
			
			/* variables */
			writelist(wd, DATA, "DriverVar", &driver->variables);
			for (dvar= driver->variables.first; dvar; dvar= dvar->next) {				
				DRIVER_TARGETS_USED_LOOPER(dvar)
				{
					if (dtar->rna_path)
						writedata(wd, DATA, strlen(dtar->rna_path)+1, dtar->rna_path);
				}
				DRIVER_TARGETS_LOOPER_END
			}
		}
		
		/* write F-Modifiers */
		write_fmodifiers(wd, &fcu->modifiers);
	}
}

static void write_actions(WriteData *wd, ListBase *idbase)
{
	bAction	*act;
	bActionGroup *grp;
	TimeMarker *marker;
	
	for (act=idbase->first; act; act= act->id.next) {
		if (act->id.us>0 || wd->current) {
			writestruct(wd, ID_AC, "bAction", 1, act);
			if (act->id.properties) IDP_WriteProperty(act->id.properties, wd);
			
			write_fcurves(wd, &act->curves);
			
			for (grp=act->groups.first; grp; grp=grp->next) {
				writestruct(wd, DATA, "bActionGroup", 1, grp);
			}
			
			for (marker=act->markers.first; marker; marker=marker->next) {
				writestruct(wd, DATA, "TimeMarker", 1, marker);
			}
		}
	}
	
	/* flush helps the compression for undo-save */
	mywrite(wd, MYWRITE_FLUSH, 0);
}

static void write_keyingsets(WriteData *wd, ListBase *list)
{
	KeyingSet *ks;
	KS_Path *ksp;
	
	for (ks= list->first; ks; ks= ks->next) {
		/* KeyingSet */
		writestruct(wd, DATA, "KeyingSet", 1, ks);
		
		/* Paths */
		for (ksp= ks->paths.first; ksp; ksp= ksp->next) {
			/* Path */
			writestruct(wd, DATA, "KS_Path", 1, ksp);
			
			if (ksp->rna_path)
				writedata(wd, DATA, strlen(ksp->rna_path)+1, ksp->rna_path);
		}
	}
}

static void write_nlastrips(WriteData *wd, ListBase *strips)
{
	NlaStrip *strip;
	
	writelist(wd, DATA, "NlaStrip", strips);
	for (strip= strips->first; strip; strip= strip->next) {
		/* write the strip's F-Curves and modifiers */
		write_fcurves(wd, &strip->fcurves);
		write_fmodifiers(wd, &strip->modifiers);
		
		/* write the strip's children */
		write_nlastrips(wd, &strip->strips);
	}
}

static void write_nladata(WriteData *wd, ListBase *nlabase)
{
	NlaTrack *nlt;
	
	/* write all the tracks */
	for (nlt= nlabase->first; nlt; nlt= nlt->next) {
		/* write the track first */
		writestruct(wd, DATA, "NlaTrack", 1, nlt);
		
		/* write the track's strips */
		write_nlastrips(wd, &nlt->strips);
	}
}

static void write_animdata(WriteData *wd, AnimData *adt)
{
	AnimOverride *aor;
	
	/* firstly, just write the AnimData block */
	writestruct(wd, DATA, "AnimData", 1, adt);
	
	/* write drivers */
	write_fcurves(wd, &adt->drivers);
	
	/* write overrides */
	// FIXME: are these needed?
	for (aor= adt->overrides.first; aor; aor= aor->next) {
		/* overrides consist of base data + rna_path */
		writestruct(wd, DATA, "AnimOverride", 1, aor);
		writedata(wd, DATA, strlen(aor->rna_path)+1, aor->rna_path);
	}
	
	// TODO write the remaps (if they are needed)
	
	/* write NLA data */
	write_nladata(wd, &adt->nla_tracks);
}

static void write_curvemapping_curves(WriteData *wd, CurveMapping *cumap)
{
	int a;

	for (a = 0; a < CM_TOT; a++)
		writestruct(wd, DATA, "CurveMapPoint", cumap->cm[a].totpoint, cumap->cm[a].curve);
}

static void write_curvemapping(WriteData *wd, CurveMapping *cumap)
{
	writestruct(wd, DATA, "CurveMapping", 1, cumap);

	write_curvemapping_curves(wd, cumap);
}

static void write_node_socket(WriteData *wd, bNodeTree *UNUSED(ntree), bNode *node, bNodeSocket *sock)
{
#ifdef USE_NODE_COMPAT_CUSTOMNODES
	/* forward compatibility code, so older blenders still open */
	sock->stack_type = 1;
	
	if (node->type == NODE_GROUP) {
		bNodeTree *ngroup = (bNodeTree *)node->id;
		if (ngroup) {
			/* for node groups: look up the deprecated groupsock pointer */
			sock->groupsock = ntreeFindSocketInterface(ngroup, sock->in_out, sock->identifier);
			BLI_assert(sock->groupsock != NULL);
			
			/* node group sockets now use the generic identifier string to verify group nodes,
			 * old blender uses the own_index.
			 */
			sock->own_index = sock->groupsock->own_index;
		}
	}
#endif

	/* actual socket writing */
	writestruct(wd, DATA, "bNodeSocket", 1, sock);

	if (sock->prop)
		IDP_WriteProperty(sock->prop, wd);
	
	if (sock->default_value)
		writedata(wd, DATA, MEM_allocN_len(sock->default_value), sock->default_value);
}
static void write_node_socket_interface(WriteData *wd, bNodeTree *UNUSED(ntree), bNodeSocket *sock)
{
#ifdef USE_NODE_COMPAT_CUSTOMNODES
	/* forward compatibility code, so older blenders still open */
	sock->stack_type = 1;
	
	/* Reconstruct the deprecated default_value structs in socket interface DNA. */
	if (sock->default_value == NULL && sock->typeinfo) {
		node_socket_init_default_value(sock);
	}
#endif

	/* actual socket writing */
	writestruct(wd, DATA, "bNodeSocket", 1, sock);

	if (sock->prop)
		IDP_WriteProperty(sock->prop, wd);
	
	if (sock->default_value)
		writedata(wd, DATA, MEM_allocN_len(sock->default_value), sock->default_value);
}
/* this is only direct data, tree itself should have been written */
static void write_nodetree(WriteData *wd, bNodeTree *ntree)
{
	bNode *node;
	bNodeSocket *sock;
	bNodeLink *link;
	
	/* for link_list() speed, we write per list */
	
	if (ntree->adt) write_animdata(wd, ntree->adt);
	
	for (node = ntree->nodes.first; node; node = node->next) {
		writestruct(wd, DATA, "bNode", 1, node);

		if (node->prop)
			IDP_WriteProperty(node->prop, wd);

		for (sock= node->inputs.first; sock; sock= sock->next)
			write_node_socket(wd, ntree, node, sock);
		for (sock= node->outputs.first; sock; sock= sock->next)
			write_node_socket(wd, ntree, node, sock);
		
		for (link = node->internal_links.first; link; link = link->next)
			writestruct(wd, DATA, "bNodeLink", 1, link);
		if (node->storage) {
			/* could be handlerized at some point, now only 1 exception still */
			if (ntree->type==NTREE_SHADER && (node->type==SH_NODE_CURVE_VEC || node->type==SH_NODE_CURVE_RGB))
				write_curvemapping(wd, node->storage);
			else if (ntree->type==NTREE_SHADER && node->type==SH_NODE_SCRIPT) {
				NodeShaderScript *nss = (NodeShaderScript *)node->storage;
				if (nss->bytecode)
					writedata(wd, DATA, strlen(nss->bytecode)+1, nss->bytecode);
				writestruct(wd, DATA, node->typeinfo->storagename, 1, node->storage);
			}
			else if (ntree->type==NTREE_COMPOSIT && ELEM(node->type, CMP_NODE_TIME, CMP_NODE_CURVE_VEC, CMP_NODE_CURVE_RGB, CMP_NODE_HUECORRECT))
				write_curvemapping(wd, node->storage);
			else if (ntree->type==NTREE_TEXTURE && (node->type==TEX_NODE_CURVE_RGB || node->type==TEX_NODE_CURVE_TIME) )
				write_curvemapping(wd, node->storage);
			else if (ntree->type==NTREE_COMPOSIT && node->type==CMP_NODE_MOVIEDISTORTION) {
				/* pass */
			}
			else
				writestruct(wd, DATA, node->typeinfo->storagename, 1, node->storage);
		}
		
		if (node->type==CMP_NODE_OUTPUT_FILE) {
			/* inputs have own storage data */
			for (sock = node->inputs.first; sock; sock = sock->next)
				writestruct(wd, DATA, "NodeImageMultiFileSocket", 1, sock->storage);
		}
		if (node->type==CMP_NODE_IMAGE) {
			/* write extra socket info */
			for (sock = node->outputs.first; sock; sock = sock->next)
				writestruct(wd, DATA, "NodeImageLayer", 1, sock->storage);
		}
	}
	
	for (link= ntree->links.first; link; link= link->next)
		writestruct(wd, DATA, "bNodeLink", 1, link);
	
	for (sock = ntree->inputs.first; sock; sock = sock->next)
		write_node_socket_interface(wd, ntree, sock);
	for (sock = ntree->outputs.first; sock; sock = sock->next)
		write_node_socket_interface(wd, ntree, sock);
}

/**
 * Take care using 'use_active_win', since we wont want the currently active window
 * to change which scene renders (currently only used for undo).
 */
static void current_screen_compat(Main *mainvar, bScreen **r_screen, bool use_active_win)
{
	wmWindowManager *wm;
	wmWindow *window = NULL;

	/* find a global current screen in the first open window, to have
	 * a reasonable default for reading in older versions */
	wm = mainvar->wm.first;

	if (wm) {
		if (use_active_win) {
			/* write the active window into the file, needed for multi-window undo T43424 */
			for (window = wm->windows.first; window; window = window->next) {
				if (window->active) {
					break;
				}
			}

			/* fallback */
			if (window == NULL) {
				window = wm->windows.first;
			}
		}
		else {
			window = wm->windows.first;
		}
	}

	*r_screen = (window) ? window->screen : NULL;
}

typedef struct RenderInfo {
	int sfra;
	int efra;
	char scene_name[MAX_ID_NAME - 2];
} RenderInfo;

/* was for historic render-deamon feature,
 * now write because it can be easily extracted without
 * reading the whole blend file */
static void write_renderinfo(WriteData *wd, Main *mainvar)
{
	bScreen *curscreen;
	Scene *sce, *curscene = NULL;
	RenderInfo data;

	/* XXX in future, handle multiple windows with multiple screens? */
	current_screen_compat(mainvar, &curscreen, false);
	if (curscreen) curscene = curscreen->scene;
	
	for (sce= mainvar->scene.first; sce; sce= sce->id.next) {
		if (sce->id.lib == NULL && (sce == curscene || (sce->r.scemode & R_BG_RENDER))) {
			data.sfra = sce->r.sfra;
			data.efra = sce->r.efra;
			memset(data.scene_name, 0, sizeof(data.scene_name));

			BLI_strncpy(data.scene_name, sce->id.name + 2, sizeof(data.scene_name));

			writedata(wd, REND, sizeof(data), &data);
		}
	}
}

static void write_keymapitem(WriteData *wd, wmKeyMapItem *kmi)
{
	writestruct(wd, DATA, "wmKeyMapItem", 1, kmi);
	if (kmi->properties)
		IDP_WriteProperty(kmi->properties, wd);
}

static void write_userdef(WriteData *wd)
{
	bTheme *btheme;
	wmKeyMap *keymap;
	wmKeyMapItem *kmi;
	wmKeyMapDiffItem *kmdi;
	bAddon *bext;
	bPathCompare *path_cmp;
	uiStyle *style;
	
	writestruct(wd, USER, "UserDef", 1, &U);

	for (btheme= U.themes.first; btheme; btheme=btheme->next)
		writestruct(wd, DATA, "bTheme", 1, btheme);

	for (keymap= U.user_keymaps.first; keymap; keymap=keymap->next) {
		writestruct(wd, DATA, "wmKeyMap", 1, keymap);

		for (kmdi=keymap->diff_items.first; kmdi; kmdi=kmdi->next) {
			writestruct(wd, DATA, "wmKeyMapDiffItem", 1, kmdi);
			if (kmdi->remove_item)
				write_keymapitem(wd, kmdi->remove_item);
			if (kmdi->add_item)
				write_keymapitem(wd, kmdi->add_item);
		}

		for (kmi=keymap->items.first; kmi; kmi=kmi->next)
			write_keymapitem(wd, kmi);
	}

	for (bext= U.addons.first; bext; bext=bext->next) {
		writestruct(wd, DATA, "bAddon", 1, bext);
		if (bext->prop) {
			IDP_WriteProperty(bext->prop, wd);
		}
	}

	for (path_cmp = U.autoexec_paths.first; path_cmp; path_cmp = path_cmp->next) {
		writestruct(wd, DATA, "bPathCompare", 1, path_cmp);
	}
	
	for (style= U.uistyles.first; style; style= style->next) {
		writestruct(wd, DATA, "uiStyle", 1, style);
	}
}

static void write_boid_state(WriteData *wd, BoidState *state)
{
	BoidRule *rule = state->rules.first;
	//BoidCondition *cond = state->conditions.first;

	writestruct(wd, DATA, "BoidState", 1, state);

	for (; rule; rule=rule->next) {
		switch (rule->type) {
			case eBoidRuleType_Goal:
			case eBoidRuleType_Avoid:
				writestruct(wd, DATA, "BoidRuleGoalAvoid", 1, rule);
				break;
			case eBoidRuleType_AvoidCollision:
				writestruct(wd, DATA, "BoidRuleAvoidCollision", 1, rule);
				break;
			case eBoidRuleType_FollowLeader:
				writestruct(wd, DATA, "BoidRuleFollowLeader", 1, rule);
				break;
			case eBoidRuleType_AverageSpeed:
				writestruct(wd, DATA, "BoidRuleAverageSpeed", 1, rule);
				break;
			case eBoidRuleType_Fight:
				writestruct(wd, DATA, "BoidRuleFight", 1, rule);
				break;
			default:
				writestruct(wd, DATA, "BoidRule", 1, rule);
				break;
		}
	}
	//for (; cond; cond=cond->next)
	//	writestruct(wd, DATA, "BoidCondition", 1, cond);
}

/* update this also to readfile.c */
static const char *ptcache_data_struct[] = {
	"", // BPHYS_DATA_INDEX
	"", // BPHYS_DATA_LOCATION
	"", // BPHYS_DATA_VELOCITY
	"", // BPHYS_DATA_ROTATION
	"", // BPHYS_DATA_AVELOCITY / BPHYS_DATA_XCONST */
	"", // BPHYS_DATA_SIZE:
	"", // BPHYS_DATA_TIMES:
	"BoidData" // case BPHYS_DATA_BOIDS:
};
static const char *ptcache_extra_struct[] = {
	"",
	"ParticleSpring"
};
static void write_pointcaches(WriteData *wd, ListBase *ptcaches)
{
	PointCache *cache = ptcaches->first;
	int i;

	for (; cache; cache=cache->next) {
		writestruct(wd, DATA, "PointCache", 1, cache);

		if ((cache->flag & PTCACHE_DISK_CACHE)==0) {
			PTCacheMem *pm = cache->mem_cache.first;

			for (; pm; pm=pm->next) {
				PTCacheExtra *extra = pm->extradata.first;

				writestruct(wd, DATA, "PTCacheMem", 1, pm);
				
				for (i=0; i<BPHYS_TOT_DATA; i++) {
					if (pm->data[i] && pm->data_types & (1<<i)) {
						if (ptcache_data_struct[i][0]=='\0')
							writedata(wd, DATA, MEM_allocN_len(pm->data[i]), pm->data[i]);
						else
							writestruct(wd, DATA, ptcache_data_struct[i], pm->totpoint, pm->data[i]);
					}
				}

				for (; extra; extra=extra->next) {
					if (ptcache_extra_struct[extra->type][0]=='\0')
						continue;
					writestruct(wd, DATA, "PTCacheExtra", 1, extra);
					writestruct(wd, DATA, ptcache_extra_struct[extra->type], extra->totdata, extra->data);
				}
			}
		}
	}
}
static void write_particlesettings(WriteData *wd, ListBase *idbase)
{
	ParticleSettings *part;
	ParticleDupliWeight *dw;
	GroupObject *go;
	int a;

	part= idbase->first;
	while (part) {
		if (part->id.us>0 || wd->current) {
			/* write LibData */
			writestruct(wd, ID_PA, "ParticleSettings", 1, part);
			if (part->id.properties) IDP_WriteProperty(part->id.properties, wd);
			if (part->adt) write_animdata(wd, part->adt);
			writestruct(wd, DATA, "PartDeflect", 1, part->pd);
			writestruct(wd, DATA, "PartDeflect", 1, part->pd2);
			writestruct(wd, DATA, "EffectorWeights", 1, part->effector_weights);

			if (part->clumpcurve)
				write_curvemapping(wd, part->clumpcurve);
			if (part->roughcurve)
				write_curvemapping(wd, part->roughcurve);
			
			dw = part->dupliweights.first;
			for (; dw; dw=dw->next) {
				/* update indices */
				dw->index = 0;
				if (part->dup_group) { /* can be NULL if lining fails or set to None */
					go = part->dup_group->gobject.first;
					while (go && go->ob != dw->ob) {
						go=go->next;
						dw->index++;
					}
				}
				writestruct(wd, DATA, "ParticleDupliWeight", 1, dw);
			}

			if (part->boids && part->phystype == PART_PHYS_BOIDS) {
				BoidState *state = part->boids->states.first;

				writestruct(wd, DATA, "BoidSettings", 1, part->boids);

				for (; state; state=state->next)
					write_boid_state(wd, state);
			}
			if (part->fluid && part->phystype == PART_PHYS_FLUID) {
				writestruct(wd, DATA, "SPHFluidSettings", 1, part->fluid); 
			}

			for (a=0; a<MAX_MTEX; a++) {
				if (part->mtex[a]) writestruct(wd, DATA, "MTex", 1, part->mtex[a]);
			}
		}
		part= part->id.next;
	}
}
static void write_particlesystems(WriteData *wd, ListBase *particles)
{
	ParticleSystem *psys= particles->first;
	ParticleTarget *pt;
	int a;

	for (; psys; psys=psys->next) {
		writestruct(wd, DATA, "ParticleSystem", 1, psys);

		if (psys->particles) {
			writestruct(wd, DATA, "ParticleData", psys->totpart, psys->particles);

			if (psys->particles->hair) {
				ParticleData *pa = psys->particles;

				for (a=0; a<psys->totpart; a++, pa++)
					writestruct(wd, DATA, "HairKey", pa->totkey, pa->hair);
			}

			if (psys->particles->boid && psys->part->phystype == PART_PHYS_BOIDS)
				writestruct(wd, DATA, "BoidParticle", psys->totpart, psys->particles->boid);

			if (psys->part->fluid && psys->part->phystype == PART_PHYS_FLUID && (psys->part->fluid->flag & SPH_VISCOELASTIC_SPRINGS))
				writestruct(wd, DATA, "ParticleSpring", psys->tot_fluidsprings, psys->fluid_springs);
		}
		pt = psys->targets.first;
		for (; pt; pt=pt->next)
			writestruct(wd, DATA, "ParticleTarget", 1, pt);

		if (psys->child) writestruct(wd, DATA, "ChildParticle", psys->totchild, psys->child);

		if (psys->clmd) {
			writestruct(wd, DATA, "ClothModifierData", 1, psys->clmd);
			writestruct(wd, DATA, "ClothSimSettings", 1, psys->clmd->sim_parms);
			writestruct(wd, DATA, "ClothCollSettings", 1, psys->clmd->coll_parms);
		}

		write_pointcaches(wd, &psys->ptcaches);
	}
}

static void write_properties(WriteData *wd, ListBase *lb)
{
	bProperty *prop;

	prop= lb->first;
	while (prop) {
		writestruct(wd, DATA, "bProperty", 1, prop);

		if (prop->poin && prop->poin != &prop->data)
			writedata(wd, DATA, MEM_allocN_len(prop->poin), prop->poin);

		prop= prop->next;
	}
}

static void write_sensors(WriteData *wd, ListBase *lb)
{
	bSensor *sens;

	sens= lb->first;
	while (sens) {
		writestruct(wd, DATA, "bSensor", 1, sens);

		writedata(wd, DATA, sizeof(void *)*sens->totlinks, sens->links);

		switch (sens->type) {
		case SENS_NEAR:
			writestruct(wd, DATA, "bNearSensor", 1, sens->data);
			break;
		case SENS_MOUSE:
			writestruct(wd, DATA, "bMouseSensor", 1, sens->data);
			break;
		case SENS_KEYBOARD:
			writestruct(wd, DATA, "bKeyboardSensor", 1, sens->data);
			break;
		case SENS_PROPERTY:
			writestruct(wd, DATA, "bPropertySensor", 1, sens->data);
			break;
		case SENS_ARMATURE:
			writestruct(wd, DATA, "bArmatureSensor", 1, sens->data);
			break;
		case SENS_ACTUATOR:
			writestruct(wd, DATA, "bActuatorSensor", 1, sens->data);
			break;
		case SENS_DELAY:
			writestruct(wd, DATA, "bDelaySensor", 1, sens->data);
			break;
		case SENS_COLLISION:
			writestruct(wd, DATA, "bCollisionSensor", 1, sens->data);
			break;
		case SENS_RADAR:
			writestruct(wd, DATA, "bRadarSensor", 1, sens->data);
			break;
		case SENS_RANDOM:
			writestruct(wd, DATA, "bRandomSensor", 1, sens->data);
			break;
		case SENS_RAY:
			writestruct(wd, DATA, "bRaySensor", 1, sens->data);
			break;
		case SENS_MESSAGE:
			writestruct(wd, DATA, "bMessageSensor", 1, sens->data);
			break;
		case SENS_JOYSTICK:
			writestruct(wd, DATA, "bJoystickSensor", 1, sens->data);
			break;
		default:
			; /* error: don't know how to write this file */
		}

		sens= sens->next;
	}
}

static void write_controllers(WriteData *wd, ListBase *lb)
{
	bController *cont;

	cont= lb->first;
	while (cont) {
		writestruct(wd, DATA, "bController", 1, cont);

		writedata(wd, DATA, sizeof(void *)*cont->totlinks, cont->links);

		switch (cont->type) {
		case CONT_EXPRESSION:
			writestruct(wd, DATA, "bExpressionCont", 1, cont->data);
			break;
		case CONT_PYTHON:
			writestruct(wd, DATA, "bPythonCont", 1, cont->data);
			break;
		default:
			; /* error: don't know how to write this file */
		}

		cont= cont->next;
	}
}

static void write_actuators(WriteData *wd, ListBase *lb)
{
	bActuator *act;

	act= lb->first;
	while (act) {
		writestruct(wd, DATA, "bActuator", 1, act);

		switch (act->type) {
		case ACT_ACTION:
		case ACT_SHAPEACTION:
			writestruct(wd, DATA, "bActionActuator", 1, act->data);
			break;
		case ACT_SOUND:
			writestruct(wd, DATA, "bSoundActuator", 1, act->data);
			break;
		case ACT_OBJECT:
			writestruct(wd, DATA, "bObjectActuator", 1, act->data);
			break;
		case ACT_IPO:
			writestruct(wd, DATA, "bIpoActuator", 1, act->data);
			break;
		case ACT_PROPERTY:
			writestruct(wd, DATA, "bPropertyActuator", 1, act->data);
			break;
		case ACT_CAMERA:
			writestruct(wd, DATA, "bCameraActuator", 1, act->data);
			break;
		case ACT_CONSTRAINT:
			writestruct(wd, DATA, "bConstraintActuator", 1, act->data);
			break;
		case ACT_EDIT_OBJECT:
			writestruct(wd, DATA, "bEditObjectActuator", 1, act->data);
			break;
		case ACT_SCENE:
			writestruct(wd, DATA, "bSceneActuator", 1, act->data);
			break;
		case ACT_GROUP:
			writestruct(wd, DATA, "bGroupActuator", 1, act->data);
			break;
		case ACT_RANDOM:
			writestruct(wd, DATA, "bRandomActuator", 1, act->data);
			break;
		case ACT_MESSAGE:
			writestruct(wd, DATA, "bMessageActuator", 1, act->data);
			break;
		case ACT_GAME:
			writestruct(wd, DATA, "bGameActuator", 1, act->data);
			break;
		case ACT_VISIBILITY:
			writestruct(wd, DATA, "bVisibilityActuator", 1, act->data);
			break;
		case ACT_2DFILTER:
			writestruct(wd, DATA, "bTwoDFilterActuator", 1, act->data);
			break;
		case ACT_PARENT:
			writestruct(wd, DATA, "bParentActuator", 1, act->data);
			break;
		case ACT_STATE:
			writestruct(wd, DATA, "bStateActuator", 1, act->data);
			break;
		case ACT_ARMATURE:
			writestruct(wd, DATA, "bArmatureActuator", 1, act->data);
			break;
		case ACT_STEERING:
			writestruct(wd, DATA, "bSteeringActuator", 1, act->data);
			break;
		case ACT_MOUSE:
			writestruct(wd, DATA, "bMouseActuator", 1, act->data);
			break;
		default:
			; /* error: don't know how to write this file */
		}

		act= act->next;
	}
}

static void write_motionpath(WriteData *wd, bMotionPath *mpath)
{
	/* sanity checks */
	if (mpath == NULL)
		return;
	
	/* firstly, just write the motionpath struct */
	writestruct(wd, DATA, "bMotionPath", 1, mpath);
	
	/* now write the array of data */
	writestruct(wd, DATA, "bMotionPathVert", mpath->length, mpath->points);
}

static void write_constraints(WriteData *wd, ListBase *conlist)
{
	bConstraint *con;

	for (con=conlist->first; con; con=con->next) {
		bConstraintTypeInfo *cti= BKE_constraint_typeinfo_get(con);
		
		/* Write the specific data */
		if (cti && con->data) {
			/* firstly, just write the plain con->data struct */
			writestruct(wd, DATA, cti->structName, 1, con->data);
			
			/* do any constraint specific stuff */
			switch (con->type) {
				case CONSTRAINT_TYPE_PYTHON:
				{
					bPythonConstraint *data = (bPythonConstraint *)con->data;
					bConstraintTarget *ct;
					
					/* write targets */
					for (ct= data->targets.first; ct; ct= ct->next)
						writestruct(wd, DATA, "bConstraintTarget", 1, ct);
					
					/* Write ID Properties -- and copy this comment EXACTLY for easy finding
					 * of library blocks that implement this.*/
					IDP_WriteProperty(data->prop, wd);
				}
					break;
				case CONSTRAINT_TYPE_SPLINEIK: 
				{
					bSplineIKConstraint *data = (bSplineIKConstraint *)con->data;
					
					/* write points array */
					writedata(wd, DATA, sizeof(float)*(data->numpoints), data->points);
				}
					break;
			}
		}
		
		/* Write the constraint */
		writestruct(wd, DATA, "bConstraint", 1, con);
	}
}

static void write_pose(WriteData *wd, bPose *pose)
{
	bPoseChannel *chan;
	bActionGroup *grp;

	/* Write each channel */
	if (!pose)
		return;

	/* Write channels */
	for (chan=pose->chanbase.first; chan; chan=chan->next) {
		/* Write ID Properties -- and copy this comment EXACTLY for easy finding
		 * of library blocks that implement this.*/
		if (chan->prop)
			IDP_WriteProperty(chan->prop, wd);
		
		write_constraints(wd, &chan->constraints);
		
		write_motionpath(wd, chan->mpath);
		
		/* prevent crashes with autosave, when a bone duplicated in editmode has not yet been assigned to its posechannel */
		if (chan->bone) 
			chan->selectflag= chan->bone->flag & BONE_SELECTED; /* gets restored on read, for library armatures */
		
		writestruct(wd, DATA, "bPoseChannel", 1, chan);
	}
	
	/* Write groups */
	for (grp=pose->agroups.first; grp; grp=grp->next) 
		writestruct(wd, DATA, "bActionGroup", 1, grp);

	/* write IK param */
	if (pose->ikparam) {
		const char *structname = BKE_pose_ikparam_get_name(pose);
		if (structname)
			writestruct(wd, DATA, structname, 1, pose->ikparam);
	}

	/* Write this pose */
	writestruct(wd, DATA, "bPose", 1, pose);

}

static void write_defgroups(WriteData *wd, ListBase *defbase)
{
	bDeformGroup	*defgroup;

	for (defgroup=defbase->first; defgroup; defgroup=defgroup->next)
		writestruct(wd, DATA, "bDeformGroup", 1, defgroup);
}

static void write_fmaps(WriteData *wd, ListBase *fbase)
{
	bFaceMap *fmap;

	for (fmap=fbase->first; fmap; fmap=fmap->next)
		writestruct(wd, DATA, "bFaceMap", 1, fmap);
}

static void write_modifiers(WriteData *wd, ListBase *modbase)
{
	ModifierData *md;

	if (modbase == NULL) return;
	for (md=modbase->first; md; md= md->next) {
		ModifierTypeInfo *mti = modifierType_getInfo(md->type);
		if (mti == NULL) return;
		
		writestruct(wd, DATA, mti->structName, 1, md);
			
		if (md->type==eModifierType_Hook) {
			HookModifierData *hmd = (HookModifierData*) md;
			
			if (hmd->curfalloff) {
				write_curvemapping(wd, hmd->curfalloff);
			}

			writedata(wd, DATA, sizeof(int)*hmd->totindex, hmd->indexar);
		}
		else if (md->type==eModifierType_Cloth) {
			ClothModifierData *clmd = (ClothModifierData*) md;
			
			writestruct(wd, DATA, "ClothSimSettings", 1, clmd->sim_parms);
			writestruct(wd, DATA, "ClothCollSettings", 1, clmd->coll_parms);
			writestruct(wd, DATA, "EffectorWeights", 1, clmd->sim_parms->effector_weights);
			write_pointcaches(wd, &clmd->ptcaches);
		}
		else if (md->type==eModifierType_Smoke) {
			SmokeModifierData *smd = (SmokeModifierData*) md;
			
			if (smd->type & MOD_SMOKE_TYPE_DOMAIN) {
				if (smd->domain) {
					write_pointcaches(wd, &(smd->domain->ptcaches[0]));

					/* create fake pointcache so that old blender versions can read it */
					smd->domain->point_cache[1] = BKE_ptcache_add(&smd->domain->ptcaches[1]);
					smd->domain->point_cache[1]->flag |= PTCACHE_DISK_CACHE|PTCACHE_FAKE_SMOKE;
					smd->domain->point_cache[1]->step = 1;

					write_pointcaches(wd, &(smd->domain->ptcaches[1]));
				}
				
				writestruct(wd, DATA, "SmokeDomainSettings", 1, smd->domain);

				if (smd->domain) {
					/* cleanup the fake pointcache */
					BKE_ptcache_free_list(&smd->domain->ptcaches[1]);
					smd->domain->point_cache[1] = NULL;
					
					writestruct(wd, DATA, "EffectorWeights", 1, smd->domain->effector_weights);
				}
			}
			else if (smd->type & MOD_SMOKE_TYPE_FLOW)
				writestruct(wd, DATA, "SmokeFlowSettings", 1, smd->flow);
			else if (smd->type & MOD_SMOKE_TYPE_COLL)
				writestruct(wd, DATA, "SmokeCollSettings", 1, smd->coll);
		}
		else if (md->type==eModifierType_Fluidsim) {
			FluidsimModifierData *fluidmd = (FluidsimModifierData*) md;
			
			writestruct(wd, DATA, "FluidsimSettings", 1, fluidmd->fss);
		}
		else if (md->type==eModifierType_DynamicPaint) {
			DynamicPaintModifierData *pmd = (DynamicPaintModifierData*) md;
			
			if (pmd->canvas) {
				DynamicPaintSurface *surface;
				writestruct(wd, DATA, "DynamicPaintCanvasSettings", 1, pmd->canvas);
				
				/* write surfaces */
				for (surface=pmd->canvas->surfaces.first; surface; surface=surface->next)
					writestruct(wd, DATA, "DynamicPaintSurface", 1, surface);
				/* write caches and effector weights */
				for (surface=pmd->canvas->surfaces.first; surface; surface=surface->next) {
					write_pointcaches(wd, &(surface->ptcaches));

					writestruct(wd, DATA, "EffectorWeights", 1, surface->effector_weights);
				}
			}
			if (pmd->brush) {
				writestruct(wd, DATA, "DynamicPaintBrushSettings", 1, pmd->brush);
				writestruct(wd, DATA, "ColorBand", 1, pmd->brush->paint_ramp);
				writestruct(wd, DATA, "ColorBand", 1, pmd->brush->vel_ramp);
			}
		}
		else if (md->type==eModifierType_Collision) {
			
#if 0
			CollisionModifierData *collmd = (CollisionModifierData*) md;
			// TODO: CollisionModifier should use pointcache 
			// + have proper reset events before enabling this
			writestruct(wd, DATA, "MVert", collmd->numverts, collmd->x);
			writestruct(wd, DATA, "MVert", collmd->numverts, collmd->xnew);
			writestruct(wd, DATA, "MFace", collmd->numfaces, collmd->mfaces);
#endif
		}
		else if (md->type==eModifierType_MeshDeform) {
			MeshDeformModifierData *mmd = (MeshDeformModifierData*) md;
			int size = mmd->dyngridsize;

			writestruct(wd, DATA, "MDefInfluence", mmd->totinfluence, mmd->bindinfluences);
			writedata(wd, DATA, sizeof(int) * (mmd->totvert + 1), mmd->bindoffsets);
			writedata(wd, DATA, sizeof(float) * 3 * mmd->totcagevert,
				mmd->bindcagecos);
			writestruct(wd, DATA, "MDefCell", size*size*size, mmd->dyngrid);
			writestruct(wd, DATA, "MDefInfluence", mmd->totinfluence, mmd->dyninfluences);
			writedata(wd, DATA, sizeof(int)*mmd->totvert, mmd->dynverts);
		}
		else if (md->type==eModifierType_Warp) {
			WarpModifierData *tmd = (WarpModifierData*) md;
			if (tmd->curfalloff) {
				write_curvemapping(wd, tmd->curfalloff);
			}
		}
		else if (md->type==eModifierType_WeightVGEdit) {
			WeightVGEditModifierData *wmd = (WeightVGEditModifierData*) md;

			if (wmd->cmap_curve)
				write_curvemapping(wd, wmd->cmap_curve);
		}
		else if (md->type==eModifierType_LaplacianDeform) {
			LaplacianDeformModifierData *lmd = (LaplacianDeformModifierData*) md;

			writedata(wd, DATA, sizeof(float)*lmd->total_verts * 3, lmd->vertexco);
		}
	}
}

static void write_objects(WriteData *wd, ListBase *idbase)
{
	Object *ob;
	
	ob= idbase->first;
	while (ob) {
		if (ob->id.us>0 || wd->current) {
			/* write LibData */
			writestruct(wd, ID_OB, "Object", 1, ob);
			
			/* Write ID Properties -- and copy this comment EXACTLY for easy finding
			 * of library blocks that implement this.*/
			if (ob->id.properties) IDP_WriteProperty(ob->id.properties, wd);
			
			if (ob->adt) write_animdata(wd, ob->adt);
			
			/* direct data */
			writedata(wd, DATA, sizeof(void *)*ob->totcol, ob->mat);
			writedata(wd, DATA, sizeof(char)*ob->totcol, ob->matbits);
			/* write_effects(wd, &ob->effect); */ /* not used anymore */
			write_properties(wd, &ob->prop);
			write_sensors(wd, &ob->sensors);
			write_controllers(wd, &ob->controllers);
			write_actuators(wd, &ob->actuators);

			if (ob->type == OB_ARMATURE) {
				bArmature *arm = ob->data;
				if (arm && ob->pose && arm->act_bone) {
					BLI_strncpy(ob->pose->proxy_act_bone, arm->act_bone->name, sizeof(ob->pose->proxy_act_bone));
				}
			}

			write_pose(wd, ob->pose);
			write_defgroups(wd, &ob->defbase);
			write_fmaps(wd, &ob->fmaps);
			write_constraints(wd, &ob->constraints);
			write_motionpath(wd, ob->mpath);
			
			writestruct(wd, DATA, "PartDeflect", 1, ob->pd);
			writestruct(wd, DATA, "SoftBody", 1, ob->soft);
			if (ob->soft) {
				write_pointcaches(wd, &ob->soft->ptcaches);
				writestruct(wd, DATA, "EffectorWeights", 1, ob->soft->effector_weights);
			}
			writestruct(wd, DATA, "BulletSoftBody", 1, ob->bsoft);
			
			if (ob->rigidbody_object) {
				// TODO: if any extra data is added to handle duplis, will need separate function then
				writestruct(wd, DATA, "RigidBodyOb", 1, ob->rigidbody_object);
			}
			if (ob->rigidbody_constraint) {
				writestruct(wd, DATA, "RigidBodyCon", 1, ob->rigidbody_constraint);
			}

			if (ob->type == OB_EMPTY && ob->empty_drawtype == OB_EMPTY_IMAGE) {
				writestruct(wd, DATA, "ImageUser", 1, ob->iuser);
			}

			write_particlesystems(wd, &ob->particlesystem);
			write_modifiers(wd, &ob->modifiers);

			writelist(wd, DATA, "LinkData", &ob->pc_ids);
			writelist(wd, DATA, "LodLevel", &ob->lodlevels);
		}
		ob= ob->id.next;
	}

	/* flush helps the compression for undo-save */
	mywrite(wd, MYWRITE_FLUSH, 0);
}


static void write_vfonts(WriteData *wd, ListBase *idbase)
{
	VFont *vf;
	PackedFile * pf;

	vf= idbase->first;
	while (vf) {
		if (vf->id.us>0 || wd->current) {
			/* write LibData */
			writestruct(wd, ID_VF, "VFont", 1, vf);
			if (vf->id.properties) IDP_WriteProperty(vf->id.properties, wd);

			/* direct data */

			if (vf->packedfile) {
				pf = vf->packedfile;
				writestruct(wd, DATA, "PackedFile", 1, pf);
				writedata(wd, DATA, pf->size, pf->data);
			}
		}

		vf= vf->id.next;
	}
}


static void write_keys(WriteData *wd, ListBase *idbase)
{
	Key *key;
	KeyBlock *kb;

	key= idbase->first;
	while (key) {
		if (key->id.us>0 || wd->current) {
			/* write LibData */
			writestruct(wd, ID_KE, "Key", 1, key);
			if (key->id.properties) IDP_WriteProperty(key->id.properties, wd);
			
			if (key->adt) write_animdata(wd, key->adt);
			
			/* direct data */
			kb= key->block.first;
			while (kb) {
				writestruct(wd, DATA, "KeyBlock", 1, kb);
				if (kb->data) writedata(wd, DATA, kb->totelem*key->elemsize, kb->data);
				kb= kb->next;
			}
		}

		key= key->id.next;
	}
	/* flush helps the compression for undo-save */
	mywrite(wd, MYWRITE_FLUSH, 0);
}

static void write_cameras(WriteData *wd, ListBase *idbase)
{
	Camera *cam;

	cam= idbase->first;
	while (cam) {
		if (cam->id.us>0 || wd->current) {
			/* write LibData */
			writestruct(wd, ID_CA, "Camera", 1, cam);
			if (cam->id.properties) IDP_WriteProperty(cam->id.properties, wd);
			
			if (cam->adt) write_animdata(wd, cam->adt);
		}

		cam= cam->id.next;
	}
}

static void write_mballs(WriteData *wd, ListBase *idbase)
{
	MetaBall *mb;
	MetaElem *ml;

	mb= idbase->first;
	while (mb) {
		if (mb->id.us>0 || wd->current) {
			/* write LibData */
			writestruct(wd, ID_MB, "MetaBall", 1, mb);
			if (mb->id.properties) IDP_WriteProperty(mb->id.properties, wd);

			/* direct data */
			writedata(wd, DATA, sizeof(void *)*mb->totcol, mb->mat);
			if (mb->adt) write_animdata(wd, mb->adt);

			ml= mb->elems.first;
			while (ml) {
				writestruct(wd, DATA, "MetaElem", 1, ml);
				ml= ml->next;
			}
		}
		mb= mb->id.next;
	}
}

static void write_curves(WriteData *wd, ListBase *idbase)
{
	Curve *cu;
	Nurb *nu;

	cu= idbase->first;
	while (cu) {
		if (cu->id.us>0 || wd->current) {
			/* write LibData */
			writestruct(wd, ID_CU, "Curve", 1, cu);
			
			/* direct data */
			writedata(wd, DATA, sizeof(void *)*cu->totcol, cu->mat);
			if (cu->id.properties) IDP_WriteProperty(cu->id.properties, wd);
			if (cu->adt) write_animdata(wd, cu->adt);
			
			if (cu->vfont) {
				writedata(wd, DATA, cu->len + 1, cu->str);
				writestruct(wd, DATA, "CharInfo", cu->len_wchar + 1, cu->strinfo);
				writestruct(wd, DATA, "TextBox", cu->totbox, cu->tb);
			}
			else {
				/* is also the order of reading */
				nu= cu->nurb.first;
				while (nu) {
					writestruct(wd, DATA, "Nurb", 1, nu);
					nu= nu->next;
				}
				nu= cu->nurb.first;
				while (nu) {
					if (nu->type == CU_BEZIER)
						writestruct(wd, DATA, "BezTriple", nu->pntsu, nu->bezt);
					else {
						writestruct(wd, DATA, "BPoint", nu->pntsu*nu->pntsv, nu->bp);
						if (nu->knotsu) writedata(wd, DATA, KNOTSU(nu)*sizeof(float), nu->knotsu);
						if (nu->knotsv) writedata(wd, DATA, KNOTSV(nu)*sizeof(float), nu->knotsv);
					}
					nu= nu->next;
				}
			}
		}
		cu= cu->id.next;
	}

	/* flush helps the compression for undo-save */
	mywrite(wd, MYWRITE_FLUSH, 0);
}

static void write_dverts(WriteData *wd, int count, MDeformVert *dvlist)
{
	if (dvlist) {
		int i;
		
		/* Write the dvert list */
		writestruct(wd, DATA, "MDeformVert", count, dvlist);
		
		/* Write deformation data for each dvert */
		for (i=0; i<count; i++) {
			if (dvlist[i].dw)
				writestruct(wd, DATA, "MDeformWeight", dvlist[i].totweight, dvlist[i].dw);
		}
	}
}

static void write_mdisps(WriteData *wd, int count, MDisps *mdlist, int external)
{
	if (mdlist) {
		int i;
		
		writestruct(wd, DATA, "MDisps", count, mdlist);
		for (i = 0; i < count; ++i) {
			MDisps *md = &mdlist[i];
			if (md->disps) {
				if (!external)
					writedata(wd, DATA, sizeof(float) * 3 * md->totdisp, md->disps);
			}
			
			if (md->hidden)
				writedata(wd, DATA, BLI_BITMAP_SIZE(md->totdisp), md->hidden);
		}
	}
}

static void write_grid_paint_mask(WriteData *wd, int count, GridPaintMask *grid_paint_mask)
{
	if (grid_paint_mask) {
		int i;
		
		writestruct(wd, DATA, "GridPaintMask", count, grid_paint_mask);
		for (i = 0; i < count; ++i) {
			GridPaintMask *gpm = &grid_paint_mask[i];
			if (gpm->data) {
				const int gridsize = BKE_ccg_gridsize(gpm->level);
				writedata(wd, DATA,
				          sizeof(*gpm->data) * gridsize * gridsize,
				          gpm->data);
			}
		}
	}
}

static void write_customdata(WriteData *wd, ID *id, int count, CustomData *data, int partial_type, int partial_count)
{
	CustomData data_tmp;
	int i;

	/* This copy will automatically ignore/remove layers set as NO_COPY (and TEMPORARY). */
	CustomData_copy(data, &data_tmp, CD_MASK_EVERYTHING, CD_REFERENCE, count);

	/* write external customdata (not for undo) */
	if (data_tmp.external && !wd->current)
		CustomData_external_write(&data_tmp, id, CD_MASK_MESH, count, 0);

	for (i = 0; i < data_tmp.totlayer; i++)
		data_tmp.layers[i].flag &= ~CD_FLAG_NOFREE;

	writestruct_at_address(wd, DATA, "CustomDataLayer", data_tmp.maxlayer, data->layers, data_tmp.layers);
 
	for (i = 0; i < data_tmp.totlayer; i++)
		data_tmp.layers[i].flag |= CD_FLAG_NOFREE;

	for (i = 0; i < data_tmp.totlayer; i++) {
		CustomDataLayer *layer= &data_tmp.layers[i];
		const char *structname;
		int structnum, datasize;

		if (layer->type == CD_MDEFORMVERT) {
			/* layer types that allocate own memory need special handling */
			write_dverts(wd, count, layer->data);
		}
		else if (layer->type == CD_MDISPS) {
			write_mdisps(wd, count, layer->data, layer->flag & CD_FLAG_EXTERNAL);
		}
		else if (layer->type == CD_PAINT_MASK) {
			const float *layer_data = layer->data;
			writedata(wd, DATA, sizeof(*layer_data) * count, layer_data);
		}
		else if (layer->type == CD_GRID_PAINT_MASK) {
			write_grid_paint_mask(wd, count, layer->data);
		}
		else if (layer->type == CD_FACEMAP) {
			const int *layer_data = layer->data;
			writedata(wd, DATA, sizeof(*layer_data) * count, layer_data);
		}
		else {
			CustomData_file_write_info(layer->type, &structname, &structnum);
			if (structnum) {
				/* when using partial visibility, the MEdge and MFace layers
				 * are smaller than the original, so their type and count is
				 * passed to make this work */
				if (layer->type != partial_type) datasize= structnum*count;
				else datasize= structnum*partial_count;

				writestruct(wd, DATA, structname, datasize, layer->data);
			}
			else {
				printf("%s error: layer '%s':%d - can't be written to file\n",
				       __func__, structname, layer->type);
			}
		}
	}

	if (data_tmp.external)
		writestruct_at_address(wd, DATA, "CustomDataExternal", 1, data->external, data_tmp.external);

	CustomData_free(&data_tmp, count);
}

static void write_meshes(WriteData *wd, ListBase *idbase)
{
	Mesh *mesh;
	int save_for_old_blender= 0;

#ifdef USE_BMESH_SAVE_AS_COMPAT
	save_for_old_blender = wd->use_mesh_compat; /* option to save with older mesh format */
#endif

	mesh= idbase->first;
	while (mesh) {
		if (mesh->id.us>0 || wd->current) {
			/* write LibData */
			if (!save_for_old_blender) {

#ifdef USE_BMESH_SAVE_WITHOUT_MFACE
				/* write a copy of the mesh, don't modify in place because it is
				 * not thread safe for threaded renders that are reading this */
				Mesh *old_mesh = mesh;
				Mesh copy_mesh = *mesh;
				mesh = &copy_mesh;

				/* cache only - don't write */
				mesh->mface = NULL;
				mesh->totface = 0;
				memset(&mesh->fdata, 0, sizeof(mesh->fdata));

				writestruct_at_address(wd, ID_ME, "Mesh", 1, old_mesh, mesh);
#else
				writestruct(wd, ID_ME, "Mesh", 1, mesh);
#endif /* USE_BMESH_SAVE_WITHOUT_MFACE */

				/* direct data */
				if (mesh->id.properties) IDP_WriteProperty(mesh->id.properties, wd);
				if (mesh->adt) write_animdata(wd, mesh->adt);

				writedata(wd, DATA, sizeof(void *)*mesh->totcol, mesh->mat);
				writedata(wd, DATA, sizeof(MSelect) * mesh->totselect, mesh->mselect);

				write_customdata(wd, &mesh->id, mesh->totvert, &mesh->vdata, -1, 0);
				write_customdata(wd, &mesh->id, mesh->totedge, &mesh->edata, -1, 0);
				/* fdata is really a dummy - written so slots align */
				write_customdata(wd, &mesh->id, mesh->totface, &mesh->fdata, -1, 0);
				write_customdata(wd, &mesh->id, mesh->totloop, &mesh->ldata, -1, 0);
				write_customdata(wd, &mesh->id, mesh->totpoly, &mesh->pdata, -1, 0);

#ifdef USE_BMESH_SAVE_WITHOUT_MFACE
				/* restore pointer */
				mesh = old_mesh;
#endif /* USE_BMESH_SAVE_WITHOUT_MFACE */

			}
			else {

#ifdef USE_BMESH_SAVE_AS_COMPAT
				/* write a copy of the mesh, don't modify in place because it is
				 * not thread safe for threaded renders that are reading this */
				Mesh *old_mesh = mesh;
				Mesh copy_mesh = *mesh;
				mesh = &copy_mesh;

				mesh->mpoly = NULL;
				mesh->mface = NULL;
				mesh->totface = 0;
				mesh->totpoly = 0;
				mesh->totloop = 0;
				CustomData_reset(&mesh->fdata);
				CustomData_reset(&mesh->pdata);
				CustomData_reset(&mesh->ldata);
				mesh->edit_btmesh = NULL;

				/* now fill in polys to mfaces */
				mesh->totface = BKE_mesh_mpoly_to_mface(&mesh->fdata, &old_mesh->ldata, &old_mesh->pdata,
				                                        mesh->totface, old_mesh->totloop, old_mesh->totpoly);

				BKE_mesh_update_customdata_pointers(mesh, false);

				writestruct_at_address(wd, ID_ME, "Mesh", 1, old_mesh, mesh);

				/* direct data */
				if (mesh->id.properties) IDP_WriteProperty(mesh->id.properties, wd);
				if (mesh->adt) write_animdata(wd, mesh->adt);

				writedata(wd, DATA, sizeof(void *)*mesh->totcol, mesh->mat);
				/* writedata(wd, DATA, sizeof(MSelect) * mesh->totselect, mesh->mselect); */ /* pre-bmesh NULL's */

				write_customdata(wd, &mesh->id, mesh->totvert, &mesh->vdata, -1, 0);
				write_customdata(wd, &mesh->id, mesh->totedge, &mesh->edata, -1, 0);
				write_customdata(wd, &mesh->id, mesh->totface, &mesh->fdata, -1, 0);
				/* harmless for older blender versioins but _not_ writing these keeps file size down */
#if 0
				write_customdata(wd, &mesh->id, mesh->totloop, &mesh->ldata, -1, 0);
				write_customdata(wd, &mesh->id, mesh->totpoly, &mesh->pdata, -1, 0);
#endif

				CustomData_free(&mesh->fdata, mesh->totface);

				/* restore pointer */
				mesh = old_mesh;
#endif /* USE_BMESH_SAVE_AS_COMPAT */
			}
		}
		mesh= mesh->id.next;
	}
}

static void write_lattices(WriteData *wd, ListBase *idbase)
{
	Lattice *lt;
	
	lt= idbase->first;
	while (lt) {
		if (lt->id.us>0 || wd->current) {
			/* write LibData */
			writestruct(wd, ID_LT, "Lattice", 1, lt);
			if (lt->id.properties) IDP_WriteProperty(lt->id.properties, wd);
			
			/* write animdata */
			if (lt->adt) write_animdata(wd, lt->adt);
			
			/* direct data */
			writestruct(wd, DATA, "BPoint", lt->pntsu*lt->pntsv*lt->pntsw, lt->def);
			
			write_dverts(wd, lt->pntsu*lt->pntsv*lt->pntsw, lt->dvert);
			
		}
		lt= lt->id.next;
	}
}

static void write_previews(WriteData *wd, PreviewImage *prv)
{
	/* Never write previews in undo steps! */
	if (prv && !wd->current) {
		short w = prv->w[1];
		short h = prv->h[1];
		unsigned int *rect = prv->rect[1];
		/* don't write out large previews if not requested */
		if (!(U.flag & USER_SAVE_PREVIEWS)) {
			prv->w[1] = 0;
			prv->h[1] = 0;
			prv->rect[1] = NULL;
		}
		writestruct(wd, DATA, "PreviewImage", 1, prv);
		if (prv->rect[0]) writedata(wd, DATA, prv->w[0]*prv->h[0]*sizeof(unsigned int), prv->rect[0]);
		if (prv->rect[1]) writedata(wd, DATA, prv->w[1]*prv->h[1]*sizeof(unsigned int), prv->rect[1]);

		/* restore preview, we still want to keep it in memory even if not saved to file */
		if (!(U.flag & USER_SAVE_PREVIEWS) ) {
			prv->w[1] = w;
			prv->h[1] = h;
			prv->rect[1] = rect;
		}
	}
}

static void write_images(WriteData *wd, ListBase *idbase)
{
	Image *ima;
	PackedFile * pf;


	ima= idbase->first;
	while (ima) {
		if (ima->id.us>0 || wd->current) {
			/* write LibData */
			writestruct(wd, ID_IM, "Image", 1, ima);
			if (ima->id.properties) IDP_WriteProperty(ima->id.properties, wd);

			if (ima->packedfile) {
				pf = ima->packedfile;
				writestruct(wd, DATA, "PackedFile", 1, pf);
				writedata(wd, DATA, pf->size, pf->data);
			}

			write_previews(wd, ima->preview);
		}
		ima= ima->id.next;
	}
	/* flush helps the compression for undo-save */
	mywrite(wd, MYWRITE_FLUSH, 0);
}

static void write_textures(WriteData *wd, ListBase *idbase)
{
	Tex *tex;

	tex= idbase->first;
	while (tex) {
		if (tex->id.us>0 || wd->current) {
			/* write LibData */
			writestruct(wd, ID_TE, "Tex", 1, tex);
			if (tex->id.properties) IDP_WriteProperty(tex->id.properties, wd);

			if (tex->adt) write_animdata(wd, tex->adt);

			/* direct data */
			if (tex->coba) writestruct(wd, DATA, "ColorBand", 1, tex->coba);
			if (tex->type == TEX_ENVMAP && tex->env) writestruct(wd, DATA, "EnvMap", 1, tex->env);
			if (tex->type == TEX_POINTDENSITY && tex->pd) {
				writestruct(wd, DATA, "PointDensity", 1, tex->pd);
				if (tex->pd->coba) writestruct(wd, DATA, "ColorBand", 1, tex->pd->coba);
				if (tex->pd->falloff_curve) write_curvemapping(wd, tex->pd->falloff_curve);
			}
			if (tex->type == TEX_VOXELDATA) writestruct(wd, DATA, "VoxelData", 1, tex->vd);
			if (tex->type == TEX_OCEAN && tex->ot) writestruct(wd, DATA, "OceanTex", 1, tex->ot);
			
			/* nodetree is integral part of texture, no libdata */
			if (tex->nodetree) {
				writestruct(wd, DATA, "bNodeTree", 1, tex->nodetree);
				write_nodetree(wd, tex->nodetree);
			}
			
			write_previews(wd, tex->preview);
		}
		tex= tex->id.next;
	}

	/* flush helps the compression for undo-save */
	mywrite(wd, MYWRITE_FLUSH, 0);
}

static void write_materials(WriteData *wd, ListBase *idbase)
{
	Material *ma;
	int a;

	ma= idbase->first;
	while (ma) {
		if (ma->id.us>0 || wd->current) {
			/* write LibData */
			writestruct(wd, ID_MA, "Material", 1, ma);
			
			/* Write ID Properties -- and copy this comment EXACTLY for easy finding
			 * of library blocks that implement this.*/
			/* manually set head group property to IDP_GROUP, just in case it hadn't been
			 * set yet :) */
			if (ma->id.properties) IDP_WriteProperty(ma->id.properties, wd);
			
			if (ma->adt) write_animdata(wd, ma->adt);

			for (a=0; a<MAX_MTEX; a++) {
				if (ma->mtex[a]) writestruct(wd, DATA, "MTex", 1, ma->mtex[a]);
			}
			
			if (ma->ramp_col) writestruct(wd, DATA, "ColorBand", 1, ma->ramp_col);
			if (ma->ramp_spec) writestruct(wd, DATA, "ColorBand", 1, ma->ramp_spec);
			
			/* nodetree is integral part of material, no libdata */
			if (ma->nodetree) {
				writestruct(wd, DATA, "bNodeTree", 1, ma->nodetree);
				write_nodetree(wd, ma->nodetree);
			}

			write_previews(wd, ma->preview);
		}
		ma= ma->id.next;
	}
}

static void write_worlds(WriteData *wd, ListBase *idbase)
{
	World *wrld;
	int a;

	wrld= idbase->first;
	while (wrld) {
		if (wrld->id.us>0 || wd->current) {
			/* write LibData */
			writestruct(wd, ID_WO, "World", 1, wrld);
			if (wrld->id.properties) IDP_WriteProperty(wrld->id.properties, wd);
			
			if (wrld->adt) write_animdata(wd, wrld->adt);
			
			for (a=0; a<MAX_MTEX; a++) {
				if (wrld->mtex[a]) writestruct(wd, DATA, "MTex", 1, wrld->mtex[a]);
			}

			/* nodetree is integral part of world, no libdata */
			if (wrld->nodetree) {
				writestruct(wd, DATA, "bNodeTree", 1, wrld->nodetree);
				write_nodetree(wd, wrld->nodetree);
			}
			
			write_previews(wd, wrld->preview);
		}
		wrld= wrld->id.next;
	}
}

static void write_lamps(WriteData *wd, ListBase *idbase)
{
	Lamp *la;
	int a;

	la= idbase->first;
	while (la) {
		if (la->id.us>0 || wd->current) {
			/* write LibData */
			writestruct(wd, ID_LA, "Lamp", 1, la);
			if (la->id.properties) IDP_WriteProperty(la->id.properties, wd);
			
			if (la->adt) write_animdata(wd, la->adt);
			
			/* direct data */
			for (a=0; a<MAX_MTEX; a++) {
				if (la->mtex[a]) writestruct(wd, DATA, "MTex", 1, la->mtex[a]);
			}
			
			if (la->curfalloff)
				write_curvemapping(wd, la->curfalloff);
			
			/* nodetree is integral part of lamps, no libdata */
			if (la->nodetree) {
				writestruct(wd, DATA, "bNodeTree", 1, la->nodetree);
				write_nodetree(wd, la->nodetree);
			}

			write_previews(wd, la->preview);
			
		}
		la= la->id.next;
	}
}

static void write_sequence_modifiers(WriteData *wd, ListBase *modbase)
{
	SequenceModifierData *smd;

	for (smd = modbase->first; smd; smd = smd->next) {
		SequenceModifierTypeInfo *smti = BKE_sequence_modifier_type_info_get(smd->type);

		if (smti) {
			writestruct(wd, DATA, smti->struct_name, 1, smd);

			if (smd->type == seqModifierType_Curves) {
				CurvesModifierData *cmd = (CurvesModifierData *) smd;

				write_curvemapping(wd, &cmd->curve_mapping);
			}
			else if (smd->type == seqModifierType_HueCorrect) {
				HueCorrectModifierData *hcmd = (HueCorrectModifierData *) smd;

				write_curvemapping(wd, &hcmd->curve_mapping);
			}
		}
		else {
			writestruct(wd, DATA, "SequenceModifierData", 1, smd);
		}
	}
}

static void write_view_settings(WriteData *wd, ColorManagedViewSettings *view_settings)
{
	if (view_settings->curve_mapping) {
		write_curvemapping(wd, view_settings->curve_mapping);
	}
}

static void write_paint(WriteData *wd, Paint *p)
{
	if (p->cavity_curve)
		write_curvemapping(wd, p->cavity_curve);
}

static void write_scenes(WriteData *wd, ListBase *scebase)
{
	Scene *sce;
	Base *base;
	Editing *ed;
	Sequence *seq;
	MetaStack *ms;
	Strip *strip;
	TimeMarker *marker;
	TransformOrientation *ts;
	SceneRenderLayer *srl;
	ToolSettings *tos;
	FreestyleModuleConfig *fmc;
	FreestyleLineSet *fls;
	
	sce= scebase->first;
	while (sce) {
		/* write LibData */
		writestruct(wd, ID_SCE, "Scene", 1, sce);
		if (sce->id.properties) IDP_WriteProperty(sce->id.properties, wd);
		
		if (sce->adt) write_animdata(wd, sce->adt);
		write_keyingsets(wd, &sce->keyingsets);
		
		/* direct data */
		base= sce->base.first;
		while (base) {
			writestruct(wd, DATA, "Base", 1, base);
			base= base->next;
		}
		
		tos = sce->toolsettings;
		writestruct(wd, DATA, "ToolSettings", 1, tos);
		if (tos->vpaint) {
			writestruct(wd, DATA, "VPaint", 1, tos->vpaint);
			write_paint (wd, &tos->vpaint->paint);
		}
		if (tos->wpaint) {
			writestruct(wd, DATA, "VPaint", 1, tos->wpaint);
			write_paint (wd, &tos->wpaint->paint);
		}
		if (tos->sculpt) {
			writestruct(wd, DATA, "Sculpt", 1, tos->sculpt);
			write_paint (wd, &tos->sculpt->paint);
		}
		if (tos->uvsculpt) {
			writestruct(wd, DATA, "UvSculpt", 1, tos->uvsculpt);
			write_paint (wd, &tos->uvsculpt->paint);
		}

		write_paint(wd, &tos->imapaint.paint);

		ed= sce->ed;
		if (ed) {
			writestruct(wd, DATA, "Editing", 1, ed);
			
			/* reset write flags too */
			
			SEQ_BEGIN (ed, seq)
			{
				if (seq->strip) seq->strip->done = false;
				writestruct(wd, DATA, "Sequence", 1, seq);
			}
			SEQ_END
			
			SEQ_BEGIN (ed, seq)
			{
				if (seq->strip && seq->strip->done==0) {
					/* write strip with 'done' at 0 because readfile */
					
					if (seq->effectdata) {
						switch (seq->type) {
						case SEQ_TYPE_COLOR:
							writestruct(wd, DATA, "SolidColorVars", 1, seq->effectdata);
							break;
						case SEQ_TYPE_SPEED:
							writestruct(wd, DATA, "SpeedControlVars", 1, seq->effectdata);
							break;
						case SEQ_TYPE_WIPE:
							writestruct(wd, DATA, "WipeVars", 1, seq->effectdata);
							break;
						case SEQ_TYPE_GLOW:
							writestruct(wd, DATA, "GlowVars", 1, seq->effectdata);
							break;
						case SEQ_TYPE_TRANSFORM:
							writestruct(wd, DATA, "TransformVars", 1, seq->effectdata);
							break;
						case SEQ_TYPE_GAUSSIAN_BLUR:
							writestruct(wd, DATA, "GaussianBlurVars", 1, seq->effectdata);
							break;
						}
					}
					
					strip= seq->strip;
					writestruct(wd, DATA, "Strip", 1, strip);
					if (seq->flag & SEQ_USE_CROP && strip->crop) {
						writestruct(wd, DATA, "StripCrop", 1, strip->crop);
					}
					if (seq->flag & SEQ_USE_TRANSFORM && strip->transform) {
						writestruct(wd, DATA, "StripTransform", 1, strip->transform);
					}
					if (seq->flag & SEQ_USE_PROXY && strip->proxy) {
						writestruct(wd, DATA, "StripProxy", 1, strip->proxy);
					}
					if (seq->type==SEQ_TYPE_IMAGE)
						writestruct(wd, DATA, "StripElem", MEM_allocN_len(strip->stripdata) / sizeof(struct StripElem), strip->stripdata);
					else if (seq->type==SEQ_TYPE_MOVIE || seq->type==SEQ_TYPE_SOUND_RAM || seq->type == SEQ_TYPE_SOUND_HD)
						writestruct(wd, DATA, "StripElem", 1, strip->stripdata);
					
					strip->done = true;
				}

				write_sequence_modifiers(wd, &seq->modifiers);
			}
			SEQ_END
				
			/* new; meta stack too, even when its nasty restore code */
			for (ms= ed->metastack.first; ms; ms= ms->next) {
				writestruct(wd, DATA, "MetaStack", 1, ms);
			}
		}
		
		if (sce->r.avicodecdata) {
			writestruct(wd, DATA, "AviCodecData", 1, sce->r.avicodecdata);
			if (sce->r.avicodecdata->lpFormat) writedata(wd, DATA, sce->r.avicodecdata->cbFormat, sce->r.avicodecdata->lpFormat);
			if (sce->r.avicodecdata->lpParms) writedata(wd, DATA, sce->r.avicodecdata->cbParms, sce->r.avicodecdata->lpParms);
		}

		if (sce->r.qtcodecdata) {
			writestruct(wd, DATA, "QuicktimeCodecData", 1, sce->r.qtcodecdata);
			if (sce->r.qtcodecdata->cdParms) writedata(wd, DATA, sce->r.qtcodecdata->cdSize, sce->r.qtcodecdata->cdParms);
		}
		if (sce->r.ffcodecdata.properties) {
			IDP_WriteProperty(sce->r.ffcodecdata.properties, wd);
		}

		/* writing dynamic list of TimeMarkers to the blend file */
		for (marker= sce->markers.first; marker; marker= marker->next)
			writestruct(wd, DATA, "TimeMarker", 1, marker);
		
		/* writing dynamic list of TransformOrientations to the blend file */
		for (ts = sce->transform_spaces.first; ts; ts = ts->next)
			writestruct(wd, DATA, "TransformOrientation", 1, ts);
		
		for (srl = sce->r.layers.first; srl; srl = srl->next) {
			writestruct(wd, DATA, "SceneRenderLayer", 1, srl);
			for (fmc = srl->freestyleConfig.modules.first; fmc; fmc = fmc->next) {
				writestruct(wd, DATA, "FreestyleModuleConfig", 1, fmc);
			}
			for (fls = srl->freestyleConfig.linesets.first; fls; fls = fls->next) {
				writestruct(wd, DATA, "FreestyleLineSet", 1, fls);
			}
		}
		
		if (sce->nodetree) {
			writestruct(wd, DATA, "bNodeTree", 1, sce->nodetree);
			write_nodetree(wd, sce->nodetree);
		}

		write_view_settings(wd, &sce->view_settings);
		
		/* writing RigidBodyWorld data to the blend file */
		if (sce->rigidbody_world) {
			writestruct(wd, DATA, "RigidBodyWorld", 1, sce->rigidbody_world);
			writestruct(wd, DATA, "EffectorWeights", 1, sce->rigidbody_world->effector_weights);
			write_pointcaches(wd, &(sce->rigidbody_world->ptcaches));
		}
		
		sce= sce->id.next;
	}
	/* flush helps the compression for undo-save */
	mywrite(wd, MYWRITE_FLUSH, 0);
}

static void write_gpencils(WriteData *wd, ListBase *lb)
{
	bGPdata *gpd;
	bGPDlayer *gpl;
	bGPDframe *gpf;
	bGPDstroke *gps;
	
	for (gpd= lb->first; gpd; gpd= gpd->id.next) {
		if (gpd->id.us>0 || wd->current) {
			/* write gpd data block to file */
			writestruct(wd, ID_GD, "bGPdata", 1, gpd);
			
			if (gpd->adt) write_animdata(wd, gpd->adt);
			
			/* write grease-pencil layers to file */
			writelist(wd, DATA, "bGPDlayer", &gpd->layers);
			for (gpl= gpd->layers.first; gpl; gpl= gpl->next) {
				
				/* write this layer's frames to file */
				writelist(wd, DATA, "bGPDframe", &gpl->frames);
				for (gpf= gpl->frames.first; gpf; gpf= gpf->next) {
					
					/* write strokes */
					writelist(wd, DATA, "bGPDstroke", &gpf->strokes);
					for (gps= gpf->strokes.first; gps; gps= gps->next) {
						writestruct(wd, DATA, "bGPDspoint", gps->totpoints, gps->points);
					}
				}
			}
		}
	}
}

static void write_windowmanagers(WriteData *wd, ListBase *lb)
{
	wmWindowManager *wm;
	wmWindow *win;
	
	for (wm= lb->first; wm; wm= wm->id.next) {
		writestruct(wd, ID_WM, "wmWindowManager", 1, wm);
		
		for (win= wm->windows.first; win; win= win->next)
			writestruct(wd, DATA, "wmWindow", 1, win);
	}
}

static void write_region(WriteData *wd, ARegion *ar, int spacetype)
{	
	writestruct(wd, DATA, "ARegion", 1, ar);
	
	if (ar->regiondata) {
		switch (spacetype) {
			case SPACE_VIEW3D:
				if (ar->regiontype==RGN_TYPE_WINDOW) {
					RegionView3D *rv3d= ar->regiondata;
					writestruct(wd, DATA, "RegionView3D", 1, rv3d);
					
					if (rv3d->localvd)
						writestruct(wd, DATA, "RegionView3D", 1, rv3d->localvd);
					if (rv3d->clipbb)
						writestruct(wd, DATA, "BoundBox", 1, rv3d->clipbb);

				}
				else
					printf("regiondata write missing!\n");
				break;
			default:
				printf("regiondata write missing!\n");
		}
	}
}

static void write_uilist(WriteData *wd, uiList *ui_list)
{
	writestruct(wd, DATA, "uiList", 1, ui_list);

	if (ui_list->properties) {
		IDP_WriteProperty(ui_list->properties, wd);
	}
}

static void write_soops(WriteData *wd, SpaceOops *so, LinkNode **tmp_mem_list)
{
	BLI_mempool *ts = so->treestore;
	
	if (ts) {
		int elems = BLI_mempool_count(ts);
		/* linearize mempool to array */
		TreeStoreElem *data = elems ? BLI_mempool_as_arrayN(ts, "TreeStoreElem") : NULL;

		if (data) {
			TreeStore *ts_flat = MEM_callocN(sizeof(TreeStore), "TreeStore");

			ts_flat->usedelem = elems;
			ts_flat->totelem = elems;
			ts_flat->data = data;
			
			/* temporarily replace mempool-treestore by flat-treestore */
			so->treestore = (BLI_mempool *)ts_flat;
			writestruct(wd, DATA, "SpaceOops", 1, so);

			writestruct(wd, DATA, "TreeStore", 1, ts_flat);
			writestruct(wd, DATA, "TreeStoreElem", elems, data);

			/* we do not free the pointers immediately, because if we have multiple
			 * outliners in a screen we might get the same address on the next
			 * malloc, which makes the address no longer unique and so invalid for
			 * lookups on file read, causing crashes or double frees */
			BLI_linklist_prepend(tmp_mem_list, ts_flat);
			BLI_linklist_prepend(tmp_mem_list, data);
		}
		else {
			so->treestore = NULL;
			writestruct(wd, DATA, "SpaceOops", 1, so);
		}

		/* restore old treestore */
		so->treestore = ts;
	}
	else {
		writestruct(wd, DATA, "SpaceOops", 1, so);
	}
}

static void write_screens(WriteData *wd, ListBase *scrbase)
{
	bScreen *sc;
	ScrArea *sa;
	ScrVert *sv;
	ScrEdge *se;
	LinkNode *tmp_mem_list = NULL;

	sc= scrbase->first;
	while (sc) {
		
		/* write LibData */
		/* in 2.50+ files, the file identifier for screens is patched, forward compatibility */
		writestruct(wd, ID_SCRN, "Screen", 1, sc);
		if (sc->id.properties) 
			IDP_WriteProperty(sc->id.properties, wd);
		
		/* direct data */
		for (sv= sc->vertbase.first; sv; sv= sv->next)
			writestruct(wd, DATA, "ScrVert", 1, sv);
		
		for (se= sc->edgebase.first; se; se= se->next)
			writestruct(wd, DATA, "ScrEdge", 1, se);
		
		for (sa= sc->areabase.first; sa; sa= sa->next) {
			SpaceLink *sl;
			Panel *pa;
			uiList *ui_list;
			uiPreview *ui_preview;
			PanelCategoryStack *pc_act;
			ARegion *ar;
			
			writestruct(wd, DATA, "ScrArea", 1, sa);
			
			for (ar= sa->regionbase.first; ar; ar= ar->next) {
				write_region(wd, ar, sa->spacetype);
				
				for (pa= ar->panels.first; pa; pa= pa->next)
					writestruct(wd, DATA, "Panel", 1, pa);
				
				for (pc_act = ar->panels_category_active.first; pc_act; pc_act = pc_act->next)
					writestruct(wd, DATA, "PanelCategoryStack", 1, pc_act);

				for (ui_list = ar->ui_lists.first; ui_list; ui_list = ui_list->next)
					write_uilist(wd, ui_list);

				for (ui_preview = ar->ui_previews.first; ui_preview; ui_preview = ui_preview->next)
					writestruct(wd, DATA, "uiPreview", 1, ui_preview);
			}
			
			sl= sa->spacedata.first;
			while (sl) {
				for (ar= sl->regionbase.first; ar; ar= ar->next)
					write_region(wd, ar, sl->spacetype);
				
				if (sl->spacetype==SPACE_VIEW3D) {
					View3D *v3d= (View3D *) sl;
					BGpic *bgpic;
					writestruct(wd, DATA, "View3D", 1, v3d);
					for (bgpic= v3d->bgpicbase.first; bgpic; bgpic= bgpic->next)
						writestruct(wd, DATA, "BGpic", 1, bgpic);
					if (v3d->localvd) writestruct(wd, DATA, "View3D", 1, v3d->localvd);
<<<<<<< HEAD
					if (v3d->fxoptions) {
						writestruct(wd, DATA, "GPUFXOptions", 1, v3d->fxoptions);
						if (v3d->fxoptions->dof_options)
							writestruct(wd, DATA, "GPUDOFOptions", 1, v3d->fxoptions->dof_options);
						if (v3d->fxoptions->ssao_options)
							writestruct(wd, DATA, "GPUSSAOOptions", 1, v3d->fxoptions->ssao_options);
					}
=======

					if (v3d->fx_settings.ssao)
						writestruct(wd, DATA, "GPUSSAOSettings", 1, v3d->fx_settings.ssao);
					if (v3d->fx_settings.dof)
						writestruct(wd, DATA, "GPUDOFSettings", 1, v3d->fx_settings.dof);
>>>>>>> 90a9415c
				}
				else if (sl->spacetype==SPACE_IPO) {
					SpaceIpo *sipo= (SpaceIpo *)sl;
					ListBase tmpGhosts = sipo->ghostCurves;
					
					/* temporarily disable ghost curves when saving */
					sipo->ghostCurves.first= sipo->ghostCurves.last= NULL;
					
					writestruct(wd, DATA, "SpaceIpo", 1, sl);
					if (sipo->ads) writestruct(wd, DATA, "bDopeSheet", 1, sipo->ads);
					
					/* reenable ghost curves */
					sipo->ghostCurves= tmpGhosts;
				}
				else if (sl->spacetype==SPACE_BUTS) {
					writestruct(wd, DATA, "SpaceButs", 1, sl);
				}
				else if (sl->spacetype==SPACE_FILE) {
					SpaceFile *sfile= (SpaceFile *)sl;

					writestruct(wd, DATA, "SpaceFile", 1, sl);
					if (sfile->params)
						writestruct(wd, DATA, "FileSelectParams", 1, sfile->params);
				}
				else if (sl->spacetype==SPACE_SEQ) {
					writestruct(wd, DATA, "SpaceSeq", 1, sl);
				}
				else if (sl->spacetype==SPACE_OUTLINER) {
					SpaceOops *so= (SpaceOops *)sl;
					write_soops(wd, so, &tmp_mem_list);
				}
				else if (sl->spacetype==SPACE_IMAGE) {
					SpaceImage *sima= (SpaceImage *)sl;
					
					writestruct(wd, DATA, "SpaceImage", 1, sl);
					if (sima->cumap)
						write_curvemapping(wd, sima->cumap);
				}
				else if (sl->spacetype==SPACE_TEXT) {
					writestruct(wd, DATA, "SpaceText", 1, sl);
				}
				else if (sl->spacetype==SPACE_SCRIPT) {
					SpaceScript *scr = (SpaceScript*)sl;
					scr->but_refs = NULL;
					writestruct(wd, DATA, "SpaceScript", 1, sl);
				}
				else if (sl->spacetype==SPACE_ACTION) {
					writestruct(wd, DATA, "SpaceAction", 1, sl);
				}
				else if (sl->spacetype==SPACE_NLA) {
					SpaceNla *snla= (SpaceNla *)sl;
					
					writestruct(wd, DATA, "SpaceNla", 1, snla);
					if (snla->ads) writestruct(wd, DATA, "bDopeSheet", 1, snla->ads);
				}
				else if (sl->spacetype==SPACE_TIME) {
					writestruct(wd, DATA, "SpaceTime", 1, sl);
				}
				else if (sl->spacetype==SPACE_NODE) {
					SpaceNode *snode = (SpaceNode *)sl;
					bNodeTreePath *path;
					writestruct(wd, DATA, "SpaceNode", 1, snode);
					
					for (path=snode->treepath.first; path; path=path->next)
						writestruct(wd, DATA, "bNodeTreePath", 1, path);
				}
				else if (sl->spacetype==SPACE_LOGIC) {
					writestruct(wd, DATA, "SpaceLogic", 1, sl);
				}
				else if (sl->spacetype==SPACE_CONSOLE) {
					SpaceConsole *con = (SpaceConsole*)sl;
					ConsoleLine *cl;

					for (cl=con->history.first; cl; cl=cl->next) {
						/* 'len_alloc' is invalid on write, set from 'len' on read */
						writestruct(wd, DATA, "ConsoleLine", 1, cl);
						writedata(wd, DATA, cl->len+1, cl->line);
					}
					writestruct(wd, DATA, "SpaceConsole", 1, sl);

				}
				else if (sl->spacetype==SPACE_USERPREF) {
					writestruct(wd, DATA, "SpaceUserPref", 1, sl);
				}
				else if (sl->spacetype==SPACE_CLIP) {
					writestruct(wd, DATA, "SpaceClip", 1, sl);
				}

				sl= sl->next;
			}
		}

		sc= sc->id.next;
	}

	BLI_linklist_freeN(tmp_mem_list);
	
	/* flush helps the compression for undo-save */
	mywrite(wd, MYWRITE_FLUSH, 0);
}

static void write_libraries(WriteData *wd, Main *main)
{
	ListBase *lbarray[MAX_LIBARRAY];
	ID *id;
	int a, tot;
	bool found_one;

	for (; main; main= main->next) {

		a=tot= set_listbasepointers(main, lbarray);

		/* test: is lib being used */
		if (main->curlib && main->curlib->packedfile)
			found_one = true;
		else {
			found_one = false;
			while (tot--) {
				for (id= lbarray[tot]->first; id; id= id->next) {
					if (id->us>0 && (id->flag & LIB_EXTERN)) {
						found_one = true;
						break;
					}
				}
				if (found_one) break;
			}
		}
		
		/* to be able to restore quit.blend and temp saves, the packed blend has to be in undo buffers... */
		/* XXX needs rethink, just like save UI in undo files now - would be nice to append things only for the]
		 * quit.blend and temp saves */
		if (found_one) {
			writestruct(wd, ID_LI, "Library", 1, main->curlib);

			if (main->curlib->packedfile) {
				PackedFile *pf = main->curlib->packedfile;
				writestruct(wd, DATA, "PackedFile", 1, pf);
				writedata(wd, DATA, pf->size, pf->data);
				if (wd->current == NULL)
					printf("write packed .blend: %s\n", main->curlib->name);
			}
			
			while (a--) {
				for (id= lbarray[a]->first; id; id= id->next) {
					if (id->us>0 && (id->flag & LIB_EXTERN)) {
						writestruct(wd, ID_ID, "ID", 1, id);
					}
				}
			}
		}
	}
}

static void write_bone(WriteData *wd, Bone *bone)
{
	Bone*	cbone;

	// PATCH for upward compatibility after 2.37+ armature recode
	bone->size[0] = bone->size[1] = bone->size[2] = 1.0f;
		
	// Write this bone
	writestruct(wd, DATA, "Bone", 1, bone);

	/* Write ID Properties -- and copy this comment EXACTLY for easy finding
	 * of library blocks that implement this.*/
	if (bone->prop)
		IDP_WriteProperty(bone->prop, wd);
	
	// Write Children
	cbone= bone->childbase.first;
	while (cbone) {
		write_bone(wd, cbone);
		cbone= cbone->next;
	}
}

static void write_armatures(WriteData *wd, ListBase *idbase)
{
	bArmature	*arm;
	Bone		*bone;

	arm=idbase->first;
	while (arm) {
		if (arm->id.us>0 || wd->current) {
			writestruct(wd, ID_AR, "bArmature", 1, arm);
			if (arm->id.properties) IDP_WriteProperty(arm->id.properties, wd);

			if (arm->adt) write_animdata(wd, arm->adt);

			/* Direct data */
			bone= arm->bonebase.first;
			while (bone) {
				write_bone(wd, bone);
				bone=bone->next;
			}
		}
		arm=arm->id.next;
	}

	/* flush helps the compression for undo-save */
	mywrite(wd, MYWRITE_FLUSH, 0);
}

static void write_texts(WriteData *wd, ListBase *idbase)
{
	Text *text;
	TextLine *tmp;

	text= idbase->first;
	while (text) {
		if ( (text->flags & TXT_ISMEM) && (text->flags & TXT_ISEXT)) text->flags &= ~TXT_ISEXT;

		/* write LibData */
		writestruct(wd, ID_TXT, "Text", 1, text);
		if (text->name) writedata(wd, DATA, strlen(text->name)+1, text->name);
		if (text->id.properties) IDP_WriteProperty(text->id.properties, wd);

		if (!(text->flags & TXT_ISEXT)) {
			/* now write the text data, in two steps for optimization in the readfunction */
			tmp= text->lines.first;
			while (tmp) {
				writestruct(wd, DATA, "TextLine", 1, tmp);
				tmp= tmp->next;
			}

			tmp= text->lines.first;
			while (tmp) {
				writedata(wd, DATA, tmp->len+1, tmp->line);
				tmp= tmp->next;
			}
		}


		text= text->id.next;
	}

	/* flush helps the compression for undo-save */
	mywrite(wd, MYWRITE_FLUSH, 0);
}

static void write_speakers(WriteData *wd, ListBase *idbase)
{
	Speaker *spk;

	spk= idbase->first;
	while (spk) {
		if (spk->id.us>0 || wd->current) {
			/* write LibData */
			writestruct(wd, ID_SPK, "Speaker", 1, spk);
			if (spk->id.properties) IDP_WriteProperty(spk->id.properties, wd);

			if (spk->adt) write_animdata(wd, spk->adt);
		}
		spk= spk->id.next;
	}
}

static void write_sounds(WriteData *wd, ListBase *idbase)
{
	bSound *sound;

	PackedFile * pf;

	sound= idbase->first;
	while (sound) {
		if (sound->id.us>0 || wd->current) {
			/* write LibData */
			writestruct(wd, ID_SO, "bSound", 1, sound);
			if (sound->id.properties) IDP_WriteProperty(sound->id.properties, wd);

			if (sound->packedfile) {
				pf = sound->packedfile;
				writestruct(wd, DATA, "PackedFile", 1, pf);
				writedata(wd, DATA, pf->size, pf->data);
			}
		}
		sound= sound->id.next;
	}

	/* flush helps the compression for undo-save */
	mywrite(wd, MYWRITE_FLUSH, 0);
}

static void write_groups(WriteData *wd, ListBase *idbase)
{
	Group *group;
	GroupObject *go;

	for (group= idbase->first; group; group= group->id.next) {
		if (group->id.us>0 || wd->current) {
			/* write LibData */
			writestruct(wd, ID_GR, "Group", 1, group);
			if (group->id.properties) IDP_WriteProperty(group->id.properties, wd);

			go= group->gobject.first;
			while (go) {
				writestruct(wd, DATA, "GroupObject", 1, go);
				go= go->next;
			}
		}
	}
}

static void write_nodetrees(WriteData *wd, ListBase *idbase)
{
	bNodeTree *ntree;
	
	for (ntree=idbase->first; ntree; ntree= ntree->id.next) {
		if (ntree->id.us>0 || wd->current) {
			writestruct(wd, ID_NT, "bNodeTree", 1, ntree);
			write_nodetree(wd, ntree);
			
			if (ntree->id.properties) IDP_WriteProperty(ntree->id.properties, wd);
			
			if (ntree->adt) write_animdata(wd, ntree->adt);
		}
	}
}

#ifdef USE_NODE_COMPAT_CUSTOMNODES
static void customnodes_add_deprecated_data(Main *mainvar)
{
	FOREACH_NODETREE(mainvar, ntree, id) {
		bNodeLink *link, *last_link = ntree->links.last;
		
		/* only do this for node groups */
		if (id != &ntree->id)
			continue;
		
		/* Forward compatibility for group nodes: add links to node tree interface sockets.
		 * These links are invalid by new rules (missing node pointer)!
		 * They will be removed again in customnodes_free_deprecated_data,
		 * cannot do this directly lest bNodeLink pointer mapping becomes ambiguous.
		 * When loading files with such links in a new Blender version
		 * they will be removed as well.
		 */
		for (link = ntree->links.first; link; link = link->next) {
			bNode *fromnode = link->fromnode, *tonode = link->tonode;
			bNodeSocket *fromsock = link->fromsock, *tosock = link->tosock;
			
			/* check both sides of the link, to handle direct input-to-output links */
			if (fromnode->type == NODE_GROUP_INPUT) {
				fromnode = NULL;
				fromsock = ntreeFindSocketInterface(ntree, SOCK_IN, fromsock->identifier);
			}
			/* only the active output node defines links */
			if (tonode->type == NODE_GROUP_OUTPUT && (tonode->flag & NODE_DO_OUTPUT)) {
				tonode = NULL;
				tosock = ntreeFindSocketInterface(ntree, SOCK_OUT, tosock->identifier);
			}
			
			if (!fromnode || !tonode) {
				/* Note: not using nodeAddLink here, it asserts existing node pointers */
				bNodeLink *tlink = MEM_callocN(sizeof(bNodeLink), "group node link");
				tlink->fromnode = fromnode;
				tlink->fromsock = fromsock;
				tlink->tonode = tonode;
				tlink->tosock= tosock;
				tosock->link = tlink;
				tlink->flag |= NODE_LINK_VALID;
				BLI_addtail(&ntree->links, tlink);
			}
			
			/* don't check newly created compatibility links */
			if (link == last_link)
				break;
		}
	}
	FOREACH_NODETREE_END
}

static void customnodes_free_deprecated_data(Main *mainvar)
{
	FOREACH_NODETREE(mainvar, ntree, id) {
		bNodeLink *link, *next_link;
		
		for (link = ntree->links.first; link; link = next_link) {
			next_link = link->next;
			if (link->fromnode == NULL || link->tonode == NULL)
				nodeRemLink(ntree, link);
		}
	}
	FOREACH_NODETREE_END
}
#endif

static void write_brushes(WriteData *wd, ListBase *idbase)
{
	Brush *brush;
	
	for (brush=idbase->first; brush; brush= brush->id.next) {
		if (brush->id.us>0 || wd->current) {
			writestruct(wd, ID_BR, "Brush", 1, brush);
			if (brush->id.properties) IDP_WriteProperty(brush->id.properties, wd);
			
			if (brush->curve)
				write_curvemapping(wd, brush->curve);
			if (brush->gradient)
				writestruct(wd, DATA, "ColorBand", 1, brush->gradient);
		}
	}
}

static void write_palettes(WriteData *wd, ListBase *idbase)
{
	Palette *palette;

	for (palette = idbase->first; palette; palette = palette->id.next) {
		if (palette->id.us > 0 || wd->current) {
			PaletteColor *color;
			writestruct(wd, ID_PAL, "Palette", 1, palette);
			if (palette->id.properties) IDP_WriteProperty(palette->id.properties, wd);

			for (color = palette->colors.first; color; color= color->next)
				writestruct(wd, DATA, "PaletteColor", 1, color);
		}
	}
}

static void write_paintcurves(WriteData *wd, ListBase *idbase)
{
	PaintCurve *pc;

	for (pc = idbase->first; pc; pc = pc->id.next) {
		if (pc->id.us > 0 || wd->current) {
			writestruct(wd, ID_PC, "PaintCurve", 1, pc);

			writestruct(wd, DATA, "PaintCurvePoint", pc->tot_points, pc->points);
			if (pc->id.properties) IDP_WriteProperty(pc->id.properties, wd);
		}
	}
}

static void write_scripts(WriteData *wd, ListBase *idbase)
{
	Script *script;
	
	for (script=idbase->first; script; script= script->id.next) {
		if (script->id.us>0 || wd->current) {
			writestruct(wd, ID_SCRIPT, "Script", 1, script);
			if (script->id.properties) IDP_WriteProperty(script->id.properties, wd);
		}
	}
}

static void write_movieTracks(WriteData *wd, ListBase *tracks)
{
	MovieTrackingTrack *track;

	track= tracks->first;
	while (track) {
		writestruct(wd, DATA, "MovieTrackingTrack", 1, track);

		if (track->markers)
			writestruct(wd, DATA, "MovieTrackingMarker", track->markersnr, track->markers);

		track= track->next;
	}
}

static void write_moviePlaneTracks(WriteData *wd, ListBase *plane_tracks_base)
{
	MovieTrackingPlaneTrack *plane_track;

	for (plane_track = plane_tracks_base->first;
	     plane_track;
	     plane_track = plane_track->next)
	{
		writestruct(wd, DATA, "MovieTrackingPlaneTrack", 1, plane_track);

		writedata(wd, DATA, sizeof(MovieTrackingTrack *) * plane_track->point_tracksnr, plane_track->point_tracks);
		writestruct(wd, DATA, "MovieTrackingPlaneMarker", plane_track->markersnr, plane_track->markers);
	}
}

static void write_movieReconstruction(WriteData *wd, MovieTrackingReconstruction *reconstruction)
{
	if (reconstruction->camnr)
		writestruct(wd, DATA, "MovieReconstructedCamera", reconstruction->camnr, reconstruction->cameras);
}

static void write_movieclips(WriteData *wd, ListBase *idbase)
{
	MovieClip *clip;

	clip= idbase->first;
	while (clip) {
		if (clip->id.us>0 || wd->current) {
			MovieTracking *tracking= &clip->tracking;
			MovieTrackingObject *object;
			writestruct(wd, ID_MC, "MovieClip", 1, clip);

			if (clip->id.properties)
				IDP_WriteProperty(clip->id.properties, wd);

			if (clip->adt)
				write_animdata(wd, clip->adt);

			write_movieTracks(wd, &tracking->tracks);
			write_moviePlaneTracks(wd, &tracking->plane_tracks);
			write_movieReconstruction(wd, &tracking->reconstruction);

			object= tracking->objects.first;
			while (object) {
				writestruct(wd, DATA, "MovieTrackingObject", 1, object);

				write_movieTracks(wd, &object->tracks);
				write_moviePlaneTracks(wd, &object->plane_tracks);
				write_movieReconstruction(wd, &object->reconstruction);

				object= object->next;
			}
		}

		clip= clip->id.next;
	}

	/* flush helps the compression for undo-save */
	mywrite(wd, MYWRITE_FLUSH, 0);
}

static void write_masks(WriteData *wd, ListBase *idbase)
{
	Mask *mask;

	mask = idbase->first;
	while (mask) {
		if (mask->id.us > 0 || wd->current) {
			MaskLayer *masklay;

			writestruct(wd, ID_MSK, "Mask", 1, mask);

			if (mask->adt)
				write_animdata(wd, mask->adt);

			for (masklay = mask->masklayers.first; masklay; masklay = masklay->next) {
				MaskSpline *spline;
				MaskLayerShape *masklay_shape;

				writestruct(wd, DATA, "MaskLayer", 1, masklay);

				for (spline = masklay->splines.first; spline; spline = spline->next) {
					int i;

					void *points_deform = spline->points_deform;
					spline->points_deform = NULL;

					writestruct(wd, DATA, "MaskSpline", 1, spline);
					writestruct(wd, DATA, "MaskSplinePoint", spline->tot_point, spline->points);

					spline->points_deform = points_deform;

					for (i = 0; i < spline->tot_point; i++) {
						MaskSplinePoint *point = &spline->points[i];

						if (point->tot_uw)
							writestruct(wd, DATA, "MaskSplinePointUW", point->tot_uw, point->uw);
					}
				}

				for (masklay_shape = masklay->splines_shapes.first; masklay_shape; masklay_shape = masklay_shape->next) {
					writestruct(wd, DATA, "MaskLayerShape", 1, masklay_shape);
					writedata(wd, DATA, masklay_shape->tot_vert * sizeof(float) * MASK_OBJECT_SHAPE_ELEM_SIZE, masklay_shape->data);
				}
			}
		}

		mask = mask->id.next;
	}

	/* flush helps the compression for undo-save */
	mywrite(wd, MYWRITE_FLUSH, 0);
}

static void write_linestyle_color_modifiers(WriteData *wd, ListBase *modifiers)
{
	LineStyleModifier *m;
	const char *struct_name;

	for (m = modifiers->first; m; m = m->next) {
		switch (m->type) {
		case LS_MODIFIER_ALONG_STROKE:
			struct_name = "LineStyleColorModifier_AlongStroke";
			break;
		case LS_MODIFIER_DISTANCE_FROM_CAMERA:
			struct_name = "LineStyleColorModifier_DistanceFromCamera";
			break;
		case LS_MODIFIER_DISTANCE_FROM_OBJECT:
			struct_name = "LineStyleColorModifier_DistanceFromObject";
			break;
		case LS_MODIFIER_MATERIAL:
			struct_name = "LineStyleColorModifier_Material";
			break;
		default:
			struct_name = "LineStyleColorModifier"; /* this should not happen */
		}
		writestruct(wd, DATA, struct_name, 1, m);
	}
	for (m = modifiers->first; m; m = m->next) {
		switch (m->type) {
		case LS_MODIFIER_ALONG_STROKE:
			writestruct(wd, DATA, "ColorBand", 1, ((LineStyleColorModifier_AlongStroke *)m)->color_ramp);
			break;
		case LS_MODIFIER_DISTANCE_FROM_CAMERA:
			writestruct(wd, DATA, "ColorBand", 1, ((LineStyleColorModifier_DistanceFromCamera *)m)->color_ramp);
			break;
		case LS_MODIFIER_DISTANCE_FROM_OBJECT:
			writestruct(wd, DATA, "ColorBand", 1, ((LineStyleColorModifier_DistanceFromObject *)m)->color_ramp);
			break;
		case LS_MODIFIER_MATERIAL:
			writestruct(wd, DATA, "ColorBand", 1, ((LineStyleColorModifier_Material *)m)->color_ramp);
			break;
		}
	}
}

static void write_linestyle_alpha_modifiers(WriteData *wd, ListBase *modifiers)
{
	LineStyleModifier *m;
	const char *struct_name;

	for (m = modifiers->first; m; m = m->next) {
		switch (m->type) {
		case LS_MODIFIER_ALONG_STROKE:
			struct_name = "LineStyleAlphaModifier_AlongStroke";
			break;
		case LS_MODIFIER_DISTANCE_FROM_CAMERA:
			struct_name = "LineStyleAlphaModifier_DistanceFromCamera";
			break;
		case LS_MODIFIER_DISTANCE_FROM_OBJECT:
			struct_name = "LineStyleAlphaModifier_DistanceFromObject";
			break;
		case LS_MODIFIER_MATERIAL:
			struct_name = "LineStyleAlphaModifier_Material";
			break;
		default:
			struct_name = "LineStyleAlphaModifier"; /* this should not happen */
		}
		writestruct(wd, DATA, struct_name, 1, m);
	}
	for (m = modifiers->first; m; m = m->next) {
		switch (m->type) {
		case LS_MODIFIER_ALONG_STROKE:
			write_curvemapping(wd, ((LineStyleAlphaModifier_AlongStroke *)m)->curve);
			break;
		case LS_MODIFIER_DISTANCE_FROM_CAMERA:
			write_curvemapping(wd, ((LineStyleAlphaModifier_DistanceFromCamera *)m)->curve);
			break;
		case LS_MODIFIER_DISTANCE_FROM_OBJECT:
			write_curvemapping(wd, ((LineStyleAlphaModifier_DistanceFromObject *)m)->curve);
			break;
		case LS_MODIFIER_MATERIAL:
			write_curvemapping(wd, ((LineStyleAlphaModifier_Material *)m)->curve);
			break;
		}
	}
}

static void write_linestyle_thickness_modifiers(WriteData *wd, ListBase *modifiers)
{
	LineStyleModifier *m;
	const char *struct_name;

	for (m = modifiers->first; m; m = m->next) {
		switch (m->type) {
		case LS_MODIFIER_ALONG_STROKE:
			struct_name = "LineStyleThicknessModifier_AlongStroke";
			break;
		case LS_MODIFIER_DISTANCE_FROM_CAMERA:
			struct_name = "LineStyleThicknessModifier_DistanceFromCamera";
			break;
		case LS_MODIFIER_DISTANCE_FROM_OBJECT:
			struct_name = "LineStyleThicknessModifier_DistanceFromObject";
			break;
		case LS_MODIFIER_MATERIAL:
			struct_name = "LineStyleThicknessModifier_Material";
			break;
		case LS_MODIFIER_CALLIGRAPHY:
			struct_name = "LineStyleThicknessModifier_Calligraphy";
			break;
		default:
			struct_name = "LineStyleThicknessModifier"; /* this should not happen */
		}
		writestruct(wd, DATA, struct_name, 1, m);
	}
	for (m = modifiers->first; m; m = m->next) {
		switch (m->type) {
		case LS_MODIFIER_ALONG_STROKE:
			write_curvemapping(wd, ((LineStyleThicknessModifier_AlongStroke *)m)->curve);
			break;
		case LS_MODIFIER_DISTANCE_FROM_CAMERA:
			write_curvemapping(wd, ((LineStyleThicknessModifier_DistanceFromCamera *)m)->curve);
			break;
		case LS_MODIFIER_DISTANCE_FROM_OBJECT:
			write_curvemapping(wd, ((LineStyleThicknessModifier_DistanceFromObject *)m)->curve);
			break;
		case LS_MODIFIER_MATERIAL:
			write_curvemapping(wd, ((LineStyleThicknessModifier_Material *)m)->curve);
			break;
		}
	}
}

static void write_linestyle_geometry_modifiers(WriteData *wd, ListBase *modifiers)
{
	LineStyleModifier *m;
	const char *struct_name;

	for (m = modifiers->first; m; m = m->next) {
		switch (m->type) {
		case LS_MODIFIER_SAMPLING:
			struct_name = "LineStyleGeometryModifier_Sampling";
			break;
		case LS_MODIFIER_BEZIER_CURVE:
			struct_name = "LineStyleGeometryModifier_BezierCurve";
			break;
		case LS_MODIFIER_SINUS_DISPLACEMENT:
			struct_name = "LineStyleGeometryModifier_SinusDisplacement";
			break;
		case LS_MODIFIER_SPATIAL_NOISE:
			struct_name = "LineStyleGeometryModifier_SpatialNoise";
			break;
		case LS_MODIFIER_PERLIN_NOISE_1D:
			struct_name = "LineStyleGeometryModifier_PerlinNoise1D";
			break;
		case LS_MODIFIER_PERLIN_NOISE_2D:
			struct_name = "LineStyleGeometryModifier_PerlinNoise2D";
			break;
		case LS_MODIFIER_BACKBONE_STRETCHER:
			struct_name = "LineStyleGeometryModifier_BackboneStretcher";
			break;
		case LS_MODIFIER_TIP_REMOVER:
			struct_name = "LineStyleGeometryModifier_TipRemover";
			break;
		case LS_MODIFIER_POLYGONIZATION:
			struct_name = "LineStyleGeometryModifier_Polygonalization";
			break;
		case LS_MODIFIER_GUIDING_LINES:
			struct_name = "LineStyleGeometryModifier_GuidingLines";
			break;
		case LS_MODIFIER_BLUEPRINT:
			struct_name = "LineStyleGeometryModifier_Blueprint";
			break;
		case LS_MODIFIER_2D_OFFSET:
			struct_name = "LineStyleGeometryModifier_2DOffset";
			break;
		case LS_MODIFIER_2D_TRANSFORM:
			struct_name = "LineStyleGeometryModifier_2DTransform";
			break;
		default:
			struct_name = "LineStyleGeometryModifier"; /* this should not happen */
		}
		writestruct(wd, DATA, struct_name, 1, m);
	}
}

static void write_linestyles(WriteData *wd, ListBase *idbase)
{
	FreestyleLineStyle *linestyle;
	int a;

	for (linestyle = idbase->first; linestyle; linestyle = linestyle->id.next) {
		if (linestyle->id.us>0 || wd->current) {
			writestruct(wd, ID_LS, "FreestyleLineStyle", 1, linestyle);
			if (linestyle->id.properties)
				IDP_WriteProperty(linestyle->id.properties, wd);
			if (linestyle->adt)
				write_animdata(wd, linestyle->adt);
			write_linestyle_color_modifiers(wd, &linestyle->color_modifiers);
			write_linestyle_alpha_modifiers(wd, &linestyle->alpha_modifiers);
			write_linestyle_thickness_modifiers(wd, &linestyle->thickness_modifiers);
			write_linestyle_geometry_modifiers(wd, &linestyle->geometry_modifiers);
			for (a=0; a<MAX_MTEX; a++) {
				if (linestyle->mtex[a]) writestruct(wd, DATA, "MTex", 1, linestyle->mtex[a]);
			}
			if (linestyle->nodetree) {
				writestruct(wd, DATA, "bNodeTree", 1, linestyle->nodetree);
				write_nodetree(wd, linestyle->nodetree);
			}
		}
	}
}

/* context is usually defined by WM, two cases where no WM is available:
 * - for forward compatibility, curscreen has to be saved
 * - for undofile, curscene needs to be saved */
static void write_global(WriteData *wd, int fileflags, Main *mainvar)
{
	const bool is_undo = (wd->current != NULL);
	FileGlobal fg;
	bScreen *screen;
	char subvstr[8];
	
	/* prevent mem checkers from complaining */
	memset(fg.pad, 0, sizeof(fg.pad));
	memset(fg.filename, 0, sizeof(fg.filename));
	memset(fg.build_hash, 0, sizeof(fg.build_hash));

	current_screen_compat(mainvar, &screen, is_undo);

	/* XXX still remap G */
	fg.curscreen= screen;
	fg.curscene= screen ? screen->scene : NULL;

	/* prevent to save this, is not good convention, and feature with concerns... */
	fg.fileflags= (fileflags & ~G_FILE_FLAGS_RUNTIME);

	fg.globalf= G.f;
	BLI_strncpy(fg.filename, mainvar->name, sizeof(fg.filename));
	sprintf(subvstr, "%4d", BLENDER_SUBVERSION);
	memcpy(fg.subvstr, subvstr, 4);
	
	fg.subversion= BLENDER_SUBVERSION;
	fg.minversion= BLENDER_MINVERSION;
	fg.minsubversion= BLENDER_MINSUBVERSION;
#ifdef WITH_BUILDINFO
	{
		extern unsigned long build_commit_timestamp;
		extern char build_hash[];
		/* TODO(sergey): Add branch name to file as well? */
		fg.build_commit_timestamp = build_commit_timestamp;
		BLI_strncpy(fg.build_hash, build_hash, sizeof(fg.build_hash));
	}
#else
	fg.build_commit_timestamp = 0;
	BLI_strncpy(fg.build_hash, "unknown", sizeof(fg.build_hash));
#endif
	writestruct(wd, GLOB, "FileGlobal", 1, &fg);
}

/* preview image, first 2 values are width and height
 * second are an RGBA image (unsigned char)
 * note, this uses 'TEST' since new types will segfault on file load for older blender versions.
 */
static void write_thumb(WriteData *wd, const int *img)
{
	if (img)
		writedata(wd, TEST, (2 + img[0] * img[1]) * sizeof(int), img);
}

/* if MemFile * there's filesave to memory */
static int write_file_handle(
        Main *mainvar,
        WriteWrap *ww,
        MemFile *compare, MemFile *current,
        int write_user_block, int write_flags, const int *thumb)
{
	BHead bhead;
	ListBase mainlist;
	char buf[16];
	WriteData *wd;

	blo_split_main(&mainlist, mainvar);

	wd = bgnwrite(ww, compare, current);

#ifdef USE_BMESH_SAVE_AS_COMPAT
	wd->use_mesh_compat = (write_flags & G_FILE_MESH_COMPAT) != 0;
#endif

#ifdef USE_NODE_COMPAT_CUSTOMNODES
	/* don't write compatibility data on undo */
	if (!current) {
		/* deprecated forward compat data is freed again below */
		customnodes_add_deprecated_data(mainvar);
	}
#endif

	sprintf(buf, "BLENDER%c%c%.3d",
	        (sizeof(void *) == 8)      ? '-' : '_',
	        (ENDIAN_ORDER == B_ENDIAN) ? 'V' : 'v',
	        BLENDER_VERSION);

	mywrite(wd, buf, 12);

	write_renderinfo(wd, mainvar);
	write_thumb(wd, thumb);
	write_global(wd, write_flags, mainvar);

	write_windowmanagers(wd, &mainvar->wm);
	write_screens  (wd, &mainvar->screen);
	write_movieclips (wd, &mainvar->movieclip);
	write_masks    (wd, &mainvar->mask);
	write_scenes   (wd, &mainvar->scene);
	write_curves   (wd, &mainvar->curve);
	write_mballs   (wd, &mainvar->mball);
	write_images   (wd, &mainvar->image);
	write_cameras  (wd, &mainvar->camera);
	write_lamps    (wd, &mainvar->lamp);
	write_lattices (wd, &mainvar->latt);
	write_vfonts   (wd, &mainvar->vfont);
	write_keys     (wd, &mainvar->key);
	write_worlds   (wd, &mainvar->world);
	write_texts    (wd, &mainvar->text);
	write_speakers (wd, &mainvar->speaker);
	write_sounds   (wd, &mainvar->sound);
	write_groups   (wd, &mainvar->group);
	write_armatures(wd, &mainvar->armature);
	write_actions  (wd, &mainvar->action);
	write_objects  (wd, &mainvar->object);
	write_materials(wd, &mainvar->mat);
	write_textures (wd, &mainvar->tex);
	write_meshes   (wd, &mainvar->mesh);
	write_particlesettings(wd, &mainvar->particle);
	write_nodetrees(wd, &mainvar->nodetree);
	write_brushes  (wd, &mainvar->brush);
	write_palettes (wd, &mainvar->palettes);
	write_paintcurves (wd, &mainvar->paintcurves);
	write_scripts  (wd, &mainvar->script);
	write_gpencils (wd, &mainvar->gpencil);
	write_linestyles(wd, &mainvar->linestyle);
	write_libraries(wd,  mainvar->next);

	if (write_user_block) {
		write_userdef(wd);
	}
							
	/* dna as last, because (to be implemented) test for which structs are written */
	writedata(wd, DNA1, wd->sdna->datalen, wd->sdna->data);

#ifdef USE_NODE_COMPAT_CUSTOMNODES
	/* compatibility data not created on undo */
	if (!current) {
		/* Ugly, forward compatibility code generates deprecated data during writing,
		 * this has to be freed again. Can not be done directly after writing, otherwise
		 * the data pointers could be reused and not be mapped correctly.
		 */
		customnodes_free_deprecated_data(mainvar);
	}
#endif

	/* end of file */
	memset(&bhead, 0, sizeof(BHead));
	bhead.code= ENDB;
	mywrite(wd, &bhead, sizeof(BHead));

	blo_join_main(&mainlist);

	return endwrite(wd);
}

/* do reverse file history: .blend1 -> .blend2, .blend -> .blend1 */
/* return: success(0), failure(1) */
static bool do_history(const char *name, ReportList *reports)
{
	char tempname1[FILE_MAX], tempname2[FILE_MAX];
	int hisnr= U.versions;
	
	if (U.versions==0) return 0;
	if (strlen(name)<2) {
		BKE_report(reports, RPT_ERROR, "Unable to make version backup: filename too short");
		return 1;
	}
		
	while (hisnr > 1) {
		BLI_snprintf(tempname1, sizeof(tempname1), "%s%d", name, hisnr-1);
		BLI_snprintf(tempname2, sizeof(tempname2), "%s%d", name, hisnr);
	
		if (BLI_rename(tempname1, tempname2)) {
			BKE_report(reports, RPT_ERROR, "Unable to make version backup");
			return 1;
		}
		hisnr--;
	}

	/* is needed when hisnr==1 */
	BLI_snprintf(tempname1, sizeof(tempname1), "%s%d", name, hisnr);

	if (BLI_rename(name, tempname1)) {
		BKE_report(reports, RPT_ERROR, "Unable to make version backup");
		return 1;
	}

	return 0;
}

/* return: success (1) */
int BLO_write_file(Main *mainvar, const char *filepath, int write_flags, ReportList *reports, const int *thumb)
{
	char tempname[FILE_MAX+1];
	int err, write_user_block;
	eWriteWrapType ww_type;
	WriteWrap ww;

	/* path backup/restore */
	void     *path_list_backup = NULL;
	const int path_list_flag = (BKE_BPATH_TRAVERSE_SKIP_LIBRARY | BKE_BPATH_TRAVERSE_SKIP_MULTIFILE);

	/* open temporary file, so we preserve the original in case we crash */
	BLI_snprintf(tempname, sizeof(tempname), "%s@", filepath);

	if (write_flags & G_FILE_COMPRESS) {
		ww_type = WW_WRAP_ZLIB;
	}
	else {
		ww_type = WW_WRAP_NONE;
	}

	ww_handle_init(ww_type, &ww);

	if (ww.open(&ww, tempname) == false) {
		BKE_reportf(reports, RPT_ERROR, "Cannot open file %s for writing: %s", tempname, strerror(errno));
		return 0;
	}

	/* check if we need to backup and restore paths */
	if (UNLIKELY((write_flags & G_FILE_RELATIVE_REMAP) && (G_FILE_SAVE_COPY & write_flags))) {
		path_list_backup = BKE_bpath_list_backup(mainvar, path_list_flag);
	}

	/* remapping of relative paths to new file location */
	if (write_flags & G_FILE_RELATIVE_REMAP) {
		char dir1[FILE_MAX];
		char dir2[FILE_MAX];
		BLI_split_dir_part(filepath, dir1, sizeof(dir1));
		BLI_split_dir_part(mainvar->name, dir2, sizeof(dir2));

		/* just in case there is some subtle difference */
		BLI_cleanup_dir(mainvar->name, dir1);
		BLI_cleanup_dir(mainvar->name, dir2);

		if (G.relbase_valid && (BLI_path_cmp(dir1, dir2) == 0)) {
			write_flags &= ~G_FILE_RELATIVE_REMAP;
		}
		else {
			if (G.relbase_valid) {
				/* blend may not have been saved before. Tn this case
				 * we should not have any relative paths, but if there
				 * is somehow, an invalid or empty G.main->name it will
				 * print an error, don't try make the absolute in this case. */
				BKE_bpath_absolute_convert(mainvar, G.main->name, NULL);
			}
		}
	}

	write_user_block= write_flags & G_FILE_USERPREFS;

	if (write_flags & G_FILE_RELATIVE_REMAP)
		BKE_bpath_relative_convert(mainvar, filepath, NULL); /* note, making relative to something OTHER then G.main->name */

	/* actual file writing */
	err = write_file_handle(mainvar, &ww, NULL, NULL, write_user_block, write_flags, thumb);

	ww.close(&ww);

	if (UNLIKELY(path_list_backup)) {
		BKE_bpath_list_restore(mainvar, path_list_flag, path_list_backup);
		BKE_bpath_list_free(path_list_backup);
	}

	if (err) {
		BKE_report(reports, RPT_ERROR, strerror(errno));
		remove(tempname);

		return 0;
	}

	/* file save to temporary file was successful */
	/* now do reverse file history (move .blend1 -> .blend2, .blend -> .blend1) */
	if (write_flags & G_FILE_HISTORY) {
		const bool err_hist = do_history(filepath, reports);
		if (err_hist) {
			BKE_report(reports, RPT_ERROR, "Version backup failed (file saved with @)");
			return 0;
		}
	}

	if (BLI_rename(tempname, filepath) != 0) {
		BKE_report(reports, RPT_ERROR, "Cannot change old file (file saved with @)");
		return 0;
	}

	return 1;
}

/* return: success (1) */
int BLO_write_file_mem(Main *mainvar, MemFile *compare, MemFile *current, int write_flags)
{
	int err;

	err = write_file_handle(mainvar, NULL, compare, current, 0, write_flags, NULL);
	
	if (err==0) return 1;
	return 0;
}
<|MERGE_RESOLUTION|>--- conflicted
+++ resolved
@@ -2695,21 +2695,11 @@
 					for (bgpic= v3d->bgpicbase.first; bgpic; bgpic= bgpic->next)
 						writestruct(wd, DATA, "BGpic", 1, bgpic);
 					if (v3d->localvd) writestruct(wd, DATA, "View3D", 1, v3d->localvd);
-<<<<<<< HEAD
-					if (v3d->fxoptions) {
-						writestruct(wd, DATA, "GPUFXOptions", 1, v3d->fxoptions);
-						if (v3d->fxoptions->dof_options)
-							writestruct(wd, DATA, "GPUDOFOptions", 1, v3d->fxoptions->dof_options);
-						if (v3d->fxoptions->ssao_options)
-							writestruct(wd, DATA, "GPUSSAOOptions", 1, v3d->fxoptions->ssao_options);
-					}
-=======
 
 					if (v3d->fx_settings.ssao)
 						writestruct(wd, DATA, "GPUSSAOSettings", 1, v3d->fx_settings.ssao);
 					if (v3d->fx_settings.dof)
 						writestruct(wd, DATA, "GPUDOFSettings", 1, v3d->fx_settings.dof);
->>>>>>> 90a9415c
 				}
 				else if (sl->spacetype==SPACE_IPO) {
 					SpaceIpo *sipo= (SpaceIpo *)sl;
