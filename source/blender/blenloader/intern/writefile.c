--- conflicted
+++ resolved
@@ -1116,10 +1116,7 @@
 			writestruct(wd, DATA, "ClothSimSettings", 1, clmd->sim_parms);
 			writestruct(wd, DATA, "ClothCollSettings", 1, clmd->coll_parms);
 			write_pointcaches(wd, clmd->point_cache, PTCACHE_WRITE_CLOTH);
-<<<<<<< HEAD
-		}
-=======
-		} 
+		}
 		else if(md->type==eModifierType_Smoke) {
 			SmokeModifierData *smd = (SmokeModifierData*) md;
 			
@@ -1132,7 +1129,6 @@
 				writestruct(wd, DATA, "SmokeCollSettings", 1, smd->coll);
 			*/
 		} 
->>>>>>> 6f847863
 		else if(md->type==eModifierType_Fluidsim) {
 			FluidsimModifierData *fluidmd = (FluidsimModifierData*) md;
 
