--- conflicted
+++ resolved
@@ -4199,21 +4199,6 @@
       }
     }
 
-<<<<<<< HEAD
-#ifdef WITH_OPENXR
-    if (!DNA_struct_find(fd->filesdna, "bXrSessionSettings")) {
-      for (wmWindowManager *wm = bmain->wm.first; wm; wm = wm->id.next) {
-        const View3D *v3d_default = DNA_struct_default_get(View3D);
-
-        wm->xr.session_settings.shading_type = OB_SOLID;
-        wm->xr.session_settings.draw_flags = (V3D_OFSDRAW_SHOW_GRIDFLOOR |
-                                              V3D_OFSDRAW_SHOW_ANNOTATION);
-        wm->xr.session_settings.clip_start = v3d_default->clip_start;
-        wm->xr.session_settings.clip_end = v3d_default->clip_end;
-      }
-    }
-#endif
-=======
     /* Cloth pressure */
     for (Object *ob = bmain->objects.first; ob; ob = ob->id.next) {
       for (ModifierData *md = ob->modifiers.first; md; md = md->next) {
@@ -4340,6 +4325,19 @@
       br->add_col[3] = 0.9f;
       br->sub_col[3] = 0.9f;
     }
->>>>>>> d6cce8bc
+
+#ifdef WITH_OPENXR
+    if (!DNA_struct_find(fd->filesdna, "bXrSessionSettings")) {
+      for (wmWindowManager *wm = bmain->wm.first; wm; wm = wm->id.next) {
+        const View3D *v3d_default = DNA_struct_default_get(View3D);
+
+        wm->xr.session_settings.shading_type = OB_SOLID;
+        wm->xr.session_settings.draw_flags = (V3D_OFSDRAW_SHOW_GRIDFLOOR |
+                                              V3D_OFSDRAW_SHOW_ANNOTATION);
+        wm->xr.session_settings.clip_start = v3d_default->clip_start;
+        wm->xr.session_settings.clip_end = v3d_default->clip_end;
+      }
+    }
+#endif
   }
 }