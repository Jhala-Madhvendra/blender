/*
 * This program is free software; you can redistribute it and/or
 * modify it under the terms of the GNU General Public License
 * as published by the Free Software Foundation; either version 2
 * of the License, or (at your option) any later version.
 *
 * This program is distributed in the hope that it will be useful,
 * but WITHOUT ANY WARRANTY; without even the implied warranty of
 * MERCHANTABILITY or FITNESS FOR A PARTICULAR PURPOSE.  See the
 * GNU General Public License for more details.
 *
 * You should have received a copy of the GNU General Public License
 * along with this program; if not, write to the Free Software Foundation,
 * Inc., 51 Franklin Street, Fifth Floor, Boston, MA 02110-1301, USA.
 *
 * The Original Code is Copyright (C) 2001-2002 by NaN Holding BV.
 * All rights reserved.
 */

/** \file
 * \ingroup blenloader
 */

#include "zlib.h"

#include <limits.h>
#include <stdio.h>   // for printf fopen fwrite fclose sprintf FILE
#include <stdlib.h>  // for getenv atoi
#include <stddef.h>  // for offsetof
#include <fcntl.h>   // for open
#include <string.h>  // for strrchr strncmp strstr
#include <math.h>    // for fabs
#include <stdarg.h>  /* for va_start/end */
#include <time.h>    /* for gmtime */
#include <ctype.h>   /* for isdigit */

#include "BLI_utildefines.h"
#ifndef WIN32
#  include <unistd.h>  // for read close
#else
#  include <io.h>  // for open close read
#  include "winsock2.h"
#  include "BLI_winstuff.h"
#endif

/* allow readfile to use deprecated functionality */
#define DNA_DEPRECATED_ALLOW

#include "DNA_anim_types.h"
#include "DNA_armature_types.h"
#include "DNA_brush_types.h"
#include "DNA_camera_types.h"
#include "DNA_cachefile_types.h"
#include "DNA_cloth_types.h"
#include "DNA_collection_types.h"
#include "DNA_constraint_types.h"
#include "DNA_dynamicpaint_types.h"
#include "DNA_effect_types.h"
#include "DNA_fileglobal_types.h"
#include "DNA_genfile.h"
#include "DNA_gpencil_types.h"
#include "DNA_gpencil_modifier_types.h"
#include "DNA_shader_fx_types.h"
#include "DNA_ipo_types.h"
#include "DNA_key_types.h"
#include "DNA_lattice_types.h"
#include "DNA_layer_types.h"
#include "DNA_light_types.h"
#include "DNA_linestyle_types.h"
#include "DNA_meta_types.h"
#include "DNA_material_types.h"
#include "DNA_mesh_types.h"
#include "DNA_meshdata_types.h"
#include "DNA_nla_types.h"
#include "DNA_node_types.h"
#include "DNA_object_fluidsim_types.h"
#include "DNA_object_types.h"
#include "DNA_packedFile_types.h"
#include "DNA_particle_types.h"
#include "DNA_lightprobe_types.h"
#include "DNA_lanpr_types.h"
#include "DNA_rigidbody_types.h"
#include "DNA_text_types.h"
#include "DNA_view3d_types.h"
#include "DNA_screen_types.h"
#include "DNA_sdna_types.h"
#include "DNA_scene_types.h"
#include "DNA_sequence_types.h"
#include "DNA_smoke_types.h"
#include "DNA_speaker_types.h"
#include "DNA_sound_types.h"
#include "DNA_space_types.h"
#include "DNA_vfont_types.h"
#include "DNA_workspace_types.h"
#include "DNA_world_types.h"
#include "DNA_movieclip_types.h"
#include "DNA_mask_types.h"

#include "RNA_access.h"

#include "MEM_guardedalloc.h"

#include "BLI_endian_switch.h"
#include "BLI_blenlib.h"
#include "BLI_math.h"
#include "BLI_threads.h"
#include "BLI_mempool.h"
#include "BLI_ghash.h"

#include "BLT_translation.h"

#include "BKE_action.h"
#include "BKE_armature.h"
#include "BKE_brush.h"
#include "BKE_cachefile.h"
#include "BKE_cloth.h"
#include "BKE_collection.h"
#include "BKE_colortools.h"
#include "BKE_constraint.h"
#include "BKE_curve.h"
#include "BKE_effect.h"
#include "BKE_fcurve.h"
#include "BKE_global.h"  // for G
#include "BKE_gpencil.h"
#include "BKE_gpencil_modifier.h"
#include "BKE_idcode.h"
#include "BKE_idprop.h"
#include "BKE_layer.h"
#include "BKE_library.h"
#include "BKE_library_idmap.h"
#include "BKE_library_override.h"
#include "BKE_library_query.h"
#include "BKE_main.h"  // for Main
#include "BKE_material.h"
#include "BKE_mesh.h"  // for ME_ defines (patching)
#include "BKE_mesh_runtime.h"
#include "BKE_modifier.h"
#include "BKE_multires.h"
#include "BKE_node.h"  // for tree type defines
#include "BKE_object.h"
#include "BKE_ocean.h"
#include "BKE_outliner_treehash.h"
#include "BKE_paint.h"
#include "BKE_particle.h"
#include "BKE_pointcache.h"
#include "BKE_report.h"
#include "BKE_scene.h"
#include "BKE_screen.h"
#include "BKE_sequencer.h"
#include "BKE_shader_fx.h"
#include "BKE_sound.h"
#include "BKE_workspace.h"

#include "DRW_engine.h"

#include "DEG_depsgraph.h"

#include "NOD_common.h"
#include "NOD_socket.h"

#include "BLO_blend_defs.h"
#include "BLO_blend_validate.h"
#include "BLO_readfile.h"
#include "BLO_undofile.h"

#include "RE_engine.h"

#include "readfile.h"

#include <errno.h>

/**
 * READ
 * ====
 *
 * - Existing Library (#Main) push or free
 * - allocate new #Main
 * - load file
 * - read #SDNA
 * - for each LibBlock
 *   - read LibBlock
 *   - if a Library
 *     - make a new #Main
 *     - attach ID's to it
 *   - else
 *     - read associated 'direct data'
 *     - link direct data (internal and to LibBlock)
 * - read #FileGlobal
 * - read #USER data, only when indicated (file is ``~/X.XX/startup.blend``)
 * - free file
 * - per Library (per #Main)
 *   - read file
 *   - read #SDNA
 *   - find LibBlocks and attach #ID's to #Main
 *     - if external LibBlock
 *       - search all #Main's
 *         - or it's already read,
 *         - or not read yet
 *         - or make new #Main
 *   - per LibBlock
 *     - read recursive
 *     - read associated direct data
 *     - link direct data (internal and to LibBlock)
 *   - free file
 * - per Library with unread LibBlocks
 *   - read file
 *   - read #SDNA
 *   - per LibBlock
 *     - read recursive
 *     - read associated direct data
 *     - link direct data (internal and to LibBlock)
 *   - free file
 * - join all #Main's
 * - link all LibBlocks and indirect pointers to libblocks
 * - initialize #FileGlobal and copy pointers to #Global
 *
 * \note Still a weak point is the new-address function, that doesnt solve reading from
 * multiple files at the same time.
 * (added remark: oh, i thought that was solved? will look at that... (ton).
 */

/**
 * Delay reading blocks we might not use (especially applies to library linking).
 * which keeps large arrays in memory from data-blocks we may not even use.
 *
 * \note This is disabled when using compression,
 * while zlib supports seek ist's unusably slow, see: T61880.
 */
#define USE_BHEAD_READ_ON_DEMAND

/* use GHash for BHead name-based lookups (speeds up linking) */
#define USE_GHASH_BHEAD

/* Use GHash for restoring pointers by name */
#define USE_GHASH_RESTORE_POINTER

/* Define this to have verbose debug prints. */
#define USE_DEBUG_PRINT

#ifdef USE_DEBUG_PRINT
#  define DEBUG_PRINTF(...) printf(__VA_ARGS__)
#else
#  define DEBUG_PRINTF(...)
#endif

/* local prototypes */
static void read_libraries(FileData *basefd, ListBase *mainlist);
static void *read_struct(FileData *fd, BHead *bh, const char *blockname);
static void direct_link_modifiers(FileData *fd, ListBase *lb);
static BHead *find_bhead_from_code_name(FileData *fd, const short idcode, const char *name);
static BHead *find_bhead_from_idname(FileData *fd, const char *idname);

#ifdef USE_COLLECTION_COMPAT_28
static void expand_scene_collection(FileData *fd, Main *mainvar, SceneCollection *sc);
#endif
static void direct_link_animdata(FileData *fd, AnimData *adt);
static void lib_link_animdata(FileData *fd, ID *id, AnimData *adt);

typedef struct BHeadN {
  struct BHeadN *next, *prev;
#ifdef USE_BHEAD_READ_ON_DEMAND
  /** Use to read the data from the file directly into memory as needed. */
  off64_t file_offset;
  /** When set, the remainder of this allocation is the data, otherwise it needs to be read. */
  bool has_data;
#endif
  struct BHead bhead;
} BHeadN;

#define BHEADN_FROM_BHEAD(bh) ((BHeadN *)POINTER_OFFSET(bh, -offsetof(BHeadN, bhead)))

/* We could change this in the future, for now it's simplest if only data is delayed
 * because ID names are used in lookup tables. */
#define BHEAD_USE_READ_ON_DEMAND(bhead) ((bhead)->code == DATA)

/* this function ensures that reports are printed,
 * in the case of libraray linking errors this is important!
 *
 * bit kludge but better then doubling up on prints,
 * we could alternatively have a versions of a report function which forces printing - campbell
 */

void blo_reportf_wrap(ReportList *reports, ReportType type, const char *format, ...)
{
  char fixed_buf[1024]; /* should be long enough */

  va_list args;

  va_start(args, format);
  vsnprintf(fixed_buf, sizeof(fixed_buf), format, args);
  va_end(args);

  fixed_buf[sizeof(fixed_buf) - 1] = '\0';

  BKE_report(reports, type, fixed_buf);

  if (G.background == 0) {
    printf("%s: %s\n", BKE_report_type_str(type), fixed_buf);
  }
}

/* for reporting linking messages */
static const char *library_parent_filepath(Library *lib)
{
  return lib->parent ? lib->parent->filepath : "<direct>";
}

/* -------------------------------------------------------------------- */
/** \name OldNewMap API
 * \{ */

typedef struct OldNew {
  const void *oldp;
  void *newp;
  /* `nr` is "user count" for data, and ID code for libdata. */
  int nr;
} OldNew;

typedef struct OldNewMap {
  /* Array that stores the actual entries. */
  OldNew *entries;
  int nentries;
  /* Hashmap that stores indices into the `entries` array. */
  int32_t *map;

  int capacity_exp;
} OldNewMap;

#define ENTRIES_CAPACITY(onm) (1 << (onm)->capacity_exp)
#define MAP_CAPACITY(onm) (1 << ((onm)->capacity_exp + 1))
#define SLOT_MASK(onm) (MAP_CAPACITY(onm) - 1)
#define DEFAULT_SIZE_EXP 6
#define PERTURB_SHIFT 5

/* based on the probing algorithm used in Python dicts. */
#define ITER_SLOTS(onm, KEY, SLOT_NAME, INDEX_NAME) \
  uint32_t hash = BLI_ghashutil_ptrhash(KEY); \
  uint32_t mask = SLOT_MASK(onm); \
  uint perturb = hash; \
  int SLOT_NAME = mask & hash; \
  int INDEX_NAME = onm->map[SLOT_NAME]; \
  for (;; SLOT_NAME = mask & ((5 * SLOT_NAME) + 1 + perturb), \
          perturb >>= PERTURB_SHIFT, \
          INDEX_NAME = onm->map[SLOT_NAME])

static void oldnewmap_insert_index_in_map(OldNewMap *onm, const void *ptr, int index)
{
  ITER_SLOTS (onm, ptr, slot, stored_index) {
    if (stored_index == -1) {
      onm->map[slot] = index;
      break;
    }
  }
}

static void oldnewmap_insert_or_replace(OldNewMap *onm, OldNew entry)
{
  ITER_SLOTS (onm, entry.oldp, slot, index) {
    if (index == -1) {
      onm->entries[onm->nentries] = entry;
      onm->map[slot] = onm->nentries;
      onm->nentries++;
      break;
    }
    else if (onm->entries[index].oldp == entry.oldp) {
      onm->entries[index] = entry;
      break;
    }
  }
}

static OldNew *oldnewmap_lookup_entry(const OldNewMap *onm, const void *addr)
{
  ITER_SLOTS (onm, addr, slot, index) {
    if (index >= 0) {
      OldNew *entry = &onm->entries[index];
      if (entry->oldp == addr) {
        return entry;
      }
    }
    else {
      return NULL;
    }
  }
}

static void oldnewmap_clear_map(OldNewMap *onm)
{
  memset(onm->map, 0xFF, MAP_CAPACITY(onm) * sizeof(*onm->map));
}

static void oldnewmap_increase_size(OldNewMap *onm)
{
  onm->capacity_exp++;
  onm->entries = MEM_reallocN(onm->entries, sizeof(*onm->entries) * ENTRIES_CAPACITY(onm));
  onm->map = MEM_reallocN(onm->map, sizeof(*onm->map) * MAP_CAPACITY(onm));
  oldnewmap_clear_map(onm);
  for (int i = 0; i < onm->nentries; i++) {
    oldnewmap_insert_index_in_map(onm, onm->entries[i].oldp, i);
  }
}

/* Public OldNewMap API */

static OldNewMap *oldnewmap_new(void)
{
  OldNewMap *onm = MEM_callocN(sizeof(*onm), "OldNewMap");

  onm->capacity_exp = DEFAULT_SIZE_EXP;
  onm->entries = MEM_malloc_arrayN(
      ENTRIES_CAPACITY(onm), sizeof(*onm->entries), "OldNewMap.entries");
  onm->map = MEM_malloc_arrayN(MAP_CAPACITY(onm), sizeof(*onm->map), "OldNewMap.map");
  oldnewmap_clear_map(onm);

  return onm;
}

static void oldnewmap_insert(OldNewMap *onm, const void *oldaddr, void *newaddr, int nr)
{
  if (oldaddr == NULL || newaddr == NULL) {
    return;
  }

  if (UNLIKELY(onm->nentries == ENTRIES_CAPACITY(onm))) {
    oldnewmap_increase_size(onm);
  }

  OldNew entry;
  entry.oldp = oldaddr;
  entry.newp = newaddr;
  entry.nr = nr;
  oldnewmap_insert_or_replace(onm, entry);
}

void blo_do_versions_oldnewmap_insert(OldNewMap *onm, const void *oldaddr, void *newaddr, int nr)
{
  oldnewmap_insert(onm, oldaddr, newaddr, nr);
}

static void *oldnewmap_lookup_and_inc(OldNewMap *onm, const void *addr, bool increase_users)
{
  OldNew *entry = oldnewmap_lookup_entry(onm, addr);
  if (entry == NULL) {
    return NULL;
  }
  if (increase_users) {
    entry->nr++;
  }
  return entry->newp;
}

/* for libdata, OldNew.nr has ID code, no increment */
static void *oldnewmap_liblookup(OldNewMap *onm, const void *addr, const void *lib)
{
  if (addr == NULL) {
    return NULL;
  }

  ID *id = oldnewmap_lookup_and_inc(onm, addr, false);
  if (id == NULL) {
    return NULL;
  }
  if (!lib || id->lib) {
    return id;
  }
  return NULL;
}

static void oldnewmap_free_unused(OldNewMap *onm)
{
  for (int i = 0; i < onm->nentries; i++) {
    OldNew *entry = &onm->entries[i];
    if (entry->nr == 0) {
      MEM_freeN(entry->newp);
      entry->newp = NULL;
    }
  }
}

static void oldnewmap_clear(OldNewMap *onm)
{
  onm->capacity_exp = DEFAULT_SIZE_EXP;
  oldnewmap_clear_map(onm);
  onm->nentries = 0;
}

static void oldnewmap_free(OldNewMap *onm)
{
  MEM_freeN(onm->entries);
  MEM_freeN(onm->map);
  MEM_freeN(onm);
}

#undef ENTRIES_CAPACITY
#undef MAP_CAPACITY
#undef SLOT_MASK
#undef DEFAULT_SIZE_EXP
#undef PERTURB_SHIFT
#undef ITER_SLOTS

/** \} */

/* -------------------------------------------------------------------- */
/** \name Helper Functions
 * \{ */

static void add_main_to_main(Main *mainvar, Main *from)
{
  ListBase *lbarray[MAX_LIBARRAY], *fromarray[MAX_LIBARRAY];
  int a;

  set_listbasepointers(mainvar, lbarray);
  a = set_listbasepointers(from, fromarray);
  while (a--) {
    BLI_movelisttolist(lbarray[a], fromarray[a]);
  }
}

void blo_join_main(ListBase *mainlist)
{
  Main *tojoin, *mainl;

  mainl = mainlist->first;
  while ((tojoin = mainl->next)) {
    add_main_to_main(mainl, tojoin);
    BLI_remlink(mainlist, tojoin);
    BKE_main_free(tojoin);
  }
}

static void split_libdata(ListBase *lb_src, Main **lib_main_array, const uint lib_main_array_len)
{
  for (ID *id = lb_src->first, *idnext; id; id = idnext) {
    idnext = id->next;

    if (id->lib) {
      if (((uint)id->lib->temp_index < lib_main_array_len) &&
          /* this check should never fail, just incase 'id->lib' is a dangling pointer. */
          (lib_main_array[id->lib->temp_index]->curlib == id->lib)) {
        Main *mainvar = lib_main_array[id->lib->temp_index];
        ListBase *lb_dst = which_libbase(mainvar, GS(id->name));
        BLI_remlink(lb_src, id);
        BLI_addtail(lb_dst, id);
      }
      else {
        printf("%s: invalid library for '%s'\n", __func__, id->name);
        BLI_assert(0);
      }
    }
  }
}

void blo_split_main(ListBase *mainlist, Main *main)
{
  mainlist->first = mainlist->last = main;
  main->next = NULL;

  if (BLI_listbase_is_empty(&main->libraries)) {
    return;
  }

  /* (Library.temp_index -> Main), lookup table */
  const uint lib_main_array_len = BLI_listbase_count(&main->libraries);
  Main **lib_main_array = MEM_malloc_arrayN(lib_main_array_len, sizeof(*lib_main_array), __func__);

  int i = 0;
  for (Library *lib = main->libraries.first; lib; lib = lib->id.next, i++) {
    Main *libmain = BKE_main_new();
    libmain->curlib = lib;
    libmain->versionfile = lib->versionfile;
    libmain->subversionfile = lib->subversionfile;
    BLI_addtail(mainlist, libmain);
    lib->temp_index = i;
    lib_main_array[i] = libmain;
  }

  ListBase *lbarray[MAX_LIBARRAY];
  i = set_listbasepointers(main, lbarray);
  while (i--) {
    ID *id = lbarray[i]->first;
    if (id == NULL || GS(id->name) == ID_LI) {
      /* No ID_LI datablock should ever be linked anyway, but just in case, better be explicit. */
      continue;
    }
    split_libdata(lbarray[i], lib_main_array, lib_main_array_len);
  }

  MEM_freeN(lib_main_array);
}

static void read_file_version(FileData *fd, Main *main)
{
  BHead *bhead;

  for (bhead = blo_bhead_first(fd); bhead; bhead = blo_bhead_next(fd, bhead)) {
    if (bhead->code == GLOB) {
      FileGlobal *fg = read_struct(fd, bhead, "Global");
      if (fg) {
        main->subversionfile = fg->subversion;
        main->minversionfile = fg->minversion;
        main->minsubversionfile = fg->minsubversion;
        MEM_freeN(fg);
      }
      else if (bhead->code == ENDB) {
        break;
      }
    }
  }
  if (main->curlib) {
    main->curlib->versionfile = main->versionfile;
    main->curlib->subversionfile = main->subversionfile;
  }
}

#ifdef USE_GHASH_BHEAD
static void read_file_bhead_idname_map_create(FileData *fd)
{
  BHead *bhead;

  /* dummy values */
  bool is_link = false;
  int code_prev = ENDB;
  uint reserve = 0;

  for (bhead = blo_bhead_first(fd); bhead; bhead = blo_bhead_next(fd, bhead)) {
    if (code_prev != bhead->code) {
      code_prev = bhead->code;
      is_link = BKE_idcode_is_valid(code_prev) ? BKE_idcode_is_linkable(code_prev) : false;
    }

    if (is_link) {
      reserve += 1;
    }
  }

  BLI_assert(fd->bhead_idname_hash == NULL);

  fd->bhead_idname_hash = BLI_ghash_str_new_ex(__func__, reserve);

  for (bhead = blo_bhead_first(fd); bhead; bhead = blo_bhead_next(fd, bhead)) {
    if (code_prev != bhead->code) {
      code_prev = bhead->code;
      is_link = BKE_idcode_is_valid(code_prev) ? BKE_idcode_is_linkable(code_prev) : false;
    }

    if (is_link) {
      BLI_ghash_insert(fd->bhead_idname_hash, (void *)blo_bhead_id_name(fd, bhead), bhead);
    }
  }
}
#endif

static Main *blo_find_main(FileData *fd, const char *filepath, const char *relabase)
{
  ListBase *mainlist = fd->mainlist;
  Main *m;
  Library *lib;
  char name1[FILE_MAX];

  BLI_strncpy(name1, filepath, sizeof(name1));
  BLI_cleanup_path(relabase, name1);

  //  printf("blo_find_main: relabase  %s\n", relabase);
  //  printf("blo_find_main: original in  %s\n", filepath);
  //  printf("blo_find_main: converted to %s\n", name1);

  for (m = mainlist->first; m; m = m->next) {
    const char *libname = (m->curlib) ? m->curlib->filepath : m->name;

    if (BLI_path_cmp(name1, libname) == 0) {
      if (G.debug & G_DEBUG) {
        printf("blo_find_main: found library %s\n", libname);
      }
      return m;
    }
  }

  m = BKE_main_new();
  BLI_addtail(mainlist, m);

  /* Add library datablock itself to 'main' Main, since libraries are **never** linked data.
   * Fixes bug where you could end with all ID_LI datablocks having the same name... */
  lib = BKE_libblock_alloc(mainlist->first, ID_LI, BLI_path_basename(filepath), 0);
  lib->id.us = ID_FAKE_USERS(
      lib); /* Important, consistency with main ID reading code from read_libblock(). */
  BLI_strncpy(lib->name, filepath, sizeof(lib->name));
  BLI_strncpy(lib->filepath, name1, sizeof(lib->filepath));

  m->curlib = lib;

  read_file_version(fd, m);

  if (G.debug & G_DEBUG) {
    printf("blo_find_main: added new lib %s\n", filepath);
  }
  return m;
}

/** \} */

/* -------------------------------------------------------------------- */
/** \name File Parsing
 * \{ */

static void switch_endian_bh4(BHead4 *bhead)
{
  /* the ID_.. codes */
  if ((bhead->code & 0xFFFF) == 0) {
    bhead->code >>= 16;
  }

  if (bhead->code != ENDB) {
    BLI_endian_switch_int32(&bhead->len);
    BLI_endian_switch_int32(&bhead->SDNAnr);
    BLI_endian_switch_int32(&bhead->nr);
  }
}

static void switch_endian_bh8(BHead8 *bhead)
{
  /* the ID_.. codes */
  if ((bhead->code & 0xFFFF) == 0) {
    bhead->code >>= 16;
  }

  if (bhead->code != ENDB) {
    BLI_endian_switch_int32(&bhead->len);
    BLI_endian_switch_int32(&bhead->SDNAnr);
    BLI_endian_switch_int32(&bhead->nr);
  }
}

static void bh4_from_bh8(BHead *bhead, BHead8 *bhead8, int do_endian_swap)
{
  BHead4 *bhead4 = (BHead4 *)bhead;
  int64_t old;

  bhead4->code = bhead8->code;
  bhead4->len = bhead8->len;

  if (bhead4->code != ENDB) {
    /* perform a endian swap on 64bit pointers, otherwise the pointer might map to zero
     * 0x0000000000000000000012345678 would become 0x12345678000000000000000000000000
     */
    if (do_endian_swap) {
      BLI_endian_switch_int64(&bhead8->old);
    }

    /* this patch is to avoid a long long being read from not-eight aligned positions
     * is necessary on any modern 64bit architecture) */
    memcpy(&old, &bhead8->old, 8);
    bhead4->old = (int)(old >> 3);

    bhead4->SDNAnr = bhead8->SDNAnr;
    bhead4->nr = bhead8->nr;
  }
}

static void bh8_from_bh4(BHead *bhead, BHead4 *bhead4)
{
  BHead8 *bhead8 = (BHead8 *)bhead;

  bhead8->code = bhead4->code;
  bhead8->len = bhead4->len;

  if (bhead8->code != ENDB) {
    bhead8->old = bhead4->old;
    bhead8->SDNAnr = bhead4->SDNAnr;
    bhead8->nr = bhead4->nr;
  }
}

static BHeadN *get_bhead(FileData *fd)
{
  BHeadN *new_bhead = NULL;
  int readsize;

  if (fd) {
    if (!fd->is_eof) {
      /* initializing to zero isn't strictly needed but shuts valgrind up
       * since uninitialized memory gets compared */
      BHead8 bhead8 = {0};
      BHead4 bhead4 = {0};
      BHead bhead = {0};

      /* First read the bhead structure.
       * Depending on the platform the file was written on this can
       * be a big or little endian BHead4 or BHead8 structure.
       *
       * As usual 'ENDB' (the last *partial* bhead of the file)
       * needs some special handling. We don't want to EOF just yet.
       */
      if (fd->flags & FD_FLAGS_FILE_POINTSIZE_IS_4) {
        bhead4.code = DATA;
        readsize = fd->read(fd, &bhead4, sizeof(bhead4));

        if (readsize == sizeof(bhead4) || bhead4.code == ENDB) {
          if (fd->flags & FD_FLAGS_SWITCH_ENDIAN) {
            switch_endian_bh4(&bhead4);
          }

          if (fd->flags & FD_FLAGS_POINTSIZE_DIFFERS) {
            bh8_from_bh4(&bhead, &bhead4);
          }
          else {
            /* MIN2 is only to quiet '-Warray-bounds' compiler warning. */
            BLI_assert(sizeof(bhead) == sizeof(bhead4));
            memcpy(&bhead, &bhead4, MIN2(sizeof(bhead), sizeof(bhead4)));
          }
        }
        else {
          fd->is_eof = true;
          bhead.len = 0;
        }
      }
      else {
        bhead8.code = DATA;
        readsize = fd->read(fd, &bhead8, sizeof(bhead8));

        if (readsize == sizeof(bhead8) || bhead8.code == ENDB) {
          if (fd->flags & FD_FLAGS_SWITCH_ENDIAN) {
            switch_endian_bh8(&bhead8);
          }

          if (fd->flags & FD_FLAGS_POINTSIZE_DIFFERS) {
            bh4_from_bh8(&bhead, &bhead8, (fd->flags & FD_FLAGS_SWITCH_ENDIAN));
          }
          else {
            /* MIN2 is only to quiet '-Warray-bounds' compiler warning. */
            BLI_assert(sizeof(bhead) == sizeof(bhead8));
            memcpy(&bhead, &bhead8, MIN2(sizeof(bhead), sizeof(bhead8)));
          }
        }
        else {
          fd->is_eof = true;
          bhead.len = 0;
        }
      }

      /* make sure people are not trying to pass bad blend files */
      if (bhead.len < 0) {
        fd->is_eof = true;
      }

      /* bhead now contains the (converted) bhead structure. Now read
       * the associated data and put everything in a BHeadN (creative naming !)
       */
      if (fd->is_eof) {
        /* pass */
      }
#ifdef USE_BHEAD_READ_ON_DEMAND
      else if (fd->seek != NULL && BHEAD_USE_READ_ON_DEMAND(&bhead)) {
        /* Delay reading bhead content. */
        new_bhead = MEM_mallocN(sizeof(BHeadN), "new_bhead");
        if (new_bhead) {
          new_bhead->next = new_bhead->prev = NULL;
          new_bhead->file_offset = fd->file_offset;
          new_bhead->has_data = false;
          new_bhead->bhead = bhead;
          off64_t seek_new = fd->seek(fd, bhead.len, SEEK_CUR);
          if (seek_new == -1) {
            fd->is_eof = true;
            MEM_freeN(new_bhead);
            new_bhead = NULL;
          }
          BLI_assert(fd->file_offset == seek_new);
        }
        else {
          fd->is_eof = true;
        }
      }
#endif
      else {
        new_bhead = MEM_mallocN(sizeof(BHeadN) + bhead.len, "new_bhead");
        if (new_bhead) {
          new_bhead->next = new_bhead->prev = NULL;
#ifdef USE_BHEAD_READ_ON_DEMAND
          new_bhead->file_offset = 0; /* don't seek. */
          new_bhead->has_data = true;
#endif
          new_bhead->bhead = bhead;

          readsize = fd->read(fd, new_bhead + 1, bhead.len);

          if (readsize != bhead.len) {
            fd->is_eof = true;
            MEM_freeN(new_bhead);
            new_bhead = NULL;
          }
        }
        else {
          fd->is_eof = true;
        }
      }
    }
  }

  /* We've read a new block. Now add it to the list
   * of blocks.
   */
  if (new_bhead) {
    BLI_addtail(&fd->bhead_list, new_bhead);
  }

  return new_bhead;
}

BHead *blo_bhead_first(FileData *fd)
{
  BHeadN *new_bhead;
  BHead *bhead = NULL;

  /* Rewind the file
   * Read in a new block if necessary
   */
  new_bhead = fd->bhead_list.first;
  if (new_bhead == NULL) {
    new_bhead = get_bhead(fd);
  }

  if (new_bhead) {
    bhead = &new_bhead->bhead;
  }

  return bhead;
}

BHead *blo_bhead_prev(FileData *UNUSED(fd), BHead *thisblock)
{
  BHeadN *bheadn = BHEADN_FROM_BHEAD(thisblock);
  BHeadN *prev = bheadn->prev;

  return (prev) ? &prev->bhead : NULL;
}

BHead *blo_bhead_next(FileData *fd, BHead *thisblock)
{
  BHeadN *new_bhead = NULL;
  BHead *bhead = NULL;

  if (thisblock) {
    /* bhead is actually a sub part of BHeadN
     * We calculate the BHeadN pointer from the BHead pointer below */
    new_bhead = BHEADN_FROM_BHEAD(thisblock);

    /* get the next BHeadN. If it doesn't exist we read in the next one */
    new_bhead = new_bhead->next;
    if (new_bhead == NULL) {
      new_bhead = get_bhead(fd);
    }
  }

  if (new_bhead) {
    /* here we do the reverse:
     * go from the BHeadN pointer to the BHead pointer */
    bhead = &new_bhead->bhead;
  }

  return bhead;
}

#ifdef USE_BHEAD_READ_ON_DEMAND
static bool blo_bhead_read_data(FileData *fd, BHead *thisblock, void *buf)
{
  bool success = true;
  BHeadN *new_bhead = BHEADN_FROM_BHEAD(thisblock);
  BLI_assert(new_bhead->has_data == false && new_bhead->file_offset != 0);
  off64_t offset_backup = fd->file_offset;
  if (UNLIKELY(fd->seek(fd, new_bhead->file_offset, SEEK_SET) == -1)) {
    success = false;
  }
  else {
    if (fd->read(fd, buf, new_bhead->bhead.len) != new_bhead->bhead.len) {
      success = false;
    }
  }
  if (fd->seek(fd, offset_backup, SEEK_SET) == -1) {
    success = false;
  }
  return success;
}

static BHead *blo_bhead_read_full(FileData *fd, BHead *thisblock)
{
  BHeadN *new_bhead = BHEADN_FROM_BHEAD(thisblock);
  BHeadN *new_bhead_data = MEM_mallocN(sizeof(BHeadN) + new_bhead->bhead.len, "new_bhead");
  new_bhead_data->bhead = new_bhead->bhead;
  new_bhead_data->file_offset = new_bhead->file_offset;
  new_bhead_data->has_data = true;
  if (!blo_bhead_read_data(fd, thisblock, new_bhead_data + 1)) {
    MEM_freeN(new_bhead_data);
    return NULL;
  }
  return &new_bhead_data->bhead;
}
#endif /* USE_BHEAD_READ_ON_DEMAND */

/* Warning! Caller's responsibility to ensure given bhead **is** and ID one! */
const char *blo_bhead_id_name(const FileData *fd, const BHead *bhead)
{
  return (const char *)POINTER_OFFSET(bhead, sizeof(*bhead) + fd->id_name_offs);
}

static void decode_blender_header(FileData *fd)
{
  char header[SIZEOFBLENDERHEADER], num[4];
  int readsize;

  /* read in the header data */
  readsize = fd->read(fd, header, sizeof(header));

  if (readsize == sizeof(header) && STREQLEN(header, "BLENDER", 7) && ELEM(header[7], '_', '-') &&
      ELEM(header[8], 'v', 'V') &&
      (isdigit(header[9]) && isdigit(header[10]) && isdigit(header[11]))) {
    fd->flags |= FD_FLAGS_FILE_OK;

    /* what size are pointers in the file ? */
    if (header[7] == '_') {
      fd->flags |= FD_FLAGS_FILE_POINTSIZE_IS_4;
      if (sizeof(void *) != 4) {
        fd->flags |= FD_FLAGS_POINTSIZE_DIFFERS;
      }
    }
    else {
      if (sizeof(void *) != 8) {
        fd->flags |= FD_FLAGS_POINTSIZE_DIFFERS;
      }
    }

    /* is the file saved in a different endian
     * than we need ?
     */
    if (((header[8] == 'v') ? L_ENDIAN : B_ENDIAN) != ENDIAN_ORDER) {
      fd->flags |= FD_FLAGS_SWITCH_ENDIAN;
    }

    /* get the version number */
    memcpy(num, header + 9, 3);
    num[3] = 0;
    fd->fileversion = atoi(num);
  }
}

/**
 * \return Success if the file is read correctly, else set \a r_error_message.
 */
static bool read_file_dna(FileData *fd, const char **r_error_message)
{
  BHead *bhead;
  int subversion = 0;

  for (bhead = blo_bhead_first(fd); bhead; bhead = blo_bhead_next(fd, bhead)) {
    if (bhead->code == GLOB) {
      /* Before this, the subversion didn't exist in 'FileGlobal' so the subversion
       * value isn't accessible for the purpose of DNA versioning in this case. */
      if (fd->fileversion <= 242) {
        continue;
      }
      /* We can't use read_global because this needs 'DNA1' to be decoded,
       * however the first 4 chars are _always_ the subversion. */
      FileGlobal *fg = (void *)&bhead[1];
      BLI_STATIC_ASSERT(offsetof(FileGlobal, subvstr) == 0, "Must be first: subvstr")
      char num[5];
      memcpy(num, fg->subvstr, 4);
      num[4] = 0;
      subversion = atoi(num);
    }
    else if (bhead->code == DNA1) {
      const bool do_endian_swap = (fd->flags & FD_FLAGS_SWITCH_ENDIAN) != 0;

      fd->filesdna = DNA_sdna_from_data(
          &bhead[1], bhead->len, do_endian_swap, true, r_error_message);
      if (fd->filesdna) {
        blo_do_versions_dna(fd->filesdna, fd->fileversion, subversion);
        fd->compflags = DNA_struct_get_compareflags(fd->filesdna, fd->memsdna);
        /* used to retrieve ID names from (bhead+1) */
        fd->id_name_offs = DNA_elem_offset(fd->filesdna, "ID", "char", "name[]");

        return true;
      }
      else {
        return false;
      }
    }
    else if (bhead->code == ENDB) {
      break;
    }
  }

  *r_error_message = "Missing DNA block";
  return false;
}

static int *read_file_thumbnail(FileData *fd)
{
  BHead *bhead;
  int *blend_thumb = NULL;

  for (bhead = blo_bhead_first(fd); bhead; bhead = blo_bhead_next(fd, bhead)) {
    if (bhead->code == TEST) {
      const bool do_endian_swap = (fd->flags & FD_FLAGS_SWITCH_ENDIAN) != 0;
      int *data = (int *)(bhead + 1);

      if (bhead->len < (2 * sizeof(int))) {
        break;
      }

      if (do_endian_swap) {
        BLI_endian_switch_int32(&data[0]);
        BLI_endian_switch_int32(&data[1]);
      }

      const int width = data[0];
      const int height = data[1];
      if (!BLEN_THUMB_MEMSIZE_IS_VALID(width, height)) {
        break;
      }
      if (bhead->len < BLEN_THUMB_MEMSIZE_FILE(width, height)) {
        break;
      }

      blend_thumb = data;
      break;
    }
    else if (bhead->code != REND) {
      /* Thumbnail is stored in TEST immediately after first REND... */
      break;
    }
  }

  return blend_thumb;
}

/** \} */

/* -------------------------------------------------------------------- */
/** \name File Data API
 * \{ */

/* Regular file reading. */

static int fd_read_data_from_file(FileData *filedata, void *buffer, uint size)
{
  int readsize = read(filedata->filedes, buffer, size);

  if (readsize < 0) {
    readsize = EOF;
  }
  else {
    filedata->file_offset += readsize;
  }

  return (readsize);
}

static off64_t fd_seek_data_from_file(FileData *filedata, off64_t offset, int whence)
{
  filedata->file_offset = lseek(filedata->filedes, offset, whence);
  return filedata->file_offset;
}

/* GZip file reading. */

static int fd_read_gzip_from_file(FileData *filedata, void *buffer, uint size)
{
  int readsize = gzread(filedata->gzfiledes, buffer, size);

  if (readsize < 0) {
    readsize = EOF;
  }
  else {
    filedata->file_offset += readsize;
  }

  return (readsize);
}

/* Memory reading. */

static int fd_read_from_memory(FileData *filedata, void *buffer, uint size)
{
  /* don't read more bytes then there are available in the buffer */
  int readsize = (int)MIN2(size, (uint)(filedata->buffersize - filedata->file_offset));

  memcpy(buffer, filedata->buffer + filedata->file_offset, readsize);
  filedata->file_offset += readsize;

  return (readsize);
}

/* MemFile reading. */

static int fd_read_from_memfile(FileData *filedata, void *buffer, uint size)
{
  static size_t seek = SIZE_MAX; /* the current position */
  static size_t offset = 0;      /* size of previous chunks */
  static MemFileChunk *chunk = NULL;
  size_t chunkoffset, readsize, totread;

  if (size == 0) {
    return 0;
  }

  if (seek != (size_t)filedata->file_offset) {
    chunk = filedata->memfile->chunks.first;
    seek = 0;

    while (chunk) {
      if (seek + chunk->size > (size_t)filedata->file_offset) {
        break;
      }
      seek += chunk->size;
      chunk = chunk->next;
    }
    offset = seek;
    seek = filedata->file_offset;
  }

  if (chunk) {
    totread = 0;

    do {
      /* first check if it's on the end if current chunk */
      if (seek - offset == chunk->size) {
        offset += chunk->size;
        chunk = chunk->next;
      }

      /* debug, should never happen */
      if (chunk == NULL) {
        printf("illegal read, chunk zero\n");
        return 0;
      }

      chunkoffset = seek - offset;
      readsize = size - totread;

      /* data can be spread over multiple chunks, so clamp size
       * to within this chunk, and then it will read further in
       * the next chunk */
      if (chunkoffset + readsize > chunk->size) {
        readsize = chunk->size - chunkoffset;
      }

      memcpy(POINTER_OFFSET(buffer, totread), chunk->buf + chunkoffset, readsize);
      totread += readsize;
      filedata->file_offset += readsize;
      seek += readsize;
    } while (totread < size);

    return totread;
  }

  return 0;
}

static FileData *filedata_new(void)
{
  FileData *fd = MEM_callocN(sizeof(FileData), "FileData");

  fd->filedes = -1;
  fd->gzfiledes = NULL;

  fd->memsdna = DNA_sdna_current_get();

  fd->datamap = oldnewmap_new();
  fd->globmap = oldnewmap_new();
  fd->libmap = oldnewmap_new();

  return fd;
}

static FileData *blo_decode_and_check(FileData *fd, ReportList *reports)
{
  decode_blender_header(fd);

  if (fd->flags & FD_FLAGS_FILE_OK) {
    const char *error_message = NULL;
    if (read_file_dna(fd, &error_message) == false) {
      BKE_reportf(
          reports, RPT_ERROR, "Failed to read blend file '%s': %s", fd->relabase, error_message);
      blo_filedata_free(fd);
      fd = NULL;
    }
  }
  else {
    BKE_reportf(
        reports, RPT_ERROR, "Failed to read blend file '%s', not a blend file", fd->relabase);
    blo_filedata_free(fd);
    fd = NULL;
  }

  return fd;
}

static FileData *blo_filedata_from_file_descriptor(const char *filepath,
                                                   ReportList *reports,
                                                   int file)
{
  FileDataReadFn *read_fn = NULL;
  FileDataSeekFn *seek_fn = NULL; /* Optional. */

  gzFile gzfile = (gzFile)Z_NULL;

  char header[7];

  /* Regular file. */
  errno = 0;
  if (read(file, header, sizeof(header)) != sizeof(header)) {
    BKE_reportf(reports,
                RPT_WARNING,
                "Unable to read '%s': %s",
                filepath,
                errno ? strerror(errno) : TIP_("insufficient content"));
    return NULL;
  }
  else {
    lseek(file, 0, SEEK_SET);
  }

  /* Regular file. */
  if (memcmp(header, "BLENDER", sizeof(header)) == 0) {
    read_fn = fd_read_data_from_file;
    seek_fn = fd_seek_data_from_file;
  }

  /* Gzip file. */
  errno = 0;
  if ((read_fn == NULL) &&
      /* Check header magic. */
      (header[0] == 0x1f && header[1] == 0x8b)) {
    gzfile = BLI_gzopen(filepath, "rb");
    if (gzfile == (gzFile)Z_NULL) {
      BKE_reportf(reports,
                  RPT_WARNING,
                  "Unable to open '%s': %s",
                  filepath,
                  errno ? strerror(errno) : TIP_("unknown error reading file"));
      return NULL;
    }
    else {
      /* 'seek_fn' is too slow for gzip, don't set it. */
      read_fn = fd_read_gzip_from_file;
      /* Caller must close. */
      file = -1;
    }
  }

  if (read_fn == NULL) {
    BKE_reportf(reports, RPT_WARNING, "Unrecognized file format '%s'", filepath);
    return NULL;
  }

  FileData *fd = filedata_new();

  fd->filedes = file;
  fd->gzfiledes = gzfile;

  fd->read = read_fn;
  fd->seek = seek_fn;

  return fd;
}

static FileData *blo_filedata_from_file_open(const char *filepath, ReportList *reports)
{
  errno = 0;
  const int file = BLI_open(filepath, O_BINARY | O_RDONLY, 0);
  if (file == -1) {
    BKE_reportf(reports,
                RPT_WARNING,
                "Unable to open '%s': %s",
                filepath,
                errno ? strerror(errno) : TIP_("unknown error reading file"));
    return NULL;
  }
  FileData *fd = blo_filedata_from_file_descriptor(filepath, reports, file);
  if ((fd == NULL) || (fd->filedes == -1)) {
    close(file);
  }
  return fd;
}

/* cannot be called with relative paths anymore! */
/* on each new library added, it now checks for the current FileData and expands relativeness */
FileData *blo_filedata_from_file(const char *filepath, ReportList *reports)
{
  FileData *fd = blo_filedata_from_file_open(filepath, reports);
  if (fd != NULL) {
    /* needed for library_append and read_libraries */
    BLI_strncpy(fd->relabase, filepath, sizeof(fd->relabase));

    return blo_decode_and_check(fd, reports);
  }
  return NULL;
}

/**
 * Same as blo_filedata_from_file(), but does not reads DNA data, only header.
 * Use it for light access (e.g. thumbnail reading).
 */
static FileData *blo_filedata_from_file_minimal(const char *filepath)
{
  FileData *fd = blo_filedata_from_file_open(filepath, NULL);
  if (fd != NULL) {
    decode_blender_header(fd);
    if (fd->flags & FD_FLAGS_FILE_OK) {
      return fd;
    }
    blo_filedata_free(fd);
  }
  return NULL;
}

static int fd_read_gzip_from_memory(FileData *filedata, void *buffer, uint size)
{
  int err;

  filedata->strm.next_out = (Bytef *)buffer;
  filedata->strm.avail_out = size;

  // Inflate another chunk.
  err = inflate(&filedata->strm, Z_SYNC_FLUSH);

  if (err == Z_STREAM_END) {
    return 0;
  }
  else if (err != Z_OK) {
    printf("fd_read_gzip_from_memory: zlib error\n");
    return 0;
  }

  filedata->file_offset += size;

  return (size);
}

static int fd_read_gzip_from_memory_init(FileData *fd)
{

  fd->strm.next_in = (Bytef *)fd->buffer;
  fd->strm.avail_in = fd->buffersize;
  fd->strm.total_out = 0;
  fd->strm.zalloc = Z_NULL;
  fd->strm.zfree = Z_NULL;

  if (inflateInit2(&fd->strm, (16 + MAX_WBITS)) != Z_OK) {
    return 0;
  }

  fd->read = fd_read_gzip_from_memory;

  return 1;
}

FileData *blo_filedata_from_memory(const void *mem, int memsize, ReportList *reports)
{
  if (!mem || memsize < SIZEOFBLENDERHEADER) {
    BKE_report(reports, RPT_WARNING, (mem) ? TIP_("Unable to read") : TIP_("Unable to open"));
    return NULL;
  }
  else {
    FileData *fd = filedata_new();
    const char *cp = mem;

    fd->buffer = mem;
    fd->buffersize = memsize;

    /* test if gzip */
    if (cp[0] == 0x1f && cp[1] == 0x8b) {
      if (0 == fd_read_gzip_from_memory_init(fd)) {
        blo_filedata_free(fd);
        return NULL;
      }
    }
    else {
      fd->read = fd_read_from_memory;
    }

    fd->flags |= FD_FLAGS_NOT_MY_BUFFER;

    return blo_decode_and_check(fd, reports);
  }
}

FileData *blo_filedata_from_memfile(MemFile *memfile, ReportList *reports)
{
  if (!memfile) {
    BKE_report(reports, RPT_WARNING, "Unable to open blend <memory>");
    return NULL;
  }
  else {
    FileData *fd = filedata_new();
    fd->memfile = memfile;

    fd->read = fd_read_from_memfile;
    fd->flags |= FD_FLAGS_NOT_MY_BUFFER;

    return blo_decode_and_check(fd, reports);
  }
}

void blo_filedata_free(FileData *fd)
{
  if (fd) {
    if (fd->filedes != -1) {
      close(fd->filedes);
    }

    if (fd->gzfiledes != NULL) {
      gzclose(fd->gzfiledes);
    }

    if (fd->strm.next_in) {
      if (inflateEnd(&fd->strm) != Z_OK) {
        printf("close gzip stream error\n");
      }
    }

    if (fd->buffer && !(fd->flags & FD_FLAGS_NOT_MY_BUFFER)) {
      MEM_freeN((void *)fd->buffer);
      fd->buffer = NULL;
    }

    /* Free all BHeadN data blocks */
#ifndef NDEBUG
    BLI_freelistN(&fd->bhead_list);
#else
    /* Sanity check we're not keeping memory we don't need. */
    LISTBASE_FOREACH_MUTABLE (BHeadN *, new_bhead, &fd->bhead_list) {
      if (fd->seek != NULL && BHEAD_USE_READ_ON_DEMAND(&new_bhead->bhead)) {
        BLI_assert(new_bhead->has_data == 0);
      }
      MEM_freeN(new_bhead);
    }
#endif

    if (fd->filesdna) {
      DNA_sdna_free(fd->filesdna);
    }
    if (fd->compflags) {
      MEM_freeN((void *)fd->compflags);
    }

    if (fd->datamap) {
      oldnewmap_free(fd->datamap);
    }
    if (fd->globmap) {
      oldnewmap_free(fd->globmap);
    }
    if (fd->imamap) {
      oldnewmap_free(fd->imamap);
    }
    if (fd->movieclipmap) {
      oldnewmap_free(fd->movieclipmap);
    }
    if (fd->scenemap) {
      oldnewmap_free(fd->scenemap);
    }
    if (fd->soundmap) {
      oldnewmap_free(fd->soundmap);
    }
    if (fd->packedmap) {
      oldnewmap_free(fd->packedmap);
    }
    if (fd->libmap && !(fd->flags & FD_FLAGS_NOT_MY_LIBMAP)) {
      oldnewmap_free(fd->libmap);
    }
    if (fd->bheadmap) {
      MEM_freeN(fd->bheadmap);
    }

#ifdef USE_GHASH_BHEAD
    if (fd->bhead_idname_hash) {
      BLI_ghash_free(fd->bhead_idname_hash, NULL, NULL);
    }
#endif

    MEM_freeN(fd);
  }
}

/** \} */

/* -------------------------------------------------------------------- */
/** \name Public Utilities
 * \{ */

/**
 * Check whether given path ends with a blend file compatible extension
 * (`.blend`, `.ble` or `.blend.gz`).
 *
 * \param str: The path to check.
 * \return true is this path ends with a blender file extension.
 */
bool BLO_has_bfile_extension(const char *str)
{
  const char *ext_test[4] = {".blend", ".ble", ".blend.gz", NULL};
  return BLI_path_extension_check_array(str, ext_test);
}

/**
 * Try to explode given path into its 'library components'
 * (i.e. a .blend file, id type/group, and data-block itself).
 *
 * \param path: the full path to explode.
 * \param r_dir: the string that'll contain path up to blend file itself ('library' path).
 * WARNING! Must be #FILE_MAX_LIBEXTRA long (it also stores group and name strings)!
 * \param r_group: the string that'll contain 'group' part of the path, if any. May be NULL.
 * \param r_name: the string that'll contain data's name part of the path, if any. May be NULL.
 * \return true if path contains a blend file.
 */
bool BLO_library_path_explode(const char *path, char *r_dir, char **r_group, char **r_name)
{
  /* We might get some data names with slashes,
   * so we have to go up in path until we find blend file itself,
   * then we now next path item is group, and everything else is data name. */
  char *slash = NULL, *prev_slash = NULL, c = '\0';

  r_dir[0] = '\0';
  if (r_group) {
    *r_group = NULL;
  }
  if (r_name) {
    *r_name = NULL;
  }

  /* if path leads to an existing directory, we can be sure we're not (in) a library */
  if (BLI_is_dir(path)) {
    return false;
  }

  strcpy(r_dir, path);

  while ((slash = (char *)BLI_last_slash(r_dir))) {
    char tc = *slash;
    *slash = '\0';
    if (BLO_has_bfile_extension(r_dir) && BLI_is_file(r_dir)) {
      break;
    }
    else if (STREQ(r_dir, BLO_EMBEDDED_STARTUP_BLEND)) {
      break;
    }

    if (prev_slash) {
      *prev_slash = c;
    }
    prev_slash = slash;
    c = tc;
  }

  if (!slash) {
    return false;
  }

  if (slash[1] != '\0') {
    BLI_assert(strlen(slash + 1) < BLO_GROUP_MAX);
    if (r_group) {
      *r_group = slash + 1;
    }
  }

  if (prev_slash && (prev_slash[1] != '\0')) {
    BLI_assert(strlen(prev_slash + 1) < MAX_ID_NAME - 2);
    if (r_name) {
      *r_name = prev_slash + 1;
    }
  }

  return true;
}

/**
 * Does a very light reading of given .blend file to extract its stored thumbnail.
 *
 * \param filepath: The path of the file to extract thumbnail from.
 * \return The raw thumbnail
 * (MEM-allocated, as stored in file, use #BKE_main_thumbnail_to_imbuf()
 * to convert it to ImBuf image).
 */
BlendThumbnail *BLO_thumbnail_from_file(const char *filepath)
{
  FileData *fd;
  BlendThumbnail *data = NULL;
  int *fd_data;

  fd = blo_filedata_from_file_minimal(filepath);
  fd_data = fd ? read_file_thumbnail(fd) : NULL;

  if (fd_data) {
    const int width = fd_data[0];
    const int height = fd_data[1];
    if (BLEN_THUMB_MEMSIZE_IS_VALID(width, height)) {
      const size_t sz = BLEN_THUMB_MEMSIZE(width, height);
      data = MEM_mallocN(sz, __func__);
      if (data) {
        BLI_assert((sz - sizeof(*data)) ==
                   (BLEN_THUMB_MEMSIZE_FILE(width, height) - (sizeof(*fd_data) * 2)));
        data->width = width;
        data->height = height;
        memcpy(data->rect, &fd_data[2], sz - sizeof(*data));
      }
    }
  }

  blo_filedata_free(fd);

  return data;
}

/** \} */

/* -------------------------------------------------------------------- */
/** \name Old/New Pointer Map
 * \{ */

static void *newdataadr(FileData *fd, const void *adr) /* only direct databocks */
{
  return oldnewmap_lookup_and_inc(fd->datamap, adr, true);
}

static void *newdataadr_no_us(FileData *fd, const void *adr) /* only direct databocks */
{
  return oldnewmap_lookup_and_inc(fd->datamap, adr, false);
}

static void *newglobadr(FileData *fd, const void *adr) /* direct datablocks with global linking */
{
  return oldnewmap_lookup_and_inc(fd->globmap, adr, true);
}

static void *newimaadr(FileData *fd, const void *adr) /* used to restore image data after undo */
{
  if (fd->imamap && adr) {
    return oldnewmap_lookup_and_inc(fd->imamap, adr, true);
  }
  return NULL;
}

static void *newsceadr(FileData *fd, const void *adr) /* used to restore scene data after undo */
{
  if (fd->scenemap && adr) {
    return oldnewmap_lookup_and_inc(fd->scenemap, adr, true);
  }
  return NULL;
}

static void *newmclipadr(FileData *fd,
                         const void *adr) /* used to restore movie clip data after undo */
{
  if (fd->movieclipmap && adr) {
    return oldnewmap_lookup_and_inc(fd->movieclipmap, adr, true);
  }
  return NULL;
}

static void *newsoundadr(FileData *fd, const void *adr) /* used to restore sound data after undo */
{
  if (fd->soundmap && adr) {
    return oldnewmap_lookup_and_inc(fd->soundmap, adr, true);
  }
  return NULL;
}

static void *newpackedadr(FileData *fd,
                          const void *adr) /* used to restore packed data after undo */
{
  if (fd->packedmap && adr) {
    return oldnewmap_lookup_and_inc(fd->packedmap, adr, true);
  }

  return oldnewmap_lookup_and_inc(fd->datamap, adr, true);
}

static void *newlibadr(FileData *fd, const void *lib, const void *adr) /* only lib data */
{
  return oldnewmap_liblookup(fd->libmap, adr, lib);
}

void *blo_do_versions_newlibadr(FileData *fd, const void *lib, const void *adr) /* only lib data */
{
  return newlibadr(fd, lib, adr);
}

static void *newlibadr_us(FileData *fd,
                          const void *lib,
                          const void *adr) /* increases user number */
{
  ID *id = newlibadr(fd, lib, adr);

  id_us_plus_no_lib(id);

  return id;
}

void *blo_do_versions_newlibadr_us(FileData *fd,
                                   const void *lib,
                                   const void *adr) /* increases user number */
{
  return newlibadr_us(fd, lib, adr);
}

static void *newlibadr_real_us(FileData *fd,
                               const void *lib,
                               const void *adr) /* ensures real user */
{
  ID *id = newlibadr(fd, lib, adr);

  id_us_ensure_real(id);

  return id;
}

static void change_link_placeholder_to_real_ID_pointer_fd(FileData *fd, const void *old, void *new)
{
  for (int i = 0; i < fd->libmap->nentries; i++) {
    OldNew *entry = &fd->libmap->entries[i];

    if (old == entry->newp && entry->nr == ID_LINK_PLACEHOLDER) {
      entry->newp = new;
      if (new) {
        entry->nr = GS(((ID *)new)->name);
      }
    }
  }
}

static void change_link_placeholder_to_real_ID_pointer(ListBase *mainlist,
                                                       FileData *basefd,
                                                       void *old,
                                                       void *new)
{
  Main *mainptr;

  for (mainptr = mainlist->first; mainptr; mainptr = mainptr->next) {
    FileData *fd;

    if (mainptr->curlib) {
      fd = mainptr->curlib->filedata;
    }
    else {
      fd = basefd;
    }

    if (fd) {
      change_link_placeholder_to_real_ID_pointer_fd(fd, old, new);
    }
  }
}

/* lib linked proxy objects point to our local data, we need
 * to clear that pointer before reading the undo memfile since
 * the object might be removed, it is set again in reading
 * if the local object still exists.
 * This is only valid for local proxy objects though, linked ones should not be affected here.
 */
void blo_clear_proxy_pointers_from_lib(Main *oldmain)
{
  Object *ob = oldmain->objects.first;

  for (; ob; ob = ob->id.next) {
    if (ob->id.lib != NULL && ob->proxy_from != NULL && ob->proxy_from->id.lib == NULL) {
      ob->proxy_from = NULL;
    }
  }
}

void blo_make_scene_pointer_map(FileData *fd, Main *oldmain)
{
  Scene *sce = oldmain->scenes.first;

  fd->scenemap = oldnewmap_new();

  for (; sce; sce = sce->id.next) {
    if (sce->eevee.light_cache) {
      struct LightCache *light_cache = sce->eevee.light_cache;
      oldnewmap_insert(fd->scenemap, light_cache, light_cache, 0);
    }
  }
}

void blo_end_scene_pointer_map(FileData *fd, Main *oldmain)
{
  OldNew *entry = fd->scenemap->entries;
  Scene *sce = oldmain->scenes.first;
  int i;

  /* used entries were restored, so we put them to zero */
  for (i = 0; i < fd->scenemap->nentries; i++, entry++) {
    if (entry->nr > 0) {
      entry->newp = NULL;
    }
  }

  for (; sce; sce = sce->id.next) {
    sce->eevee.light_cache = newsceadr(fd, sce->eevee.light_cache);
  }
}

void blo_make_image_pointer_map(FileData *fd, Main *oldmain)
{
  Image *ima = oldmain->images.first;
  Scene *sce = oldmain->scenes.first;
  int a;

  fd->imamap = oldnewmap_new();

  for (; ima; ima = ima->id.next) {
    if (ima->cache) {
      oldnewmap_insert(fd->imamap, ima->cache, ima->cache, 0);
    }
    for (a = 0; a < TEXTARGET_COUNT; a++) {
      if (ima->gputexture[a]) {
        oldnewmap_insert(fd->imamap, ima->gputexture[a], ima->gputexture[a], 0);
      }
    }
    if (ima->rr) {
      oldnewmap_insert(fd->imamap, ima->rr, ima->rr, 0);
    }
    LISTBASE_FOREACH (RenderSlot *, slot, &ima->renderslots) {
      if (slot->render) {
        oldnewmap_insert(fd->imamap, slot->render, slot->render, 0);
      }
    }
  }
  for (; sce; sce = sce->id.next) {
    if (sce->nodetree && sce->nodetree->previews) {
      bNodeInstanceHashIterator iter;
      NODE_INSTANCE_HASH_ITER (iter, sce->nodetree->previews) {
        bNodePreview *preview = BKE_node_instance_hash_iterator_get_value(&iter);
        oldnewmap_insert(fd->imamap, preview, preview, 0);
      }
    }
  }
}

/* set old main image ibufs to zero if it has been restored */
/* this works because freeing old main only happens after this call */
void blo_end_image_pointer_map(FileData *fd, Main *oldmain)
{
  OldNew *entry = fd->imamap->entries;
  Image *ima = oldmain->images.first;
  Scene *sce = oldmain->scenes.first;
  int i;

  /* used entries were restored, so we put them to zero */
  for (i = 0; i < fd->imamap->nentries; i++, entry++) {
    if (entry->nr > 0) {
      entry->newp = NULL;
    }
  }

  for (; ima; ima = ima->id.next) {
    ima->cache = newimaadr(fd, ima->cache);
    if (ima->cache == NULL) {
      ima->gpuflag = 0;
      for (i = 0; i < TEXTARGET_COUNT; i++) {
        ima->gputexture[i] = NULL;
      }
      ima->rr = NULL;
    }
    LISTBASE_FOREACH (RenderSlot *, slot, &ima->renderslots) {
      slot->render = newimaadr(fd, slot->render);
    }

    for (i = 0; i < TEXTARGET_COUNT; i++) {
      ima->gputexture[i] = newimaadr(fd, ima->gputexture[i]);
    }
    ima->rr = newimaadr(fd, ima->rr);
  }
  for (; sce; sce = sce->id.next) {
    if (sce->nodetree && sce->nodetree->previews) {
      bNodeInstanceHash *new_previews = BKE_node_instance_hash_new("node previews");
      bNodeInstanceHashIterator iter;

      /* reconstruct the preview hash, only using remaining pointers */
      NODE_INSTANCE_HASH_ITER (iter, sce->nodetree->previews) {
        bNodePreview *preview = BKE_node_instance_hash_iterator_get_value(&iter);
        if (preview) {
          bNodePreview *new_preview = newimaadr(fd, preview);
          if (new_preview) {
            bNodeInstanceKey key = BKE_node_instance_hash_iterator_get_key(&iter);
            BKE_node_instance_hash_insert(new_previews, key, new_preview);
          }
        }
      }
      BKE_node_instance_hash_free(sce->nodetree->previews, NULL);
      sce->nodetree->previews = new_previews;
    }
  }
}

void blo_make_movieclip_pointer_map(FileData *fd, Main *oldmain)
{
  MovieClip *clip = oldmain->movieclips.first;
  Scene *sce = oldmain->scenes.first;

  fd->movieclipmap = oldnewmap_new();

  for (; clip; clip = clip->id.next) {
    if (clip->cache) {
      oldnewmap_insert(fd->movieclipmap, clip->cache, clip->cache, 0);
    }

    if (clip->tracking.camera.intrinsics) {
      oldnewmap_insert(
          fd->movieclipmap, clip->tracking.camera.intrinsics, clip->tracking.camera.intrinsics, 0);
    }
  }

  for (; sce; sce = sce->id.next) {
    if (sce->nodetree) {
      bNode *node;
      for (node = sce->nodetree->nodes.first; node; node = node->next) {
        if (node->type == CMP_NODE_MOVIEDISTORTION) {
          oldnewmap_insert(fd->movieclipmap, node->storage, node->storage, 0);
        }
      }
    }
  }
}

/* set old main movie clips caches to zero if it has been restored */
/* this works because freeing old main only happens after this call */
void blo_end_movieclip_pointer_map(FileData *fd, Main *oldmain)
{
  OldNew *entry = fd->movieclipmap->entries;
  MovieClip *clip = oldmain->movieclips.first;
  Scene *sce = oldmain->scenes.first;
  int i;

  /* used entries were restored, so we put them to zero */
  for (i = 0; i < fd->movieclipmap->nentries; i++, entry++) {
    if (entry->nr > 0) {
      entry->newp = NULL;
    }
  }

  for (; clip; clip = clip->id.next) {
    clip->cache = newmclipadr(fd, clip->cache);
    clip->tracking.camera.intrinsics = newmclipadr(fd, clip->tracking.camera.intrinsics);
  }

  for (; sce; sce = sce->id.next) {
    if (sce->nodetree) {
      bNode *node;
      for (node = sce->nodetree->nodes.first; node; node = node->next) {
        if (node->type == CMP_NODE_MOVIEDISTORTION) {
          node->storage = newmclipadr(fd, node->storage);
        }
      }
    }
  }
}

void blo_make_sound_pointer_map(FileData *fd, Main *oldmain)
{
  bSound *sound = oldmain->sounds.first;

  fd->soundmap = oldnewmap_new();

  for (; sound; sound = sound->id.next) {
    if (sound->waveform) {
      oldnewmap_insert(fd->soundmap, sound->waveform, sound->waveform, 0);
    }
  }
}

/* set old main sound caches to zero if it has been restored */
/* this works because freeing old main only happens after this call */
void blo_end_sound_pointer_map(FileData *fd, Main *oldmain)
{
  OldNew *entry = fd->soundmap->entries;
  bSound *sound = oldmain->sounds.first;
  int i;

  /* used entries were restored, so we put them to zero */
  for (i = 0; i < fd->soundmap->nentries; i++, entry++) {
    if (entry->nr > 0) {
      entry->newp = NULL;
    }
  }

  for (; sound; sound = sound->id.next) {
    sound->waveform = newsoundadr(fd, sound->waveform);
  }
}

/* XXX disabled this feature - packed files also belong in temp saves and quit.blend,
 * to make restore work. */

static void insert_packedmap(FileData *fd, PackedFile *pf)
{
  oldnewmap_insert(fd->packedmap, pf, pf, 0);
  oldnewmap_insert(fd->packedmap, pf->data, pf->data, 0);
}

void blo_make_packed_pointer_map(FileData *fd, Main *oldmain)
{
  Image *ima;
  VFont *vfont;
  bSound *sound;
  Library *lib;

  fd->packedmap = oldnewmap_new();

  for (ima = oldmain->images.first; ima; ima = ima->id.next) {
    ImagePackedFile *imapf;

    if (ima->packedfile) {
      insert_packedmap(fd, ima->packedfile);
    }

    for (imapf = ima->packedfiles.first; imapf; imapf = imapf->next) {
      if (imapf->packedfile) {
        insert_packedmap(fd, imapf->packedfile);
      }
    }
  }

  for (vfont = oldmain->fonts.first; vfont; vfont = vfont->id.next) {
    if (vfont->packedfile) {
      insert_packedmap(fd, vfont->packedfile);
    }
  }

  for (sound = oldmain->sounds.first; sound; sound = sound->id.next) {
    if (sound->packedfile) {
      insert_packedmap(fd, sound->packedfile);
    }
  }

  for (lib = oldmain->libraries.first; lib; lib = lib->id.next) {
    if (lib->packedfile) {
      insert_packedmap(fd, lib->packedfile);
    }
  }
}

/* set old main packed data to zero if it has been restored */
/* this works because freeing old main only happens after this call */
void blo_end_packed_pointer_map(FileData *fd, Main *oldmain)
{
  Image *ima;
  VFont *vfont;
  bSound *sound;
  Library *lib;
  OldNew *entry = fd->packedmap->entries;
  int i;

  /* used entries were restored, so we put them to zero */
  for (i = 0; i < fd->packedmap->nentries; i++, entry++) {
    if (entry->nr > 0) {
      entry->newp = NULL;
    }
  }

  for (ima = oldmain->images.first; ima; ima = ima->id.next) {
    ImagePackedFile *imapf;

    ima->packedfile = newpackedadr(fd, ima->packedfile);

    for (imapf = ima->packedfiles.first; imapf; imapf = imapf->next) {
      imapf->packedfile = newpackedadr(fd, imapf->packedfile);
    }
  }

  for (vfont = oldmain->fonts.first; vfont; vfont = vfont->id.next) {
    vfont->packedfile = newpackedadr(fd, vfont->packedfile);
  }

  for (sound = oldmain->sounds.first; sound; sound = sound->id.next) {
    sound->packedfile = newpackedadr(fd, sound->packedfile);
  }

  for (lib = oldmain->libraries.first; lib; lib = lib->id.next) {
    lib->packedfile = newpackedadr(fd, lib->packedfile);
  }
}

/* undo file support: add all library pointers in lookup */
void blo_add_library_pointer_map(ListBase *old_mainlist, FileData *fd)
{
  Main *ptr = old_mainlist->first;
  ListBase *lbarray[MAX_LIBARRAY];

  for (ptr = ptr->next; ptr; ptr = ptr->next) {
    int i = set_listbasepointers(ptr, lbarray);
    while (i--) {
      ID *id;
      for (id = lbarray[i]->first; id; id = id->next) {
        oldnewmap_insert(fd->libmap, id, id, GS(id->name));
      }
    }
  }

  fd->old_mainlist = old_mainlist;
}

/** \} */

/* -------------------------------------------------------------------- */
/** \name DNA Struct Loading
 * \{ */

static void switch_endian_structs(const struct SDNA *filesdna, BHead *bhead)
{
  int blocksize, nblocks;
  char *data;

  data = (char *)(bhead + 1);
  blocksize = filesdna->types_size[filesdna->structs[bhead->SDNAnr][0]];

  nblocks = bhead->nr;
  while (nblocks--) {
    DNA_struct_switch_endian(filesdna, bhead->SDNAnr, data);

    data += blocksize;
  }
}

static void *read_struct(FileData *fd, BHead *bh, const char *blockname)
{
  void *temp = NULL;

  if (bh->len) {
#ifdef USE_BHEAD_READ_ON_DEMAND
    BHead *bh_orig = bh;
#endif

    /* switch is based on file dna */
    if (bh->SDNAnr && (fd->flags & FD_FLAGS_SWITCH_ENDIAN)) {
#ifdef USE_BHEAD_READ_ON_DEMAND
      if (BHEADN_FROM_BHEAD(bh)->has_data == false) {
        bh = blo_bhead_read_full(fd, bh);
        if (UNLIKELY(bh == NULL)) {
          fd->flags &= ~FD_FLAGS_FILE_OK;
          return NULL;
        }
      }
#endif
      switch_endian_structs(fd->filesdna, bh);
    }

    if (fd->compflags[bh->SDNAnr] != SDNA_CMP_REMOVED) {
      if (fd->compflags[bh->SDNAnr] == SDNA_CMP_NOT_EQUAL) {
#ifdef USE_BHEAD_READ_ON_DEMAND
        if (BHEADN_FROM_BHEAD(bh)->has_data == false) {
          bh = blo_bhead_read_full(fd, bh);
          if (UNLIKELY(bh == NULL)) {
            fd->flags &= ~FD_FLAGS_FILE_OK;
            return NULL;
          }
        }
#endif
        temp = DNA_struct_reconstruct(
            fd->memsdna, fd->filesdna, fd->compflags, bh->SDNAnr, bh->nr, (bh + 1));
      }
      else {
        /* SDNA_CMP_EQUAL */
        temp = MEM_mallocN(bh->len, blockname);
#ifdef USE_BHEAD_READ_ON_DEMAND
        if (BHEADN_FROM_BHEAD(bh)->has_data) {
          memcpy(temp, (bh + 1), bh->len);
        }
        else {
          /* Instead of allocating the bhead, then copying it,
           * read the data from the file directly into the memory. */
          if (UNLIKELY(!blo_bhead_read_data(fd, bh, temp))) {
            fd->flags &= ~FD_FLAGS_FILE_OK;
            MEM_freeN(temp);
            temp = NULL;
          }
        }
#else
        memcpy(temp, (bh + 1), bh->len);
#endif
      }
    }
#ifdef USE_BHEAD_READ_ON_DEMAND
    if (bh_orig != bh) {
      MEM_freeN(BHEADN_FROM_BHEAD(bh));
    }
#endif
  }

  return temp;
}

typedef void (*link_list_cb)(FileData *fd, void *data);

static void link_list_ex(FileData *fd, ListBase *lb, link_list_cb callback) /* only direct data */
{
  Link *ln, *prev;

  if (BLI_listbase_is_empty(lb)) {
    return;
  }

  lb->first = newdataadr(fd, lb->first);
  if (callback != NULL) {
    callback(fd, lb->first);
  }
  ln = lb->first;
  prev = NULL;
  while (ln) {
    ln->next = newdataadr(fd, ln->next);
    if (ln->next != NULL && callback != NULL) {
      callback(fd, ln->next);
    }
    ln->prev = prev;
    prev = ln;
    ln = ln->next;
  }
  lb->last = prev;
}

static void link_list(FileData *fd, ListBase *lb) /* only direct data */
{
  link_list_ex(fd, lb, NULL);
}

static void link_glob_list(FileData *fd, ListBase *lb) /* for glob data */
{
  Link *ln, *prev;
  void *poin;

  if (BLI_listbase_is_empty(lb)) {
    return;
  }
  poin = newdataadr(fd, lb->first);
  if (lb->first) {
    oldnewmap_insert(fd->globmap, lb->first, poin, 0);
  }
  lb->first = poin;

  ln = lb->first;
  prev = NULL;
  while (ln) {
    poin = newdataadr(fd, ln->next);
    if (ln->next) {
      oldnewmap_insert(fd->globmap, ln->next, poin, 0);
    }
    ln->next = poin;
    ln->prev = prev;
    prev = ln;
    ln = ln->next;
  }
  lb->last = prev;
}

static void test_pointer_array(FileData *fd, void **mat)
{
  int64_t *lpoin, *lmat;
  int *ipoin, *imat;
  size_t len;

  /* manually convert the pointer array in
   * the old dna format to a pointer array in
   * the new dna format.
   */
  if (*mat) {
    len = MEM_allocN_len(*mat) / fd->filesdna->pointer_size;

    if (fd->filesdna->pointer_size == 8 && fd->memsdna->pointer_size == 4) {
      ipoin = imat = MEM_malloc_arrayN(len, 4, "newmatar");
      lpoin = *mat;

      while (len-- > 0) {
        if ((fd->flags & FD_FLAGS_SWITCH_ENDIAN)) {
          BLI_endian_switch_int64(lpoin);
        }
        *ipoin = (int)((*lpoin) >> 3);
        ipoin++;
        lpoin++;
      }
      MEM_freeN(*mat);
      *mat = imat;
    }

    if (fd->filesdna->pointer_size == 4 && fd->memsdna->pointer_size == 8) {
      lpoin = lmat = MEM_malloc_arrayN(len, 8, "newmatar");
      ipoin = *mat;

      while (len-- > 0) {
        *lpoin = *ipoin;
        ipoin++;
        lpoin++;
      }
      MEM_freeN(*mat);
      *mat = lmat;
    }
  }
}

/** \} */

/* -------------------------------------------------------------------- */
/** \name Read ID Properties
 * \{ */

static void IDP_DirectLinkProperty(IDProperty *prop, int switch_endian, FileData *fd);
static void IDP_LibLinkProperty(IDProperty *prop, FileData *fd);

static void IDP_DirectLinkIDPArray(IDProperty *prop, int switch_endian, FileData *fd)
{
  IDProperty *array;
  int i;

  /* since we didn't save the extra buffer, set totallen to len */
  prop->totallen = prop->len;
  prop->data.pointer = newdataadr(fd, prop->data.pointer);

  array = (IDProperty *)prop->data.pointer;

  /* note!, idp-arrays didn't exist in 2.4x, so the pointer will be cleared
   * theres not really anything we can do to correct this, at least don't crash */
  if (array == NULL) {
    prop->len = 0;
    prop->totallen = 0;
  }

  for (i = 0; i < prop->len; i++) {
    IDP_DirectLinkProperty(&array[i], switch_endian, fd);
  }
}

static void IDP_DirectLinkArray(IDProperty *prop, int switch_endian, FileData *fd)
{
  IDProperty **array;
  int i;

  /* since we didn't save the extra buffer, set totallen to len */
  prop->totallen = prop->len;
  prop->data.pointer = newdataadr(fd, prop->data.pointer);

  if (prop->subtype == IDP_GROUP) {
    test_pointer_array(fd, prop->data.pointer);
    array = prop->data.pointer;

    for (i = 0; i < prop->len; i++) {
      IDP_DirectLinkProperty(array[i], switch_endian, fd);
    }
  }
  else if (prop->subtype == IDP_DOUBLE) {
    if (switch_endian) {
      BLI_endian_switch_double_array(prop->data.pointer, prop->len);
    }
  }
  else {
    if (switch_endian) {
      /* also used for floats */
      BLI_endian_switch_int32_array(prop->data.pointer, prop->len);
    }
  }
}

static void IDP_DirectLinkString(IDProperty *prop, FileData *fd)
{
  /*since we didn't save the extra string buffer, set totallen to len.*/
  prop->totallen = prop->len;
  prop->data.pointer = newdataadr(fd, prop->data.pointer);
}

static void IDP_DirectLinkGroup(IDProperty *prop, int switch_endian, FileData *fd)
{
  ListBase *lb = &prop->data.group;
  IDProperty *loop;

  link_list(fd, lb);

  /*Link child id properties now*/
  for (loop = prop->data.group.first; loop; loop = loop->next) {
    IDP_DirectLinkProperty(loop, switch_endian, fd);
  }
}

static void IDP_DirectLinkProperty(IDProperty *prop, int switch_endian, FileData *fd)
{
  switch (prop->type) {
    case IDP_GROUP:
      IDP_DirectLinkGroup(prop, switch_endian, fd);
      break;
    case IDP_STRING:
      IDP_DirectLinkString(prop, fd);
      break;
    case IDP_ARRAY:
      IDP_DirectLinkArray(prop, switch_endian, fd);
      break;
    case IDP_IDPARRAY:
      IDP_DirectLinkIDPArray(prop, switch_endian, fd);
      break;
    case IDP_DOUBLE:
      /* erg, stupid doubles.  since I'm storing them
       * in the same field as int val; val2 in the
       * IDPropertyData struct, they have to deal with
       * endianness specifically
       *
       * in theory, val and val2 would've already been swapped
       * if switch_endian is true, so we have to first unswap
       * them then reswap them as a single 64-bit entity.
       */

      if (switch_endian) {
        BLI_endian_switch_int32(&prop->data.val);
        BLI_endian_switch_int32(&prop->data.val2);
        BLI_endian_switch_int64((int64_t *)&prop->data.val);
      }
      break;
    case IDP_INT:
    case IDP_FLOAT:
    case IDP_ID:
      break; /* Nothing special to do here. */
    default:
      /* Unknown IDP type, nuke it (we cannot handle unknown types everywhere in code,
       * IDP are way too polymorphic to do it safely. */
      printf(
          "%s: found unknown IDProperty type %d, reset to Integer one !\n", __func__, prop->type);
      /* Note: we do not attempt to free unknown prop, we have no way to know how to do that! */
      prop->type = IDP_INT;
      prop->subtype = 0;
      IDP_Int(prop) = 0;
  }
}

#define IDP_DirectLinkGroup_OrFree(prop, switch_endian, fd) \
  _IDP_DirectLinkGroup_OrFree(prop, switch_endian, fd, __func__)

static void _IDP_DirectLinkGroup_OrFree(IDProperty **prop,
                                        int switch_endian,
                                        FileData *fd,
                                        const char *caller_func_id)
{
  if (*prop) {
    if ((*prop)->type == IDP_GROUP) {
      IDP_DirectLinkGroup(*prop, switch_endian, fd);
    }
    else {
      /* corrupt file! */
      printf("%s: found non group data, freeing type %d!\n", caller_func_id, (*prop)->type);
      /* don't risk id, data's likely corrupt. */
      // IDP_FreeProperty(*prop);
      *prop = NULL;
    }
  }
}

static void IDP_LibLinkProperty(IDProperty *prop, FileData *fd)
{
  if (!prop) {
    return;
  }

  switch (prop->type) {
    case IDP_ID: /* PointerProperty */
    {
      void *newaddr = newlibadr_us(fd, NULL, IDP_Id(prop));
      if (IDP_Id(prop) && !newaddr && G.debug) {
        printf("Error while loading \"%s\". Data not found in file!\n", prop->name);
      }
      prop->data.pointer = newaddr;
      break;
    }
    case IDP_IDPARRAY: /* CollectionProperty */
    {
      IDProperty *idp_array = IDP_IDPArray(prop);
      for (int i = 0; i < prop->len; i++) {
        IDP_LibLinkProperty(&(idp_array[i]), fd);
      }
      break;
    }
    case IDP_GROUP: /* PointerProperty */
    {
      for (IDProperty *loop = prop->data.group.first; loop; loop = loop->next) {
        IDP_LibLinkProperty(loop, fd);
      }
      break;
    }
    default:
      break; /* Nothing to do for other IDProps. */
  }
}

/** \} */

/* -------------------------------------------------------------------- */
/** \name Read Image Preview
 * \{ */

static PreviewImage *direct_link_preview_image(FileData *fd, PreviewImage *old_prv)
{
  PreviewImage *prv = newdataadr(fd, old_prv);

  if (prv) {
    int i;
    for (i = 0; i < NUM_ICON_SIZES; ++i) {
      if (prv->rect[i]) {
        prv->rect[i] = newdataadr(fd, prv->rect[i]);
      }
      prv->gputexture[i] = NULL;
    }
    prv->icon_id = 0;
    prv->tag = 0;
  }

  return prv;
}

/** \} */

/* -------------------------------------------------------------------- */
/** \name Read ID
 * \{ */

static void lib_link_id(FileData *fd, Main *main)
{
  ListBase *lbarray[MAX_LIBARRAY];
  int base_count, i;

  base_count = set_listbasepointers(main, lbarray);

  for (i = 0; i < base_count; i++) {
    ListBase *lb = lbarray[i];
    ID *id;

    for (id = lb->first; id; id = id->next) {
      if (id->override_static) {
        id->override_static->reference = newlibadr_us(fd, id->lib, id->override_static->reference);
        id->override_static->storage = newlibadr_us(fd, id->lib, id->override_static->storage);
      }
    }
  }
}

static void direct_link_id_override_property_operation_cb(FileData *fd, void *data)
{
  IDOverrideStaticPropertyOperation *opop = data;

  opop->subitem_reference_name = newdataadr(fd, opop->subitem_reference_name);
  opop->subitem_local_name = newdataadr(fd, opop->subitem_local_name);
}

static void direct_link_id_override_property_cb(FileData *fd, void *data)
{
  IDOverrideStaticProperty *op = data;

  op->rna_path = newdataadr(fd, op->rna_path);
  link_list_ex(fd, &op->operations, direct_link_id_override_property_operation_cb);
}

static void direct_link_id(FileData *fd, ID *id)
{
  /*link direct data of ID properties*/
  if (id->properties) {
    id->properties = newdataadr(fd, id->properties);
    /* this case means the data was written incorrectly, it should not happen */
    IDP_DirectLinkGroup_OrFree(&id->properties, (fd->flags & FD_FLAGS_SWITCH_ENDIAN), fd);
  }
  id->py_instance = NULL;

  /* That way datablock reading not going through main read_libblock()
   * function are still in a clear tag state.
   * (glowering at certain nodetree fake datablock here...). */
  id->tag = 0;

  /* Link direct data of overrides. */
  if (id->override_static) {
    id->override_static = newdataadr(fd, id->override_static);
    link_list_ex(fd, &id->override_static->properties, direct_link_id_override_property_cb);
  }

  DrawDataList *drawdata = DRW_drawdatalist_from_id(id);
  if (drawdata) {
    BLI_listbase_clear((ListBase *)drawdata);
  }
}

/** \} */

/* -------------------------------------------------------------------- */
/** \name Read CurveMapping
 * \{ */

/* cuma itself has been read! */
static void direct_link_curvemapping(FileData *fd, CurveMapping *cumap)
{
  int a;

  /* flag seems to be able to hang? Maybe old files... not bad to clear anyway */
  cumap->flag &= ~CUMA_PREMULLED;

  for (a = 0; a < CM_TOT; a++) {
    cumap->cm[a].curve = newdataadr(fd, cumap->cm[a].curve);
    cumap->cm[a].table = NULL;
    cumap->cm[a].premultable = NULL;
  }
}

/** \} */

/* -------------------------------------------------------------------- */
/** \name Read ID: Brush
 * \{ */

/* library brush linking after fileread */
static void lib_link_brush(FileData *fd, Main *main)
{
  /* only link ID pointers */
  for (Brush *brush = main->brushes.first; brush; brush = brush->id.next) {
    if (brush->id.tag & LIB_TAG_NEED_LINK) {
      IDP_LibLinkProperty(brush->id.properties, fd);

      /* brush->(mask_)mtex.obj is ignored on purpose? */
      brush->mtex.tex = newlibadr_us(fd, brush->id.lib, brush->mtex.tex);
      brush->mask_mtex.tex = newlibadr_us(fd, brush->id.lib, brush->mask_mtex.tex);
      brush->clone.image = newlibadr(fd, brush->id.lib, brush->clone.image);
      brush->toggle_brush = newlibadr(fd, brush->id.lib, brush->toggle_brush);
      brush->paint_curve = newlibadr_us(fd, brush->id.lib, brush->paint_curve);

      /* link default grease pencil palette */
      if (brush->gpencil_settings != NULL) {
        if (brush->gpencil_settings->flag & GP_BRUSH_MATERIAL_PINNED) {
          brush->gpencil_settings->material = newlibadr_us(
              fd, brush->id.lib, brush->gpencil_settings->material);

          if (!brush->gpencil_settings->material) {
            brush->gpencil_settings->flag &= ~GP_BRUSH_MATERIAL_PINNED;
          }
        }
        else {
          brush->gpencil_settings->material = NULL;
        }
      }

      brush->id.tag &= ~LIB_TAG_NEED_LINK;
    }
  }
}

static void direct_link_brush(FileData *fd, Brush *brush)
{
  /* brush itself has been read */

  /* fallof curve */
  brush->curve = newdataadr(fd, brush->curve);

  brush->gradient = newdataadr(fd, brush->gradient);

  if (brush->curve) {
    direct_link_curvemapping(fd, brush->curve);
  }
  else {
    BKE_brush_curve_preset(brush, CURVE_PRESET_SHARP);
  }

  /* grease pencil */
  brush->gpencil_settings = newdataadr(fd, brush->gpencil_settings);
  if (brush->gpencil_settings != NULL) {
    brush->gpencil_settings->curve_sensitivity = newdataadr(
        fd, brush->gpencil_settings->curve_sensitivity);
    brush->gpencil_settings->curve_strength = newdataadr(fd,
                                                         brush->gpencil_settings->curve_strength);
    brush->gpencil_settings->curve_jitter = newdataadr(fd, brush->gpencil_settings->curve_jitter);

    if (brush->gpencil_settings->curve_sensitivity) {
      direct_link_curvemapping(fd, brush->gpencil_settings->curve_sensitivity);
    }

    if (brush->gpencil_settings->curve_strength) {
      direct_link_curvemapping(fd, brush->gpencil_settings->curve_strength);
    }

    if (brush->gpencil_settings->curve_jitter) {
      direct_link_curvemapping(fd, brush->gpencil_settings->curve_jitter);
    }
  }

  brush->preview = NULL;
  brush->icon_imbuf = NULL;
}

/** \} */

/* -------------------------------------------------------------------- */
/** \name Read ID: Palette
 * \{ */

static void lib_link_palette(FileData *fd, Main *main)
{
  /* only link ID pointers */
  for (Palette *palette = main->palettes.first; palette; palette = palette->id.next) {
    if (palette->id.tag & LIB_TAG_NEED_LINK) {
      IDP_LibLinkProperty(palette->id.properties, fd);

      palette->id.tag &= ~LIB_TAG_NEED_LINK;
    }
  }
}

static void direct_link_palette(FileData *fd, Palette *palette)
{

  /* palette itself has been read */
  link_list(fd, &palette->colors);
}

static void lib_link_paint_curve(FileData *fd, Main *main)
{
  /* only link ID pointers */
  for (PaintCurve *pc = main->paintcurves.first; pc; pc = pc->id.next) {
    if (pc->id.tag & LIB_TAG_NEED_LINK) {
      IDP_LibLinkProperty(pc->id.properties, fd);

      pc->id.tag &= ~LIB_TAG_NEED_LINK;
    }
  }
}

static void direct_link_paint_curve(FileData *fd, PaintCurve *pc)
{
  pc->points = newdataadr(fd, pc->points);
}

/** \} */

/* -------------------------------------------------------------------- */
/** \name Read PackedFile
 * \{ */

static PackedFile *direct_link_packedfile(FileData *fd, PackedFile *oldpf)
{
  PackedFile *pf = newpackedadr(fd, oldpf);

  if (pf) {
    pf->data = newpackedadr(fd, pf->data);
  }

  return pf;
}

/** \} */

/* -------------------------------------------------------------------- */
/** \name Read Animation (legacy for version patching)
 * \{ */

// XXX deprecated - old animation system
static void lib_link_ipo(FileData *fd, Main *main)
{
  Ipo *ipo;

  for (ipo = main->ipo.first; ipo; ipo = ipo->id.next) {
    if (ipo->id.tag & LIB_TAG_NEED_LINK) {
      IpoCurve *icu;
      for (icu = ipo->curve.first; icu; icu = icu->next) {
        if (icu->driver) {
          icu->driver->ob = newlibadr(fd, ipo->id.lib, icu->driver->ob);
        }
      }
      ipo->id.tag &= ~LIB_TAG_NEED_LINK;
    }
  }
}

// XXX deprecated - old animation system
static void direct_link_ipo(FileData *fd, Ipo *ipo)
{
  IpoCurve *icu;

  link_list(fd, &(ipo->curve));

  for (icu = ipo->curve.first; icu; icu = icu->next) {
    icu->bezt = newdataadr(fd, icu->bezt);
    icu->bp = newdataadr(fd, icu->bp);
    icu->driver = newdataadr(fd, icu->driver);
  }
}

// XXX deprecated - old animation system
static void lib_link_nlastrips(FileData *fd, ID *id, ListBase *striplist)
{
  bActionStrip *strip;
  bActionModifier *amod;

  for (strip = striplist->first; strip; strip = strip->next) {
    strip->object = newlibadr(fd, id->lib, strip->object);
    strip->act = newlibadr_us(fd, id->lib, strip->act);
    strip->ipo = newlibadr(fd, id->lib, strip->ipo);
    for (amod = strip->modifiers.first; amod; amod = amod->next) {
      amod->ob = newlibadr(fd, id->lib, amod->ob);
    }
  }
}

// XXX deprecated - old animation system
static void direct_link_nlastrips(FileData *fd, ListBase *strips)
{
  bActionStrip *strip;

  link_list(fd, strips);

  for (strip = strips->first; strip; strip = strip->next) {
    link_list(fd, &strip->modifiers);
  }
}

// XXX deprecated - old animation system
static void lib_link_constraint_channels(FileData *fd, ID *id, ListBase *chanbase)
{
  bConstraintChannel *chan;

  for (chan = chanbase->first; chan; chan = chan->next) {
    chan->ipo = newlibadr_us(fd, id->lib, chan->ipo);
  }
}

/** \} */

/* -------------------------------------------------------------------- */
/** \name Read ID: Action
 * \{ */

static void lib_link_fmodifiers(FileData *fd, ID *id, ListBase *list)
{
  FModifier *fcm;

  for (fcm = list->first; fcm; fcm = fcm->next) {
    /* data for specific modifiers */
    switch (fcm->type) {
      case FMODIFIER_TYPE_PYTHON: {
        FMod_Python *data = (FMod_Python *)fcm->data;
        data->script = newlibadr(fd, id->lib, data->script);

        break;
      }
    }
  }
}

static void lib_link_fcurves(FileData *fd, ID *id, ListBase *list)
{
  FCurve *fcu;

  if (list == NULL) {
    return;
  }

  /* relink ID-block references... */
  for (fcu = list->first; fcu; fcu = fcu->next) {
    /* driver data */
    if (fcu->driver) {
      ChannelDriver *driver = fcu->driver;
      DriverVar *dvar;

      for (dvar = driver->variables.first; dvar; dvar = dvar->next) {
        DRIVER_TARGETS_LOOPER_BEGIN (dvar) {
          /* only relink if still used */
          if (tarIndex < dvar->num_targets) {
            dtar->id = newlibadr(fd, id->lib, dtar->id);
          }
          else {
            dtar->id = NULL;
          }
        }
        DRIVER_TARGETS_LOOPER_END;
      }
    }

    /* modifiers */
    lib_link_fmodifiers(fd, id, &fcu->modifiers);
  }
}

/* NOTE: this assumes that link_list has already been called on the list */
static void direct_link_fmodifiers(FileData *fd, ListBase *list, FCurve *curve)
{
  FModifier *fcm;

  for (fcm = list->first; fcm; fcm = fcm->next) {
    /* relink general data */
    fcm->data = newdataadr(fd, fcm->data);
    fcm->curve = curve;

    /* do relinking of data for specific types */
    switch (fcm->type) {
      case FMODIFIER_TYPE_GENERATOR: {
        FMod_Generator *data = (FMod_Generator *)fcm->data;

        data->coefficients = newdataadr(fd, data->coefficients);

        if (fd->flags & FD_FLAGS_SWITCH_ENDIAN) {
          BLI_endian_switch_float_array(data->coefficients, data->arraysize);
        }

        break;
      }
      case FMODIFIER_TYPE_ENVELOPE: {
        FMod_Envelope *data = (FMod_Envelope *)fcm->data;

        data->data = newdataadr(fd, data->data);

        break;
      }
      case FMODIFIER_TYPE_PYTHON: {
        FMod_Python *data = (FMod_Python *)fcm->data;

        data->prop = newdataadr(fd, data->prop);
        IDP_DirectLinkGroup_OrFree(&data->prop, (fd->flags & FD_FLAGS_SWITCH_ENDIAN), fd);

        break;
      }
    }
  }
}

/* NOTE: this assumes that link_list has already been called on the list */
static void direct_link_fcurves(FileData *fd, ListBase *list)
{
  FCurve *fcu;

  /* link F-Curve data to F-Curve again (non ID-libs) */
  for (fcu = list->first; fcu; fcu = fcu->next) {
    /* curve data */
    fcu->bezt = newdataadr(fd, fcu->bezt);
    fcu->fpt = newdataadr(fd, fcu->fpt);

    /* rna path */
    fcu->rna_path = newdataadr(fd, fcu->rna_path);

    /* group */
    fcu->grp = newdataadr(fd, fcu->grp);

    /* clear disabled flag - allows disabled drivers to be tried again ([#32155]),
     * but also means that another method for "reviving disabled F-Curves" exists
     */
    fcu->flag &= ~FCURVE_DISABLED;

    /* driver */
    fcu->driver = newdataadr(fd, fcu->driver);
    if (fcu->driver) {
      ChannelDriver *driver = fcu->driver;
      DriverVar *dvar;

      /* Compiled expression data will need to be regenerated
       * (old pointer may still be set here). */
      driver->expr_comp = NULL;
      driver->expr_simple = NULL;

      /* give the driver a fresh chance - the operating environment may be different now
       * (addons, etc. may be different) so the driver namespace may be sane now [#32155]
       */
      driver->flag &= ~DRIVER_FLAG_INVALID;

      /* relink variables, targets and their paths */
      link_list(fd, &driver->variables);
      for (dvar = driver->variables.first; dvar; dvar = dvar->next) {
        DRIVER_TARGETS_LOOPER_BEGIN (dvar) {
          /* only relink the targets being used */
          if (tarIndex < dvar->num_targets) {
            dtar->rna_path = newdataadr(fd, dtar->rna_path);
          }
          else {
            dtar->rna_path = NULL;
          }
        }
        DRIVER_TARGETS_LOOPER_END;
      }
    }

    /* modifiers */
    link_list(fd, &fcu->modifiers);
    direct_link_fmodifiers(fd, &fcu->modifiers, fcu);
  }
}

static void lib_link_action(FileData *fd, Main *main)
{
  for (bAction *act = main->actions.first; act; act = act->id.next) {
    if (act->id.tag & LIB_TAG_NEED_LINK) {
      IDP_LibLinkProperty(act->id.properties, fd);

      // XXX deprecated - old animation system <<<
      for (bActionChannel *chan = act->chanbase.first; chan; chan = chan->next) {
        chan->ipo = newlibadr_us(fd, act->id.lib, chan->ipo);
        lib_link_constraint_channels(fd, &act->id, &chan->constraintChannels);
      }
      // >>> XXX deprecated - old animation system

      lib_link_fcurves(fd, &act->id, &act->curves);

      for (TimeMarker *marker = act->markers.first; marker; marker = marker->next) {
        if (marker->camera) {
          marker->camera = newlibadr(fd, act->id.lib, marker->camera);
        }
      }

      act->id.tag &= ~LIB_TAG_NEED_LINK;
    }
  }
}

static void direct_link_action(FileData *fd, bAction *act)
{
  bActionChannel *achan;  // XXX deprecated - old animation system
  bActionGroup *agrp;

  link_list(fd, &act->curves);
  link_list(fd, &act->chanbase);  // XXX deprecated - old animation system
  link_list(fd, &act->groups);
  link_list(fd, &act->markers);

  // XXX deprecated - old animation system <<<
  for (achan = act->chanbase.first; achan; achan = achan->next) {
    achan->grp = newdataadr(fd, achan->grp);

    link_list(fd, &achan->constraintChannels);
  }
  // >>> XXX deprecated - old animation system

  direct_link_fcurves(fd, &act->curves);

  for (agrp = act->groups.first; agrp; agrp = agrp->next) {
    agrp->channels.first = newdataadr(fd, agrp->channels.first);
    agrp->channels.last = newdataadr(fd, agrp->channels.last);
  }
}

static void lib_link_nladata_strips(FileData *fd, ID *id, ListBase *list)
{
  NlaStrip *strip;

  for (strip = list->first; strip; strip = strip->next) {
    /* check strip's children */
    lib_link_nladata_strips(fd, id, &strip->strips);

    /* check strip's F-Curves */
    lib_link_fcurves(fd, id, &strip->fcurves);

    /* reassign the counted-reference to action */
    strip->act = newlibadr_us(fd, id->lib, strip->act);

    /* fix action id-root (i.e. if it comes from a pre 2.57 .blend file) */
    if ((strip->act) && (strip->act->idroot == 0)) {
      strip->act->idroot = GS(id->name);
    }
  }
}

static void lib_link_nladata(FileData *fd, ID *id, ListBase *list)
{
  NlaTrack *nlt;

  /* we only care about the NLA strips inside the tracks */
  for (nlt = list->first; nlt; nlt = nlt->next) {
    lib_link_nladata_strips(fd, id, &nlt->strips);
  }
}

/* This handles Animato NLA-Strips linking
 * NOTE: this assumes that link_list has already been called on the list
 */
static void direct_link_nladata_strips(FileData *fd, ListBase *list)
{
  NlaStrip *strip;

  for (strip = list->first; strip; strip = strip->next) {
    /* strip's child strips */
    link_list(fd, &strip->strips);
    direct_link_nladata_strips(fd, &strip->strips);

    /* strip's F-Curves */
    link_list(fd, &strip->fcurves);
    direct_link_fcurves(fd, &strip->fcurves);

    /* strip's F-Modifiers */
    link_list(fd, &strip->modifiers);
    direct_link_fmodifiers(fd, &strip->modifiers, NULL);
  }
}

/* NOTE: this assumes that link_list has already been called on the list */
static void direct_link_nladata(FileData *fd, ListBase *list)
{
  NlaTrack *nlt;

  for (nlt = list->first; nlt; nlt = nlt->next) {
    /* relink list of strips */
    link_list(fd, &nlt->strips);

    /* relink strip data */
    direct_link_nladata_strips(fd, &nlt->strips);
  }
}

/* ------- */

static void lib_link_keyingsets(FileData *fd, ID *id, ListBase *list)
{
  KeyingSet *ks;
  KS_Path *ksp;

  /* here, we're only interested in the ID pointer stored in some of the paths */
  for (ks = list->first; ks; ks = ks->next) {
    for (ksp = ks->paths.first; ksp; ksp = ksp->next) {
      ksp->id = newlibadr(fd, id->lib, ksp->id);
    }
  }
}

/* NOTE: this assumes that link_list has already been called on the list */
static void direct_link_keyingsets(FileData *fd, ListBase *list)
{
  KeyingSet *ks;
  KS_Path *ksp;

  /* link KeyingSet data to KeyingSet again (non ID-libs) */
  for (ks = list->first; ks; ks = ks->next) {
    /* paths */
    link_list(fd, &ks->paths);

    for (ksp = ks->paths.first; ksp; ksp = ksp->next) {
      /* rna path */
      ksp->rna_path = newdataadr(fd, ksp->rna_path);
    }
  }
}

/* ------- */

static void lib_link_animdata(FileData *fd, ID *id, AnimData *adt)
{
  if (adt == NULL) {
    return;
  }

  /* link action data */
  adt->action = newlibadr_us(fd, id->lib, adt->action);
  adt->tmpact = newlibadr_us(fd, id->lib, adt->tmpact);

  /* fix action id-roots (i.e. if they come from a pre 2.57 .blend file) */
  if ((adt->action) && (adt->action->idroot == 0)) {
    adt->action->idroot = GS(id->name);
  }
  if ((adt->tmpact) && (adt->tmpact->idroot == 0)) {
    adt->tmpact->idroot = GS(id->name);
  }

  /* link drivers */
  lib_link_fcurves(fd, id, &adt->drivers);

  /* overrides don't have lib-link for now, so no need to do anything */

  /* link NLA-data */
  lib_link_nladata(fd, id, &adt->nla_tracks);
}

static void direct_link_animdata(FileData *fd, AnimData *adt)
{
  /* NOTE: must have called newdataadr already before doing this... */
  if (adt == NULL) {
    return;
  }

  /* link drivers */
  link_list(fd, &adt->drivers);
  direct_link_fcurves(fd, &adt->drivers);
  adt->driver_array = NULL;

  /* link overrides */
  // TODO...

  /* link NLA-data */
  link_list(fd, &adt->nla_tracks);
  direct_link_nladata(fd, &adt->nla_tracks);

  /* relink active track/strip - even though strictly speaking this should only be used
   * if we're in 'tweaking mode', we need to be able to have this loaded back for
   * undo, but also since users may not exit tweakmode before saving (#24535)
   */
  // TODO: it's not really nice that anyone should be able to save the file in this
  //      state, but it's going to be too hard to enforce this single case...
  adt->act_track = newdataadr(fd, adt->act_track);
  adt->actstrip = newdataadr(fd, adt->actstrip);
}

/** \} */

/* -------------------------------------------------------------------- */
/** \name Read ID: CacheFiles
 * \{ */

static void lib_link_cachefiles(FileData *fd, Main *bmain)
{
  /* only link ID pointers */
  for (CacheFile *cache_file = bmain->cachefiles.first; cache_file;
       cache_file = cache_file->id.next) {
    if (cache_file->id.tag & LIB_TAG_NEED_LINK) {
      IDP_LibLinkProperty(cache_file->id.properties, fd);
      lib_link_animdata(fd, &cache_file->id, cache_file->adt);

      cache_file->id.tag &= ~LIB_TAG_NEED_LINK;
    }
  }
}

static void direct_link_cachefile(FileData *fd, CacheFile *cache_file)
{
  BLI_listbase_clear(&cache_file->object_paths);
  cache_file->handle = NULL;
  cache_file->handle_mutex = NULL;

  /* relink animdata */
  cache_file->adt = newdataadr(fd, cache_file->adt);
  direct_link_animdata(fd, cache_file->adt);
}

/** \} */

/* -------------------------------------------------------------------- */
/** \name Read ID: WorkSpace
 * \{ */

static void lib_link_workspaces(FileData *fd, Main *bmain)
{
  for (WorkSpace *workspace = bmain->workspaces.first; workspace; workspace = workspace->id.next) {
    ListBase *layouts = BKE_workspace_layouts_get(workspace);
    ID *id = (ID *)workspace;

    if ((id->tag & LIB_TAG_NEED_LINK) == 0) {
      continue;
    }
    IDP_LibLinkProperty(id->properties, fd);
    id_us_ensure_real(id);

    for (WorkSpaceLayout *layout = layouts->first, *layout_next; layout; layout = layout_next) {
      layout->screen = newlibadr_us(fd, id->lib, layout->screen);

      layout_next = layout->next;
      if (layout->screen) {
        if (ID_IS_LINKED(id)) {
          layout->screen->winid = 0;
          if (layout->screen->temp) {
            /* delete temp layouts when appending */
            BKE_workspace_layout_remove(bmain, workspace, layout);
          }
        }
      }
    }

    id->tag &= ~LIB_TAG_NEED_LINK;
  }
}

static void direct_link_workspace(FileData *fd, WorkSpace *workspace, const Main *main)
{
  link_list(fd, BKE_workspace_layouts_get(workspace));
  link_list(fd, &workspace->hook_layout_relations);
  link_list(fd, &workspace->owner_ids);
  link_list(fd, &workspace->tools);

  for (WorkSpaceDataRelation *relation = workspace->hook_layout_relations.first; relation;
       relation = relation->next) {
    relation->parent = newglobadr(
        fd, relation->parent); /* data from window - need to access through global oldnew-map */
    relation->value = newdataadr(fd, relation->value);
  }

  /* Same issue/fix as in direct_link_workspace_link_scene_data: Can't read workspace data
   * when reading windows, so have to update windows after/when reading workspaces. */
  for (wmWindowManager *wm = main->wm.first; wm; wm = wm->id.next) {
    for (wmWindow *win = wm->windows.first; win; win = win->next) {
      WorkSpaceLayout *act_layout = newdataadr(
          fd, BKE_workspace_active_layout_get(win->workspace_hook));
      if (act_layout) {
        BKE_workspace_active_layout_set(win->workspace_hook, act_layout);
      }
    }
  }

  for (bToolRef *tref = workspace->tools.first; tref; tref = tref->next) {
    tref->runtime = NULL;
    tref->properties = newdataadr(fd, tref->properties);
    IDP_DirectLinkGroup_OrFree(&tref->properties, (fd->flags & FD_FLAGS_SWITCH_ENDIAN), fd);
  }

  workspace->status_text = NULL;
}

static void lib_link_workspace_instance_hook(FileData *fd, WorkSpaceInstanceHook *hook, ID *id)
{
  WorkSpace *workspace = BKE_workspace_active_get(hook);
  BKE_workspace_active_set(hook, newlibadr(fd, id->lib, workspace));
}

/** \} */

/* -------------------------------------------------------------------- */
/** \name Read ID: Node Tree
 * \{ */

/* Single node tree (also used for material/scene trees), ntree is not NULL */
static void lib_link_ntree(FileData *fd, ID *id, bNodeTree *ntree)
{
  bNode *node;
  bNodeSocket *sock;

  IDP_LibLinkProperty(ntree->id.properties, fd);
  lib_link_animdata(fd, &ntree->id, ntree->adt);

  ntree->gpd = newlibadr_us(fd, id->lib, ntree->gpd);

  for (node = ntree->nodes.first; node; node = node->next) {
    /* Link ID Properties -- and copy this comment EXACTLY for easy finding
     * of library blocks that implement this.*/
    IDP_LibLinkProperty(node->prop, fd);

    node->id = newlibadr_us(fd, id->lib, node->id);

    for (sock = node->inputs.first; sock; sock = sock->next) {
      IDP_LibLinkProperty(sock->prop, fd);
    }
    for (sock = node->outputs.first; sock; sock = sock->next) {
      IDP_LibLinkProperty(sock->prop, fd);
    }
  }

  for (sock = ntree->inputs.first; sock; sock = sock->next) {
    IDP_LibLinkProperty(sock->prop, fd);
  }
  for (sock = ntree->outputs.first; sock; sock = sock->next) {
    IDP_LibLinkProperty(sock->prop, fd);
  }
}

/* library ntree linking after fileread */
static void lib_link_nodetree(FileData *fd, Main *main)
{
  /* only link ID pointers */
  for (bNodeTree *ntree = main->nodetrees.first; ntree; ntree = ntree->id.next) {
    if (ntree->id.tag & LIB_TAG_NEED_LINK) {
      lib_link_ntree(fd, &ntree->id, ntree);

      ntree->id.tag &= ~LIB_TAG_NEED_LINK;
    }
  }
}

/* updates group node socket identifier so that
 * external links to/from the group node are preserved.
 */
static void lib_node_do_versions_group_indices(bNode *gnode)
{
  bNodeTree *ngroup = (bNodeTree *)gnode->id;
  bNodeSocket *sock;
  bNodeLink *link;

  for (sock = gnode->outputs.first; sock; sock = sock->next) {
    int old_index = sock->to_index;

    for (link = ngroup->links.first; link; link = link->next) {
      if (link->tonode == NULL && link->fromsock->own_index == old_index) {
        strcpy(sock->identifier, link->fromsock->identifier);
        /* deprecated */
        sock->own_index = link->fromsock->own_index;
        sock->to_index = 0;
        sock->groupsock = NULL;
      }
    }
  }
  for (sock = gnode->inputs.first; sock; sock = sock->next) {
    int old_index = sock->to_index;

    for (link = ngroup->links.first; link; link = link->next) {
      if (link->fromnode == NULL && link->tosock->own_index == old_index) {
        strcpy(sock->identifier, link->tosock->identifier);
        /* deprecated */
        sock->own_index = link->tosock->own_index;
        sock->to_index = 0;
        sock->groupsock = NULL;
      }
    }
  }
}

/* verify types for nodes and groups, all data has to be read */
/* open = 0: appending/linking, open = 1: open new file (need to clean out dynamic
 * typedefs */
static void lib_verify_nodetree(Main *main, int UNUSED(open))
{
  /* this crashes blender on undo/redo */
#if 0
  if (open == 1) {
    reinit_nodesystem();
  }
#endif

  /* set node->typeinfo pointers */
  FOREACH_NODETREE_BEGIN (main, ntree, id) {
    ntreeSetTypes(NULL, ntree);
  }
  FOREACH_NODETREE_END;

  /* verify static socket templates */
  FOREACH_NODETREE_BEGIN (main, ntree, id) {
    bNode *node;
    for (node = ntree->nodes.first; node; node = node->next) {
      node_verify_socket_templates(ntree, node);
    }
  }
  FOREACH_NODETREE_END;

  {
    bool has_old_groups = false;
    /* XXX this should actually be part of do_versions, but since we need
     * finished library linking, it is not possible there. Instead in do_versions
     * we have set the NTREE_DO_VERSIONS_GROUP_EXPOSE_2_56_2 flag, so at this point we can do the
     * actual group node updates.
     */
    for (bNodeTree *ntree = main->nodetrees.first; ntree; ntree = ntree->id.next) {
      if (ntree->flag & NTREE_DO_VERSIONS_GROUP_EXPOSE_2_56_2) {
        has_old_groups = 1;
      }
    }

    if (has_old_groups) {
      FOREACH_NODETREE_BEGIN (main, ntree, id) {
        /* updates external links for all group nodes in a tree */
        bNode *node;
        for (node = ntree->nodes.first; node; node = node->next) {
          if (node->type == NODE_GROUP) {
            bNodeTree *ngroup = (bNodeTree *)node->id;
            if (ngroup && (ngroup->flag & NTREE_DO_VERSIONS_GROUP_EXPOSE_2_56_2)) {
              lib_node_do_versions_group_indices(node);
            }
          }
        }
      }
      FOREACH_NODETREE_END;
    }

    for (bNodeTree *ntree = main->nodetrees.first; ntree; ntree = ntree->id.next) {
      ntree->flag &= ~NTREE_DO_VERSIONS_GROUP_EXPOSE_2_56_2;
    }
  }

  {
    /* Convert the previously used ntree->inputs/ntree->outputs lists to interface nodes.
     * Pre 2.56.2 node trees automatically have all unlinked sockets exposed already
     * (see NTREE_DO_VERSIONS_GROUP_EXPOSE_2_56_2).
     *
     * XXX this should actually be part of do_versions,
     * but needs valid typeinfo pointers to create interface nodes.
     *
     * Note: theoretically only needed in node groups (main->nodetree),
     * but due to a temporary bug such links could have been added in all trees,
     * so have to clean up all of them ...
     */

    FOREACH_NODETREE_BEGIN (main, ntree, id) {
      if (ntree->flag & NTREE_DO_VERSIONS_CUSTOMNODES_GROUP) {
        bNode *input_node = NULL, *output_node = NULL;
        int num_inputs = 0, num_outputs = 0;
        bNodeLink *link, *next_link;
        /* Only create new interface nodes for actual older files.
         * New file versions already have input/output nodes with duplicate links,
         * in that case just remove the invalid links.
         */
        const bool create_io_nodes = (ntree->flag &
                                      NTREE_DO_VERSIONS_CUSTOMNODES_GROUP_CREATE_INTERFACE) != 0;

        float input_locx = 1000000.0f, input_locy = 0.0f;
        float output_locx = -1000000.0f, output_locy = 0.0f;
        /* rough guess, not nice but we don't have access to UI constants here ... */
        static const float offsetx = 42 + 3 * 20 + 20;
        /*static const float offsety = 0.0f;*/

        if (create_io_nodes) {
          if (ntree->inputs.first) {
            input_node = nodeAddStaticNode(NULL, ntree, NODE_GROUP_INPUT);
          }

          if (ntree->outputs.first) {
            output_node = nodeAddStaticNode(NULL, ntree, NODE_GROUP_OUTPUT);
          }
        }

        /* Redirect links from/to the node tree interface to input/output node.
         * If the fromnode/tonode pointers are NULL, this means a link from/to
         * the ntree interface sockets, which need to be redirected to new interface nodes.
         */
        for (link = ntree->links.first; link; link = next_link) {
          bool free_link = false;
          next_link = link->next;

          if (link->fromnode == NULL) {
            if (input_node) {
              link->fromnode = input_node;
              link->fromsock = node_group_input_find_socket(input_node,
                                                            link->fromsock->identifier);
              ++num_inputs;

              if (link->tonode) {
                if (input_locx > link->tonode->locx - offsetx) {
                  input_locx = link->tonode->locx - offsetx;
                }
                input_locy += link->tonode->locy;
              }
            }
            else {
              free_link = true;
            }
          }

          if (link->tonode == NULL) {
            if (output_node) {
              link->tonode = output_node;
              link->tosock = node_group_output_find_socket(output_node, link->tosock->identifier);
              ++num_outputs;

              if (link->fromnode) {
                if (output_locx < link->fromnode->locx + offsetx) {
                  output_locx = link->fromnode->locx + offsetx;
                }
                output_locy += link->fromnode->locy;
              }
            }
            else {
              free_link = true;
            }
          }

          if (free_link) {
            nodeRemLink(ntree, link);
          }
        }

        if (num_inputs > 0) {
          input_locy /= num_inputs;
          input_node->locx = input_locx;
          input_node->locy = input_locy;
        }
        if (num_outputs > 0) {
          output_locy /= num_outputs;
          output_node->locx = output_locx;
          output_node->locy = output_locy;
        }

        /* clear do_versions flags */
        ntree->flag &= ~(NTREE_DO_VERSIONS_CUSTOMNODES_GROUP |
                         NTREE_DO_VERSIONS_CUSTOMNODES_GROUP_CREATE_INTERFACE);
      }
    }
    FOREACH_NODETREE_END;
  }

  /* verify all group user nodes */
  for (bNodeTree *ntree = main->nodetrees.first; ntree; ntree = ntree->id.next) {
    ntreeVerifyNodes(main, &ntree->id);
  }

  /* make update calls where necessary */
  {
    FOREACH_NODETREE_BEGIN (main, ntree, id) {
      /* make an update call for the tree */
      ntreeUpdateTree(main, ntree);
    }
    FOREACH_NODETREE_END;
  }
}

static void direct_link_node_socket(FileData *fd, bNodeSocket *sock)
{
  sock->prop = newdataadr(fd, sock->prop);
  IDP_DirectLinkGroup_OrFree(&sock->prop, (fd->flags & FD_FLAGS_SWITCH_ENDIAN), fd);

  sock->link = newdataadr(fd, sock->link);
  sock->typeinfo = NULL;
  sock->storage = newdataadr(fd, sock->storage);
  sock->default_value = newdataadr(fd, sock->default_value);
  sock->cache = NULL;
}

/* ntree itself has been read! */
static void direct_link_nodetree(FileData *fd, bNodeTree *ntree)
{
  /* note: writing and reading goes in sync, for speed */
  bNode *node;
  bNodeSocket *sock;
  bNodeLink *link;

  ntree->init = 0; /* to set callbacks and force setting types */
  ntree->is_updating = false;
  ntree->typeinfo = NULL;
  ntree->interface_type = NULL;

  ntree->progress = NULL;
  ntree->execdata = NULL;
  ntree->duplilock = NULL;

  ntree->adt = newdataadr(fd, ntree->adt);
  direct_link_animdata(fd, ntree->adt);

  ntree->id.recalc &= ~ID_RECALC_ALL;

  link_list(fd, &ntree->nodes);
  for (node = ntree->nodes.first; node; node = node->next) {
    node->typeinfo = NULL;

    link_list(fd, &node->inputs);
    link_list(fd, &node->outputs);

    node->prop = newdataadr(fd, node->prop);
    IDP_DirectLinkGroup_OrFree(&node->prop, (fd->flags & FD_FLAGS_SWITCH_ENDIAN), fd);

    link_list(fd, &node->internal_links);
    for (link = node->internal_links.first; link; link = link->next) {
      link->fromnode = newdataadr(fd, link->fromnode);
      link->fromsock = newdataadr(fd, link->fromsock);
      link->tonode = newdataadr(fd, link->tonode);
      link->tosock = newdataadr(fd, link->tosock);
    }

    if (node->type == CMP_NODE_MOVIEDISTORTION) {
      node->storage = newmclipadr(fd, node->storage);
    }
    else {
      node->storage = newdataadr(fd, node->storage);
    }

    if (node->storage) {
      /* could be handlerized at some point */
      if (ntree->type == NTREE_SHADER) {
        if (node->type == SH_NODE_CURVE_VEC || node->type == SH_NODE_CURVE_RGB) {
          direct_link_curvemapping(fd, node->storage);
        }
        else if (node->type == SH_NODE_SCRIPT) {
          NodeShaderScript *nss = (NodeShaderScript *)node->storage;
          nss->bytecode = newdataadr(fd, nss->bytecode);
        }
        else if (node->type == SH_NODE_TEX_POINTDENSITY) {
          NodeShaderTexPointDensity *npd = (NodeShaderTexPointDensity *)node->storage;
          memset(&npd->pd, 0, sizeof(npd->pd));
        }
        else if (node->type == SH_NODE_TEX_IMAGE) {
          NodeTexImage *tex = (NodeTexImage *)node->storage;
          tex->iuser.ok = 1;
          tex->iuser.scene = NULL;
        }
        else if (node->type == SH_NODE_TEX_ENVIRONMENT) {
          NodeTexEnvironment *tex = (NodeTexEnvironment *)node->storage;
          tex->iuser.ok = 1;
          tex->iuser.scene = NULL;
        }
      }
      else if (ntree->type == NTREE_COMPOSIT) {
        if (ELEM(node->type,
                 CMP_NODE_TIME,
                 CMP_NODE_CURVE_VEC,
                 CMP_NODE_CURVE_RGB,
                 CMP_NODE_HUECORRECT)) {
          direct_link_curvemapping(fd, node->storage);
        }
        else if (ELEM(node->type,
                      CMP_NODE_IMAGE,
                      CMP_NODE_R_LAYERS,
                      CMP_NODE_VIEWER,
                      CMP_NODE_SPLITVIEWER)) {
          ImageUser *iuser = node->storage;
          iuser->ok = 1;
          iuser->scene = NULL;
        }
        else if (node->type == CMP_NODE_CRYPTOMATTE) {
          NodeCryptomatte *nc = (NodeCryptomatte *)node->storage;
          nc->matte_id = newdataadr(fd, nc->matte_id);
        }
      }
      else if (ntree->type == NTREE_TEXTURE) {
        if (node->type == TEX_NODE_CURVE_RGB || node->type == TEX_NODE_CURVE_TIME) {
          direct_link_curvemapping(fd, node->storage);
        }
        else if (node->type == TEX_NODE_IMAGE) {
          ImageUser *iuser = node->storage;
          iuser->ok = 1;
          iuser->scene = NULL;
        }
      }
    }
  }
  link_list(fd, &ntree->links);

  /* and we connect the rest */
  for (node = ntree->nodes.first; node; node = node->next) {
    node->parent = newdataadr(fd, node->parent);
    node->lasty = 0;

    for (sock = node->inputs.first; sock; sock = sock->next) {
      direct_link_node_socket(fd, sock);
    }
    for (sock = node->outputs.first; sock; sock = sock->next) {
      direct_link_node_socket(fd, sock);
    }
  }

  /* interface socket lists */
  link_list(fd, &ntree->inputs);
  link_list(fd, &ntree->outputs);
  for (sock = ntree->inputs.first; sock; sock = sock->next) {
    direct_link_node_socket(fd, sock);
  }
  for (sock = ntree->outputs.first; sock; sock = sock->next) {
    direct_link_node_socket(fd, sock);
  }

  for (link = ntree->links.first; link; link = link->next) {
    link->fromnode = newdataadr(fd, link->fromnode);
    link->tonode = newdataadr(fd, link->tonode);
    link->fromsock = newdataadr(fd, link->fromsock);
    link->tosock = newdataadr(fd, link->tosock);
  }

#if 0
  if (ntree->previews) {
    bNodeInstanceHash *new_previews = BKE_node_instance_hash_new("node previews");
    bNodeInstanceHashIterator iter;

    NODE_INSTANCE_HASH_ITER(iter, ntree->previews) {
      bNodePreview *preview = BKE_node_instance_hash_iterator_get_value(&iter);
      if (preview) {
        bNodePreview *new_preview = newimaadr(fd, preview);
        if (new_preview) {
          bNodeInstanceKey key = BKE_node_instance_hash_iterator_get_key(&iter);
          BKE_node_instance_hash_insert(new_previews, key, new_preview);
        }
      }
    }
    BKE_node_instance_hash_free(ntree->previews, NULL);
    ntree->previews = new_previews;
  }
#else
  /* XXX TODO */
  ntree->previews = NULL;
#endif

  /* type verification is in lib-link */
}

/** \} */

/* -------------------------------------------------------------------- */
/** \name Read ID: Armature
 * \{ */

/* temp struct used to transport needed info to lib_link_constraint_cb() */
typedef struct tConstraintLinkData {
  FileData *fd;
  ID *id;
} tConstraintLinkData;
/* callback function used to relink constraint ID-links */
static void lib_link_constraint_cb(bConstraint *UNUSED(con),
                                   ID **idpoin,
                                   bool is_reference,
                                   void *userdata)
{
  tConstraintLinkData *cld = (tConstraintLinkData *)userdata;

  /* for reference types, we need to increment the usercounts on load... */
  if (is_reference) {
    /* reference type - with usercount */
    *idpoin = newlibadr_us(cld->fd, cld->id->lib, *idpoin);
  }
  else {
    /* target type - no usercount needed */
    *idpoin = newlibadr(cld->fd, cld->id->lib, *idpoin);
  }
}

static void lib_link_constraints(FileData *fd, ID *id, ListBase *conlist)
{
  tConstraintLinkData cld;
  bConstraint *con;

  /* legacy fixes */
  for (con = conlist->first; con; con = con->next) {
    /* patch for error introduced by changing constraints (dunno how) */
    /* if con->data type changes, dna cannot resolve the pointer! (ton) */
    if (con->data == NULL) {
      con->type = CONSTRAINT_TYPE_NULL;
    }
    /* own ipo, all constraints have it */
    con->ipo = newlibadr_us(fd, id->lib, con->ipo);  // XXX deprecated - old animation system

    /* If linking from a library, clear 'local' static override flag. */
    if (id->lib != NULL) {
      con->flag &= ~CONSTRAINT_STATICOVERRIDE_LOCAL;
    }
  }

  /* relink all ID-blocks used by the constraints */
  cld.fd = fd;
  cld.id = id;

  BKE_constraints_id_loop(conlist, lib_link_constraint_cb, &cld);
}

static void direct_link_constraints(FileData *fd, ListBase *lb)
{
  bConstraint *con;

  link_list(fd, lb);
  for (con = lb->first; con; con = con->next) {
    con->data = newdataadr(fd, con->data);

    switch (con->type) {
      case CONSTRAINT_TYPE_PYTHON: {
        bPythonConstraint *data = con->data;

        link_list(fd, &data->targets);

        data->prop = newdataadr(fd, data->prop);
        IDP_DirectLinkGroup_OrFree(&data->prop, (fd->flags & FD_FLAGS_SWITCH_ENDIAN), fd);
        break;
      }
      case CONSTRAINT_TYPE_ARMATURE: {
        bArmatureConstraint *data = con->data;

        link_list(fd, &data->targets);

        break;
      }
      case CONSTRAINT_TYPE_SPLINEIK: {
        bSplineIKConstraint *data = con->data;

        data->points = newdataadr(fd, data->points);
        break;
      }
      case CONSTRAINT_TYPE_KINEMATIC: {
        bKinematicConstraint *data = con->data;

        con->lin_error = 0.f;
        con->rot_error = 0.f;

        /* version patch for runtime flag, was not cleared in some case */
        data->flag &= ~CONSTRAINT_IK_AUTO;
        break;
      }
      case CONSTRAINT_TYPE_CHILDOF: {
        /* XXX version patch, in older code this flag wasn't always set, and is inherent to type */
        if (con->ownspace == CONSTRAINT_SPACE_POSE) {
          con->flag |= CONSTRAINT_SPACEONCE;
        }
        break;
      }
      case CONSTRAINT_TYPE_TRANSFORM_CACHE: {
        bTransformCacheConstraint *data = con->data;
        data->reader = NULL;
      }
    }
  }
}

static void lib_link_pose(FileData *fd, Main *bmain, Object *ob, bPose *pose)
{
  bArmature *arm = ob->data;

  if (!pose || !arm) {
    return;
  }

  /* always rebuild to match proxy or lib changes, but on Undo */
  bool rebuild = false;

  if (fd->memfile == NULL) {
    if (ob->proxy || ob->id.lib != arm->id.lib) {
      rebuild = true;
    }
  }

  /* avoid string */
  GHash *bone_hash = BKE_armature_bone_from_name_map(arm);

  if (ob->proxy) {
    /* sync proxy layer */
    if (pose->proxy_layer) {
      arm->layer = pose->proxy_layer;
    }

    /* sync proxy active bone */
    if (pose->proxy_act_bone[0]) {
      Bone *bone = BLI_ghash_lookup(bone_hash, pose->proxy_act_bone);
      if (bone) {
        arm->act_bone = bone;
      }
    }
  }

  for (bPoseChannel *pchan = pose->chanbase.first; pchan; pchan = pchan->next) {
    lib_link_constraints(fd, (ID *)ob, &pchan->constraints);

    pchan->bone = BLI_ghash_lookup(bone_hash, pchan->name);

    IDP_LibLinkProperty(pchan->prop, fd);

    pchan->custom = newlibadr_us(fd, arm->id.lib, pchan->custom);
    if (UNLIKELY(pchan->bone == NULL)) {
      rebuild = true;
    }
    else if ((ob->id.lib == NULL) && arm->id.lib) {
      /* local pose selection copied to armature, bit hackish */
      pchan->bone->flag &= ~BONE_SELECTED;
      pchan->bone->flag |= pchan->selectflag;
    }
  }

  BLI_ghash_free(bone_hash, NULL, NULL);

  if (rebuild) {
    DEG_id_tag_update_ex(
        bmain, &ob->id, ID_RECALC_TRANSFORM | ID_RECALC_GEOMETRY | ID_RECALC_ANIMATION);
    BKE_pose_tag_recalc(bmain, pose);
  }
}

static void lib_link_bones(FileData *fd, Bone *bone)
{
  IDP_LibLinkProperty(bone->prop, fd);

  for (Bone *curbone = bone->childbase.first; curbone; curbone = curbone->next) {
    lib_link_bones(fd, curbone);
  }
}

static void lib_link_armature(FileData *fd, Main *main)
{
  for (bArmature *arm = main->armatures.first; arm; arm = arm->id.next) {
    if (arm->id.tag & LIB_TAG_NEED_LINK) {
      IDP_LibLinkProperty(arm->id.properties, fd);
      lib_link_animdata(fd, &arm->id, arm->adt);

      for (Bone *curbone = arm->bonebase.first; curbone; curbone = curbone->next) {
        lib_link_bones(fd, curbone);
      }

      arm->id.tag &= ~LIB_TAG_NEED_LINK;
    }
  }
}

static void direct_link_bones(FileData *fd, Bone *bone)
{
  Bone *child;

  bone->parent = newdataadr(fd, bone->parent);
  bone->prop = newdataadr(fd, bone->prop);
  IDP_DirectLinkGroup_OrFree(&bone->prop, (fd->flags & FD_FLAGS_SWITCH_ENDIAN), fd);

  bone->bbone_next = newdataadr(fd, bone->bbone_next);
  bone->bbone_prev = newdataadr(fd, bone->bbone_prev);

  bone->flag &= ~BONE_DRAW_ACTIVE;

  link_list(fd, &bone->childbase);

  for (child = bone->childbase.first; child; child = child->next) {
    direct_link_bones(fd, child);
  }
}

static void direct_link_armature(FileData *fd, bArmature *arm)
{
  Bone *bone;

  link_list(fd, &arm->bonebase);
  arm->edbo = NULL;

  arm->adt = newdataadr(fd, arm->adt);
  direct_link_animdata(fd, arm->adt);

  for (bone = arm->bonebase.first; bone; bone = bone->next) {
    direct_link_bones(fd, bone);
  }

  arm->act_bone = newdataadr(fd, arm->act_bone);
  arm->act_edbone = NULL;
}

/** \} */

/* -------------------------------------------------------------------- */
/** \name Read ID: Camera
 * \{ */

static void lib_link_camera(FileData *fd, Main *main)
{
  for (Camera *ca = main->cameras.first; ca; ca = ca->id.next) {
    if (ca->id.tag & LIB_TAG_NEED_LINK) {
      IDP_LibLinkProperty(ca->id.properties, fd);
      lib_link_animdata(fd, &ca->id, ca->adt);

      ca->ipo = newlibadr_us(fd, ca->id.lib, ca->ipo);  // XXX deprecated - old animation system

      ca->dof_ob = newlibadr(fd, ca->id.lib, ca->dof_ob);

      for (CameraBGImage *bgpic = ca->bg_images.first; bgpic; bgpic = bgpic->next) {
        bgpic->ima = newlibadr_us(fd, ca->id.lib, bgpic->ima);
        bgpic->clip = newlibadr_us(fd, ca->id.lib, bgpic->clip);
      }

      ca->id.tag &= ~LIB_TAG_NEED_LINK;
    }
  }
}

static void direct_link_camera(FileData *fd, Camera *ca)
{
  ca->adt = newdataadr(fd, ca->adt);
  direct_link_animdata(fd, ca->adt);

  link_list(fd, &ca->bg_images);

  for (CameraBGImage *bgpic = ca->bg_images.first; bgpic; bgpic = bgpic->next) {
    bgpic->iuser.ok = 1;
    bgpic->iuser.scene = NULL;
  }
}

/** \} */

/* -------------------------------------------------------------------- */
/** \name Read ID: Light
 * \{ */

static void lib_link_light(FileData *fd, Main *main)
{
  for (Light *la = main->lights.first; la; la = la->id.next) {
    if (la->id.tag & LIB_TAG_NEED_LINK) {
      IDP_LibLinkProperty(la->id.properties, fd);
      lib_link_animdata(fd, &la->id, la->adt);

      la->ipo = newlibadr_us(fd, la->id.lib, la->ipo);  // XXX deprecated - old animation system

      if (la->nodetree) {
        lib_link_ntree(fd, &la->id, la->nodetree);
        la->nodetree->id.lib = la->id.lib;
      }

      la->id.tag &= ~LIB_TAG_NEED_LINK;
    }
  }
}

static void direct_link_light(FileData *fd, Light *la)
{
  la->adt = newdataadr(fd, la->adt);
  direct_link_animdata(fd, la->adt);

  la->curfalloff = newdataadr(fd, la->curfalloff);
  if (la->curfalloff) {
    direct_link_curvemapping(fd, la->curfalloff);
  }

  la->nodetree = newdataadr(fd, la->nodetree);
  if (la->nodetree) {
    direct_link_id(fd, &la->nodetree->id);
    direct_link_nodetree(fd, la->nodetree);
  }

  la->preview = direct_link_preview_image(fd, la->preview);
}

/** \} */

/* -------------------------------------------------------------------- */
/** \name Read ID: Shape Keys
 * \{ */

void blo_do_versions_key_uidgen(Key *key)
{
  KeyBlock *block;

  key->uidgen = 1;
  for (block = key->block.first; block; block = block->next) {
    block->uid = key->uidgen++;
  }
}

static void lib_link_key(FileData *fd, Main *main)
{
  for (Key *key = main->shapekeys.first; key; key = key->id.next) {
    BLI_assert((key->id.tag & LIB_TAG_EXTERN) == 0);

    if (key->id.tag & LIB_TAG_NEED_LINK) {
      IDP_LibLinkProperty(key->id.properties, fd);
      lib_link_animdata(fd, &key->id, key->adt);

      key->ipo = newlibadr_us(fd, key->id.lib, key->ipo);  // XXX deprecated - old animation system
      key->from = newlibadr(fd, key->id.lib, key->from);

      key->id.tag &= ~LIB_TAG_NEED_LINK;
    }
  }
}

static void switch_endian_keyblock(Key *key, KeyBlock *kb)
{
  int elemsize, a, b;
  char *data;

  elemsize = key->elemsize;
  data = kb->data;

  for (a = 0; a < kb->totelem; a++) {
    const char *cp = key->elemstr;
    char *poin = data;

    while (cp[0]) {    /* cp[0] == amount */
      switch (cp[1]) { /* cp[1] = type */
        case IPO_FLOAT:
        case IPO_BPOINT:
        case IPO_BEZTRIPLE:
          b = cp[0];
          BLI_endian_switch_float_array((float *)poin, b);
          poin += sizeof(float) * b;
          break;
      }

      cp += 2;
    }
    data += elemsize;
  }
}

static void direct_link_key(FileData *fd, Key *key)
{
  KeyBlock *kb;

  link_list(fd, &(key->block));

  key->adt = newdataadr(fd, key->adt);
  direct_link_animdata(fd, key->adt);

  key->refkey = newdataadr(fd, key->refkey);

  for (kb = key->block.first; kb; kb = kb->next) {
    kb->data = newdataadr(fd, kb->data);

    if (fd->flags & FD_FLAGS_SWITCH_ENDIAN) {
      switch_endian_keyblock(key, kb);
    }
  }
}

/** \} */

/* -------------------------------------------------------------------- */
/** \name Read ID: Meta Ball
 * \{ */

static void lib_link_mball(FileData *fd, Main *main)
{
  for (MetaBall *mb = main->metaballs.first; mb; mb = mb->id.next) {
    if (mb->id.tag & LIB_TAG_NEED_LINK) {
      IDP_LibLinkProperty(mb->id.properties, fd);
      lib_link_animdata(fd, &mb->id, mb->adt);

      for (int a = 0; a < mb->totcol; a++) {
        mb->mat[a] = newlibadr_us(fd, mb->id.lib, mb->mat[a]);
      }

      mb->ipo = newlibadr_us(fd, mb->id.lib, mb->ipo);  // XXX deprecated - old animation system

      mb->id.tag &= ~LIB_TAG_NEED_LINK;
    }
  }
}

static void direct_link_mball(FileData *fd, MetaBall *mb)
{
  mb->adt = newdataadr(fd, mb->adt);
  direct_link_animdata(fd, mb->adt);

  mb->mat = newdataadr(fd, mb->mat);
  test_pointer_array(fd, (void **)&mb->mat);

  link_list(fd, &(mb->elems));

  BLI_listbase_clear(&mb->disp);
  mb->editelems = NULL;
  /*  mb->edit_elems.first= mb->edit_elems.last= NULL;*/
  mb->lastelem = NULL;
  mb->batch_cache = NULL;
}

/** \} */

/* -------------------------------------------------------------------- */
/** \name Read ID: World
 * \{ */

static void lib_link_world(FileData *fd, Main *main)
{
  for (World *wrld = main->worlds.first; wrld; wrld = wrld->id.next) {
    if (wrld->id.tag & LIB_TAG_NEED_LINK) {
      IDP_LibLinkProperty(wrld->id.properties, fd);
      lib_link_animdata(fd, &wrld->id, wrld->adt);

      wrld->ipo = newlibadr_us(
          fd, wrld->id.lib, wrld->ipo);  // XXX deprecated - old animation system

      if (wrld->nodetree) {
        lib_link_ntree(fd, &wrld->id, wrld->nodetree);
        wrld->nodetree->id.lib = wrld->id.lib;
      }

      wrld->id.tag &= ~LIB_TAG_NEED_LINK;
    }
  }
}

static void direct_link_world(FileData *fd, World *wrld)
{
  wrld->adt = newdataadr(fd, wrld->adt);
  direct_link_animdata(fd, wrld->adt);

  wrld->nodetree = newdataadr(fd, wrld->nodetree);
  if (wrld->nodetree) {
    direct_link_id(fd, &wrld->nodetree->id);
    direct_link_nodetree(fd, wrld->nodetree);
  }

  wrld->preview = direct_link_preview_image(fd, wrld->preview);
  BLI_listbase_clear(&wrld->gpumaterial);
}

/* ************ READ VFONT ***************** */

/** \} */

/* -------------------------------------------------------------------- */
/** \name Read ID: VFont
 * \{ */

static void lib_link_vfont(FileData *fd, Main *main)
{
  for (VFont *vf = main->fonts.first; vf; vf = vf->id.next) {
    if (vf->id.tag & LIB_TAG_NEED_LINK) {
      IDP_LibLinkProperty(vf->id.properties, fd);

      vf->id.tag &= ~LIB_TAG_NEED_LINK;
    }
  }
}

static void direct_link_vfont(FileData *fd, VFont *vf)
{
  vf->data = NULL;
  vf->temp_pf = NULL;
  vf->packedfile = direct_link_packedfile(fd, vf->packedfile);
}

/** \} */

/* -------------------------------------------------------------------- */
/** \name Read ID: Text
 * \{ */

static void lib_link_text(FileData *fd, Main *main)
{
  for (Text *text = main->texts.first; text; text = text->id.next) {
    if (text->id.tag & LIB_TAG_NEED_LINK) {
      IDP_LibLinkProperty(text->id.properties, fd);

      text->id.tag &= ~LIB_TAG_NEED_LINK;
    }
  }
}

static void direct_link_text(FileData *fd, Text *text)
{
  TextLine *ln;

  text->name = newdataadr(fd, text->name);

  text->compiled = NULL;

#if 0
  if (text->flags & TXT_ISEXT) {
    BKE_text_reload(text);
  }
  /* else { */
#endif

  link_list(fd, &text->lines);

  text->curl = newdataadr(fd, text->curl);
  text->sell = newdataadr(fd, text->sell);

  for (ln = text->lines.first; ln; ln = ln->next) {
    ln->line = newdataadr(fd, ln->line);
    ln->format = NULL;

    if (ln->len != (int)strlen(ln->line)) {
      printf("Error loading text, line lengths differ\n");
      ln->len = strlen(ln->line);
    }
  }

  text->flags = (text->flags) & ~TXT_ISEXT;

  id_us_ensure_real(&text->id);
}

/** \} */

/* -------------------------------------------------------------------- */
/** \name Read ID: Image
 * \{ */

static void lib_link_image(FileData *fd, Main *main)
{
  for (Image *ima = main->images.first; ima; ima = ima->id.next) {
    if (ima->id.tag & LIB_TAG_NEED_LINK) {
      IDP_LibLinkProperty(ima->id.properties, fd);

      ima->id.tag &= ~LIB_TAG_NEED_LINK;
    }
  }
}

static void direct_link_image(FileData *fd, Image *ima)
{
  ImagePackedFile *imapf;

  /* for undo system, pointers could be restored */
  if (fd->imamap) {
    ima->cache = newimaadr(fd, ima->cache);
  }
  else {
    ima->cache = NULL;
  }

  /* if not restored, we keep the binded opengl index */
  if (!ima->cache) {
    ima->gpuflag = 0;
    for (int i = 0; i < TEXTARGET_COUNT; i++) {
      ima->gputexture[i] = NULL;
    }
    ima->rr = NULL;
  }
  else {
    for (int i = 0; i < TEXTARGET_COUNT; i++) {
      ima->gputexture[i] = newimaadr(fd, ima->gputexture[i]);
    }
    ima->rr = newimaadr(fd, ima->rr);
  }

  /* undo system, try to restore render buffers */
  link_list(fd, &(ima->renderslots));
  if (fd->imamap) {
    LISTBASE_FOREACH (RenderSlot *, slot, &ima->renderslots) {
      slot->render = newimaadr(fd, slot->render);
    }
  }
  else {
    LISTBASE_FOREACH (RenderSlot *, slot, &ima->renderslots) {
      slot->render = NULL;
    }
    ima->last_render_slot = ima->render_slot;
  }

  link_list(fd, &(ima->views));
  link_list(fd, &(ima->packedfiles));

  if (ima->packedfiles.first) {
    for (imapf = ima->packedfiles.first; imapf; imapf = imapf->next) {
      imapf->packedfile = direct_link_packedfile(fd, imapf->packedfile);
    }
    ima->packedfile = NULL;
  }
  else {
    ima->packedfile = direct_link_packedfile(fd, ima->packedfile);
  }

  BLI_listbase_clear(&ima->anims);
  ima->preview = direct_link_preview_image(fd, ima->preview);
  ima->stereo3d_format = newdataadr(fd, ima->stereo3d_format);
  ima->ok = 1;
}

/** \} */

/* -------------------------------------------------------------------- */
/** \name Read ID: Curve
 * \{ */

static void lib_link_curve(FileData *fd, Main *main)
{
  for (Curve *cu = main->curves.first; cu; cu = cu->id.next) {
    if (cu->id.tag & LIB_TAG_NEED_LINK) {
      IDP_LibLinkProperty(cu->id.properties, fd);
      lib_link_animdata(fd, &cu->id, cu->adt);

      for (int a = 0; a < cu->totcol; a++) {
        cu->mat[a] = newlibadr_us(fd, cu->id.lib, cu->mat[a]);
      }

      cu->bevobj = newlibadr(fd, cu->id.lib, cu->bevobj);
      cu->taperobj = newlibadr(fd, cu->id.lib, cu->taperobj);
      cu->textoncurve = newlibadr(fd, cu->id.lib, cu->textoncurve);
      cu->vfont = newlibadr_us(fd, cu->id.lib, cu->vfont);
      cu->vfontb = newlibadr_us(fd, cu->id.lib, cu->vfontb);
      cu->vfonti = newlibadr_us(fd, cu->id.lib, cu->vfonti);
      cu->vfontbi = newlibadr_us(fd, cu->id.lib, cu->vfontbi);

      cu->ipo = newlibadr_us(fd, cu->id.lib, cu->ipo);  // XXX deprecated - old animation system
      cu->key = newlibadr_us(fd, cu->id.lib, cu->key);

      cu->id.tag &= ~LIB_TAG_NEED_LINK;
    }
  }
}

static void switch_endian_knots(Nurb *nu)
{
  if (nu->knotsu) {
    BLI_endian_switch_float_array(nu->knotsu, KNOTSU(nu));
  }
  if (nu->knotsv) {
    BLI_endian_switch_float_array(nu->knotsv, KNOTSV(nu));
  }
}

static void direct_link_curve(FileData *fd, Curve *cu)
{
  Nurb *nu;
  TextBox *tb;

  cu->adt = newdataadr(fd, cu->adt);
  direct_link_animdata(fd, cu->adt);

  /* Protect against integer overflow vulnerability. */
  CLAMP(cu->len_wchar, 0, INT_MAX - 4);

  cu->mat = newdataadr(fd, cu->mat);
  test_pointer_array(fd, (void **)&cu->mat);
  cu->str = newdataadr(fd, cu->str);
  cu->strinfo = newdataadr(fd, cu->strinfo);
  cu->tb = newdataadr(fd, cu->tb);

  if (cu->vfont == NULL) {
    link_list(fd, &(cu->nurb));
  }
  else {
    cu->nurb.first = cu->nurb.last = NULL;

    tb = MEM_calloc_arrayN(MAXTEXTBOX, sizeof(TextBox), "TextBoxread");
    if (cu->tb) {
      memcpy(tb, cu->tb, cu->totbox * sizeof(TextBox));
      MEM_freeN(cu->tb);
      cu->tb = tb;
    }
    else {
      cu->totbox = 1;
      cu->actbox = 1;
      cu->tb = tb;
      cu->tb[0].w = cu->linewidth;
    }
    if (cu->wordspace == 0.0f) {
      cu->wordspace = 1.0f;
    }
  }

  cu->editnurb = NULL;
  cu->editfont = NULL;
  cu->batch_cache = NULL;

  for (nu = cu->nurb.first; nu; nu = nu->next) {
    nu->bezt = newdataadr(fd, nu->bezt);
    nu->bp = newdataadr(fd, nu->bp);
    nu->knotsu = newdataadr(fd, nu->knotsu);
    nu->knotsv = newdataadr(fd, nu->knotsv);
    if (cu->vfont == NULL) {
      nu->charidx = 0;
    }

    if (fd->flags & FD_FLAGS_SWITCH_ENDIAN) {
      switch_endian_knots(nu);
    }
  }
  cu->bb = NULL;
}

/** \} */

/* -------------------------------------------------------------------- */
/** \name Read ID: Texture
 * \{ */

static void lib_link_texture(FileData *fd, Main *main)
{
  for (Tex *tex = main->textures.first; tex; tex = tex->id.next) {
    if (tex->id.tag & LIB_TAG_NEED_LINK) {
      IDP_LibLinkProperty(tex->id.properties, fd);
      lib_link_animdata(fd, &tex->id, tex->adt);

      tex->ima = newlibadr_us(fd, tex->id.lib, tex->ima);
      tex->ipo = newlibadr_us(fd, tex->id.lib, tex->ipo);  // XXX deprecated - old animation system

      if (tex->nodetree) {
        lib_link_ntree(fd, &tex->id, tex->nodetree);
        tex->nodetree->id.lib = tex->id.lib;
      }

      tex->id.tag &= ~LIB_TAG_NEED_LINK;
    }
  }
}

static void direct_link_texture(FileData *fd, Tex *tex)
{
  tex->adt = newdataadr(fd, tex->adt);
  direct_link_animdata(fd, tex->adt);

  tex->coba = newdataadr(fd, tex->coba);

  tex->nodetree = newdataadr(fd, tex->nodetree);
  if (tex->nodetree) {
    direct_link_id(fd, &tex->nodetree->id);
    direct_link_nodetree(fd, tex->nodetree);
  }

  tex->preview = direct_link_preview_image(fd, tex->preview);

  tex->iuser.ok = 1;
  tex->iuser.scene = NULL;
}

/** \} */

/* -------------------------------------------------------------------- */
/** \name Read ID: Material
 * \{ */

static void lib_link_material(FileData *fd, Main *main)
{
  for (Material *ma = main->materials.first; ma; ma = ma->id.next) {
    if (ma->id.tag & LIB_TAG_NEED_LINK) {
      IDP_LibLinkProperty(ma->id.properties, fd);
      lib_link_animdata(fd, &ma->id, ma->adt);

      ma->ipo = newlibadr_us(fd, ma->id.lib, ma->ipo);  // XXX deprecated - old animation system

      if (ma->nodetree) {
        lib_link_ntree(fd, &ma->id, ma->nodetree);
        ma->nodetree->id.lib = ma->id.lib;
      }

      /* relink grease pencil settings */
      if (ma->gp_style != NULL) {
        MaterialGPencilStyle *gp_style = ma->gp_style;
        if (gp_style->sima != NULL) {
          gp_style->sima = newlibadr_us(fd, ma->id.lib, gp_style->sima);
        }
        if (gp_style->ima != NULL) {
          gp_style->ima = newlibadr_us(fd, ma->id.lib, gp_style->ima);
        }
      }

      ma->id.tag &= ~LIB_TAG_NEED_LINK;
    }
  }
}

static void direct_link_material(FileData *fd, Material *ma)
{
  ma->adt = newdataadr(fd, ma->adt);
  direct_link_animdata(fd, ma->adt);

  ma->texpaintslot = NULL;

  ma->nodetree = newdataadr(fd, ma->nodetree);
  if (ma->nodetree) {
    direct_link_id(fd, &ma->nodetree->id);
    direct_link_nodetree(fd, ma->nodetree);
  }

  ma->preview = direct_link_preview_image(fd, ma->preview);
  BLI_listbase_clear(&ma->gpumaterial);

  ma->gp_style = newdataadr(fd, ma->gp_style);
}

/** \} */

/* -------------------------------------------------------------------- */
/** \name Read ID: Particle Settings
 * \{ */

/* update this also to writefile.c */
static const char *ptcache_data_struct[] = {
    "",          // BPHYS_DATA_INDEX
    "",          // BPHYS_DATA_LOCATION
    "",          // BPHYS_DATA_VELOCITY
    "",          // BPHYS_DATA_ROTATION
    "",          // BPHYS_DATA_AVELOCITY / BPHYS_DATA_XCONST */
    "",          // BPHYS_DATA_SIZE:
    "",          // BPHYS_DATA_TIMES:
    "BoidData",  // case BPHYS_DATA_BOIDS:
};

static void direct_link_pointcache_cb(FileData *fd, void *data)
{
  PTCacheMem *pm = data;
  PTCacheExtra *extra;
  int i;
  for (i = 0; i < BPHYS_TOT_DATA; i++) {
    pm->data[i] = newdataadr(fd, pm->data[i]);

    /* the cache saves non-struct data without DNA */
    if (pm->data[i] && ptcache_data_struct[i][0] == '\0' && (fd->flags & FD_FLAGS_SWITCH_ENDIAN)) {
      int tot = (BKE_ptcache_data_size(i) * pm->totpoint) /
                sizeof(int); /* data_size returns bytes */
      int *poin = pm->data[i];

      BLI_endian_switch_int32_array(poin, tot);
    }
  }

  link_list(fd, &pm->extradata);

  for (extra = pm->extradata.first; extra; extra = extra->next) {
    extra->data = newdataadr(fd, extra->data);
  }
}

static void direct_link_pointcache(FileData *fd, PointCache *cache)
{
  if ((cache->flag & PTCACHE_DISK_CACHE) == 0) {
    link_list_ex(fd, &cache->mem_cache, direct_link_pointcache_cb);
  }
  else {
    BLI_listbase_clear(&cache->mem_cache);
  }

  cache->flag &= ~PTCACHE_SIMULATION_VALID;
  cache->simframe = 0;
  cache->edit = NULL;
  cache->free_edit = NULL;
  cache->cached_frames = NULL;
  cache->cached_frames_len = 0;
}

static void direct_link_pointcache_list(FileData *fd,
                                        ListBase *ptcaches,
                                        PointCache **ocache,
                                        int force_disk)
{
  if (ptcaches->first) {
    PointCache *cache = NULL;
    link_list(fd, ptcaches);
    for (cache = ptcaches->first; cache; cache = cache->next) {
      direct_link_pointcache(fd, cache);
      if (force_disk) {
        cache->flag |= PTCACHE_DISK_CACHE;
        cache->step = 1;
      }
    }

    *ocache = newdataadr(fd, *ocache);
  }
  else if (*ocache) {
    /* old "single" caches need to be linked too */
    *ocache = newdataadr(fd, *ocache);
    direct_link_pointcache(fd, *ocache);
    if (force_disk) {
      (*ocache)->flag |= PTCACHE_DISK_CACHE;
      (*ocache)->step = 1;
    }

    ptcaches->first = ptcaches->last = *ocache;
  }
}

static void lib_link_partdeflect(FileData *fd, ID *id, PartDeflect *pd)
{
  if (pd && pd->tex) {
    pd->tex = newlibadr_us(fd, id->lib, pd->tex);
  }
  if (pd && pd->f_source) {
    pd->f_source = newlibadr(fd, id->lib, pd->f_source);
  }
}

static void lib_link_particlesettings(FileData *fd, Main *main)
{
  for (ParticleSettings *part = main->particles.first; part; part = part->id.next) {
    if (part->id.tag & LIB_TAG_NEED_LINK) {
      IDP_LibLinkProperty(part->id.properties, fd);
      lib_link_animdata(fd, &part->id, part->adt);

      part->ipo = newlibadr_us(
          fd, part->id.lib, part->ipo);  // XXX deprecated - old animation system

      part->instance_object = newlibadr(fd, part->id.lib, part->instance_object);
      part->instance_collection = newlibadr_us(fd, part->id.lib, part->instance_collection);
      part->eff_group = newlibadr(fd, part->id.lib, part->eff_group);
      part->bb_ob = newlibadr(fd, part->id.lib, part->bb_ob);
      part->collision_group = newlibadr(fd, part->id.lib, part->collision_group);

      lib_link_partdeflect(fd, &part->id, part->pd);
      lib_link_partdeflect(fd, &part->id, part->pd2);

      if (part->effector_weights) {
        part->effector_weights->group = newlibadr(fd, part->id.lib, part->effector_weights->group);
      }
      else {
        part->effector_weights = BKE_effector_add_weights(part->eff_group);
      }

      if (part->instance_weights.first && part->instance_collection) {
        for (ParticleDupliWeight *dw = part->instance_weights.first; dw; dw = dw->next) {
          dw->ob = newlibadr(fd, part->id.lib, dw->ob);
        }
      }
      else {
        BLI_listbase_clear(&part->instance_weights);
      }

      if (part->boids) {
        BoidState *state = part->boids->states.first;
        BoidRule *rule;
        for (; state; state = state->next) {
          rule = state->rules.first;
          for (; rule; rule = rule->next) {
            switch (rule->type) {
              case eBoidRuleType_Goal:
              case eBoidRuleType_Avoid: {
                BoidRuleGoalAvoid *brga = (BoidRuleGoalAvoid *)rule;
                brga->ob = newlibadr(fd, part->id.lib, brga->ob);
                break;
              }
              case eBoidRuleType_FollowLeader: {
                BoidRuleFollowLeader *brfl = (BoidRuleFollowLeader *)rule;
                brfl->ob = newlibadr(fd, part->id.lib, brfl->ob);
                break;
              }
            }
          }
        }
      }

      for (int a = 0; a < MAX_MTEX; a++) {
        MTex *mtex = part->mtex[a];
        if (mtex) {
          mtex->tex = newlibadr_us(fd, part->id.lib, mtex->tex);
          mtex->object = newlibadr(fd, part->id.lib, mtex->object);
        }
      }

      part->id.tag &= ~LIB_TAG_NEED_LINK;
    }
  }
}

static void direct_link_partdeflect(PartDeflect *pd)
{
  if (pd) {
    pd->rng = NULL;
  }
}

static void direct_link_particlesettings(FileData *fd, ParticleSettings *part)
{
  int a;

  part->adt = newdataadr(fd, part->adt);
  part->pd = newdataadr(fd, part->pd);
  part->pd2 = newdataadr(fd, part->pd2);

  direct_link_animdata(fd, part->adt);
  direct_link_partdeflect(part->pd);
  direct_link_partdeflect(part->pd2);

  part->clumpcurve = newdataadr(fd, part->clumpcurve);
  if (part->clumpcurve) {
    direct_link_curvemapping(fd, part->clumpcurve);
  }
  part->roughcurve = newdataadr(fd, part->roughcurve);
  if (part->roughcurve) {
    direct_link_curvemapping(fd, part->roughcurve);
  }
  part->twistcurve = newdataadr(fd, part->twistcurve);
  if (part->twistcurve) {
    direct_link_curvemapping(fd, part->twistcurve);
  }

  part->effector_weights = newdataadr(fd, part->effector_weights);
  if (!part->effector_weights) {
    part->effector_weights = BKE_effector_add_weights(part->eff_group);
  }

  link_list(fd, &part->instance_weights);

  part->boids = newdataadr(fd, part->boids);
  part->fluid = newdataadr(fd, part->fluid);

  if (part->boids) {
    BoidState *state;
    link_list(fd, &part->boids->states);

    for (state = part->boids->states.first; state; state = state->next) {
      link_list(fd, &state->rules);
      link_list(fd, &state->conditions);
      link_list(fd, &state->actions);
    }
  }
  for (a = 0; a < MAX_MTEX; a++) {
    part->mtex[a] = newdataadr(fd, part->mtex[a]);
  }

  /* Protect against integer overflow vulnerability. */
  CLAMP(part->trail_count, 1, 100000);
}

static void lib_link_particlesystems(FileData *fd, Object *ob, ID *id, ListBase *particles)
{
  ParticleSystem *psys, *psysnext;

  for (psys = particles->first; psys; psys = psysnext) {
    psysnext = psys->next;

    psys->part = newlibadr_us(fd, id->lib, psys->part);
    if (psys->part) {
      ParticleTarget *pt = psys->targets.first;

      for (; pt; pt = pt->next) {
        pt->ob = newlibadr(fd, id->lib, pt->ob);
      }

      psys->parent = newlibadr(fd, id->lib, psys->parent);
      psys->target_ob = newlibadr(fd, id->lib, psys->target_ob);

      if (psys->clmd) {
        /* XXX - from reading existing code this seems correct but intended usage of
         * pointcache /w cloth should be added in 'ParticleSystem' - campbell */
        psys->clmd->point_cache = psys->pointcache;
        psys->clmd->ptcaches.first = psys->clmd->ptcaches.last = NULL;
        psys->clmd->coll_parms->group = newlibadr(fd, id->lib, psys->clmd->coll_parms->group);
        psys->clmd->modifier.error = NULL;
      }
    }
    else {
      /* particle modifier must be removed before particle system */
      ParticleSystemModifierData *psmd = psys_get_modifier(ob, psys);
      BLI_remlink(&ob->modifiers, psmd);
      modifier_free((ModifierData *)psmd);

      BLI_remlink(particles, psys);
      MEM_freeN(psys);
    }
  }
}
static void direct_link_particlesystems(FileData *fd, ListBase *particles)
{
  ParticleSystem *psys;
  ParticleData *pa;
  int a;

  for (psys = particles->first; psys; psys = psys->next) {
    psys->particles = newdataadr(fd, psys->particles);

    if (psys->particles && psys->particles->hair) {
      for (a = 0, pa = psys->particles; a < psys->totpart; a++, pa++) {
        pa->hair = newdataadr(fd, pa->hair);
      }
    }

    if (psys->particles && psys->particles->keys) {
      for (a = 0, pa = psys->particles; a < psys->totpart; a++, pa++) {
        pa->keys = NULL;
        pa->totkey = 0;
      }

      psys->flag &= ~PSYS_KEYED;
    }

    if (psys->particles && psys->particles->boid) {
      pa = psys->particles;
      pa->boid = newdataadr(fd, pa->boid);
      pa->boid->ground =
          NULL; /* This is purely runtime data, but still can be an issue if left dangling. */
      for (a = 1, pa++; a < psys->totpart; a++, pa++) {
        pa->boid = (pa - 1)->boid + 1;
        pa->boid->ground = NULL;
      }
    }
    else if (psys->particles) {
      for (a = 0, pa = psys->particles; a < psys->totpart; a++, pa++) {
        pa->boid = NULL;
      }
    }

    psys->fluid_springs = newdataadr(fd, psys->fluid_springs);

    psys->child = newdataadr(fd, psys->child);
    psys->effectors = NULL;

    link_list(fd, &psys->targets);

    psys->edit = NULL;
    psys->free_edit = NULL;
    psys->pathcache = NULL;
    psys->childcache = NULL;
    BLI_listbase_clear(&psys->pathcachebufs);
    BLI_listbase_clear(&psys->childcachebufs);
    psys->pdd = NULL;

    if (psys->clmd) {
      psys->clmd = newdataadr(fd, psys->clmd);
      psys->clmd->clothObject = NULL;
      psys->clmd->hairdata = NULL;

      psys->clmd->sim_parms = newdataadr(fd, psys->clmd->sim_parms);
      psys->clmd->coll_parms = newdataadr(fd, psys->clmd->coll_parms);

      if (psys->clmd->sim_parms) {
        psys->clmd->sim_parms->effector_weights = NULL;
        if (psys->clmd->sim_parms->presets > 10) {
          psys->clmd->sim_parms->presets = 0;
        }
      }

      psys->hair_in_mesh = psys->hair_out_mesh = NULL;
      psys->clmd->solver_result = NULL;
    }

    direct_link_pointcache_list(fd, &psys->ptcaches, &psys->pointcache, 0);
    if (psys->clmd) {
      psys->clmd->point_cache = psys->pointcache;
    }

    psys->tree = NULL;
    psys->bvhtree = NULL;

    psys->orig_psys = NULL;
    psys->batch_cache = NULL;
  }
  return;
}

/** \} */

/* -------------------------------------------------------------------- */
/** \name Read ID: Mesh
 * \{ */

static void lib_link_mesh(FileData *fd, Main *main)
{
  Mesh *me;

  for (me = main->meshes.first; me; me = me->id.next) {
    if (me->id.tag & LIB_TAG_NEED_LINK) {
      int i;

      /* Link ID Properties -- and copy this comment EXACTLY for easy finding
       * of library blocks that implement this.*/
      IDP_LibLinkProperty(me->id.properties, fd);
      lib_link_animdata(fd, &me->id, me->adt);

      /* this check added for python created meshes */
      if (me->mat) {
        for (i = 0; i < me->totcol; i++) {
          me->mat[i] = newlibadr_us(fd, me->id.lib, me->mat[i]);
        }
      }
      else {
        me->totcol = 0;
      }

      me->ipo = newlibadr_us(fd, me->id.lib, me->ipo);  // XXX: deprecated: old anim sys
      me->key = newlibadr_us(fd, me->id.lib, me->key);
      me->texcomesh = newlibadr_us(fd, me->id.lib, me->texcomesh);
    }
  }

  for (me = main->meshes.first; me; me = me->id.next) {
    if (me->id.tag & LIB_TAG_NEED_LINK) {
      /*check if we need to convert mfaces to mpolys*/
      if (me->totface && !me->totpoly) {
        /* temporarily switch main so that reading from
         * external CustomData works */
        Main *gmain = G_MAIN;
        G_MAIN = main;

        BKE_mesh_do_versions_convert_mfaces_to_mpolys(me);

        G_MAIN = gmain;
      }

      /*
       * Re-tessellate, even if the polys were just created from tessfaces, this
       * is important because it:
       * - fill the CD_ORIGINDEX layer
       * - gives consistency of tessface between loading from a file and
       *   converting an edited BMesh back into a mesh (i.e. it replaces
       *   quad tessfaces in a loaded mesh immediately, instead of lazily
       *   waiting until edit mode has been entered/exited, making it easier
       *   to recognize problems that would otherwise only show up after edits).
       */
#ifdef USE_TESSFACE_DEFAULT
      BKE_mesh_tessface_calc(me);
#else
      BKE_mesh_tessface_clear(me);
#endif

      me->id.tag &= ~LIB_TAG_NEED_LINK;
    }
  }
}

static void direct_link_dverts(FileData *fd, int count, MDeformVert *mdverts)
{
  int i;

  if (mdverts == NULL) {
    return;
  }

  for (i = count; i > 0; i--, mdverts++) {
    /*convert to vgroup allocation system*/
    MDeformWeight *dw;
    if (mdverts->dw && (dw = newdataadr(fd, mdverts->dw))) {
      const ssize_t dw_len = mdverts->totweight * sizeof(MDeformWeight);
      void *dw_tmp = MEM_mallocN(dw_len, "direct_link_dverts");
      memcpy(dw_tmp, dw, dw_len);
      mdverts->dw = dw_tmp;
      MEM_freeN(dw);
    }
    else {
      mdverts->dw = NULL;
      mdverts->totweight = 0;
    }
  }
}

static void direct_link_mdisps(FileData *fd, int count, MDisps *mdisps, int external)
{
  if (mdisps) {
    int i;

    for (i = 0; i < count; ++i) {
      mdisps[i].disps = newdataadr(fd, mdisps[i].disps);
      mdisps[i].hidden = newdataadr(fd, mdisps[i].hidden);

      if (mdisps[i].totdisp && !mdisps[i].level) {
        /* this calculation is only correct for loop mdisps;
         * if loading pre-BMesh face mdisps this will be
         * overwritten with the correct value in
         * bm_corners_to_loops() */
        float gridsize = sqrtf(mdisps[i].totdisp);
        mdisps[i].level = (int)(logf(gridsize - 1.0f) / (float)M_LN2) + 1;
      }

      if ((fd->flags & FD_FLAGS_SWITCH_ENDIAN) && (mdisps[i].disps)) {
        /* DNA_struct_switch_endian doesn't do endian swap for (*disps)[] */
        /* this does swap for data written at write_mdisps() - readfile.c */
        BLI_endian_switch_float_array(*mdisps[i].disps, mdisps[i].totdisp * 3);
      }
      if (!external && !mdisps[i].disps) {
        mdisps[i].totdisp = 0;
      }
    }
  }
}

static void direct_link_grid_paint_mask(FileData *fd, int count, GridPaintMask *grid_paint_mask)
{
  if (grid_paint_mask) {
    int i;

    for (i = 0; i < count; ++i) {
      GridPaintMask *gpm = &grid_paint_mask[i];
      if (gpm->data) {
        gpm->data = newdataadr(fd, gpm->data);
      }
    }
  }
}

/*this isn't really a public api function, so prototyped here*/
static void direct_link_customdata(FileData *fd, CustomData *data, int count)
{
  int i = 0;

  data->layers = newdataadr(fd, data->layers);

  /* annoying workaround for bug [#31079] loading legacy files with
   * no polygons _but_ have stale customdata */
  if (UNLIKELY(count == 0 && data->layers == NULL && data->totlayer != 0)) {
    CustomData_reset(data);
    return;
  }

  data->external = newdataadr(fd, data->external);

  while (i < data->totlayer) {
    CustomDataLayer *layer = &data->layers[i];

    if (layer->flag & CD_FLAG_EXTERNAL) {
      layer->flag &= ~CD_FLAG_IN_MEMORY;
    }

    layer->flag &= ~CD_FLAG_NOFREE;

    if (CustomData_verify_versions(data, i)) {
      layer->data = newdataadr(fd, layer->data);
      if (layer->type == CD_MDISPS) {
        direct_link_mdisps(fd, count, layer->data, layer->flag & CD_FLAG_EXTERNAL);
      }
      else if (layer->type == CD_GRID_PAINT_MASK) {
        direct_link_grid_paint_mask(fd, count, layer->data);
      }
      i++;
    }
  }

  CustomData_update_typemap(data);
}

static void direct_link_mesh(FileData *fd, Mesh *mesh)
{
  mesh->mat = newdataadr(fd, mesh->mat);
  test_pointer_array(fd, (void **)&mesh->mat);

  mesh->mvert = newdataadr(fd, mesh->mvert);
  mesh->medge = newdataadr(fd, mesh->medge);
  mesh->mface = newdataadr(fd, mesh->mface);
  mesh->mloop = newdataadr(fd, mesh->mloop);
  mesh->mpoly = newdataadr(fd, mesh->mpoly);
  mesh->tface = newdataadr(fd, mesh->tface);
  mesh->mtface = newdataadr(fd, mesh->mtface);
  mesh->mcol = newdataadr(fd, mesh->mcol);
  mesh->dvert = newdataadr(fd, mesh->dvert);
  mesh->mloopcol = newdataadr(fd, mesh->mloopcol);
  mesh->mloopuv = newdataadr(fd, mesh->mloopuv);
  mesh->mselect = newdataadr(fd, mesh->mselect);

  /* animdata */
  mesh->adt = newdataadr(fd, mesh->adt);
  direct_link_animdata(fd, mesh->adt);

  /* normally direct_link_dverts should be called in direct_link_customdata,
   * but for backwards compat in do_versions to work we do it here */
  direct_link_dverts(fd, mesh->totvert, mesh->dvert);

  direct_link_customdata(fd, &mesh->vdata, mesh->totvert);
  direct_link_customdata(fd, &mesh->edata, mesh->totedge);
  direct_link_customdata(fd, &mesh->fdata, mesh->totface);
  direct_link_customdata(fd, &mesh->ldata, mesh->totloop);
  direct_link_customdata(fd, &mesh->pdata, mesh->totpoly);

  mesh->bb = NULL;
  mesh->edit_mesh = NULL;
  BKE_mesh_runtime_reset(mesh);

  /* happens with old files */
  if (mesh->mselect == NULL) {
    mesh->totselect = 0;
  }

  /* Multires data */
  mesh->mr = newdataadr(fd, mesh->mr);
  if (mesh->mr) {
    MultiresLevel *lvl;

    link_list(fd, &mesh->mr->levels);
    lvl = mesh->mr->levels.first;

    direct_link_customdata(fd, &mesh->mr->vdata, lvl->totvert);
    direct_link_dverts(fd, lvl->totvert, CustomData_get(&mesh->mr->vdata, 0, CD_MDEFORMVERT));
    direct_link_customdata(fd, &mesh->mr->fdata, lvl->totface);

    mesh->mr->edge_flags = newdataadr(fd, mesh->mr->edge_flags);
    mesh->mr->edge_creases = newdataadr(fd, mesh->mr->edge_creases);

    mesh->mr->verts = newdataadr(fd, mesh->mr->verts);

    /* If mesh has the same number of vertices as the
     * highest multires level, load the current mesh verts
     * into multires and discard the old data. Needed
     * because some saved files either do not have a verts
     * array, or the verts array contains out-of-date
     * data. */
    if (mesh->totvert == ((MultiresLevel *)mesh->mr->levels.last)->totvert) {
      if (mesh->mr->verts) {
        MEM_freeN(mesh->mr->verts);
      }
      mesh->mr->verts = MEM_dupallocN(mesh->mvert);
    }

    for (; lvl; lvl = lvl->next) {
      lvl->verts = newdataadr(fd, lvl->verts);
      lvl->faces = newdataadr(fd, lvl->faces);
      lvl->edges = newdataadr(fd, lvl->edges);
      lvl->colfaces = newdataadr(fd, lvl->colfaces);
    }
  }

  /* if multires is present but has no valid vertex data,
   * there's no way to recover it; silently remove multires */
  if (mesh->mr && !mesh->mr->verts) {
    multires_free(mesh->mr);
    mesh->mr = NULL;
  }

  if ((fd->flags & FD_FLAGS_SWITCH_ENDIAN) && mesh->tface) {
    TFace *tf = mesh->tface;
    int i;

    for (i = 0; i < mesh->totface; i++, tf++) {
      BLI_endian_switch_uint32_array(tf->col, 4);
    }
  }
}

/** \} */

/* -------------------------------------------------------------------- */
/** \name Read ID: Lattice
 * \{ */

static void lib_link_latt(FileData *fd, Main *main)
{
  for (Lattice *lt = main->lattices.first; lt; lt = lt->id.next) {
    if (lt->id.tag & LIB_TAG_NEED_LINK) {
      IDP_LibLinkProperty(lt->id.properties, fd);
      lib_link_animdata(fd, &lt->id, lt->adt);

      lt->ipo = newlibadr_us(fd, lt->id.lib, lt->ipo);  // XXX deprecated - old animation system
      lt->key = newlibadr_us(fd, lt->id.lib, lt->key);

      lt->id.tag &= ~LIB_TAG_NEED_LINK;
    }
  }
}

static void direct_link_latt(FileData *fd, Lattice *lt)
{
  lt->def = newdataadr(fd, lt->def);

  lt->dvert = newdataadr(fd, lt->dvert);
  direct_link_dverts(fd, lt->pntsu * lt->pntsv * lt->pntsw, lt->dvert);

  lt->editlatt = NULL;
  lt->batch_cache = NULL;

  lt->adt = newdataadr(fd, lt->adt);
  direct_link_animdata(fd, lt->adt);
}

/** \} */

/* -------------------------------------------------------------------- */
/** \name Read ID: Object
 * \{ */

static void lib_link_modifiers_common(void *userData, Object *ob, ID **idpoin, int cb_flag)
{
  FileData *fd = userData;

  *idpoin = newlibadr(fd, ob->id.lib, *idpoin);
  if (*idpoin != NULL && (cb_flag & IDWALK_CB_USER) != 0) {
    id_us_plus_no_lib(*idpoin);
  }
}

static void lib_link_modifiers(FileData *fd, Object *ob)
{
  modifiers_foreachIDLink(ob, lib_link_modifiers_common, fd);

  /* If linking from a library, clear 'local' static override flag. */
  if (ob->id.lib != NULL) {
    for (ModifierData *mod = ob->modifiers.first; mod != NULL; mod = mod->next) {
      mod->flag &= ~eModifierFlag_StaticOverride_Local;
    }
  }
}

static void lib_link_gpencil_modifiers(FileData *fd, Object *ob)
{
  BKE_gpencil_modifiers_foreachIDLink(ob, lib_link_modifiers_common, fd);

  /* If linking from a library, clear 'local' static override flag. */
  if (ob->id.lib != NULL) {
    for (GpencilModifierData *mod = ob->greasepencil_modifiers.first; mod != NULL;
         mod = mod->next) {
      mod->flag &= ~eGpencilModifierFlag_StaticOverride_Local;
    }
  }
}

static void lib_link_shaderfxs(FileData *fd, Object *ob)
{
  BKE_shaderfx_foreachIDLink(ob, lib_link_modifiers_common, fd);

  /* If linking from a library, clear 'local' static override flag. */
  if (ob->id.lib != NULL) {
    for (ShaderFxData *fx = ob->shader_fx.first; fx != NULL; fx = fx->next) {
      fx->flag &= ~eShaderFxFlag_StaticOverride_Local;
    }
  }
}

static void lib_link_object(FileData *fd, Main *main)
{
  bool warn = false;

  for (Object *ob = main->objects.first; ob; ob = ob->id.next) {
    if (ob->id.tag & LIB_TAG_NEED_LINK) {
      int a;

      IDP_LibLinkProperty(ob->id.properties, fd);
      lib_link_animdata(fd, &ob->id, ob->adt);

      // XXX deprecated - old animation system <<<
      ob->ipo = newlibadr_us(fd, ob->id.lib, ob->ipo);
      ob->action = newlibadr_us(fd, ob->id.lib, ob->action);
      // >>> XXX deprecated - old animation system

      ob->parent = newlibadr(fd, ob->id.lib, ob->parent);
      ob->track = newlibadr(fd, ob->id.lib, ob->track);
      ob->poselib = newlibadr_us(fd, ob->id.lib, ob->poselib);

      /* 2.8x drops support for non-empty dupli instances. */
      if (ob->type == OB_EMPTY) {
        ob->instance_collection = newlibadr_us(fd, ob->id.lib, ob->instance_collection);
      }
      else {
        ob->instance_collection = NULL;
        ob->transflag &= ~OB_DUPLICOLLECTION;
      }

      ob->proxy = newlibadr_us(fd, ob->id.lib, ob->proxy);
      if (ob->proxy) {
        /* paranoia check, actually a proxy_from pointer should never be written... */
        if (ob->proxy->id.lib == NULL) {
          ob->proxy->proxy_from = NULL;
          ob->proxy = NULL;

          if (ob->id.lib) {
            printf("Proxy lost from  object %s lib %s\n", ob->id.name + 2, ob->id.lib->name);
          }
          else {
            printf("Proxy lost from  object %s lib <NONE>\n", ob->id.name + 2);
          }
        }
        else {
          /* this triggers object_update to always use a copy */
          ob->proxy->proxy_from = ob;
        }
      }
      ob->proxy_group = newlibadr(fd, ob->id.lib, ob->proxy_group);

      void *poin = ob->data;
      ob->data = newlibadr_us(fd, ob->id.lib, ob->data);

      if (ob->data == NULL && poin != NULL) {
        if (ob->id.lib) {
          printf("Can't find obdata of %s lib %s\n", ob->id.name + 2, ob->id.lib->name);
        }
        else {
          printf("Object %s lost data.\n", ob->id.name + 2);
        }

        ob->type = OB_EMPTY;
        warn = true;

        if (ob->pose) {
          /* we can't call #BKE_pose_free() here because of library linking
           * freeing will recurse down into every pose constraints ID pointers
           * which are not always valid, so for now free directly and suffer
           * some leaked memory rather then crashing immediately
           * while bad this _is_ an exceptional case - campbell */
#if 0
          BKE_pose_free(ob->pose);
#else
          MEM_freeN(ob->pose);
#endif
          ob->pose = NULL;
          ob->mode &= ~OB_MODE_POSE;
        }
      }
      for (a = 0; a < ob->totcol; a++) {
        ob->mat[a] = newlibadr_us(fd, ob->id.lib, ob->mat[a]);
      }

      /* When the object is local and the data is library its possible
       * the material list size gets out of sync. [#22663] */
      if (ob->data && ob->id.lib != ((ID *)ob->data)->lib) {
        const short *totcol_data = give_totcolp(ob);
        /* Only expand so as not to loose any object materials that might be set. */
        if (totcol_data && (*totcol_data > ob->totcol)) {
          /* printf("'%s' %d -> %d\n", ob->id.name, ob->totcol, *totcol_data); */
          BKE_material_resize_object(main, ob, *totcol_data, false);
        }
      }

      ob->gpd = newlibadr_us(fd, ob->id.lib, ob->gpd);

      ob->id.tag &= ~LIB_TAG_NEED_LINK;
      /* if id.us==0 a new base will be created later on */

      /* WARNING! Also check expand_object(), should reflect the stuff below. */
      lib_link_pose(fd, main, ob, ob->pose);
      lib_link_constraints(fd, &ob->id, &ob->constraints);

      // XXX deprecated - old animation system <<<
      lib_link_constraint_channels(fd, &ob->id, &ob->constraintChannels);
      lib_link_nlastrips(fd, &ob->id, &ob->nlastrips);
      // >>> XXX deprecated - old animation system

      for (PartEff *paf = ob->effect.first; paf; paf = paf->next) {
        if (paf->type == EFF_PARTICLE) {
          paf->group = newlibadr_us(fd, ob->id.lib, paf->group);
        }
      }

      {
        FluidsimModifierData *fluidmd = (FluidsimModifierData *)modifiers_findByType(
            ob, eModifierType_Fluidsim);

        if (fluidmd && fluidmd->fss) {
          fluidmd->fss->ipo = newlibadr_us(
              fd, ob->id.lib, fluidmd->fss->ipo);  // XXX deprecated - old animation system
        }
      }

      {
        SmokeModifierData *smd = (SmokeModifierData *)modifiers_findByType(ob,
                                                                           eModifierType_Smoke);

        if (smd && (smd->type == MOD_SMOKE_TYPE_DOMAIN) && smd->domain) {
          smd->domain->flags |=
              MOD_SMOKE_FILE_LOAD; /* flag for refreshing the simulation after loading */
        }
      }

      /* texture field */
      if (ob->pd) {
        lib_link_partdeflect(fd, &ob->id, ob->pd);
      }

      if (ob->soft) {
        ob->soft->collision_group = newlibadr(fd, ob->id.lib, ob->soft->collision_group);

        ob->soft->effector_weights->group = newlibadr(
            fd, ob->id.lib, ob->soft->effector_weights->group);
      }

      lib_link_particlesystems(fd, ob, &ob->id, &ob->particlesystem);
      lib_link_modifiers(fd, ob);
      lib_link_gpencil_modifiers(fd, ob);
      lib_link_shaderfxs(fd, ob);

      if (ob->rigidbody_constraint) {
        ob->rigidbody_constraint->ob1 = newlibadr(fd, ob->id.lib, ob->rigidbody_constraint->ob1);
        ob->rigidbody_constraint->ob2 = newlibadr(fd, ob->id.lib, ob->rigidbody_constraint->ob2);
      }

      {
        LodLevel *level;
        for (level = ob->lodlevels.first; level; level = level->next) {
          level->source = newlibadr(fd, ob->id.lib, level->source);

          if (!level->source && level == ob->lodlevels.first) {
            level->source = ob;
          }
        }
      }
    }
  }

  if (warn) {
    BKE_report(fd->reports, RPT_WARNING, "Warning in console");
  }
}

/* direct data for cache */
static void direct_link_motionpath(FileData *fd, bMotionPath *mpath)
{
  /* sanity check */
  if (mpath == NULL) {
    return;
  }

  /* relink points cache */
  mpath->points = newdataadr(fd, mpath->points);

  mpath->points_vbo = NULL;
  mpath->batch_line = NULL;
  mpath->batch_points = NULL;
}

static void direct_link_pose(FileData *fd, bPose *pose)
{
  bPoseChannel *pchan;

  if (!pose) {
    return;
  }

  link_list(fd, &pose->chanbase);
  link_list(fd, &pose->agroups);

  pose->chanhash = NULL;
  pose->chan_array = NULL;

  for (pchan = pose->chanbase.first; pchan; pchan = pchan->next) {
    pchan->bone = NULL;
    pchan->parent = newdataadr(fd, pchan->parent);
    pchan->child = newdataadr(fd, pchan->child);
    pchan->custom_tx = newdataadr(fd, pchan->custom_tx);

    pchan->bbone_prev = newdataadr(fd, pchan->bbone_prev);
    pchan->bbone_next = newdataadr(fd, pchan->bbone_next);

    direct_link_constraints(fd, &pchan->constraints);

    pchan->prop = newdataadr(fd, pchan->prop);
    IDP_DirectLinkGroup_OrFree(&pchan->prop, (fd->flags & FD_FLAGS_SWITCH_ENDIAN), fd);

    pchan->mpath = newdataadr(fd, pchan->mpath);
    if (pchan->mpath) {
      direct_link_motionpath(fd, pchan->mpath);
    }

    BLI_listbase_clear(&pchan->iktree);
    BLI_listbase_clear(&pchan->siktree);

    /* in case this value changes in future, clamp else we get undefined behavior */
    CLAMP(pchan->rotmode, ROT_MODE_MIN, ROT_MODE_MAX);

    pchan->draw_data = NULL;
    BKE_pose_channel_runtime_reset(&pchan->runtime);
  }
  pose->ikdata = NULL;
  if (pose->ikparam != NULL) {
    pose->ikparam = newdataadr(fd, pose->ikparam);
  }
}

static void direct_link_modifiers(FileData *fd, ListBase *lb)
{
  ModifierData *md;

  link_list(fd, lb);

  for (md = lb->first; md; md = md->next) {
    md->error = NULL;
    md->runtime = NULL;

    /* if modifiers disappear, or for upward compatibility */
    if (NULL == modifierType_getInfo(md->type)) {
      md->type = eModifierType_None;
    }

    if (md->type == eModifierType_Subsurf) {
      SubsurfModifierData *smd = (SubsurfModifierData *)md;

      smd->emCache = smd->mCache = NULL;
    }
    else if (md->type == eModifierType_Armature) {
      ArmatureModifierData *amd = (ArmatureModifierData *)md;

      amd->prevCos = NULL;
    }
    else if (md->type == eModifierType_Cloth) {
      ClothModifierData *clmd = (ClothModifierData *)md;

      clmd->clothObject = NULL;
      clmd->hairdata = NULL;

      clmd->sim_parms = newdataadr(fd, clmd->sim_parms);
      clmd->coll_parms = newdataadr(fd, clmd->coll_parms);

      direct_link_pointcache_list(fd, &clmd->ptcaches, &clmd->point_cache, 0);

      if (clmd->sim_parms) {
        if (clmd->sim_parms->presets > 10) {
          clmd->sim_parms->presets = 0;
        }

        clmd->sim_parms->reset = 0;

        clmd->sim_parms->effector_weights = newdataadr(fd, clmd->sim_parms->effector_weights);

        if (!clmd->sim_parms->effector_weights) {
          clmd->sim_parms->effector_weights = BKE_effector_add_weights(NULL);
        }
      }

      clmd->solver_result = NULL;
    }
    else if (md->type == eModifierType_Fluidsim) {
      FluidsimModifierData *fluidmd = (FluidsimModifierData *)md;

      fluidmd->fss = newdataadr(fd, fluidmd->fss);
      if (fluidmd->fss) {
        fluidmd->fss->fmd = fluidmd;
        fluidmd->fss->meshVelocities = NULL;
      }
    }
    else if (md->type == eModifierType_Smoke) {
      SmokeModifierData *smd = (SmokeModifierData *)md;

      if (smd->type == MOD_SMOKE_TYPE_DOMAIN) {
        smd->flow = NULL;
        smd->coll = NULL;
        smd->domain = newdataadr(fd, smd->domain);
        smd->domain->smd = smd;

        smd->domain->fluid = NULL;
        smd->domain->fluid_mutex = BLI_rw_mutex_alloc();
        smd->domain->wt = NULL;
        smd->domain->shadow = NULL;
        smd->domain->tex = NULL;
        smd->domain->tex_shadow = NULL;
        smd->domain->tex_flame = NULL;
        smd->domain->tex_flame_coba = NULL;
        smd->domain->tex_coba = NULL;
        smd->domain->tex_field = NULL;
        smd->domain->tex_velocity_x = NULL;
        smd->domain->tex_velocity_y = NULL;
        smd->domain->tex_velocity_z = NULL;
        smd->domain->tex_wt = NULL;
        smd->domain->coba = newdataadr(fd, smd->domain->coba);

        smd->domain->effector_weights = newdataadr(fd, smd->domain->effector_weights);
        if (!smd->domain->effector_weights) {
          smd->domain->effector_weights = BKE_effector_add_weights(NULL);
        }

        direct_link_pointcache_list(
            fd, &(smd->domain->ptcaches[0]), &(smd->domain->point_cache[0]), 1);

        /* Smoke uses only one cache from now on, so store pointer convert */
        if (smd->domain->ptcaches[1].first || smd->domain->point_cache[1]) {
          if (smd->domain->point_cache[1]) {
            PointCache *cache = newdataadr(fd, smd->domain->point_cache[1]);
            if (cache->flag & PTCACHE_FAKE_SMOKE) {
              /* Smoke was already saved in "new format" and this cache is a fake one. */
            }
            else {
              printf(
                  "High resolution smoke cache not available due to pointcache update. Please "
                  "reset the simulation.\n");
            }
            BKE_ptcache_free(cache);
          }
          BLI_listbase_clear(&smd->domain->ptcaches[1]);
          smd->domain->point_cache[1] = NULL;
        }
      }
      else if (smd->type == MOD_SMOKE_TYPE_FLOW) {
        smd->domain = NULL;
        smd->coll = NULL;
        smd->flow = newdataadr(fd, smd->flow);
        smd->flow->smd = smd;
        smd->flow->mesh = NULL;
        smd->flow->verts_old = NULL;
        smd->flow->numverts = 0;
        smd->flow->psys = newdataadr(fd, smd->flow->psys);
      }
      else if (smd->type == MOD_SMOKE_TYPE_COLL) {
        smd->flow = NULL;
        smd->domain = NULL;
        smd->coll = newdataadr(fd, smd->coll);
        if (smd->coll) {
          smd->coll->smd = smd;
          smd->coll->verts_old = NULL;
          smd->coll->numverts = 0;
          smd->coll->mesh = NULL;
        }
        else {
          smd->type = 0;
          smd->flow = NULL;
          smd->domain = NULL;
          smd->coll = NULL;
        }
      }
    }
    else if (md->type == eModifierType_DynamicPaint) {
      DynamicPaintModifierData *pmd = (DynamicPaintModifierData *)md;

      if (pmd->canvas) {
        pmd->canvas = newdataadr(fd, pmd->canvas);
        pmd->canvas->pmd = pmd;
        pmd->canvas->flags &= ~MOD_DPAINT_BAKING; /* just in case */

        if (pmd->canvas->surfaces.first) {
          DynamicPaintSurface *surface;
          link_list(fd, &pmd->canvas->surfaces);

          for (surface = pmd->canvas->surfaces.first; surface; surface = surface->next) {
            surface->canvas = pmd->canvas;
            surface->data = NULL;
            direct_link_pointcache_list(fd, &(surface->ptcaches), &(surface->pointcache), 1);

            if (!(surface->effector_weights = newdataadr(fd, surface->effector_weights))) {
              surface->effector_weights = BKE_effector_add_weights(NULL);
            }
          }
        }
      }
      if (pmd->brush) {
        pmd->brush = newdataadr(fd, pmd->brush);
        pmd->brush->pmd = pmd;
        pmd->brush->psys = newdataadr(fd, pmd->brush->psys);
        pmd->brush->paint_ramp = newdataadr(fd, pmd->brush->paint_ramp);
        pmd->brush->vel_ramp = newdataadr(fd, pmd->brush->vel_ramp);
      }
    }
    else if (md->type == eModifierType_Collision) {
      CollisionModifierData *collmd = (CollisionModifierData *)md;
#if 0
      // TODO: CollisionModifier should use pointcache
      // + have proper reset events before enabling this
      collmd->x = newdataadr(fd, collmd->x);
      collmd->xnew = newdataadr(fd, collmd->xnew);
      collmd->mfaces = newdataadr(fd, collmd->mfaces);

      collmd->current_x = MEM_calloc_arrayN(collmd->numverts, sizeof(MVert), "current_x");
      collmd->current_xnew = MEM_calloc_arrayN(collmd->numverts, sizeof(MVert), "current_xnew");
      collmd->current_v = MEM_calloc_arrayN(collmd->numverts, sizeof(MVert), "current_v");
#endif

      collmd->x = NULL;
      collmd->xnew = NULL;
      collmd->current_x = NULL;
      collmd->current_xnew = NULL;
      collmd->current_v = NULL;
      collmd->time_x = collmd->time_xnew = -1000;
      collmd->mvert_num = 0;
      collmd->tri_num = 0;
      collmd->is_static = false;
      collmd->bvhtree = NULL;
      collmd->tri = NULL;
    }
    else if (md->type == eModifierType_Surface) {
      SurfaceModifierData *surmd = (SurfaceModifierData *)md;

      surmd->mesh = NULL;
      surmd->bvhtree = NULL;
      surmd->x = NULL;
      surmd->v = NULL;
      surmd->numverts = 0;
    }
    else if (md->type == eModifierType_Hook) {
      HookModifierData *hmd = (HookModifierData *)md;

      hmd->indexar = newdataadr(fd, hmd->indexar);
      if (fd->flags & FD_FLAGS_SWITCH_ENDIAN) {
        BLI_endian_switch_int32_array(hmd->indexar, hmd->totindex);
      }

      hmd->curfalloff = newdataadr(fd, hmd->curfalloff);
      if (hmd->curfalloff) {
        direct_link_curvemapping(fd, hmd->curfalloff);
      }
    }
    else if (md->type == eModifierType_ParticleSystem) {
      ParticleSystemModifierData *psmd = (ParticleSystemModifierData *)md;

      psmd->mesh_final = NULL;
      psmd->mesh_original = NULL;
      psmd->psys = newdataadr(fd, psmd->psys);
      psmd->flag &= ~eParticleSystemFlag_psys_updated;
      psmd->flag |= eParticleSystemFlag_file_loaded;
    }
    else if (md->type == eModifierType_Explode) {
      ExplodeModifierData *psmd = (ExplodeModifierData *)md;

      psmd->facepa = NULL;
    }
    else if (md->type == eModifierType_MeshDeform) {
      MeshDeformModifierData *mmd = (MeshDeformModifierData *)md;

      mmd->bindinfluences = newdataadr(fd, mmd->bindinfluences);
      mmd->bindoffsets = newdataadr(fd, mmd->bindoffsets);
      mmd->bindcagecos = newdataadr(fd, mmd->bindcagecos);
      mmd->dyngrid = newdataadr(fd, mmd->dyngrid);
      mmd->dyninfluences = newdataadr(fd, mmd->dyninfluences);
      mmd->dynverts = newdataadr(fd, mmd->dynverts);

      mmd->bindweights = newdataadr(fd, mmd->bindweights);
      mmd->bindcos = newdataadr(fd, mmd->bindcos);

      if (fd->flags & FD_FLAGS_SWITCH_ENDIAN) {
        if (mmd->bindoffsets) {
          BLI_endian_switch_int32_array(mmd->bindoffsets, mmd->totvert + 1);
        }
        if (mmd->bindcagecos) {
          BLI_endian_switch_float_array(mmd->bindcagecos, mmd->totcagevert * 3);
        }
        if (mmd->dynverts) {
          BLI_endian_switch_int32_array(mmd->dynverts, mmd->totvert);
        }
        if (mmd->bindweights) {
          BLI_endian_switch_float_array(mmd->bindweights, mmd->totvert);
        }
        if (mmd->bindcos) {
          BLI_endian_switch_float_array(mmd->bindcos, mmd->totcagevert * 3);
        }
      }
    }
    else if (md->type == eModifierType_Ocean) {
      OceanModifierData *omd = (OceanModifierData *)md;
      omd->oceancache = NULL;
      omd->ocean = NULL;
    }
    else if (md->type == eModifierType_Warp) {
      WarpModifierData *tmd = (WarpModifierData *)md;

      tmd->curfalloff = newdataadr(fd, tmd->curfalloff);
      if (tmd->curfalloff) {
        direct_link_curvemapping(fd, tmd->curfalloff);
      }
    }
    else if (md->type == eModifierType_WeightVGEdit) {
      WeightVGEditModifierData *wmd = (WeightVGEditModifierData *)md;

      wmd->cmap_curve = newdataadr(fd, wmd->cmap_curve);
      if (wmd->cmap_curve) {
        direct_link_curvemapping(fd, wmd->cmap_curve);
      }
    }
    else if (md->type == eModifierType_LaplacianDeform) {
      LaplacianDeformModifierData *lmd = (LaplacianDeformModifierData *)md;

      lmd->vertexco = newdataadr(fd, lmd->vertexco);
      if (fd->flags & FD_FLAGS_SWITCH_ENDIAN) {
        BLI_endian_switch_float_array(lmd->vertexco, lmd->total_verts * 3);
      }
      lmd->cache_system = NULL;
    }
    else if (md->type == eModifierType_CorrectiveSmooth) {
      CorrectiveSmoothModifierData *csmd = (CorrectiveSmoothModifierData *)md;

      if (csmd->bind_coords) {
        csmd->bind_coords = newdataadr(fd, csmd->bind_coords);
        if (fd->flags & FD_FLAGS_SWITCH_ENDIAN) {
          BLI_endian_switch_float_array((float *)csmd->bind_coords, csmd->bind_coords_num * 3);
        }
      }

      /* runtime only */
      csmd->delta_cache = NULL;
      csmd->delta_cache_num = 0;
    }
    else if (md->type == eModifierType_MeshSequenceCache) {
      MeshSeqCacheModifierData *msmcd = (MeshSeqCacheModifierData *)md;
      msmcd->reader = NULL;
    }
    else if (md->type == eModifierType_SurfaceDeform) {
      SurfaceDeformModifierData *smd = (SurfaceDeformModifierData *)md;

      smd->verts = newdataadr(fd, smd->verts);

      if (smd->verts) {
        for (int i = 0; i < smd->numverts; i++) {
          smd->verts[i].binds = newdataadr(fd, smd->verts[i].binds);

          if (smd->verts[i].binds) {
            for (int j = 0; j < smd->verts[i].numbinds; j++) {
              smd->verts[i].binds[j].vert_inds = newdataadr(fd, smd->verts[i].binds[j].vert_inds);
              smd->verts[i].binds[j].vert_weights = newdataadr(
                  fd, smd->verts[i].binds[j].vert_weights);

              if (fd->flags & FD_FLAGS_SWITCH_ENDIAN) {
                if (smd->verts[i].binds[j].vert_inds) {
                  BLI_endian_switch_uint32_array(smd->verts[i].binds[j].vert_inds,
                                                 smd->verts[i].binds[j].numverts);
                }

                if (smd->verts[i].binds[j].vert_weights) {
                  if (smd->verts[i].binds[j].mode == MOD_SDEF_MODE_CENTROID ||
                      smd->verts[i].binds[j].mode == MOD_SDEF_MODE_LOOPTRI) {
                    BLI_endian_switch_float_array(smd->verts[i].binds[j].vert_weights, 3);
                  }
                  else {
                    BLI_endian_switch_float_array(smd->verts[i].binds[j].vert_weights,
                                                  smd->verts[i].binds[j].numverts);
                  }
                }
              }
            }
          }
        }
      }
    }
  }
}

static void direct_link_gpencil_modifiers(FileData *fd, ListBase *lb)
{
  GpencilModifierData *md;

  link_list(fd, lb);

  for (md = lb->first; md; md = md->next) {
    md->error = NULL;

    /* if modifiers disappear, or for upward compatibility */
    if (NULL == BKE_gpencil_modifierType_getInfo(md->type)) {
      md->type = eModifierType_None;
    }

    if (md->type == eGpencilModifierType_Lattice) {
      LatticeGpencilModifierData *gpmd = (LatticeGpencilModifierData *)md;
      gpmd->cache_data = NULL;
    }
    else if (md->type == eGpencilModifierType_Hook) {
      HookGpencilModifierData *hmd = (HookGpencilModifierData *)md;

      hmd->curfalloff = newdataadr(fd, hmd->curfalloff);
      if (hmd->curfalloff) {
        direct_link_curvemapping(fd, hmd->curfalloff);
      }
    }
    else if (md->type == eGpencilModifierType_Thick) {
      ThickGpencilModifierData *gpmd = (ThickGpencilModifierData *)md;

      gpmd->curve_thickness = newdataadr(fd, gpmd->curve_thickness);
      if (gpmd->curve_thickness) {
        direct_link_curvemapping(fd, gpmd->curve_thickness);
        /* initialize the curve. Maybe this could be moved to modififer logic */
        curvemapping_initialize(gpmd->curve_thickness);
      }
    }
  }
}

static void direct_link_shaderfxs(FileData *fd, ListBase *lb)
{
  ShaderFxData *fx;

  link_list(fd, lb);

  for (fx = lb->first; fx; fx = fx->next) {
    fx->error = NULL;

    /* if shader disappear, or for upward compatibility */
    if (NULL == BKE_shaderfxType_getInfo(fx->type)) {
      fx->type = eShaderFxType_None;
    }
  }
}

static void direct_link_object(FileData *fd, Object *ob)
{
  PartEff *paf;

  /* XXX This should not be needed - but seems like it can happen in some cases,
   * so for now play safe. */
  ob->proxy_from = NULL;

  /* loading saved files with editmode enabled works, but for undo we like
   * to stay in object mode during undo presses so keep editmode disabled.
   *
   * Also when linking in a file don't allow edit and pose modes.
   * See [#34776, #42780] for more information.
   */
  if (fd->memfile || (ob->id.tag & (LIB_TAG_EXTERN | LIB_TAG_INDIRECT))) {
    ob->mode &= ~(OB_MODE_EDIT | OB_MODE_PARTICLE_EDIT);
    if (!fd->memfile) {
      ob->mode &= ~OB_MODE_POSE;
    }
  }

  ob->adt = newdataadr(fd, ob->adt);
  direct_link_animdata(fd, ob->adt);

  ob->pose = newdataadr(fd, ob->pose);
  direct_link_pose(fd, ob->pose);

  ob->mpath = newdataadr(fd, ob->mpath);
  if (ob->mpath) {
    direct_link_motionpath(fd, ob->mpath);
  }

  link_list(fd, &ob->defbase);
  link_list(fd, &ob->fmaps);
  // XXX deprecated - old animation system <<<
  direct_link_nlastrips(fd, &ob->nlastrips);
  link_list(fd, &ob->constraintChannels);
  // >>> XXX deprecated - old animation system

  ob->mat = newdataadr(fd, ob->mat);
  test_pointer_array(fd, (void **)&ob->mat);
  ob->matbits = newdataadr(fd, ob->matbits);

  /* do it here, below old data gets converted */
  direct_link_modifiers(fd, &ob->modifiers);
  direct_link_gpencil_modifiers(fd, &ob->greasepencil_modifiers);
  direct_link_shaderfxs(fd, &ob->shader_fx);

  link_list(fd, &ob->effect);
  paf = ob->effect.first;
  while (paf) {
    if (paf->type == EFF_PARTICLE) {
      paf->keys = NULL;
    }
    if (paf->type == EFF_WAVE) {
      WaveEff *wav = (WaveEff *)paf;
      PartEff *next = paf->next;
      WaveModifierData *wmd = (WaveModifierData *)modifier_new(eModifierType_Wave);

      wmd->damp = wav->damp;
      wmd->flag = wav->flag;
      wmd->height = wav->height;
      wmd->lifetime = wav->lifetime;
      wmd->narrow = wav->narrow;
      wmd->speed = wav->speed;
      wmd->startx = wav->startx;
      wmd->starty = wav->startx;
      wmd->timeoffs = wav->timeoffs;
      wmd->width = wav->width;

      BLI_addtail(&ob->modifiers, wmd);

      BLI_remlink(&ob->effect, paf);
      MEM_freeN(paf);

      paf = next;
      continue;
    }
    if (paf->type == EFF_BUILD) {
      BuildEff *baf = (BuildEff *)paf;
      PartEff *next = paf->next;
      BuildModifierData *bmd = (BuildModifierData *)modifier_new(eModifierType_Build);

      bmd->start = baf->sfra;
      bmd->length = baf->len;
      bmd->randomize = 0;
      bmd->seed = 1;

      BLI_addtail(&ob->modifiers, bmd);

      BLI_remlink(&ob->effect, paf);
      MEM_freeN(paf);

      paf = next;
      continue;
    }
    paf = paf->next;
  }

  ob->pd = newdataadr(fd, ob->pd);
  direct_link_partdeflect(ob->pd);
  ob->soft = newdataadr(fd, ob->soft);
  if (ob->soft) {
    SoftBody *sb = ob->soft;

    sb->bpoint = NULL;  // init pointers so it gets rebuilt nicely
    sb->bspring = NULL;
    sb->scratch = NULL;
    /* although not used anymore */
    /* still have to be loaded to be compatible with old files */
    sb->keys = newdataadr(fd, sb->keys);
    test_pointer_array(fd, (void **)&sb->keys);
    if (sb->keys) {
      int a;
      for (a = 0; a < sb->totkey; a++) {
        sb->keys[a] = newdataadr(fd, sb->keys[a]);
      }
    }

    sb->effector_weights = newdataadr(fd, sb->effector_weights);
    if (!sb->effector_weights) {
      sb->effector_weights = BKE_effector_add_weights(NULL);
    }

    sb->shared = newdataadr(fd, sb->shared);
    if (sb->shared == NULL) {
      /* Link deprecated caches if they exist, so we can use them for versioning.
       * We should only do this when sb->shared == NULL, because those pointers
       * are always set (for compatibility with older Blenders). We mustn't link
       * the same pointcache twice. */
      direct_link_pointcache_list(fd, &sb->ptcaches, &sb->pointcache, false);
    }
    else {
      /* link caches */
      direct_link_pointcache_list(fd, &sb->shared->ptcaches, &sb->shared->pointcache, false);
    }
  }
  ob->fluidsimSettings = newdataadr(fd, ob->fluidsimSettings); /* NT */

  ob->rigidbody_object = newdataadr(fd, ob->rigidbody_object);
  if (ob->rigidbody_object) {
    RigidBodyOb *rbo = ob->rigidbody_object;
    /* Allocate runtime-only struct */
    rbo->shared = MEM_callocN(sizeof(*rbo->shared), "RigidBodyObShared");
  }
  ob->rigidbody_constraint = newdataadr(fd, ob->rigidbody_constraint);
  if (ob->rigidbody_constraint) {
    ob->rigidbody_constraint->physics_constraint = NULL;
  }

  link_list(fd, &ob->particlesystem);
  direct_link_particlesystems(fd, &ob->particlesystem);

  direct_link_constraints(fd, &ob->constraints);

  link_list(fd, &ob->hooks);
  while (ob->hooks.first) {
    ObHook *hook = ob->hooks.first;
    HookModifierData *hmd = (HookModifierData *)modifier_new(eModifierType_Hook);

    hook->indexar = newdataadr(fd, hook->indexar);
    if (fd->flags & FD_FLAGS_SWITCH_ENDIAN) {
      BLI_endian_switch_int32_array(hook->indexar, hook->totindex);
    }

    /* Do conversion here because if we have loaded
     * a hook we need to make sure it gets converted
     * and freed, regardless of version.
     */
    copy_v3_v3(hmd->cent, hook->cent);
    hmd->falloff = hook->falloff;
    hmd->force = hook->force;
    hmd->indexar = hook->indexar;
    hmd->object = hook->parent;
    memcpy(hmd->parentinv, hook->parentinv, sizeof(hmd->parentinv));
    hmd->totindex = hook->totindex;

    BLI_addhead(&ob->modifiers, hmd);
    BLI_remlink(&ob->hooks, hook);

    modifier_unique_name(&ob->modifiers, (ModifierData *)hmd);

    MEM_freeN(hook);
  }

  ob->iuser = newdataadr(fd, ob->iuser);
  if (ob->type == OB_EMPTY && ob->empty_drawtype == OB_EMPTY_IMAGE && !ob->iuser) {
    BKE_object_empty_draw_type_set(ob, ob->empty_drawtype);
  }

  ob->derivedDeform = NULL;
  ob->derivedFinal = NULL;
  BKE_object_runtime_reset(ob);
  link_list(fd, &ob->pc_ids);

  /* in case this value changes in future, clamp else we get undefined behavior */
  CLAMP(ob->rotmode, ROT_MODE_MIN, ROT_MODE_MAX);

  if (ob->sculpt) {
    ob->sculpt = NULL;
    /* Only create data on undo, otherwise rely on editor mode switching. */
    if (fd->memfile && (ob->mode & OB_MODE_ALL_SCULPT)) {
      BKE_object_sculpt_data_create(ob);
    }
  }

  link_list(fd, &ob->lodlevels);
  ob->currentlod = ob->lodlevels.first;

  ob->preview = direct_link_preview_image(fd, ob->preview);
}

static void direct_link_view_settings(FileData *fd, ColorManagedViewSettings *view_settings)
{
  view_settings->curve_mapping = newdataadr(fd, view_settings->curve_mapping);

  if (view_settings->curve_mapping) {
    direct_link_curvemapping(fd, view_settings->curve_mapping);
  }
}

/** \} */

/* -------------------------------------------------------------------- */
/** \name Read View Layer (Collection Data)
 * \{ */

static void direct_link_layer_collections(FileData *fd, ListBase *lb, bool master)
{
  link_list(fd, lb);
  for (LayerCollection *lc = lb->first; lc; lc = lc->next) {
#ifdef USE_COLLECTION_COMPAT_28
    lc->scene_collection = newdataadr(fd, lc->scene_collection);
#endif

    /* Master collection is not a real datablock. */
    if (master) {
      lc->collection = newdataadr(fd, lc->collection);
    }

    direct_link_layer_collections(fd, &lc->layer_collections, false);
  }
}

static void direct_link_view_layer(FileData *fd, ViewLayer *view_layer)
{
  view_layer->stats = NULL;
  link_list(fd, &view_layer->object_bases);
  view_layer->basact = newdataadr(fd, view_layer->basact);

  direct_link_layer_collections(fd, &view_layer->layer_collections, true);
  view_layer->active_collection = newdataadr(fd, view_layer->active_collection);

  view_layer->id_properties = newdataadr(fd, view_layer->id_properties);
  IDP_DirectLinkGroup_OrFree(&view_layer->id_properties, (fd->flags & FD_FLAGS_SWITCH_ENDIAN), fd);

  link_list(fd, &(view_layer->freestyle_config.modules));
  link_list(fd, &(view_layer->freestyle_config.linesets));

  BLI_listbase_clear(&view_layer->drawdata);
  view_layer->object_bases_array = NULL;
  view_layer->object_bases_hash = NULL;
}

static void lib_link_layer_collection(FileData *fd,
                                      Library *lib,
                                      LayerCollection *layer_collection,
                                      bool master)
{
  /* Master collection is not a real datablock. */
  if (!master) {
    layer_collection->collection = newlibadr(fd, lib, layer_collection->collection);
  }

  for (LayerCollection *layer_collection_nested = layer_collection->layer_collections.first;
       layer_collection_nested != NULL;
       layer_collection_nested = layer_collection_nested->next) {
    lib_link_layer_collection(fd, lib, layer_collection_nested, false);
  }
}

static void lib_link_view_layer(FileData *fd, Library *lib, ViewLayer *view_layer)
{
  for (FreestyleModuleConfig *fmc = view_layer->freestyle_config.modules.first; fmc;
       fmc = fmc->next) {
    fmc->script = newlibadr(fd, lib, fmc->script);
  }

  for (FreestyleLineSet *fls = view_layer->freestyle_config.linesets.first; fls; fls = fls->next) {
    fls->linestyle = newlibadr_us(fd, lib, fls->linestyle);
    fls->group = newlibadr_us(fd, lib, fls->group);
  }

  for (Base *base = view_layer->object_bases.first, *base_next = NULL; base; base = base_next) {
    base_next = base->next;

    /* we only bump the use count for the collection objects */
    base->object = newlibadr(fd, lib, base->object);

    if (base->object == NULL) {
      /* Free in case linked object got lost. */
      BLI_freelinkN(&view_layer->object_bases, base);
      if (view_layer->basact == base) {
        view_layer->basact = NULL;
      }
    }
  }

  for (LayerCollection *layer_collection = view_layer->layer_collections.first;
       layer_collection != NULL;
       layer_collection = layer_collection->next) {
    lib_link_layer_collection(fd, lib, layer_collection, true);
  }

  view_layer->mat_override = newlibadr_us(fd, lib, view_layer->mat_override);

  IDP_LibLinkProperty(view_layer->id_properties, fd);
}

/** \} */

/* -------------------------------------------------------------------- */
/** \name Read ID: Collection
 * \{ */

#ifdef USE_COLLECTION_COMPAT_28
static void direct_link_scene_collection(FileData *fd, SceneCollection *sc)
{
  link_list(fd, &sc->objects);
  link_list(fd, &sc->scene_collections);

  for (SceneCollection *nsc = sc->scene_collections.first; nsc; nsc = nsc->next) {
    direct_link_scene_collection(fd, nsc);
  }
}

static void lib_link_scene_collection(FileData *fd, Library *lib, SceneCollection *sc)
{
  for (LinkData *link = sc->objects.first; link; link = link->next) {
    link->data = newlibadr_us(fd, lib, link->data);
    BLI_assert(link->data);
  }

  for (SceneCollection *nsc = sc->scene_collections.first; nsc; nsc = nsc->next) {
    lib_link_scene_collection(fd, lib, nsc);
  }
}
#endif

static void direct_link_collection(FileData *fd, Collection *collection)
{
  link_list(fd, &collection->gobject);
  link_list(fd, &collection->children);

  collection->preview = direct_link_preview_image(fd, collection->preview);

  collection->flag &= ~COLLECTION_HAS_OBJECT_CACHE;
  BLI_listbase_clear(&collection->object_cache);
  BLI_listbase_clear(&collection->parents);

#ifdef USE_COLLECTION_COMPAT_28
  /* This runs before the very first doversion. */
  collection->collection = newdataadr(fd, collection->collection);
  if (collection->collection != NULL) {
    direct_link_scene_collection(fd, collection->collection);
  }

  collection->view_layer = newdataadr(fd, collection->view_layer);
  if (collection->view_layer != NULL) {
    direct_link_view_layer(fd, collection->view_layer);
  }
#endif
}

static void lib_link_collection_data(FileData *fd, Library *lib, Collection *collection)
{
  for (CollectionObject *cob = collection->gobject.first, *cob_next = NULL; cob; cob = cob_next) {
    cob_next = cob->next;
    cob->ob = newlibadr_us(fd, lib, cob->ob);

    if (cob->ob == NULL) {
      BLI_freelinkN(&collection->gobject, cob);
    }
  }

  for (CollectionChild *child = collection->children.first, *child_next = NULL; child;
       child = child_next) {
    child_next = child->next;
    child->collection = newlibadr_us(fd, lib, child->collection);

    if (child->collection == NULL || BKE_collection_find_cycle(collection, child->collection)) {
      BLI_freelinkN(&collection->children, child);
    }
    else {
      CollectionParent *cparent = MEM_callocN(sizeof(CollectionParent), "CollectionParent");
      cparent->collection = collection;
      BLI_addtail(&child->collection->parents, cparent);
    }
  }
}

static void lib_link_collection(FileData *fd, Main *main)
{
  for (Collection *collection = main->collections.first; collection;
       collection = collection->id.next) {
    if (collection->id.tag & LIB_TAG_NEED_LINK) {
      collection->id.tag &= ~LIB_TAG_NEED_LINK;
      IDP_LibLinkProperty(collection->id.properties, fd);

#ifdef USE_COLLECTION_COMPAT_28
      if (collection->collection) {
        lib_link_scene_collection(fd, collection->id.lib, collection->collection);
      }

      if (collection->view_layer) {
        lib_link_view_layer(fd, collection->id.lib, collection->view_layer);
      }
#endif

      lib_link_collection_data(fd, collection->id.lib, collection);
    }
  }
}

/** \} */

/* -------------------------------------------------------------------- */
/** \name Read ID: Scene
 * \{ */

/* patch for missing scene IDs, can't be in do-versions */
static void composite_patch(bNodeTree *ntree, Scene *scene)
{
  bNode *node;

  for (node = ntree->nodes.first; node; node = node->next) {
    if (node->id == NULL && node->type == CMP_NODE_R_LAYERS) {
      node->id = &scene->id;
    }
  }
}

static void link_paint(FileData *fd, Scene *sce, Paint *p)
{
  if (p) {
    p->brush = newlibadr_us(fd, sce->id.lib, p->brush);
    for (int i = 0; i < p->tool_slots_len; i++) {
      if (p->tool_slots[i].brush != NULL) {
        p->tool_slots[i].brush = newlibadr_us(fd, sce->id.lib, p->tool_slots[i].brush);
      }
    }
    p->palette = newlibadr_us(fd, sce->id.lib, p->palette);
    p->paint_cursor = NULL;

    BKE_paint_runtime_init(sce->toolsettings, p);
  }
}

static void lib_link_sequence_modifiers(FileData *fd, Scene *scene, ListBase *lb)
{
  SequenceModifierData *smd;

  for (smd = lb->first; smd; smd = smd->next) {
    if (smd->mask_id) {
      smd->mask_id = newlibadr_us(fd, scene->id.lib, smd->mask_id);
    }
  }
}

static void direct_link_lightcache_texture(FileData *fd, LightCacheTexture *lctex)
{
  lctex->tex = NULL;

  if (lctex->data) {
    lctex->data = newdataadr(fd, lctex->data);
    if (fd->flags & FD_FLAGS_SWITCH_ENDIAN) {
      int data_size = lctex->components * lctex->tex_size[0] * lctex->tex_size[1] *
                      lctex->tex_size[2];

      if (lctex->data_type == LIGHTCACHETEX_FLOAT) {
        BLI_endian_switch_float_array((float *)lctex->data, data_size * sizeof(float));
      }
      else if (lctex->data_type == LIGHTCACHETEX_UINT) {
        BLI_endian_switch_uint32_array((uint *)lctex->data, data_size * sizeof(uint));
      }
    }
  }
}

static void direct_link_lightcache(FileData *fd, LightCache *cache)
{
  direct_link_lightcache_texture(fd, &cache->cube_tx);
  direct_link_lightcache_texture(fd, &cache->grid_tx);

  if (cache->cube_mips) {
    cache->cube_mips = newdataadr(fd, cache->cube_mips);
    for (int i = 0; i < cache->mips_len; ++i) {
      direct_link_lightcache_texture(fd, &cache->cube_mips[i]);
    }
  }

  cache->cube_data = newdataadr(fd, cache->cube_data);
  cache->grid_data = newdataadr(fd, cache->grid_data);
}

/* check for cyclic set-scene,
 * libs can cause this case which is normally prevented, see (T#####) */
#define USE_SETSCENE_CHECK

#ifdef USE_SETSCENE_CHECK
/**
 * A version of #BKE_scene_validate_setscene with special checks for linked libs.
 */
static bool scene_validate_setscene__liblink(Scene *sce, const int totscene)
{
  Scene *sce_iter;
  int a;

  if (sce->set == NULL) {
    return 1;
  }

  for (a = 0, sce_iter = sce; sce_iter->set; sce_iter = sce_iter->set, a++) {
    if (sce_iter->id.tag & LIB_TAG_NEED_LINK) {
      return 1;
    }

    if (a > totscene) {
      sce->set = NULL;
      return 0;
    }
  }

  return 1;
}
#endif

static void lib_link_scene(FileData *fd, Main *main)
{
#ifdef USE_SETSCENE_CHECK
  bool need_check_set = false;
  int totscene = 0;
#endif

  for (Scene *sce = main->scenes.first; sce; sce = sce->id.next) {
    if (sce->id.tag & LIB_TAG_NEED_LINK) {
      /* Link ID Properties -- and copy this comment EXACTLY for easy finding
       * of library blocks that implement this.*/
      IDP_LibLinkProperty(sce->id.properties, fd);
      lib_link_animdata(fd, &sce->id, sce->adt);

      lib_link_keyingsets(fd, &sce->id, &sce->keyingsets);

      sce->camera = newlibadr(fd, sce->id.lib, sce->camera);
      sce->world = newlibadr_us(fd, sce->id.lib, sce->world);
      sce->set = newlibadr(fd, sce->id.lib, sce->set);
      sce->gpd = newlibadr_us(fd, sce->id.lib, sce->gpd);

      link_paint(fd, sce, &sce->toolsettings->sculpt->paint);
      link_paint(fd, sce, &sce->toolsettings->vpaint->paint);
      link_paint(fd, sce, &sce->toolsettings->wpaint->paint);
      link_paint(fd, sce, &sce->toolsettings->imapaint.paint);
      link_paint(fd, sce, &sce->toolsettings->uvsculpt->paint);
      link_paint(fd, sce, &sce->toolsettings->gp_paint->paint);

      if (sce->toolsettings->sculpt) {
        sce->toolsettings->sculpt->gravity_object = newlibadr(
            fd, sce->id.lib, sce->toolsettings->sculpt->gravity_object);
      }

      if (sce->toolsettings->imapaint.stencil) {
        sce->toolsettings->imapaint.stencil = newlibadr_us(
            fd, sce->id.lib, sce->toolsettings->imapaint.stencil);
      }

      if (sce->toolsettings->imapaint.clone) {
        sce->toolsettings->imapaint.clone = newlibadr_us(
            fd, sce->id.lib, sce->toolsettings->imapaint.clone);
      }

      if (sce->toolsettings->imapaint.canvas) {
        sce->toolsettings->imapaint.canvas = newlibadr_us(
            fd, sce->id.lib, sce->toolsettings->imapaint.canvas);
      }

      sce->toolsettings->particle.shape_object = newlibadr(
          fd, sce->id.lib, sce->toolsettings->particle.shape_object);

      sce->toolsettings->gp_sculpt.guide.reference_object = newlibadr(
          fd, sce->id.lib, sce->toolsettings->gp_sculpt.guide.reference_object);

      for (Base *base_legacy_next, *base_legacy = sce->base.first; base_legacy;
           base_legacy = base_legacy_next) {
        base_legacy_next = base_legacy->next;

        base_legacy->object = newlibadr_us(fd, sce->id.lib, base_legacy->object);

        if (base_legacy->object == NULL) {
          blo_reportf_wrap(fd->reports,
                           RPT_WARNING,
                           TIP_("LIB: object lost from scene: '%s'"),
                           sce->id.name + 2);
          BLI_remlink(&sce->base, base_legacy);
          if (base_legacy == sce->basact) {
            sce->basact = NULL;
          }
          MEM_freeN(base_legacy);
        }
      }

      Sequence *seq;
      SEQ_BEGIN (sce->ed, seq) {
        IDP_LibLinkProperty(seq->prop, fd);

        if (seq->ipo) {
          seq->ipo = newlibadr_us(
              fd, sce->id.lib, seq->ipo);  // XXX deprecated - old animation system
        }
        seq->scene_sound = NULL;
        if (seq->scene) {
          seq->scene = newlibadr(fd, sce->id.lib, seq->scene);
          if (seq->scene) {
            seq->scene_sound = BKE_sound_scene_add_scene_sound_defaults(sce, seq);
          }
        }
        if (seq->clip) {
          seq->clip = newlibadr_us(fd, sce->id.lib, seq->clip);
        }
        if (seq->mask) {
          seq->mask = newlibadr_us(fd, sce->id.lib, seq->mask);
        }
        if (seq->scene_camera) {
          seq->scene_camera = newlibadr(fd, sce->id.lib, seq->scene_camera);
        }
        if (seq->sound) {
          seq->scene_sound = NULL;
          if (seq->type == SEQ_TYPE_SOUND_HD) {
            seq->type = SEQ_TYPE_SOUND_RAM;
          }
          else {
            seq->sound = newlibadr(fd, sce->id.lib, seq->sound);
          }
          if (seq->sound) {
            id_us_plus_no_lib((ID *)seq->sound);
            seq->scene_sound = BKE_sound_add_scene_sound_defaults(sce, seq);
          }
        }
        if (seq->type == SEQ_TYPE_TEXT) {
          TextVars *t = seq->effectdata;
          t->text_font = newlibadr_us(fd, sce->id.lib, t->text_font);
        }
        BLI_listbase_clear(&seq->anims);

        lib_link_sequence_modifiers(fd, sce, &seq->modifiers);
      }
      SEQ_END;

      for (TimeMarker *marker = sce->markers.first; marker; marker = marker->next) {
        if (marker->camera) {
          marker->camera = newlibadr(fd, sce->id.lib, marker->camera);
        }
      }

      BKE_sequencer_update_muting(sce->ed);
      BKE_sequencer_update_sound_bounds_all(sce);

      /* rigidbody world relies on it's linked collections */
      if (sce->rigidbody_world) {
        RigidBodyWorld *rbw = sce->rigidbody_world;
        if (rbw->group) {
          rbw->group = newlibadr(fd, sce->id.lib, rbw->group);
        }
        if (rbw->constraints) {
          rbw->constraints = newlibadr(fd, sce->id.lib, rbw->constraints);
        }
        if (rbw->effector_weights) {
          rbw->effector_weights->group = newlibadr(fd, sce->id.lib, rbw->effector_weights->group);
        }
      }

      if (sce->nodetree) {
        lib_link_ntree(fd, &sce->id, sce->nodetree);
        sce->nodetree->id.lib = sce->id.lib;
        composite_patch(sce->nodetree, sce);
      }

      for (SceneRenderLayer *srl = sce->r.layers.first; srl; srl = srl->next) {
        srl->mat_override = newlibadr_us(fd, sce->id.lib, srl->mat_override);
        for (FreestyleModuleConfig *fmc = srl->freestyleConfig.modules.first; fmc;
             fmc = fmc->next) {
          fmc->script = newlibadr(fd, sce->id.lib, fmc->script);
        }
        for (FreestyleLineSet *fls = srl->freestyleConfig.linesets.first; fls; fls = fls->next) {
          fls->linestyle = newlibadr_us(fd, sce->id.lib, fls->linestyle);
          fls->group = newlibadr_us(fd, sce->id.lib, fls->group);
        }
      }

			for (LANPR_LineLayer *ll = sce->lanpr.line_layers.first; ll; ll = ll->next) {
				for (LANPR_LineLayerComponent *llc = ll->components.first; llc; llc = llc->next) {
					llc->object_select = newlibadr_us(fd, sce->id.lib, llc->object_select);
					llc->material_select = newlibadr_us(fd, sce->id.lib, llc->material_select);
					llc->collection_select = newlibadr_us(fd, sce->id.lib, llc->collection_select);
				}
				ll->normal_control_object = newlibadr_us(fd, sce->id.lib, ll->normal_control_object);
			}

      /* Motion Tracking */
      sce->clip = newlibadr_us(fd, sce->id.lib, sce->clip);

#ifdef USE_COLLECTION_COMPAT_28
      if (sce->collection) {
        lib_link_scene_collection(fd, sce->id.lib, sce->collection);
      }
#endif

      if (sce->master_collection) {
        lib_link_collection_data(fd, sce->id.lib, sce->master_collection);
      }

      for (ViewLayer *view_layer = sce->view_layers.first; view_layer;
           view_layer = view_layer->next) {
        lib_link_view_layer(fd, sce->id.lib, view_layer);
      }

      if (sce->r.bake.cage_object) {
        sce->r.bake.cage_object = newlibadr(fd, sce->id.lib, sce->r.bake.cage_object);
      }

#ifdef USE_SETSCENE_CHECK
      if (sce->set != NULL) {
        /* link flag for scenes with set would be reset later,
         * so this way we only check cyclic for newly linked scenes.
         */
        need_check_set = true;
      }
      else {
        /* postpone un-setting the flag until we've checked the set-scene */
        sce->id.tag &= ~LIB_TAG_NEED_LINK;
      }
#else
      sce->id.tag &= ~LIB_TAG_NEED_LINK;
#endif
    }

#ifdef USE_SETSCENE_CHECK
    totscene++;
#endif
  }

#ifdef USE_SETSCENE_CHECK
  if (need_check_set) {
    for (Scene *sce = main->scenes.first; sce; sce = sce->id.next) {
      if (sce->id.tag & LIB_TAG_NEED_LINK) {
        sce->id.tag &= ~LIB_TAG_NEED_LINK;
        if (!scene_validate_setscene__liblink(sce, totscene)) {
          printf("Found cyclic background scene when linking %s\n", sce->id.name + 2);
        }
      }
    }
  }
#endif
}

#undef USE_SETSCENE_CHECK

static void link_recurs_seq(FileData *fd, ListBase *lb)
{
  Sequence *seq;

  link_list(fd, lb);

  for (seq = lb->first; seq; seq = seq->next) {
    if (seq->seqbase.first) {
      link_recurs_seq(fd, &seq->seqbase);
    }
  }
}

static void direct_link_paint(FileData *fd, const Scene *scene, Paint *p)
{
  if (p->num_input_samples < 1) {
    p->num_input_samples = 1;
  }

  p->cavity_curve = newdataadr(fd, p->cavity_curve);
  if (p->cavity_curve) {
    direct_link_curvemapping(fd, p->cavity_curve);
  }
  else {
    BKE_paint_cavity_curve_preset(p, CURVE_PRESET_LINE);
  }

  p->tool_slots = newdataadr(fd, p->tool_slots);

  BKE_paint_runtime_init(scene->toolsettings, p);
}

static void direct_link_paint_helper(FileData *fd, const Scene *scene, Paint **paint)
{
  /* TODO. is this needed */
  (*paint) = newdataadr(fd, (*paint));

  if (*paint) {
    direct_link_paint(fd, scene, *paint);
  }
}

static void direct_link_sequence_modifiers(FileData *fd, ListBase *lb)
{
  SequenceModifierData *smd;

  link_list(fd, lb);

  for (smd = lb->first; smd; smd = smd->next) {
    if (smd->mask_sequence) {
      smd->mask_sequence = newdataadr(fd, smd->mask_sequence);
    }

    if (smd->type == seqModifierType_Curves) {
      CurvesModifierData *cmd = (CurvesModifierData *)smd;

      direct_link_curvemapping(fd, &cmd->curve_mapping);
    }
    else if (smd->type == seqModifierType_HueCorrect) {
      HueCorrectModifierData *hcmd = (HueCorrectModifierData *)smd;

      direct_link_curvemapping(fd, &hcmd->curve_mapping);
    }
  }
}

static void direct_link_scene(FileData *fd, Scene *sce)
{
  Editing *ed;
  Sequence *seq;
  MetaStack *ms;
  RigidBodyWorld *rbw;
  ViewLayer *view_layer;
  SceneRenderLayer *srl;

  sce->depsgraph_hash = NULL;
  sce->fps_info = NULL;

  memset(&sce->customdata_mask, 0, sizeof(sce->customdata_mask));
  memset(&sce->customdata_mask_modal, 0, sizeof(sce->customdata_mask_modal));

  BKE_sound_create_scene(sce);

  /* set users to one by default, not in lib-link, this will increase it for compo nodes */
  id_us_ensure_real(&sce->id);

  link_list(fd, &(sce->base));

  sce->adt = newdataadr(fd, sce->adt);
  direct_link_animdata(fd, sce->adt);

  link_list(fd, &sce->keyingsets);
  direct_link_keyingsets(fd, &sce->keyingsets);

  sce->basact = newdataadr(fd, sce->basact);

  sce->toolsettings = newdataadr(fd, sce->toolsettings);
  if (sce->toolsettings) {
    direct_link_paint_helper(fd, sce, (Paint **)&sce->toolsettings->sculpt);
    direct_link_paint_helper(fd, sce, (Paint **)&sce->toolsettings->vpaint);
    direct_link_paint_helper(fd, sce, (Paint **)&sce->toolsettings->wpaint);
    direct_link_paint_helper(fd, sce, (Paint **)&sce->toolsettings->uvsculpt);
    direct_link_paint_helper(fd, sce, (Paint **)&sce->toolsettings->gp_paint);

    direct_link_paint(fd, sce, &sce->toolsettings->imapaint.paint);

    sce->toolsettings->imapaint.paintcursor = NULL;
    sce->toolsettings->particle.paintcursor = NULL;
    sce->toolsettings->particle.scene = NULL;
    sce->toolsettings->particle.object = NULL;
    sce->toolsettings->gp_sculpt.paintcursor = NULL;

    /* relink grease pencil interpolation curves */
    sce->toolsettings->gp_interpolate.custom_ipo = newdataadr(
        fd, sce->toolsettings->gp_interpolate.custom_ipo);
    if (sce->toolsettings->gp_interpolate.custom_ipo) {
      direct_link_curvemapping(fd, sce->toolsettings->gp_interpolate.custom_ipo);
    }
    /* relink grease pencil multiframe falloff curve */
    sce->toolsettings->gp_sculpt.cur_falloff = newdataadr(
        fd, sce->toolsettings->gp_sculpt.cur_falloff);
    if (sce->toolsettings->gp_sculpt.cur_falloff) {
      direct_link_curvemapping(fd, sce->toolsettings->gp_sculpt.cur_falloff);
    }
    /* relink grease pencil primitive curve */
    sce->toolsettings->gp_sculpt.cur_primitive = newdataadr(
        fd, sce->toolsettings->gp_sculpt.cur_primitive);
    if (sce->toolsettings->gp_sculpt.cur_primitive) {
      direct_link_curvemapping(fd, sce->toolsettings->gp_sculpt.cur_primitive);
    }
  }

  if (sce->ed) {
    ListBase *old_seqbasep = &sce->ed->seqbase;

    ed = sce->ed = newdataadr(fd, sce->ed);

    ed->act_seq = newdataadr(fd, ed->act_seq);

    /* recursive link sequences, lb will be correctly initialized */
    link_recurs_seq(fd, &ed->seqbase);

    SEQ_BEGIN (ed, seq) {
      seq->seq1 = newdataadr(fd, seq->seq1);
      seq->seq2 = newdataadr(fd, seq->seq2);
      seq->seq3 = newdataadr(fd, seq->seq3);

      /* a patch: after introduction of effects with 3 input strips */
      if (seq->seq3 == NULL) {
        seq->seq3 = seq->seq2;
      }

      seq->effectdata = newdataadr(fd, seq->effectdata);
      seq->stereo3d_format = newdataadr(fd, seq->stereo3d_format);

      if (seq->type & SEQ_TYPE_EFFECT) {
        seq->flag |= SEQ_EFFECT_NOT_LOADED;
      }

      if (seq->type == SEQ_TYPE_SPEED) {
        SpeedControlVars *s = seq->effectdata;
        s->frameMap = NULL;
      }

      if (seq->type == SEQ_TYPE_TEXT) {
        TextVars *t = seq->effectdata;
        t->text_blf_id = SEQ_FONT_NOT_LOADED;
      }

      seq->prop = newdataadr(fd, seq->prop);
      IDP_DirectLinkGroup_OrFree(&seq->prop, (fd->flags & FD_FLAGS_SWITCH_ENDIAN), fd);

      seq->strip = newdataadr(fd, seq->strip);
      if (seq->strip && seq->strip->done == 0) {
        seq->strip->done = true;

        if (ELEM(seq->type,
                 SEQ_TYPE_IMAGE,
                 SEQ_TYPE_MOVIE,
                 SEQ_TYPE_SOUND_RAM,
                 SEQ_TYPE_SOUND_HD)) {
          seq->strip->stripdata = newdataadr(fd, seq->strip->stripdata);
        }
        else {
          seq->strip->stripdata = NULL;
        }
        if (seq->flag & SEQ_USE_CROP) {
          seq->strip->crop = newdataadr(fd, seq->strip->crop);
        }
        else {
          seq->strip->crop = NULL;
        }
        if (seq->flag & SEQ_USE_TRANSFORM) {
          seq->strip->transform = newdataadr(fd, seq->strip->transform);
        }
        else {
          seq->strip->transform = NULL;
        }
        if (seq->flag & SEQ_USE_PROXY) {
          seq->strip->proxy = newdataadr(fd, seq->strip->proxy);
          if (seq->strip->proxy) {
            seq->strip->proxy->anim = NULL;
          }
          else {
            BKE_sequencer_proxy_set(seq, true);
          }
        }
        else {
          seq->strip->proxy = NULL;
        }

        /* need to load color balance to it could be converted to modifier */
        seq->strip->color_balance = newdataadr(fd, seq->strip->color_balance);
      }

      direct_link_sequence_modifiers(fd, &seq->modifiers);
    }
    SEQ_END;

    /* link metastack, slight abuse of structs here,
     * have to restore pointer to internal part in struct */
    {
      Sequence temp;
      void *poin;
      intptr_t offset;

      offset = ((intptr_t) & (temp.seqbase)) - ((intptr_t)&temp);

      /* root pointer */
      if (ed->seqbasep == old_seqbasep) {
        ed->seqbasep = &ed->seqbase;
      }
      else {
        poin = POINTER_OFFSET(ed->seqbasep, -offset);

        poin = newdataadr(fd, poin);
        if (poin) {
          ed->seqbasep = (ListBase *)POINTER_OFFSET(poin, offset);
        }
        else {
          ed->seqbasep = &ed->seqbase;
        }
      }
      /* stack */
      link_list(fd, &(ed->metastack));

      for (ms = ed->metastack.first; ms; ms = ms->next) {
        ms->parseq = newdataadr(fd, ms->parseq);

        if (ms->oldbasep == old_seqbasep) {
          ms->oldbasep = &ed->seqbase;
        }
        else {
          poin = POINTER_OFFSET(ms->oldbasep, -offset);
          poin = newdataadr(fd, poin);
          if (poin) {
            ms->oldbasep = (ListBase *)POINTER_OFFSET(poin, offset);
          }
          else {
            ms->oldbasep = &ed->seqbase;
          }
        }
      }
    }
  }

  sce->r.avicodecdata = newdataadr(fd, sce->r.avicodecdata);
  if (sce->r.avicodecdata) {
    sce->r.avicodecdata->lpFormat = newdataadr(fd, sce->r.avicodecdata->lpFormat);
    sce->r.avicodecdata->lpParms = newdataadr(fd, sce->r.avicodecdata->lpParms);
  }
  if (sce->r.ffcodecdata.properties) {
    sce->r.ffcodecdata.properties = newdataadr(fd, sce->r.ffcodecdata.properties);
    IDP_DirectLinkGroup_OrFree(
        &sce->r.ffcodecdata.properties, (fd->flags & FD_FLAGS_SWITCH_ENDIAN), fd);
  }

  link_list(fd, &(sce->markers));
  link_list(fd, &(sce->transform_spaces));
  link_list(fd, &(sce->r.layers));
  link_list(fd, &(sce->r.views));

  for (srl = sce->r.layers.first; srl; srl = srl->next) {
    srl->prop = newdataadr(fd, srl->prop);
    IDP_DirectLinkGroup_OrFree(&srl->prop, (fd->flags & FD_FLAGS_SWITCH_ENDIAN), fd);
    link_list(fd, &(srl->freestyleConfig.modules));
    link_list(fd, &(srl->freestyleConfig.linesets));
  }

  sce->nodetree = newdataadr(fd, sce->nodetree);
  if (sce->nodetree) {
    direct_link_id(fd, &sce->nodetree->id);
    direct_link_nodetree(fd, sce->nodetree);
  }

  direct_link_view_settings(fd, &sce->view_settings);

  sce->rigidbody_world = newdataadr(fd, sce->rigidbody_world);
  rbw = sce->rigidbody_world;
  if (rbw) {
    rbw->shared = newdataadr(fd, rbw->shared);

    if (rbw->shared == NULL) {
      /* Link deprecated caches if they exist, so we can use them for versioning.
       * We should only do this when rbw->shared == NULL, because those pointers
       * are always set (for compatibility with older Blenders). We mustn't link
       * the same pointcache twice. */
      direct_link_pointcache_list(fd, &rbw->ptcaches, &rbw->pointcache, false);

      /* make sure simulation starts from the beginning after loading file */
      if (rbw->pointcache) {
        rbw->ltime = (float)rbw->pointcache->startframe;
      }
    }
    else {
      /* must nullify the reference to physics sim object, since it no-longer exist
       * (and will need to be recalculated)
       */
      rbw->shared->physics_world = NULL;

      /* link caches */
      direct_link_pointcache_list(fd, &rbw->shared->ptcaches, &rbw->shared->pointcache, false);

      /* make sure simulation starts from the beginning after loading file */
      if (rbw->shared->pointcache) {
        rbw->ltime = (float)rbw->shared->pointcache->startframe;
      }
    }
    rbw->objects = NULL;
    rbw->numbodies = 0;

    /* set effector weights */
    rbw->effector_weights = newdataadr(fd, rbw->effector_weights);
    if (!rbw->effector_weights) {
      rbw->effector_weights = BKE_effector_add_weights(NULL);
    }
  }

  sce->preview = direct_link_preview_image(fd, sce->preview);

  direct_link_curvemapping(fd, &sce->r.mblur_shutter_curve);

#ifdef USE_COLLECTION_COMPAT_28
  /* this runs before the very first doversion */
  if (sce->collection) {
    sce->collection = newdataadr(fd, sce->collection);
    direct_link_scene_collection(fd, sce->collection);
  }
#endif

  if (sce->master_collection) {
    sce->master_collection = newdataadr(fd, sce->master_collection);
    /* Needed because this is an ID outside of Main. */
    direct_link_id(fd, &sce->master_collection->id);
    direct_link_collection(fd, sce->master_collection);
  }

  /* insert into global old-new map for reading without UI (link_global accesses it again) */
  link_glob_list(fd, &sce->view_layers);
  for (view_layer = sce->view_layers.first; view_layer; view_layer = view_layer->next) {
    direct_link_view_layer(fd, view_layer);
  }

  if (fd->memfile) {
    /* If it's undo try to recover the cache. */
    if (fd->scenemap) {
      sce->eevee.light_cache = newsceadr(fd, sce->eevee.light_cache);
    }
    else {
      sce->eevee.light_cache = NULL;
    }
  }
  else {
    /* else try to read the cache from file. */
    sce->eevee.light_cache = newdataadr(fd, sce->eevee.light_cache);
    if (sce->eevee.light_cache) {
      direct_link_lightcache(fd, sce->eevee.light_cache);
    }
  }

	/* LANPR things */
	sce->lanpr.active_layer = newdataadr(fd, sce->lanpr.active_layer);
	sce->lanpr.render_buffer = NULL;
	link_list(fd, &sce->lanpr.line_layers);
	for (LANPR_LineLayer *ll = sce->lanpr.line_layers.first; ll; ll = ll->next) {
		link_list(fd, &ll->components);
		for(LANPR_LineLayerComponent *llc = ll->components.first; llc;llc=llc->next){
			//llc->object_select = newlibadr(fd, sce->id.lib, llc->object_select);
			//llc->material_select = newlibadr(fd, sce->id.lib, llc->material_select);
			//llc->collection_select = newlibadr(fd, sce->id.lib, llc->collection_select);
		}
		ll->batch = NULL;
		ll->shgrp = NULL;
		//ll->normal_control_object = newlibadr(fd, sce->id.lib, ll->normal_control_object);
	}

  sce->layer_properties = newdataadr(fd, sce->layer_properties);
  IDP_DirectLinkGroup_OrFree(&sce->layer_properties, (fd->flags & FD_FLAGS_SWITCH_ENDIAN), fd);
}

/** \} */

/* -------------------------------------------------------------------- */
/** \name Read ID: Grease Pencil
 * \{ */

/* relink's grease pencil data's refs */
static void lib_link_gpencil(FileData *fd, Main *main)
{
  /* Relink all datablock linked by GP datablock */
  for (bGPdata *gpd = main->gpencils.first; gpd; gpd = gpd->id.next) {
    if (gpd->id.tag & LIB_TAG_NEED_LINK) {
      /* Layers */
      for (bGPDlayer *gpl = gpd->layers.first; gpl; gpl = gpl->next) {
        /* Layer -> Parent References */
        gpl->parent = newlibadr(fd, gpd->id.lib, gpl->parent);
      }

      /* Datablock Stuff */
      IDP_LibLinkProperty(gpd->id.properties, fd);
      lib_link_animdata(fd, &gpd->id, gpd->adt);

      /* materials */
      for (int a = 0; a < gpd->totcol; a++) {
        gpd->mat[a] = newlibadr_us(fd, gpd->id.lib, gpd->mat[a]);
      }

      gpd->id.tag &= ~LIB_TAG_NEED_LINK;
    }
  }
}

/* relinks grease-pencil data - used for direct_link and old file linkage */
static void direct_link_gpencil(FileData *fd, bGPdata *gpd)
{
  bGPDlayer *gpl;
  bGPDframe *gpf;
  bGPDstroke *gps;
  bGPDpalette *palette;

  /* we must firstly have some grease-pencil data to link! */
  if (gpd == NULL) {
    return;
  }

  /* relink animdata */
  gpd->adt = newdataadr(fd, gpd->adt);
  direct_link_animdata(fd, gpd->adt);

  /* init stroke buffer */
  gpd->runtime.sbuffer = NULL;
  gpd->runtime.sbuffer_size = 0;
  gpd->runtime.tot_cp_points = 0;

  /* relink palettes (old palettes deprecated, only to convert old files) */
  link_list(fd, &gpd->palettes);
  if (gpd->palettes.first != NULL) {
    for (palette = gpd->palettes.first; palette; palette = palette->next) {
      link_list(fd, &palette->colors);
    }
  }

  /* materials */
  gpd->mat = newdataadr(fd, gpd->mat);
  test_pointer_array(fd, (void **)&gpd->mat);

  /* relink layers */
  link_list(fd, &gpd->layers);

  for (gpl = gpd->layers.first; gpl; gpl = gpl->next) {
    /* relink frames */
    link_list(fd, &gpl->frames);

    gpl->actframe = newdataadr(fd, gpl->actframe);

    gpl->runtime.icon_id = 0;

    for (gpf = gpl->frames.first; gpf; gpf = gpf->next) {
      /* relink strokes (and their points) */
      link_list(fd, &gpf->strokes);

      for (gps = gpf->strokes.first; gps; gps = gps->next) {
        /* relink stroke points array */
        gps->points = newdataadr(fd, gps->points);

        /* relink weight data */
        if (gps->dvert) {
          gps->dvert = newdataadr(fd, gps->dvert);
          direct_link_dverts(fd, gps->totpoints, gps->dvert);
        }

        /* the triangulation is not saved, so need to be recalculated */
        gps->triangles = NULL;
        gps->tot_triangles = 0;
        gps->flag |= GP_STROKE_RECALC_GEOMETRY;
      }
    }
  }
}

/** \} */

/* -------------------------------------------------------------------- */
/** \name Read Screen Area/Region (Screen Data)
 * \{ */

static void direct_link_panel_list(FileData *fd, ListBase *lb)
{
  link_list(fd, lb);

  for (Panel *pa = lb->first; pa; pa = pa->next) {
    pa->paneltab = newdataadr(fd, pa->paneltab);
    pa->runtime_flag = 0;
    pa->activedata = NULL;
    pa->type = NULL;
    direct_link_panel_list(fd, &pa->children);
  }
}

static void direct_link_region(FileData *fd, ARegion *ar, int spacetype)
{
  uiList *ui_list;

  direct_link_panel_list(fd, &ar->panels);

  link_list(fd, &ar->panels_category_active);

  link_list(fd, &ar->ui_lists);

  for (ui_list = ar->ui_lists.first; ui_list; ui_list = ui_list->next) {
    ui_list->type = NULL;
    ui_list->dyn_data = NULL;
    ui_list->properties = newdataadr(fd, ui_list->properties);
    IDP_DirectLinkGroup_OrFree(&ui_list->properties, (fd->flags & FD_FLAGS_SWITCH_ENDIAN), fd);
  }

  link_list(fd, &ar->ui_previews);

  if (spacetype == SPACE_EMPTY) {
    /* unkown space type, don't leak regiondata */
    ar->regiondata = NULL;
  }
  else if (ar->flag & RGN_FLAG_TEMP_REGIONDATA) {
    /* Runtime data, don't use. */
    ar->regiondata = NULL;
  }
  else {
    ar->regiondata = newdataadr(fd, ar->regiondata);
    if (ar->regiondata) {
      if (spacetype == SPACE_VIEW3D) {
        RegionView3D *rv3d = ar->regiondata;

        rv3d->localvd = newdataadr(fd, rv3d->localvd);
        rv3d->clipbb = newdataadr(fd, rv3d->clipbb);

        rv3d->depths = NULL;
        rv3d->render_engine = NULL;
        rv3d->sms = NULL;
        rv3d->smooth_timer = NULL;
      }
    }
  }

  ar->v2d.tab_offset = NULL;
  ar->v2d.tab_num = 0;
  ar->v2d.tab_cur = 0;
  ar->v2d.sms = NULL;
  ar->v2d.alpha_hor = ar->v2d.alpha_vert = 255; /* visible by default */
  BLI_listbase_clear(&ar->panels_category);
  BLI_listbase_clear(&ar->handlers);
  BLI_listbase_clear(&ar->uiblocks);
  ar->headerstr = NULL;
  ar->visible = 0;
  ar->type = NULL;
  ar->do_draw = 0;
  ar->gizmo_map = NULL;
  ar->regiontimer = NULL;
  ar->draw_buffer = NULL;
  memset(&ar->drawrct, 0, sizeof(ar->drawrct));
}

static void direct_link_area(FileData *fd, ScrArea *area)
{
  SpaceLink *sl;
  ARegion *ar;

  link_list(fd, &(area->spacedata));
  link_list(fd, &(area->regionbase));

  BLI_listbase_clear(&area->handlers);
  area->type = NULL; /* spacetype callbacks */
  area->butspacetype =
      SPACE_EMPTY; /* Should always be unset so that rna_Area_type_get works correctly */
  area->region_active_win = -1;

  area->flag &= ~AREA_FLAG_ACTIVE_TOOL_UPDATE;

  area->global = newdataadr(fd, area->global);

  /* if we do not have the spacetype registered we cannot
   * free it, so don't allocate any new memory for such spacetypes. */
  if (!BKE_spacetype_exists(area->spacetype)) {
    area->butspacetype =
        area->spacetype; /* Hint for versioning code to replace deprecated space types. */
    area->spacetype = SPACE_EMPTY;
  }

  for (ar = area->regionbase.first; ar; ar = ar->next) {
    direct_link_region(fd, ar, area->spacetype);
  }

  /* accident can happen when read/save new file with older version */
  /* 2.50: we now always add spacedata for info */
  if (area->spacedata.first == NULL) {
    SpaceInfo *sinfo = MEM_callocN(sizeof(SpaceInfo), "spaceinfo");
    area->spacetype = sinfo->spacetype = SPACE_INFO;
    BLI_addtail(&area->spacedata, sinfo);
  }
  /* add local view3d too */
  else if (area->spacetype == SPACE_VIEW3D) {
    blo_do_versions_view3d_split_250(area->spacedata.first, &area->regionbase);
  }

  for (sl = area->spacedata.first; sl; sl = sl->next) {
    link_list(fd, &(sl->regionbase));

    /* if we do not have the spacetype registered we cannot
     * free it, so don't allocate any new memory for such spacetypes. */
    if (!BKE_spacetype_exists(sl->spacetype)) {
      sl->spacetype = SPACE_EMPTY;
    }

    for (ar = sl->regionbase.first; ar; ar = ar->next) {
      direct_link_region(fd, ar, sl->spacetype);
    }

    if (sl->spacetype == SPACE_VIEW3D) {
      View3D *v3d = (View3D *)sl;

      v3d->flag |= V3D_INVALID_BACKBUF;

      if (v3d->gpd) {
        v3d->gpd = newdataadr(fd, v3d->gpd);
        direct_link_gpencil(fd, v3d->gpd);
      }
      v3d->localvd = newdataadr(fd, v3d->localvd);
      v3d->runtime.properties_storage = NULL;

      /* render can be quite heavy, set to solid on load */
      if (v3d->shading.type == OB_RENDER) {
        v3d->shading.type = OB_SOLID;
      }
      v3d->shading.prev_type = OB_SOLID;

      if (v3d->fx_settings.dof) {
        v3d->fx_settings.dof = newdataadr(fd, v3d->fx_settings.dof);
      }
      if (v3d->fx_settings.ssao) {
        v3d->fx_settings.ssao = newdataadr(fd, v3d->fx_settings.ssao);
      }

      blo_do_versions_view3d_split_250(v3d, &sl->regionbase);
    }
    else if (sl->spacetype == SPACE_GRAPH) {
      SpaceGraph *sipo = (SpaceGraph *)sl;

      sipo->ads = newdataadr(fd, sipo->ads);
      BLI_listbase_clear(&sipo->runtime.ghost_curves);
    }
    else if (sl->spacetype == SPACE_NLA) {
      SpaceNla *snla = (SpaceNla *)sl;

      snla->ads = newdataadr(fd, snla->ads);
    }
    else if (sl->spacetype == SPACE_OUTLINER) {
      SpaceOutliner *soops = (SpaceOutliner *)sl;

      /* use newdataadr_no_us and do not free old memory avoiding double
       * frees and use of freed memory. this could happen because of a
       * bug fixed in revision 58959 where the treestore memory address
       * was not unique */
      TreeStore *ts = newdataadr_no_us(fd, soops->treestore);
      soops->treestore = NULL;
      if (ts) {
        TreeStoreElem *elems = newdataadr_no_us(fd, ts->data);

        soops->treestore = BLI_mempool_create(
            sizeof(TreeStoreElem), ts->usedelem, 512, BLI_MEMPOOL_ALLOW_ITER);
        if (ts->usedelem && elems) {
          int i;
          for (i = 0; i < ts->usedelem; i++) {
            TreeStoreElem *new_elem = BLI_mempool_alloc(soops->treestore);
            *new_elem = elems[i];
          }
        }
        /* we only saved what was used */
        soops->storeflag |= SO_TREESTORE_CLEANUP;  // at first draw
      }
      soops->treehash = NULL;
      soops->tree.first = soops->tree.last = NULL;
    }
    else if (sl->spacetype == SPACE_IMAGE) {
      SpaceImage *sima = (SpaceImage *)sl;

      sima->iuser.scene = NULL;
      sima->iuser.ok = 1;
      sima->scopes.waveform_1 = NULL;
      sima->scopes.waveform_2 = NULL;
      sima->scopes.waveform_3 = NULL;
      sima->scopes.vecscope = NULL;
      sima->scopes.ok = 0;

      /* WARNING: gpencil data is no longer stored directly in sima after 2.5
       * so sacrifice a few old files for now to avoid crashes with new files!
       * committed: r28002 */
#if 0
      sima->gpd = newdataadr(fd, sima->gpd);
      if (sima->gpd)
        direct_link_gpencil(fd, sima->gpd);
#endif
    }
    else if (sl->spacetype == SPACE_NODE) {
      SpaceNode *snode = (SpaceNode *)sl;

      if (snode->gpd) {
        snode->gpd = newdataadr(fd, snode->gpd);
        direct_link_gpencil(fd, snode->gpd);
      }

      link_list(fd, &snode->treepath);
      snode->edittree = NULL;
      snode->iofsd = NULL;
      BLI_listbase_clear(&snode->linkdrag);
    }
    else if (sl->spacetype == SPACE_TEXT) {
      SpaceText *st = (SpaceText *)sl;

      st->drawcache = NULL;
      st->scroll_accum[0] = 0.0f;
      st->scroll_accum[1] = 0.0f;
    }
    else if (sl->spacetype == SPACE_SEQ) {
      SpaceSeq *sseq = (SpaceSeq *)sl;

      /* grease pencil data is not a direct data and can't be linked from direct_link*
       * functions, it should be linked from lib_link* functions instead
       *
       * otherwise it'll lead to lost grease data on open because it'll likely be
       * read from file after all other users of grease pencil and newdataadr would
       * simple return NULL here (sergey)
       */
#if 0
      if (sseq->gpd) {
        sseq->gpd = newdataadr(fd, sseq->gpd);
        direct_link_gpencil(fd, sseq->gpd);
      }
#endif
      sseq->scopes.reference_ibuf = NULL;
      sseq->scopes.zebra_ibuf = NULL;
      sseq->scopes.waveform_ibuf = NULL;
      sseq->scopes.sep_waveform_ibuf = NULL;
      sseq->scopes.vector_ibuf = NULL;
      sseq->scopes.histogram_ibuf = NULL;
      sseq->compositor = NULL;
    }
    else if (sl->spacetype == SPACE_PROPERTIES) {
      SpaceProperties *sbuts = (SpaceProperties *)sl;

      sbuts->path = NULL;
      sbuts->texuser = NULL;
      sbuts->mainbo = sbuts->mainb;
      sbuts->mainbuser = sbuts->mainb;
    }
    else if (sl->spacetype == SPACE_CONSOLE) {
      SpaceConsole *sconsole = (SpaceConsole *)sl;
      ConsoleLine *cl, *cl_next;

      link_list(fd, &sconsole->scrollback);
      link_list(fd, &sconsole->history);

      //for (cl= sconsole->scrollback.first; cl; cl= cl->next)
      //  cl->line= newdataadr(fd, cl->line);

      /* comma expressions, (e.g. expr1, expr2, expr3) evaluate each expression,
       * from left to right.  the right-most expression sets the result of the comma
       * expression as a whole*/
      for (cl = sconsole->history.first; cl; cl = cl_next) {
        cl_next = cl->next;
        cl->line = newdataadr(fd, cl->line);
        if (cl->line) {
          /* the allocted length is not written, so reset here */
          cl->len_alloc = cl->len + 1;
        }
        else {
          BLI_remlink(&sconsole->history, cl);
          MEM_freeN(cl);
        }
      }
    }
    else if (sl->spacetype == SPACE_FILE) {
      SpaceFile *sfile = (SpaceFile *)sl;

      /* this sort of info is probably irrelevant for reloading...
       * plus, it isn't saved to files yet!
       */
      sfile->folders_prev = sfile->folders_next = NULL;
      sfile->files = NULL;
      sfile->layout = NULL;
      sfile->op = NULL;
      sfile->previews_timer = NULL;
      sfile->params = newdataadr(fd, sfile->params);
    }
    else if (sl->spacetype == SPACE_CLIP) {
      SpaceClip *sclip = (SpaceClip *)sl;

      sclip->scopes.track_search = NULL;
      sclip->scopes.track_preview = NULL;
      sclip->scopes.ok = 0;
    }
  }

  BLI_listbase_clear(&area->actionzones);

  area->v1 = newdataadr(fd, area->v1);
  area->v2 = newdataadr(fd, area->v2);
  area->v3 = newdataadr(fd, area->v3);
  area->v4 = newdataadr(fd, area->v4);
}

static void lib_link_area(FileData *fd, ID *parent_id, ScrArea *area)
{
  area->full = newlibadr(fd, parent_id->lib, area->full);

  memset(&area->runtime, 0x0, sizeof(area->runtime));

  for (SpaceLink *sl = area->spacedata.first; sl; sl = sl->next) {
    switch (sl->spacetype) {
      case SPACE_VIEW3D: {
        View3D *v3d = (View3D *)sl;

        v3d->camera = newlibadr(fd, parent_id->lib, v3d->camera);
        v3d->ob_centre = newlibadr(fd, parent_id->lib, v3d->ob_centre);

        if (v3d->localvd) {
          v3d->localvd->camera = newlibadr(fd, parent_id->lib, v3d->localvd->camera);
        }
        break;
      }
      case SPACE_GRAPH: {
        SpaceGraph *sipo = (SpaceGraph *)sl;
        bDopeSheet *ads = sipo->ads;

        if (ads) {
          ads->source = newlibadr(fd, parent_id->lib, ads->source);
          ads->filter_grp = newlibadr(fd, parent_id->lib, ads->filter_grp);
        }
        break;
      }
      case SPACE_PROPERTIES: {
        SpaceProperties *sbuts = (SpaceProperties *)sl;
        sbuts->pinid = newlibadr(fd, parent_id->lib, sbuts->pinid);
        if (sbuts->pinid == NULL) {
          sbuts->flag &= ~SB_PIN_CONTEXT;
        }
        break;
      }
      case SPACE_FILE:
        break;
      case SPACE_ACTION: {
        SpaceAction *saction = (SpaceAction *)sl;
        bDopeSheet *ads = &saction->ads;

        if (ads) {
          ads->source = newlibadr(fd, parent_id->lib, ads->source);
          ads->filter_grp = newlibadr(fd, parent_id->lib, ads->filter_grp);
        }

        saction->action = newlibadr(fd, parent_id->lib, saction->action);
        break;
      }
      case SPACE_IMAGE: {
        SpaceImage *sima = (SpaceImage *)sl;

        sima->image = newlibadr_real_us(fd, parent_id->lib, sima->image);
        sima->mask_info.mask = newlibadr_real_us(fd, parent_id->lib, sima->mask_info.mask);

        /* NOTE: pre-2.5, this was local data not lib data, but now we need this as lib data
         * so fingers crossed this works fine!
         */
        sima->gpd = newlibadr_us(fd, parent_id->lib, sima->gpd);
        break;
      }
      case SPACE_SEQ: {
        SpaceSeq *sseq = (SpaceSeq *)sl;

        /* NOTE: pre-2.5, this was local data not lib data, but now we need this as lib data
         * so fingers crossed this works fine!
         */
        sseq->gpd = newlibadr_us(fd, parent_id->lib, sseq->gpd);
        break;
      }
      case SPACE_NLA: {
        SpaceNla *snla = (SpaceNla *)sl;
        bDopeSheet *ads = snla->ads;

        if (ads) {
          ads->source = newlibadr(fd, parent_id->lib, ads->source);
          ads->filter_grp = newlibadr(fd, parent_id->lib, ads->filter_grp);
        }
        break;
      }
      case SPACE_TEXT: {
        SpaceText *st = (SpaceText *)sl;

        st->text = newlibadr(fd, parent_id->lib, st->text);
        break;
      }
      case SPACE_SCRIPT: {
        SpaceScript *scpt = (SpaceScript *)sl;
        /*scpt->script = NULL; - 2.45 set to null, better re-run the script */
        if (scpt->script) {
          scpt->script = newlibadr(fd, parent_id->lib, scpt->script);
          if (scpt->script) {
            SCRIPT_SET_NULL(scpt->script);
          }
        }
        break;
      }
      case SPACE_OUTLINER: {
        SpaceOutliner *so = (SpaceOutliner *)sl;
        so->search_tse.id = newlibadr(fd, NULL, so->search_tse.id);

        if (so->treestore) {
          TreeStoreElem *tselem;
          BLI_mempool_iter iter;

          BLI_mempool_iternew(so->treestore, &iter);
          while ((tselem = BLI_mempool_iterstep(&iter))) {
            tselem->id = newlibadr(fd, NULL, tselem->id);
          }
          if (so->treehash) {
            /* rebuild hash table, because it depends on ids too */
            so->storeflag |= SO_TREESTORE_REBUILD;
          }
        }
        break;
      }
      case SPACE_NODE: {
        SpaceNode *snode = (SpaceNode *)sl;
        bNodeTreePath *path, *path_next;
        bNodeTree *ntree;

        /* node tree can be stored locally in id too, link this first */
        snode->id = newlibadr(fd, parent_id->lib, snode->id);
        snode->from = newlibadr(fd, parent_id->lib, snode->from);

        ntree = snode->id ? ntreeFromID(snode->id) : NULL;
        snode->nodetree = ntree ? ntree : newlibadr_us(fd, parent_id->lib, snode->nodetree);

        for (path = snode->treepath.first; path; path = path->next) {
          if (path == snode->treepath.first) {
            /* first nodetree in path is same as snode->nodetree */
            path->nodetree = snode->nodetree;
          }
          else {
            path->nodetree = newlibadr_us(fd, parent_id->lib, path->nodetree);
          }

          if (!path->nodetree) {
            break;
          }
        }

        /* remaining path entries are invalid, remove */
        for (; path; path = path_next) {
          path_next = path->next;

          BLI_remlink(&snode->treepath, path);
          MEM_freeN(path);
        }

        /* edittree is just the last in the path,
         * set this directly since the path may have been shortened above */
        if (snode->treepath.last) {
          path = snode->treepath.last;
          snode->edittree = path->nodetree;
        }
        else {
          snode->edittree = NULL;
        }
        break;
      }
      case SPACE_CLIP: {
        SpaceClip *sclip = (SpaceClip *)sl;
        sclip->clip = newlibadr_real_us(fd, parent_id->lib, sclip->clip);
        sclip->mask_info.mask = newlibadr_real_us(fd, parent_id->lib, sclip->mask_info.mask);
        break;
      }
      default:
        break;
    }
  }
}

/**
 * \return false on error.
 */
static bool direct_link_area_map(FileData *fd, ScrAreaMap *area_map)
{
  link_list(fd, &area_map->vertbase);
  link_list(fd, &area_map->edgebase);
  link_list(fd, &area_map->areabase);
  for (ScrArea *area = area_map->areabase.first; area; area = area->next) {
    direct_link_area(fd, area);
  }

  /* edges */
  for (ScrEdge *se = area_map->edgebase.first; se; se = se->next) {
    se->v1 = newdataadr(fd, se->v1);
    se->v2 = newdataadr(fd, se->v2);
    BKE_screen_sort_scrvert(&se->v1, &se->v2);

    if (se->v1 == NULL) {
      BLI_remlink(&area_map->edgebase, se);

      return false;
    }
  }

  return true;
}

/** \} */

/* -------------------------------------------------------------------- */
/** \name Read ID: Window Manager
 * \{ */

static void direct_link_windowmanager(FileData *fd, wmWindowManager *wm)
{
  wmWindow *win;

  id_us_ensure_real(&wm->id);
  link_list(fd, &wm->windows);

  for (win = wm->windows.first; win; win = win->next) {
    win->parent = newdataadr(fd, win->parent);

    WorkSpaceInstanceHook *hook = win->workspace_hook;
    win->workspace_hook = newdataadr(fd, hook);

    /* we need to restore a pointer to this later when reading workspaces,
     * so store in global oldnew-map. */
    oldnewmap_insert(fd->globmap, hook, win->workspace_hook, 0);

    direct_link_area_map(fd, &win->global_areas);

    win->ghostwin = NULL;
    win->gpuctx = NULL;
    win->eventstate = NULL;
    win->cursor_keymap_status = NULL;
    win->tweak = NULL;
#ifdef WIN32
    win->ime_data = NULL;
#endif

    BLI_listbase_clear(&win->queue);
    BLI_listbase_clear(&win->handlers);
    BLI_listbase_clear(&win->modalhandlers);
    BLI_listbase_clear(&win->gesture);

    win->active = 0;

    win->cursor = 0;
    win->lastcursor = 0;
    win->modalcursor = 0;
    win->grabcursor = 0;
    win->addmousemove = true;
    win->stereo3d_format = newdataadr(fd, win->stereo3d_format);

    /* multiview always fallback to anaglyph at file opening
     * otherwise quadbuffer saved files can break Blender */
    if (win->stereo3d_format) {
      win->stereo3d_format->display_mode = S3D_DISPLAY_ANAGLYPH;
    }
  }

  BLI_listbase_clear(&wm->timers);
  BLI_listbase_clear(&wm->operators);
  BLI_listbase_clear(&wm->paintcursors);
  BLI_listbase_clear(&wm->queue);
  BKE_reports_init(&wm->reports, RPT_STORE);

  BLI_listbase_clear(&wm->keyconfigs);
  wm->defaultconf = NULL;
  wm->addonconf = NULL;
  wm->userconf = NULL;
  wm->undo_stack = NULL;

  wm->message_bus = NULL;

  BLI_listbase_clear(&wm->jobs);
  BLI_listbase_clear(&wm->drags);

  wm->windrawable = NULL;
  wm->winactive = NULL;
  wm->initialized = 0;
  wm->op_undo_depth = 0;
  wm->is_interface_locked = 0;
}

static void lib_link_windowmanager(FileData *fd, Main *main)
{
  wmWindowManager *wm;
  wmWindow *win;

  for (wm = main->wm.first; wm; wm = wm->id.next) {
    if (wm->id.tag & LIB_TAG_NEED_LINK) {
      /* Note: WM IDProperties are never written to file, hence no need to read/link them here. */
      for (win = wm->windows.first; win; win = win->next) {
        if (win->workspace_hook) { /* NULL for old files */
          lib_link_workspace_instance_hook(fd, win->workspace_hook, &wm->id);
        }
        win->scene = newlibadr(fd, wm->id.lib, win->scene);
        /* deprecated, but needed for versioning (will be NULL'ed then) */
        win->screen = newlibadr(fd, NULL, win->screen);

        for (ScrArea *area = win->global_areas.areabase.first; area; area = area->next) {
          lib_link_area(fd, &wm->id, area);
        }
      }

      wm->id.tag &= ~LIB_TAG_NEED_LINK;
    }
  }
}

/** \} */

/* -------------------------------------------------------------------- */
/** \name Read ID: Screen
 * \{ */

/* note: file read without screens option G_FILE_NO_UI;
 * check lib pointers in call below */
static void lib_link_screen(FileData *fd, Main *main)
{
  for (bScreen *sc = main->screens.first; sc; sc = sc->id.next) {
    if (sc->id.tag & LIB_TAG_NEED_LINK) {
      IDP_LibLinkProperty(sc->id.properties, fd);

      /* deprecated, but needed for versioning (will be NULL'ed then) */
      sc->scene = newlibadr(fd, sc->id.lib, sc->scene);

      sc->animtimer = NULL; /* saved in rare cases */
      sc->tool_tip = NULL;
      sc->scrubbing = false;

      for (ScrArea *area = sc->areabase.first; area; area = area->next) {
        lib_link_area(fd, &sc->id, area);
      }
      sc->id.tag &= ~LIB_TAG_NEED_LINK;
    }
  }
}

/* how to handle user count on pointer restore */
typedef enum ePointerUserMode {
  USER_IGNORE = 0, /* ignore user count */
  USER_REAL = 1,   /* ensure at least one real user (fake user ignored) */
} ePointerUserMode;

static void restore_pointer_user(ID *id, ID *newid, ePointerUserMode user)
{
  BLI_assert(STREQ(newid->name + 2, id->name + 2));
  BLI_assert(newid->lib == id->lib);
  UNUSED_VARS_NDEBUG(id);

  if (user == USER_REAL) {
    id_us_ensure_real(newid);
  }
}

#ifndef USE_GHASH_RESTORE_POINTER
/**
 * A version of #restore_pointer_by_name that performs a full search (slow!).
 * Use only for limited lookups, when the overhead of
 * creating a #IDNameLib_Map for a single lookup isn't worthwhile.
 */
static void *restore_pointer_by_name_main(Main *mainp, ID *id, ePointerUserMode user)
{
  if (id) {
    ListBase *lb = which_libbase(mainp, GS(id->name));
    if (lb) { /* there's still risk of checking corrupt mem (freed Ids in oops) */
      ID *idn = lb->first;
      for (; idn; idn = idn->next) {
        if (STREQ(idn->name + 2, id->name + 2)) {
          if (idn->lib == id->lib) {
            restore_pointer_user(id, idn, user);
            break;
          }
        }
      }
      return idn;
    }
  }
  return NULL;
}
#endif

/**
 * Only for undo files, or to restore a screen after reading without UI...
 *
 * \param user:
 * - USER_IGNORE: no usercount change
 * - USER_REAL: ensure a real user (even if a fake one is set)
 * \param id_map: lookup table, use when performing many lookups.
 * this could be made an optional argument (falling back to a full lookup),
 * however at the moment it's always available.
 */
static void *restore_pointer_by_name(struct IDNameLib_Map *id_map, ID *id, ePointerUserMode user)
{
#ifdef USE_GHASH_RESTORE_POINTER
  if (id) {
    /* use fast lookup when available */
    ID *idn = BKE_main_idmap_lookup_id(id_map, id);
    if (idn) {
      restore_pointer_user(id, idn, user);
    }
    return idn;
  }
  return NULL;
#else
  Main *mainp = BKE_main_idmap_main_get(id_map);
  return restore_pointer_by_name_main(mainp, id, user);
#endif
}

static void lib_link_seq_clipboard_pt_restore(ID *id, struct IDNameLib_Map *id_map)
{
  if (id) {
    /* clipboard must ensure this */
    BLI_assert(id->newid != NULL);
    id->newid = restore_pointer_by_name(id_map, id->newid, USER_REAL);
  }
}
static int lib_link_seq_clipboard_cb(Sequence *seq, void *arg_pt)
{
  struct IDNameLib_Map *id_map = arg_pt;

  lib_link_seq_clipboard_pt_restore((ID *)seq->scene, id_map);
  lib_link_seq_clipboard_pt_restore((ID *)seq->scene_camera, id_map);
  lib_link_seq_clipboard_pt_restore((ID *)seq->clip, id_map);
  lib_link_seq_clipboard_pt_restore((ID *)seq->mask, id_map);
  lib_link_seq_clipboard_pt_restore((ID *)seq->sound, id_map);
  return 1;
}

static void lib_link_clipboard_restore(struct IDNameLib_Map *id_map)
{
  /* update IDs stored in sequencer clipboard */
  BKE_sequencer_base_recursive_apply(&seqbase_clipboard, lib_link_seq_clipboard_cb, id_map);
}

static void lib_link_window_scene_data_restore(wmWindow *win, Scene *scene, ViewLayer *view_layer)
{
  bScreen *screen = BKE_workspace_active_screen_get(win->workspace_hook);

  for (ScrArea *area = screen->areabase.first; area; area = area->next) {
    for (SpaceLink *sl = area->spacedata.first; sl; sl = sl->next) {
      if (sl->spacetype == SPACE_VIEW3D) {
        View3D *v3d = (View3D *)sl;

        if (v3d->camera == NULL || v3d->scenelock) {
          v3d->camera = scene->camera;
        }

        if (v3d->localvd) {
          Base *base = NULL;

          v3d->localvd->camera = scene->camera;

          /* Localview can become invalid during undo/redo steps,
           * so we exit it when no could be found. */
          for (base = view_layer->object_bases.first; base; base = base->next) {
            if (base->local_view_bits & v3d->local_view_uuid) {
              break;
            }
          }
          if (base == NULL) {
            MEM_freeN(v3d->localvd);
            v3d->localvd = NULL;
            v3d->local_view_uuid = 0;

            /* Regionbase storage is different depending if the space is active. */
            ListBase *regionbase = (sl == area->spacedata.first) ? &area->regionbase :
                                                                   &sl->regionbase;
            for (ARegion *ar = regionbase->first; ar; ar = ar->next) {
              if (ar->regiontype == RGN_TYPE_WINDOW) {
                RegionView3D *rv3d = ar->regiondata;
                if (rv3d->localvd) {
                  MEM_freeN(rv3d->localvd);
                  rv3d->localvd = NULL;
                }
              }
            }
          }
        }
      }
    }
  }
}

static void lib_link_workspace_layout_restore(struct IDNameLib_Map *id_map,
                                              Main *newmain,
                                              WorkSpaceLayout *layout)
{
  bScreen *screen = BKE_workspace_layout_screen_get(layout);

  /* avoid conflicts with 2.8x branch */
  {
    for (ScrArea *sa = screen->areabase.first; sa; sa = sa->next) {
      for (SpaceLink *sl = sa->spacedata.first; sl; sl = sl->next) {
        if (sl->spacetype == SPACE_VIEW3D) {
          View3D *v3d = (View3D *)sl;
          ARegion *ar;

          v3d->camera = restore_pointer_by_name(id_map, (ID *)v3d->camera, USER_REAL);
          v3d->ob_centre = restore_pointer_by_name(id_map, (ID *)v3d->ob_centre, USER_REAL);

          /* Free render engines for now. */
          ListBase *regionbase = (sl == sa->spacedata.first) ? &sa->regionbase : &sl->regionbase;
          for (ar = regionbase->first; ar; ar = ar->next) {
            if (ar->regiontype == RGN_TYPE_WINDOW) {
              RegionView3D *rv3d = ar->regiondata;
              if (rv3d && rv3d->render_engine) {
                RE_engine_free(rv3d->render_engine);
                rv3d->render_engine = NULL;
              }
            }
          }
        }
        else if (sl->spacetype == SPACE_GRAPH) {
          SpaceGraph *sipo = (SpaceGraph *)sl;
          bDopeSheet *ads = sipo->ads;

          if (ads) {
            ads->source = restore_pointer_by_name(id_map, (ID *)ads->source, USER_REAL);

            if (ads->filter_grp) {
              ads->filter_grp = restore_pointer_by_name(
                  id_map, (ID *)ads->filter_grp, USER_IGNORE);
            }
          }

          /* force recalc of list of channels (i.e. includes calculating F-Curve colors)
           * thus preventing the "black curves" problem post-undo
           */
          sipo->runtime.flag |= SIPO_RUNTIME_FLAG_NEED_CHAN_SYNC_COLOR;
        }
        else if (sl->spacetype == SPACE_PROPERTIES) {
          SpaceProperties *sbuts = (SpaceProperties *)sl;
          sbuts->pinid = restore_pointer_by_name(id_map, sbuts->pinid, USER_IGNORE);
          if (sbuts->pinid == NULL) {
            sbuts->flag &= ~SB_PIN_CONTEXT;
          }

          /* TODO: restore path pointers: T40046
           * (complicated because this contains data pointers too, not just ID)*/
          MEM_SAFE_FREE(sbuts->path);
        }
        else if (sl->spacetype == SPACE_FILE) {
          SpaceFile *sfile = (SpaceFile *)sl;
          sfile->op = NULL;
          sfile->previews_timer = NULL;
        }
        else if (sl->spacetype == SPACE_ACTION) {
          SpaceAction *saction = (SpaceAction *)sl;

          saction->action = restore_pointer_by_name(id_map, (ID *)saction->action, USER_REAL);
          saction->ads.source = restore_pointer_by_name(
              id_map, (ID *)saction->ads.source, USER_REAL);

          if (saction->ads.filter_grp) {
            saction->ads.filter_grp = restore_pointer_by_name(
                id_map, (ID *)saction->ads.filter_grp, USER_IGNORE);
          }

          /* force recalc of list of channels, potentially updating the active action
           * while we're at it (as it can only be updated that way) [#28962]
           */
          saction->runtime.flag |= SACTION_RUNTIME_FLAG_NEED_CHAN_SYNC;
        }
        else if (sl->spacetype == SPACE_IMAGE) {
          SpaceImage *sima = (SpaceImage *)sl;

          sima->image = restore_pointer_by_name(id_map, (ID *)sima->image, USER_REAL);

          /* this will be freed, not worth attempting to find same scene,
           * since it gets initialized later */
          sima->iuser.scene = NULL;

#if 0
          /* Those are allocated and freed by space code, no need to handle them here. */
          MEM_SAFE_FREE(sima->scopes.waveform_1);
          MEM_SAFE_FREE(sima->scopes.waveform_2);
          MEM_SAFE_FREE(sima->scopes.waveform_3);
          MEM_SAFE_FREE(sima->scopes.vecscope);
#endif
          sima->scopes.ok = 0;

          /* NOTE: pre-2.5, this was local data not lib data, but now we need this as lib data
           * so assume that here we're doing for undo only...
           */
          sima->gpd = restore_pointer_by_name(id_map, (ID *)sima->gpd, USER_REAL);
          sima->mask_info.mask = restore_pointer_by_name(
              id_map, (ID *)sima->mask_info.mask, USER_REAL);
        }
        else if (sl->spacetype == SPACE_SEQ) {
          SpaceSeq *sseq = (SpaceSeq *)sl;

          /* NOTE: pre-2.5, this was local data not lib data, but now we need this as lib data
           * so assume that here we're doing for undo only...
           */
          sseq->gpd = restore_pointer_by_name(id_map, (ID *)sseq->gpd, USER_REAL);
        }
        else if (sl->spacetype == SPACE_NLA) {
          SpaceNla *snla = (SpaceNla *)sl;
          bDopeSheet *ads = snla->ads;

          if (ads) {
            ads->source = restore_pointer_by_name(id_map, (ID *)ads->source, USER_REAL);

            if (ads->filter_grp) {
              ads->filter_grp = restore_pointer_by_name(
                  id_map, (ID *)ads->filter_grp, USER_IGNORE);
            }
          }
        }
        else if (sl->spacetype == SPACE_TEXT) {
          SpaceText *st = (SpaceText *)sl;

          st->text = restore_pointer_by_name(id_map, (ID *)st->text, USER_REAL);
          if (st->text == NULL) {
            st->text = newmain->texts.first;
          }
        }
        else if (sl->spacetype == SPACE_SCRIPT) {
          SpaceScript *scpt = (SpaceScript *)sl;

          scpt->script = restore_pointer_by_name(id_map, (ID *)scpt->script, USER_REAL);

          /*sc->script = NULL; - 2.45 set to null, better re-run the script */
          if (scpt->script) {
            SCRIPT_SET_NULL(scpt->script);
          }
        }
        else if (sl->spacetype == SPACE_OUTLINER) {
          SpaceOutliner *so = (SpaceOutliner *)sl;

          so->search_tse.id = restore_pointer_by_name(id_map, so->search_tse.id, USER_IGNORE);

          if (so->treestore) {
            TreeStoreElem *tselem;
            BLI_mempool_iter iter;

            BLI_mempool_iternew(so->treestore, &iter);
            while ((tselem = BLI_mempool_iterstep(&iter))) {
              /* Do not try to restore pointers to drivers/sequence/etc., can crash in undo case! */
              if (TSE_IS_REAL_ID(tselem)) {
                tselem->id = restore_pointer_by_name(id_map, tselem->id, USER_IGNORE);
              }
              else {
                tselem->id = NULL;
              }
            }
            if (so->treehash) {
              /* rebuild hash table, because it depends on ids too */
              so->storeflag |= SO_TREESTORE_REBUILD;
            }
          }
        }
        else if (sl->spacetype == SPACE_NODE) {
          SpaceNode *snode = (SpaceNode *)sl;
          bNodeTreePath *path, *path_next;
          bNodeTree *ntree;

          /* node tree can be stored locally in id too, link this first */
          snode->id = restore_pointer_by_name(id_map, snode->id, USER_REAL);
          snode->from = restore_pointer_by_name(id_map, snode->from, USER_IGNORE);

          ntree = snode->id ? ntreeFromID(snode->id) : NULL;
          snode->nodetree = ntree ?
                                ntree :
                                restore_pointer_by_name(id_map, (ID *)snode->nodetree, USER_REAL);

          for (path = snode->treepath.first; path; path = path->next) {
            if (path == snode->treepath.first) {
              /* first nodetree in path is same as snode->nodetree */
              path->nodetree = snode->nodetree;
            }
            else {
              path->nodetree = restore_pointer_by_name(id_map, (ID *)path->nodetree, USER_REAL);
            }

            if (!path->nodetree) {
              break;
            }
          }

          /* remaining path entries are invalid, remove */
          for (; path; path = path_next) {
            path_next = path->next;

            BLI_remlink(&snode->treepath, path);
            MEM_freeN(path);
          }

          /* edittree is just the last in the path,
           * set this directly since the path may have been shortened above */
          if (snode->treepath.last) {
            path = snode->treepath.last;
            snode->edittree = path->nodetree;
          }
          else {
            snode->edittree = NULL;
          }
        }
        else if (sl->spacetype == SPACE_CLIP) {
          SpaceClip *sclip = (SpaceClip *)sl;

          sclip->clip = restore_pointer_by_name(id_map, (ID *)sclip->clip, USER_REAL);
          sclip->mask_info.mask = restore_pointer_by_name(
              id_map, (ID *)sclip->mask_info.mask, USER_REAL);

          sclip->scopes.ok = 0;
        }
      }
    }
  }
}

/**
 * Used to link a file (without UI) to the current UI.
 * Note that it assumes the old pointers in UI are still valid, so old Main is not freed.
 */
void blo_lib_link_restore(Main *oldmain,
                          Main *newmain,
                          wmWindowManager *curwm,
                          Scene *curscene,
                          ViewLayer *cur_view_layer)
{
  struct IDNameLib_Map *id_map = BKE_main_idmap_create(newmain, true, oldmain);

  for (WorkSpace *workspace = newmain->workspaces.first; workspace;
       workspace = workspace->id.next) {
    ListBase *layouts = BKE_workspace_layouts_get(workspace);

    for (WorkSpaceLayout *layout = layouts->first; layout; layout = layout->next) {
      lib_link_workspace_layout_restore(id_map, newmain, layout);
    }
  }

  for (wmWindow *win = curwm->windows.first; win; win = win->next) {
    WorkSpace *workspace = BKE_workspace_active_get(win->workspace_hook);
    ID *workspace_id = (ID *)workspace;
    Scene *oldscene = win->scene;

    workspace = restore_pointer_by_name(id_map, workspace_id, USER_REAL);
    BKE_workspace_active_set(win->workspace_hook, workspace);
    win->scene = restore_pointer_by_name(id_map, (ID *)win->scene, USER_REAL);
    if (win->scene == NULL) {
      win->scene = curscene;
    }
    if (BKE_view_layer_find(win->scene, win->view_layer_name) == NULL) {
      STRNCPY(win->view_layer_name, cur_view_layer->name);
    }
    BKE_workspace_active_set(win->workspace_hook, workspace);

    /* keep cursor location through undo */
    memcpy(&win->scene->cursor, &oldscene->cursor, sizeof(win->scene->cursor));

    lib_link_window_scene_data_restore(win, win->scene, cur_view_layer);

    BLI_assert(win->screen == NULL);
  }

  /* update IDs stored in all possible clipboards */
  lib_link_clipboard_restore(id_map);

  BKE_main_idmap_destroy(id_map);
}

/* for the saved 2.50 files without regiondata */
/* and as patch for 2.48 and older */
void blo_do_versions_view3d_split_250(View3D *v3d, ListBase *regions)
{
  ARegion *ar;

  for (ar = regions->first; ar; ar = ar->next) {
    if (ar->regiontype == RGN_TYPE_WINDOW && ar->regiondata == NULL) {
      RegionView3D *rv3d;

      rv3d = ar->regiondata = MEM_callocN(sizeof(RegionView3D), "region v3d patch");
      rv3d->persp = (char)v3d->persp;
      rv3d->view = (char)v3d->view;
      rv3d->dist = v3d->dist;
      copy_v3_v3(rv3d->ofs, v3d->ofs);
      copy_qt_qt(rv3d->viewquat, v3d->viewquat);
    }
  }

  /* this was not initialized correct always */
  if (v3d->gridsubdiv == 0) {
    v3d->gridsubdiv = 10;
  }
}

static bool direct_link_screen(FileData *fd, bScreen *sc)
{
  bool wrong_id = false;

  sc->regionbase.first = sc->regionbase.last = NULL;
  sc->context = NULL;
  sc->active_region = NULL;

  sc->preview = direct_link_preview_image(fd, sc->preview);

  if (!direct_link_area_map(fd, AREAMAP_FROM_SCREEN(sc))) {
    printf("Error reading Screen %s... removing it.\n", sc->id.name + 2);
    wrong_id = true;
  }

  return wrong_id;
}

/** \} */

/* -------------------------------------------------------------------- */
/** \name Read ID: Library
 * \{ */

static void direct_link_library(FileData *fd, Library *lib, Main *main)
{
  Main *newmain;

  /* check if the library was already read */
  for (newmain = fd->mainlist->first; newmain; newmain = newmain->next) {
    if (newmain->curlib) {
      if (BLI_path_cmp(newmain->curlib->filepath, lib->filepath) == 0) {
        blo_reportf_wrap(fd->reports,
                         RPT_WARNING,
                         TIP_("Library '%s', '%s' had multiple instances, save and reload!"),
                         lib->name,
                         lib->filepath);

        change_link_placeholder_to_real_ID_pointer(fd->mainlist, fd, lib, newmain->curlib);
        /*              change_link_placeholder_to_real_ID_pointer_fd(fd, lib, newmain->curlib); */

        BLI_remlink(&main->libraries, lib);
        MEM_freeN(lib);

        /* Now, since Blender always expect **latest** Main pointer from fd->mainlist
         * to be the active library Main pointer,
         * where to add all non-library data-blocks found in file next, we have to switch that
         * 'dupli' found Main to latest position in the list!
         * Otherwise, you get weird disappearing linked data on a rather inconsistent basis.
         * See also T53977 for reproducible case. */
        BLI_remlink(fd->mainlist, newmain);
        BLI_addtail(fd->mainlist, newmain);

        return;
      }
    }
  }

  /* make sure we have full path in lib->filepath */
  BLI_strncpy(lib->filepath, lib->name, sizeof(lib->name));
  BLI_cleanup_path(fd->relabase, lib->filepath);

  //  printf("direct_link_library: name %s\n", lib->name);
  //  printf("direct_link_library: filepath %s\n", lib->filepath);

  lib->packedfile = direct_link_packedfile(fd, lib->packedfile);

  /* new main */
  newmain = BKE_main_new();
  BLI_addtail(fd->mainlist, newmain);
  newmain->curlib = lib;

  lib->parent = NULL;
}

static void lib_link_library(FileData *UNUSED(fd), Main *main)
{
  Library *lib;
  for (lib = main->libraries.first; lib; lib = lib->id.next) {
    id_us_ensure_real(&lib->id);
  }
}

/* Always call this once you have loaded new library data to set the relative paths correctly
 * in relation to the blend file. */
static void fix_relpaths_library(const char *basepath, Main *main)
{
  Library *lib;
  /* BLO_read_from_memory uses a blank filename */
  if (basepath == NULL || basepath[0] == '\0') {
    for (lib = main->libraries.first; lib; lib = lib->id.next) {
      /* when loading a linked lib into a file which has not been saved,
       * there is nothing we can be relative to, so instead we need to make
       * it absolute. This can happen when appending an object with a relative
       * link into an unsaved blend file. See [#27405].
       * The remap relative option will make it relative again on save - campbell */
      if (BLI_path_is_rel(lib->name)) {
        BLI_strncpy(lib->name, lib->filepath, sizeof(lib->name));
      }
    }
  }
  else {
    for (lib = main->libraries.first; lib; lib = lib->id.next) {
      /* Libraries store both relative and abs paths, recreate relative paths,
       * relative to the blend file since indirectly linked libs will be
       * relative to their direct linked library. */
      if (BLI_path_is_rel(lib->name)) { /* if this is relative to begin with? */
        BLI_strncpy(lib->name, lib->filepath, sizeof(lib->name));
        BLI_path_rel(lib->name, basepath);
      }
    }
  }
}

/** \} */

/* -------------------------------------------------------------------- */
/** \name Read ID: Light Probe
 * \{ */

static void lib_link_lightprobe(FileData *fd, Main *main)
{
  for (LightProbe *prb = main->lightprobes.first; prb; prb = prb->id.next) {
    if (prb->id.tag & LIB_TAG_NEED_LINK) {
      IDP_LibLinkProperty(prb->id.properties, fd);
      lib_link_animdata(fd, &prb->id, prb->adt);

      prb->visibility_grp = newlibadr(fd, prb->id.lib, prb->visibility_grp);

      prb->id.tag &= ~LIB_TAG_NEED_LINK;
    }
  }
}

static void direct_link_lightprobe(FileData *fd, LightProbe *prb)
{
  prb->adt = newdataadr(fd, prb->adt);
  direct_link_animdata(fd, prb->adt);
}

/** \} */

/* -------------------------------------------------------------------- */
/** \name Read ID: Speaker
 * \{ */

static void lib_link_speaker(FileData *fd, Main *main)
{
  for (Speaker *spk = main->speakers.first; spk; spk = spk->id.next) {
    if (spk->id.tag & LIB_TAG_NEED_LINK) {
      IDP_LibLinkProperty(spk->id.properties, fd);
      lib_link_animdata(fd, &spk->id, spk->adt);

      spk->sound = newlibadr_us(fd, spk->id.lib, spk->sound);

      spk->id.tag &= ~LIB_TAG_NEED_LINK;
    }
  }
}

static void direct_link_speaker(FileData *fd, Speaker *spk)
{
  spk->adt = newdataadr(fd, spk->adt);
  direct_link_animdata(fd, spk->adt);

#if 0
  spk->sound = newdataadr(fd, spk->sound);
  direct_link_sound(fd, spk->sound);
#endif
}

/** \} */

/* -------------------------------------------------------------------- */
/** \name Read ID: Sound
 * \{ */

static void direct_link_sound(FileData *fd, bSound *sound)
{
  sound->tags = 0;
  sound->handle = NULL;
  sound->playback_handle = NULL;

  /* versioning stuff, if there was a cache, then we enable caching: */
  if (sound->cache) {
    sound->flags |= SOUND_FLAGS_CACHING;
    sound->cache = NULL;
  }

  if (fd->soundmap) {
    sound->waveform = newsoundadr(fd, sound->waveform);
    sound->tags |= SOUND_TAGS_WAVEFORM_NO_RELOAD;
  }
  else {
    sound->waveform = NULL;
  }

  if (sound->spinlock) {
    sound->spinlock = MEM_mallocN(sizeof(SpinLock), "sound_spinlock");
    BLI_spin_init(sound->spinlock);
  }
  /* clear waveform loading flag */
  sound->tags &= ~SOUND_TAGS_WAVEFORM_LOADING;

  sound->packedfile = direct_link_packedfile(fd, sound->packedfile);
  sound->newpackedfile = direct_link_packedfile(fd, sound->newpackedfile);
}

static void lib_link_sound(FileData *fd, Main *main)
{
  for (bSound *sound = main->sounds.first; sound; sound = sound->id.next) {
    if (sound->id.tag & LIB_TAG_NEED_LINK) {
      IDP_LibLinkProperty(sound->id.properties, fd);

      sound->ipo = newlibadr_us(
          fd, sound->id.lib, sound->ipo);  // XXX deprecated - old animation system

      BKE_sound_load(main, sound);

      sound->id.tag &= ~LIB_TAG_NEED_LINK;
    }
  }
}

/** \} */

/* -------------------------------------------------------------------- */
/** \name Read ID: Movie Clip
 * \{ */

static void direct_link_movieReconstruction(FileData *fd,
                                            MovieTrackingReconstruction *reconstruction)
{
  reconstruction->cameras = newdataadr(fd, reconstruction->cameras);
}

static void direct_link_movieTracks(FileData *fd, ListBase *tracksbase)
{
  MovieTrackingTrack *track;

  link_list(fd, tracksbase);

  for (track = tracksbase->first; track; track = track->next) {
    track->markers = newdataadr(fd, track->markers);
  }
}

static void direct_link_moviePlaneTracks(FileData *fd, ListBase *plane_tracks_base)
{
  MovieTrackingPlaneTrack *plane_track;

  link_list(fd, plane_tracks_base);

  for (plane_track = plane_tracks_base->first; plane_track; plane_track = plane_track->next) {
    int i;

    plane_track->point_tracks = newdataadr(fd, plane_track->point_tracks);
    test_pointer_array(fd, (void **)&plane_track->point_tracks);
    for (i = 0; i < plane_track->point_tracksnr; i++) {
      plane_track->point_tracks[i] = newdataadr(fd, plane_track->point_tracks[i]);
    }

    plane_track->markers = newdataadr(fd, plane_track->markers);
  }
}

static void direct_link_movieclip(FileData *fd, MovieClip *clip)
{
  MovieTracking *tracking = &clip->tracking;
  MovieTrackingObject *object;

  clip->adt = newdataadr(fd, clip->adt);

  if (fd->movieclipmap) {
    clip->cache = newmclipadr(fd, clip->cache);
  }
  else {
    clip->cache = NULL;
  }

  if (fd->movieclipmap) {
    clip->tracking.camera.intrinsics = newmclipadr(fd, clip->tracking.camera.intrinsics);
  }
  else {
    clip->tracking.camera.intrinsics = NULL;
  }

  direct_link_movieTracks(fd, &tracking->tracks);
  direct_link_moviePlaneTracks(fd, &tracking->plane_tracks);
  direct_link_movieReconstruction(fd, &tracking->reconstruction);

  clip->tracking.act_track = newdataadr(fd, clip->tracking.act_track);
  clip->tracking.act_plane_track = newdataadr(fd, clip->tracking.act_plane_track);

  clip->anim = NULL;
  clip->tracking_context = NULL;
  clip->tracking.stats = NULL;

  /* Needed for proper versioning, will be NULL for all newer files anyway. */
  clip->tracking.stabilization.rot_track = newdataadr(fd, clip->tracking.stabilization.rot_track);

  clip->tracking.dopesheet.ok = 0;
  BLI_listbase_clear(&clip->tracking.dopesheet.channels);
  BLI_listbase_clear(&clip->tracking.dopesheet.coverage_segments);

  link_list(fd, &tracking->objects);

  for (object = tracking->objects.first; object; object = object->next) {
    direct_link_movieTracks(fd, &object->tracks);
    direct_link_moviePlaneTracks(fd, &object->plane_tracks);
    direct_link_movieReconstruction(fd, &object->reconstruction);
  }
}

static void lib_link_movieTracks(FileData *fd, MovieClip *clip, ListBase *tracksbase)
{
  MovieTrackingTrack *track;

  for (track = tracksbase->first; track; track = track->next) {
    track->gpd = newlibadr_us(fd, clip->id.lib, track->gpd);
  }
}

static void lib_link_moviePlaneTracks(FileData *fd, MovieClip *clip, ListBase *tracksbase)
{
  MovieTrackingPlaneTrack *plane_track;

  for (plane_track = tracksbase->first; plane_track; plane_track = plane_track->next) {
    plane_track->image = newlibadr_us(fd, clip->id.lib, plane_track->image);
  }
}

static void lib_link_movieclip(FileData *fd, Main *main)
{
  for (MovieClip *clip = main->movieclips.first; clip; clip = clip->id.next) {
    if (clip->id.tag & LIB_TAG_NEED_LINK) {
      MovieTracking *tracking = &clip->tracking;

      IDP_LibLinkProperty(clip->id.properties, fd);
      lib_link_animdata(fd, &clip->id, clip->adt);

      clip->gpd = newlibadr_us(fd, clip->id.lib, clip->gpd);

      lib_link_movieTracks(fd, clip, &tracking->tracks);
      lib_link_moviePlaneTracks(fd, clip, &tracking->plane_tracks);

      for (MovieTrackingObject *object = tracking->objects.first; object; object = object->next) {
        lib_link_movieTracks(fd, clip, &object->tracks);
        lib_link_moviePlaneTracks(fd, clip, &object->plane_tracks);
      }

      clip->id.tag &= ~LIB_TAG_NEED_LINK;
    }
  }
}

/** \} */

/* -------------------------------------------------------------------- */
/** \name Read ID: Masks
 * \{ */

static void direct_link_mask(FileData *fd, Mask *mask)
{
  MaskLayer *masklay;

  mask->adt = newdataadr(fd, mask->adt);

  link_list(fd, &mask->masklayers);

  for (masklay = mask->masklayers.first; masklay; masklay = masklay->next) {
    MaskSpline *spline;
    MaskLayerShape *masklay_shape;

    /* can't use newdataadr since it's a pointer within an array */
    MaskSplinePoint *act_point_search = NULL;

    link_list(fd, &masklay->splines);

    for (spline = masklay->splines.first; spline; spline = spline->next) {
      MaskSplinePoint *points_old = spline->points;
      int i;

      spline->points = newdataadr(fd, spline->points);

      for (i = 0; i < spline->tot_point; i++) {
        MaskSplinePoint *point = &spline->points[i];

        if (point->tot_uw) {
          point->uw = newdataadr(fd, point->uw);
        }
      }

      /* detect active point */
      if ((act_point_search == NULL) && (masklay->act_point >= points_old) &&
          (masklay->act_point < points_old + spline->tot_point)) {
        act_point_search = &spline->points[masklay->act_point - points_old];
      }
    }

    link_list(fd, &masklay->splines_shapes);

    for (masklay_shape = masklay->splines_shapes.first; masklay_shape;
         masklay_shape = masklay_shape->next) {
      masklay_shape->data = newdataadr(fd, masklay_shape->data);

      if (masklay_shape->tot_vert) {
        if (fd->flags & FD_FLAGS_SWITCH_ENDIAN) {
          BLI_endian_switch_float_array(masklay_shape->data,
                                        masklay_shape->tot_vert * sizeof(float) *
                                            MASK_OBJECT_SHAPE_ELEM_SIZE);
        }
      }
    }

    masklay->act_spline = newdataadr(fd, masklay->act_spline);
    masklay->act_point = act_point_search;
  }
}

static void lib_link_mask_parent(FileData *fd, Mask *mask, MaskParent *parent)
{
  parent->id = newlibadr_us(fd, mask->id.lib, parent->id);
}

static void lib_link_mask(FileData *fd, Main *main)
{
  for (Mask *mask = main->masks.first; mask; mask = mask->id.next) {
    if (mask->id.tag & LIB_TAG_NEED_LINK) {
      IDP_LibLinkProperty(mask->id.properties, fd);
      lib_link_animdata(fd, &mask->id, mask->adt);

      for (MaskLayer *masklay = mask->masklayers.first; masklay; masklay = masklay->next) {
        MaskSpline *spline;

        spline = masklay->splines.first;
        while (spline) {
          int i;

          for (i = 0; i < spline->tot_point; i++) {
            MaskSplinePoint *point = &spline->points[i];

            lib_link_mask_parent(fd, mask, &point->parent);
          }

          lib_link_mask_parent(fd, mask, &spline->parent);

          spline = spline->next;
        }
      }

      mask->id.tag &= ~LIB_TAG_NEED_LINK;
    }
  }
}

/* ************ READ LINE STYLE ***************** */

/** \} */

/* -------------------------------------------------------------------- */
/** \name Read ID: Line Style
 * \{ */

static void lib_link_linestyle(FileData *fd, Main *main)
{
  for (FreestyleLineStyle *linestyle = main->linestyles.first; linestyle;
       linestyle = linestyle->id.next) {
    if (linestyle->id.tag & LIB_TAG_NEED_LINK) {
      LineStyleModifier *m;

      IDP_LibLinkProperty(linestyle->id.properties, fd);
      lib_link_animdata(fd, &linestyle->id, linestyle->adt);

      for (m = linestyle->color_modifiers.first; m; m = m->next) {
        switch (m->type) {
          case LS_MODIFIER_DISTANCE_FROM_OBJECT: {
            LineStyleColorModifier_DistanceFromObject *cm =
                (LineStyleColorModifier_DistanceFromObject *)m;
            cm->target = newlibadr(fd, linestyle->id.lib, cm->target);
            break;
          }
        }
      }
      for (m = linestyle->alpha_modifiers.first; m; m = m->next) {
        switch (m->type) {
          case LS_MODIFIER_DISTANCE_FROM_OBJECT: {
            LineStyleAlphaModifier_DistanceFromObject *am =
                (LineStyleAlphaModifier_DistanceFromObject *)m;
            am->target = newlibadr(fd, linestyle->id.lib, am->target);
            break;
          }
        }
      }
      for (m = linestyle->thickness_modifiers.first; m; m = m->next) {
        switch (m->type) {
          case LS_MODIFIER_DISTANCE_FROM_OBJECT: {
            LineStyleThicknessModifier_DistanceFromObject *tm =
                (LineStyleThicknessModifier_DistanceFromObject *)m;
            tm->target = newlibadr(fd, linestyle->id.lib, tm->target);
            break;
          }
        }
      }
      for (int a = 0; a < MAX_MTEX; a++) {
        MTex *mtex = linestyle->mtex[a];
        if (mtex) {
          mtex->tex = newlibadr_us(fd, linestyle->id.lib, mtex->tex);
          mtex->object = newlibadr(fd, linestyle->id.lib, mtex->object);
        }
      }
      if (linestyle->nodetree) {
        lib_link_ntree(fd, &linestyle->id, linestyle->nodetree);
        linestyle->nodetree->id.lib = linestyle->id.lib;
      }

      linestyle->id.tag &= ~LIB_TAG_NEED_LINK;
    }
  }
}

static void direct_link_linestyle_color_modifier(FileData *fd, LineStyleModifier *modifier)
{
  switch (modifier->type) {
    case LS_MODIFIER_ALONG_STROKE: {
      LineStyleColorModifier_AlongStroke *m = (LineStyleColorModifier_AlongStroke *)modifier;
      m->color_ramp = newdataadr(fd, m->color_ramp);
      break;
    }
    case LS_MODIFIER_DISTANCE_FROM_CAMERA: {
      LineStyleColorModifier_DistanceFromCamera *m = (LineStyleColorModifier_DistanceFromCamera *)
          modifier;
      m->color_ramp = newdataadr(fd, m->color_ramp);
      break;
    }
    case LS_MODIFIER_DISTANCE_FROM_OBJECT: {
      LineStyleColorModifier_DistanceFromObject *m = (LineStyleColorModifier_DistanceFromObject *)
          modifier;
      m->color_ramp = newdataadr(fd, m->color_ramp);
      break;
    }
    case LS_MODIFIER_MATERIAL: {
      LineStyleColorModifier_Material *m = (LineStyleColorModifier_Material *)modifier;
      m->color_ramp = newdataadr(fd, m->color_ramp);
      break;
    }
    case LS_MODIFIER_TANGENT: {
      LineStyleColorModifier_Tangent *m = (LineStyleColorModifier_Tangent *)modifier;
      m->color_ramp = newdataadr(fd, m->color_ramp);
      break;
    }
    case LS_MODIFIER_NOISE: {
      LineStyleColorModifier_Noise *m = (LineStyleColorModifier_Noise *)modifier;
      m->color_ramp = newdataadr(fd, m->color_ramp);
      break;
    }
    case LS_MODIFIER_CREASE_ANGLE: {
      LineStyleColorModifier_CreaseAngle *m = (LineStyleColorModifier_CreaseAngle *)modifier;
      m->color_ramp = newdataadr(fd, m->color_ramp);
      break;
    }
    case LS_MODIFIER_CURVATURE_3D: {
      LineStyleColorModifier_Curvature_3D *m = (LineStyleColorModifier_Curvature_3D *)modifier;
      m->color_ramp = newdataadr(fd, m->color_ramp);
      break;
    }
  }
}

static void direct_link_linestyle_alpha_modifier(FileData *fd, LineStyleModifier *modifier)
{
  switch (modifier->type) {
    case LS_MODIFIER_ALONG_STROKE: {
      LineStyleAlphaModifier_AlongStroke *m = (LineStyleAlphaModifier_AlongStroke *)modifier;
      m->curve = newdataadr(fd, m->curve);
      direct_link_curvemapping(fd, m->curve);
      break;
    }
    case LS_MODIFIER_DISTANCE_FROM_CAMERA: {
      LineStyleAlphaModifier_DistanceFromCamera *m = (LineStyleAlphaModifier_DistanceFromCamera *)
          modifier;
      m->curve = newdataadr(fd, m->curve);
      direct_link_curvemapping(fd, m->curve);
      break;
    }
    case LS_MODIFIER_DISTANCE_FROM_OBJECT: {
      LineStyleAlphaModifier_DistanceFromObject *m = (LineStyleAlphaModifier_DistanceFromObject *)
          modifier;
      m->curve = newdataadr(fd, m->curve);
      direct_link_curvemapping(fd, m->curve);
      break;
    }
    case LS_MODIFIER_MATERIAL: {
      LineStyleAlphaModifier_Material *m = (LineStyleAlphaModifier_Material *)modifier;
      m->curve = newdataadr(fd, m->curve);
      direct_link_curvemapping(fd, m->curve);
      break;
    }
    case LS_MODIFIER_TANGENT: {
      LineStyleAlphaModifier_Tangent *m = (LineStyleAlphaModifier_Tangent *)modifier;
      m->curve = newdataadr(fd, m->curve);
      direct_link_curvemapping(fd, m->curve);
      break;
    }
    case LS_MODIFIER_NOISE: {
      LineStyleAlphaModifier_Noise *m = (LineStyleAlphaModifier_Noise *)modifier;
      m->curve = newdataadr(fd, m->curve);
      direct_link_curvemapping(fd, m->curve);
      break;
    }
    case LS_MODIFIER_CREASE_ANGLE: {
      LineStyleAlphaModifier_CreaseAngle *m = (LineStyleAlphaModifier_CreaseAngle *)modifier;
      m->curve = newdataadr(fd, m->curve);
      direct_link_curvemapping(fd, m->curve);
      break;
    }
    case LS_MODIFIER_CURVATURE_3D: {
      LineStyleAlphaModifier_Curvature_3D *m = (LineStyleAlphaModifier_Curvature_3D *)modifier;
      m->curve = newdataadr(fd, m->curve);
      direct_link_curvemapping(fd, m->curve);
      break;
    }
  }
}

static void direct_link_linestyle_thickness_modifier(FileData *fd, LineStyleModifier *modifier)
{
  switch (modifier->type) {
    case LS_MODIFIER_ALONG_STROKE: {
      LineStyleThicknessModifier_AlongStroke *m = (LineStyleThicknessModifier_AlongStroke *)
          modifier;
      m->curve = newdataadr(fd, m->curve);
      direct_link_curvemapping(fd, m->curve);
      break;
    }
    case LS_MODIFIER_DISTANCE_FROM_CAMERA: {
      LineStyleThicknessModifier_DistanceFromCamera *m =
          (LineStyleThicknessModifier_DistanceFromCamera *)modifier;
      m->curve = newdataadr(fd, m->curve);
      direct_link_curvemapping(fd, m->curve);
      break;
    }
    case LS_MODIFIER_DISTANCE_FROM_OBJECT: {
      LineStyleThicknessModifier_DistanceFromObject *m =
          (LineStyleThicknessModifier_DistanceFromObject *)modifier;
      m->curve = newdataadr(fd, m->curve);
      direct_link_curvemapping(fd, m->curve);
      break;
    }
    case LS_MODIFIER_MATERIAL: {
      LineStyleThicknessModifier_Material *m = (LineStyleThicknessModifier_Material *)modifier;
      m->curve = newdataadr(fd, m->curve);
      direct_link_curvemapping(fd, m->curve);
      break;
    }
    case LS_MODIFIER_TANGENT: {
      LineStyleThicknessModifier_Tangent *m = (LineStyleThicknessModifier_Tangent *)modifier;
      m->curve = newdataadr(fd, m->curve);
      direct_link_curvemapping(fd, m->curve);
      break;
    }
    case LS_MODIFIER_CREASE_ANGLE: {
      LineStyleThicknessModifier_CreaseAngle *m = (LineStyleThicknessModifier_CreaseAngle *)
          modifier;
      m->curve = newdataadr(fd, m->curve);
      direct_link_curvemapping(fd, m->curve);
      break;
    }
    case LS_MODIFIER_CURVATURE_3D: {
      LineStyleThicknessModifier_Curvature_3D *m = (LineStyleThicknessModifier_Curvature_3D *)
          modifier;
      m->curve = newdataadr(fd, m->curve);
      direct_link_curvemapping(fd, m->curve);
      break;
    }
  }
}

static void direct_link_linestyle_geometry_modifier(FileData *UNUSED(fd),
                                                    LineStyleModifier *UNUSED(modifier))
{
}

static void direct_link_linestyle(FileData *fd, FreestyleLineStyle *linestyle)
{
  int a;
  LineStyleModifier *modifier;

  linestyle->adt = newdataadr(fd, linestyle->adt);
  direct_link_animdata(fd, linestyle->adt);
  link_list(fd, &linestyle->color_modifiers);
  for (modifier = linestyle->color_modifiers.first; modifier; modifier = modifier->next) {
    direct_link_linestyle_color_modifier(fd, modifier);
  }
  link_list(fd, &linestyle->alpha_modifiers);
  for (modifier = linestyle->alpha_modifiers.first; modifier; modifier = modifier->next) {
    direct_link_linestyle_alpha_modifier(fd, modifier);
  }
  link_list(fd, &linestyle->thickness_modifiers);
  for (modifier = linestyle->thickness_modifiers.first; modifier; modifier = modifier->next) {
    direct_link_linestyle_thickness_modifier(fd, modifier);
  }
  link_list(fd, &linestyle->geometry_modifiers);
  for (modifier = linestyle->geometry_modifiers.first; modifier; modifier = modifier->next) {
    direct_link_linestyle_geometry_modifier(fd, modifier);
  }
  for (a = 0; a < MAX_MTEX; a++) {
    linestyle->mtex[a] = newdataadr(fd, linestyle->mtex[a]);
  }
  linestyle->nodetree = newdataadr(fd, linestyle->nodetree);
  if (linestyle->nodetree) {
    direct_link_id(fd, &linestyle->nodetree->id);
    direct_link_nodetree(fd, linestyle->nodetree);
  }
}

/* ************** GENERAL & MAIN ******************** */

/** \} */

/* -------------------------------------------------------------------- */
/** \name Read Library Data Block
 * \{ */

static const char *dataname(short id_code)
{
  switch (id_code) {
    case ID_OB:
      return "Data from OB";
    case ID_ME:
      return "Data from ME";
    case ID_IP:
      return "Data from IP";
    case ID_SCE:
      return "Data from SCE";
    case ID_MA:
      return "Data from MA";
    case ID_TE:
      return "Data from TE";
    case ID_CU:
      return "Data from CU";
    case ID_GR:
      return "Data from GR";
    case ID_AR:
      return "Data from AR";
    case ID_AC:
      return "Data from AC";
    case ID_LI:
      return "Data from LI";
    case ID_MB:
      return "Data from MB";
    case ID_IM:
      return "Data from IM";
    case ID_LT:
      return "Data from LT";
    case ID_LA:
      return "Data from LA";
    case ID_CA:
      return "Data from CA";
    case ID_KE:
      return "Data from KE";
    case ID_WO:
      return "Data from WO";
    case ID_SCR:
      return "Data from SCR";
    case ID_VF:
      return "Data from VF";
    case ID_TXT:
      return "Data from TXT";
    case ID_SPK:
      return "Data from SPK";
    case ID_LP:
      return "Data from LP";
    case ID_SO:
      return "Data from SO";
    case ID_NT:
      return "Data from NT";
    case ID_BR:
      return "Data from BR";
    case ID_PA:
      return "Data from PA";
    case ID_PAL:
      return "Data from PAL";
    case ID_PC:
      return "Data from PCRV";
    case ID_GD:
      return "Data from GD";
    case ID_WM:
      return "Data from WM";
    case ID_MC:
      return "Data from MC";
    case ID_MSK:
      return "Data from MSK";
    case ID_LS:
      return "Data from LS";
    case ID_CF:
      return "Data from CF";
    case ID_WS:
      return "Data from WS";
  }
  return "Data from Lib Block";
}

static BHead *read_data_into_oldnewmap(FileData *fd, BHead *bhead, const char *allocname)
{
  bhead = blo_bhead_next(fd, bhead);

  while (bhead && bhead->code == DATA) {
    void *data;
#if 0
    /* XXX DUMB DEBUGGING OPTION TO GIVE NAMES for guarded malloc errors */
    short *sp = fd->filesdna->structs[bhead->SDNAnr];
    char *tmp = malloc(100);
    allocname = fd->filesdna->types[sp[0]];
    strcpy(tmp, allocname);
    data = read_struct(fd, bhead, tmp);
#else
    data = read_struct(fd, bhead, allocname);
#endif

    if (data) {
      oldnewmap_insert(fd->datamap, bhead->old, data, 0);
    }

    bhead = blo_bhead_next(fd, bhead);
  }

  return bhead;
}

static BHead *read_libblock(FileData *fd, Main *main, BHead *bhead, const int tag, ID **r_id)
{
  /* this routine reads a libblock and its direct data. Use link functions to connect it all
   */
  ID *id;
  ListBase *lb;
  const char *allocname;
  bool wrong_id = false;

  /* In undo case, most libs and linked data should be kept as is from previous state
   * (see BLO_read_from_memfile).
   * However, some needed by the snapshot being read may have been removed in previous one,
   * and would go missing.
   * This leads e.g. to disappearing objects in some undo/redo case, see T34446.
   * That means we have to carefully check whether current lib or
   * libdata already exits in old main, if it does we merely copy it over into new main area,
   * otherwise we have to do a full read of that bhead... */
  if (fd->memfile && ELEM(bhead->code, ID_LI, ID_LINK_PLACEHOLDER)) {
    const char *idname = blo_bhead_id_name(fd, bhead);

    DEBUG_PRINTF("Checking %s...\n", idname);

    if (bhead->code == ID_LI) {
      Main *libmain = fd->old_mainlist->first;
      /* Skip oldmain itself... */
      for (libmain = libmain->next; libmain; libmain = libmain->next) {
        DEBUG_PRINTF("... against %s: ", libmain->curlib ? libmain->curlib->id.name : "<NULL>");
        if (libmain->curlib && STREQ(idname, libmain->curlib->id.name)) {
          Main *oldmain = fd->old_mainlist->first;
          DEBUG_PRINTF("FOUND!\n");
          /* In case of a library, we need to re-add its main to fd->mainlist,
           * because if we have later a missing ID_LINK_PLACEHOLDER,
           * we need to get the correct lib it is linked to!
           * Order is crucial, we cannot bulk-add it in BLO_read_from_memfile()
           * like it used to be. */
          BLI_remlink(fd->old_mainlist, libmain);
          BLI_remlink_safe(&oldmain->libraries, libmain->curlib);
          BLI_addtail(fd->mainlist, libmain);
          BLI_addtail(&main->libraries, libmain->curlib);

          if (r_id) {
            *r_id = NULL; /* Just in case... */
          }
          return blo_bhead_next(fd, bhead);
        }
        DEBUG_PRINTF("nothing...\n");
      }
    }
    else {
      DEBUG_PRINTF("... in %s (%s): ",
                   main->curlib ? main->curlib->id.name : "<NULL>",
                   main->curlib ? main->curlib->name : "<NULL>");
      if ((id = BKE_libblock_find_name(main, GS(idname), idname + 2))) {
        DEBUG_PRINTF("FOUND!\n");
        /* Even though we found our linked ID,
         * there is no guarantee its address is still the same. */
        if (id != bhead->old) {
          oldnewmap_insert(fd->libmap, bhead->old, id, GS(id->name));
        }

        /* No need to do anything else for ID_LINK_PLACEHOLDER,
         * it's assumed already present in its lib's main. */
        if (r_id) {
          *r_id = NULL; /* Just in case... */
        }
        return blo_bhead_next(fd, bhead);
      }
      DEBUG_PRINTF("nothing...\n");
    }
  }

  /* read libblock */
  id = read_struct(fd, bhead, "lib block");

  if (id) {
    const short idcode = GS(id->name);
    /* do after read_struct, for dna reconstruct */
    lb = which_libbase(main, idcode);
    if (lb) {
      oldnewmap_insert(
          fd->libmap, bhead->old, id, bhead->code); /* for ID_LINK_PLACEHOLDER check */
      BLI_addtail(lb, id);
    }
    else {
      /* unknown ID type */
      printf("%s: unknown id code '%c%c'\n", __func__, (idcode & 0xff), (idcode >> 8));
      MEM_freeN(id);
      id = NULL;
    }
  }

  if (r_id) {
    *r_id = id;
  }
  if (!id) {
    return blo_bhead_next(fd, bhead);
  }

  id->lib = main->curlib;
  id->us = ID_FAKE_USERS(id);
  id->icon_id = 0;
  id->newid = NULL; /* Needed because .blend may have been saved with crap value here... */
  id->orig_id = NULL;
  id->recalc = 0;

  /* this case cannot be direct_linked: it's just the ID part */
  if (bhead->code == ID_LINK_PLACEHOLDER) {
    /* That way, we know which datablock needs do_versions (required currently for linking). */
    id->tag = tag | LIB_TAG_NEED_LINK | LIB_TAG_NEW;

    return blo_bhead_next(fd, bhead);
  }

  /* need a name for the mallocN, just for debugging and sane prints on leaks */
  allocname = dataname(GS(id->name));

  /* read all data into fd->datamap */
  bhead = read_data_into_oldnewmap(fd, bhead, allocname);

  /* init pointers direct data */
  direct_link_id(fd, id);

  /* That way, we know which datablock needs do_versions (required currently for linking). */
  /* Note: doing this after driect_link_id(), which resets that field. */
  id->tag = tag | LIB_TAG_NEED_LINK | LIB_TAG_NEW;

  switch (GS(id->name)) {
    case ID_WM:
      direct_link_windowmanager(fd, (wmWindowManager *)id);
      break;
    case ID_SCR:
      wrong_id = direct_link_screen(fd, (bScreen *)id);
      break;
    case ID_SCE:
      direct_link_scene(fd, (Scene *)id);
      break;
    case ID_OB:
      direct_link_object(fd, (Object *)id);
      break;
    case ID_ME:
      direct_link_mesh(fd, (Mesh *)id);
      break;
    case ID_CU:
      direct_link_curve(fd, (Curve *)id);
      break;
    case ID_MB:
      direct_link_mball(fd, (MetaBall *)id);
      break;
    case ID_MA:
      direct_link_material(fd, (Material *)id);
      break;
    case ID_TE:
      direct_link_texture(fd, (Tex *)id);
      break;
    case ID_IM:
      direct_link_image(fd, (Image *)id);
      break;
    case ID_LA:
      direct_link_light(fd, (Light *)id);
      break;
    case ID_VF:
      direct_link_vfont(fd, (VFont *)id);
      break;
    case ID_TXT:
      direct_link_text(fd, (Text *)id);
      break;
    case ID_IP:
      direct_link_ipo(fd, (Ipo *)id);
      break;
    case ID_KE:
      direct_link_key(fd, (Key *)id);
      break;
    case ID_LT:
      direct_link_latt(fd, (Lattice *)id);
      break;
    case ID_WO:
      direct_link_world(fd, (World *)id);
      break;
    case ID_LI:
      direct_link_library(fd, (Library *)id, main);
      break;
    case ID_CA:
      direct_link_camera(fd, (Camera *)id);
      break;
    case ID_SPK:
      direct_link_speaker(fd, (Speaker *)id);
      break;
    case ID_SO:
      direct_link_sound(fd, (bSound *)id);
      break;
    case ID_LP:
      direct_link_lightprobe(fd, (LightProbe *)id);
      break;
    case ID_GR:
      direct_link_collection(fd, (Collection *)id);
      break;
    case ID_AR:
      direct_link_armature(fd, (bArmature *)id);
      break;
    case ID_AC:
      direct_link_action(fd, (bAction *)id);
      break;
    case ID_NT:
      direct_link_nodetree(fd, (bNodeTree *)id);
      break;
    case ID_BR:
      direct_link_brush(fd, (Brush *)id);
      break;
    case ID_PA:
      direct_link_particlesettings(fd, (ParticleSettings *)id);
      break;
    case ID_GD:
      direct_link_gpencil(fd, (bGPdata *)id);
      break;
    case ID_MC:
      direct_link_movieclip(fd, (MovieClip *)id);
      break;
    case ID_MSK:
      direct_link_mask(fd, (Mask *)id);
      break;
    case ID_LS:
      direct_link_linestyle(fd, (FreestyleLineStyle *)id);
      break;
    case ID_PAL:
      direct_link_palette(fd, (Palette *)id);
      break;
    case ID_PC:
      direct_link_paint_curve(fd, (PaintCurve *)id);
      break;
    case ID_CF:
      direct_link_cachefile(fd, (CacheFile *)id);
      break;
    case ID_WS:
      direct_link_workspace(fd, (WorkSpace *)id, main);
      break;
  }

  oldnewmap_free_unused(fd->datamap);
  oldnewmap_clear(fd->datamap);

  if (wrong_id) {
    BKE_id_free(main, id);
  }

  return (bhead);
}

/** \} */

/* -------------------------------------------------------------------- */
/** \name Read Global Data
 * \{ */

/* note, this has to be kept for reading older files... */
/* also version info is written here */
static BHead *read_global(BlendFileData *bfd, FileData *fd, BHead *bhead)
{
  FileGlobal *fg = read_struct(fd, bhead, "Global");

  /* copy to bfd handle */
  bfd->main->subversionfile = fg->subversion;
  bfd->main->minversionfile = fg->minversion;
  bfd->main->minsubversionfile = fg->minsubversion;
  bfd->main->build_commit_timestamp = fg->build_commit_timestamp;
  BLI_strncpy(bfd->main->build_hash, fg->build_hash, sizeof(bfd->main->build_hash));

  bfd->fileflags = fg->fileflags;
  bfd->globalf = fg->globalf;
  BLI_strncpy(bfd->filename, fg->filename, sizeof(bfd->filename));

  /* Error in 2.65 and older: main->name was not set if you save from startup
   * (not after loading file). */
  if (bfd->filename[0] == 0) {
    if (fd->fileversion < 265 || (fd->fileversion == 265 && fg->subversion < 1)) {
      if ((G.fileflags & G_FILE_RECOVER) == 0) {
        BLI_strncpy(bfd->filename, BKE_main_blendfile_path(bfd->main), sizeof(bfd->filename));
      }
    }

    /* early 2.50 version patch - filename not in FileGlobal struct at all */
    if (fd->fileversion <= 250) {
      BLI_strncpy(bfd->filename, BKE_main_blendfile_path(bfd->main), sizeof(bfd->filename));
    }
  }

  if (G.fileflags & G_FILE_RECOVER) {
    BLI_strncpy(fd->relabase, fg->filename, sizeof(fd->relabase));
  }

  bfd->curscreen = fg->curscreen;
  bfd->curscene = fg->curscene;
  bfd->cur_view_layer = fg->cur_view_layer;

  MEM_freeN(fg);

  fd->globalf = bfd->globalf;
  fd->fileflags = bfd->fileflags;

  return blo_bhead_next(fd, bhead);
}

/* note, this has to be kept for reading older files... */
static void link_global(FileData *fd, BlendFileData *bfd)
{
  bfd->cur_view_layer = newglobadr(fd, bfd->cur_view_layer);
  bfd->curscreen = newlibadr(fd, NULL, bfd->curscreen);
  bfd->curscene = newlibadr(fd, NULL, bfd->curscene);
  // this happens in files older than 2.35
  if (bfd->curscene == NULL) {
    if (bfd->curscreen) {
      bfd->curscene = bfd->curscreen->scene;
    }
  }
}

/** \} */

/* -------------------------------------------------------------------- */
/** \name Versioning
 * \{ */

/* initialize userdef with non-UI dependency stuff */
/* other initializers (such as theme color defaults) go to resources.c */
static void do_versions_userdef(FileData *fd, BlendFileData *bfd)
{
  Main *bmain = bfd->main;
  UserDef *user = bfd->user;

  if (user == NULL) {
    return;
  }

  if (MAIN_VERSION_OLDER(bmain, 266, 4)) {
    bTheme *btheme;

    /* Themes for Node and Sequence editor were not using grid color,
     * but back. we copy this over then. */
    for (btheme = user->themes.first; btheme; btheme = btheme->next) {
      copy_v4_v4_char(btheme->space_node.grid, btheme->space_node.back);
      copy_v4_v4_char(btheme->space_sequencer.grid, btheme->space_sequencer.back);
    }
  }

  if (!DNA_struct_elem_find(fd->filesdna, "UserDef", "WalkNavigation", "walk_navigation")) {
    user->walk_navigation.mouse_speed = 1.0f;
    user->walk_navigation.walk_speed = 2.5f; /* m/s */
    user->walk_navigation.walk_speed_factor = 5.0f;
    user->walk_navigation.view_height = 1.6f;   /* m */
    user->walk_navigation.jump_height = 0.4f;   /* m */
    user->walk_navigation.teleport_time = 0.2f; /* s */
  }

  /* grease pencil multisamples */
  if (!DNA_struct_elem_find(fd->filesdna, "UserDef", "short", "gpencil_multisamples")) {
    user->gpencil_multisamples = 4;
  }

  /* tablet pressure threshold */
  if (!DNA_struct_elem_find(fd->filesdna, "UserDef", "float", "pressure_threshold_max")) {
    user->pressure_threshold_max = 1.0f;
  }
}

static void do_versions(FileData *fd, Library *lib, Main *main)
{
  /* WATCH IT!!!: pointers from libdata have not been converted */

  if (G.debug & G_DEBUG) {
    char build_commit_datetime[32];
    time_t temp_time = main->build_commit_timestamp;
    struct tm *tm = (temp_time) ? gmtime(&temp_time) : NULL;
    if (LIKELY(tm)) {
      strftime(build_commit_datetime, sizeof(build_commit_datetime), "%Y-%m-%d %H:%M", tm);
    }
    else {
      BLI_strncpy(build_commit_datetime, "unknown", sizeof(build_commit_datetime));
    }

    printf("read file %s\n  Version %d sub %d date %s hash %s\n",
           fd->relabase,
           main->versionfile,
           main->subversionfile,
           build_commit_datetime,
           main->build_hash);
  }

  blo_do_versions_pre250(fd, lib, main);
  blo_do_versions_250(fd, lib, main);
  blo_do_versions_260(fd, lib, main);
  blo_do_versions_270(fd, lib, main);
  blo_do_versions_280(fd, lib, main);

  /* WATCH IT!!!: pointers from libdata have not been converted yet here! */
  /* WATCH IT 2!: Userdef struct init see do_versions_userdef() above! */

  /* don't forget to set version number in BKE_blender_version.h! */
}

static void do_versions_after_linking(Main *main)
{
  //  printf("%s for %s (%s), %d.%d\n", __func__, main->curlib ? main->curlib->name : main->name,
  //         main->curlib ? "LIB" : "MAIN", main->versionfile, main->subversionfile);

  do_versions_after_linking_270(main);
  do_versions_after_linking_280(main);
}

/** \} */

/* -------------------------------------------------------------------- */
/** \name Read Library Data Block (all)
 * \{ */

static void lib_link_all(FileData *fd, Main *main)
{
  lib_link_id(fd, main);

  /* No load UI for undo memfiles */
  if (fd->memfile == NULL) {
    lib_link_windowmanager(fd, main);
  }
  /* DO NOT skip screens here,
   * 3D viewport may contains pointers to other ID data (like bgpic)! See T41411. */
  lib_link_screen(fd, main);
  lib_link_scene(fd, main);
  lib_link_object(fd, main);
  lib_link_mesh(fd, main);
  lib_link_curve(fd, main);
  lib_link_mball(fd, main);
  lib_link_material(fd, main);
  lib_link_texture(fd, main);
  lib_link_image(fd, main);
  lib_link_ipo(
      fd, main); /* XXX deprecated... still needs to be maintained for version patches still */
  lib_link_key(fd, main);
  lib_link_world(fd, main);
  lib_link_light(fd, main);
  lib_link_latt(fd, main);
  lib_link_text(fd, main);
  lib_link_camera(fd, main);
  lib_link_speaker(fd, main);
  lib_link_lightprobe(fd, main);
  lib_link_sound(fd, main);
  lib_link_collection(fd, main);
  lib_link_armature(fd, main);
  lib_link_action(fd, main);
  lib_link_vfont(fd, main);
  lib_link_nodetree(fd,
                    main); /* has to be done after scene/materials, this will verify group nodes */
  lib_link_palette(fd, main);
  lib_link_brush(fd, main);
  lib_link_paint_curve(fd, main);
  lib_link_particlesettings(fd, main);
  lib_link_movieclip(fd, main);
  lib_link_mask(fd, main);
  lib_link_linestyle(fd, main);
  lib_link_gpencil(fd, main);
  lib_link_cachefiles(fd, main);
  lib_link_workspaces(fd, main);

  lib_link_library(fd, main); /* only init users */

  /* We could integrate that to mesh/curve/lattice lib_link, but this is really cheap process,
   * so simpler to just use it directly in this single call. */
  BLO_main_validate_shapekeys(main, NULL);
}

/** \} */

/* -------------------------------------------------------------------- */
/** \name Read User Preferences
 * \{ */

static void direct_link_keymapitem(FileData *fd, wmKeyMapItem *kmi)
{
  kmi->properties = newdataadr(fd, kmi->properties);
  IDP_DirectLinkGroup_OrFree(&kmi->properties, (fd->flags & FD_FLAGS_SWITCH_ENDIAN), fd);
  kmi->ptr = NULL;
  kmi->flag &= ~KMI_UPDATE;
}

static BHead *read_userdef(BlendFileData *bfd, FileData *fd, BHead *bhead)
{
  UserDef *user;
  wmKeyMap *keymap;
  wmKeyMapItem *kmi;
  wmKeyMapDiffItem *kmdi;
  bAddon *addon;

  bfd->user = user = read_struct(fd, bhead, "user def");

  /* User struct has separate do-version handling */
  user->versionfile = bfd->main->versionfile;
  user->subversionfile = bfd->main->subversionfile;

  /* read all data into fd->datamap */
  bhead = read_data_into_oldnewmap(fd, bhead, "user def");

  link_list(fd, &user->themes);
  link_list(fd, &user->user_keymaps);
  link_list(fd, &user->user_keyconfig_prefs);
  link_list(fd, &user->user_menus);
  link_list(fd, &user->addons);
  link_list(fd, &user->autoexec_paths);

  for (keymap = user->user_keymaps.first; keymap; keymap = keymap->next) {
    keymap->modal_items = NULL;
    keymap->poll = NULL;
    keymap->flag &= ~KEYMAP_UPDATE;

    link_list(fd, &keymap->diff_items);
    link_list(fd, &keymap->items);

    for (kmdi = keymap->diff_items.first; kmdi; kmdi = kmdi->next) {
      kmdi->remove_item = newdataadr(fd, kmdi->remove_item);
      kmdi->add_item = newdataadr(fd, kmdi->add_item);

      if (kmdi->remove_item) {
        direct_link_keymapitem(fd, kmdi->remove_item);
      }
      if (kmdi->add_item) {
        direct_link_keymapitem(fd, kmdi->add_item);
      }
    }

    for (kmi = keymap->items.first; kmi; kmi = kmi->next) {
      direct_link_keymapitem(fd, kmi);
    }
  }

  for (wmKeyConfigPref *kpt = user->user_keyconfig_prefs.first; kpt; kpt = kpt->next) {
    kpt->prop = newdataadr(fd, kpt->prop);
    IDP_DirectLinkGroup_OrFree(&kpt->prop, (fd->flags & FD_FLAGS_SWITCH_ENDIAN), fd);
  }

  for (bUserMenu *um = user->user_menus.first; um; um = um->next) {
    link_list(fd, &um->items);
    for (bUserMenuItem *umi = um->items.first; umi; umi = umi->next) {
      if (umi->type == USER_MENU_TYPE_OPERATOR) {
        bUserMenuItem_Op *umi_op = (bUserMenuItem_Op *)umi;
        umi_op->prop = newdataadr(fd, umi_op->prop);
        IDP_DirectLinkGroup_OrFree(&umi_op->prop, (fd->flags & FD_FLAGS_SWITCH_ENDIAN), fd);
      }
    }
  }

  for (addon = user->addons.first; addon; addon = addon->next) {
    addon->prop = newdataadr(fd, addon->prop);
    IDP_DirectLinkGroup_OrFree(&addon->prop, (fd->flags & FD_FLAGS_SWITCH_ENDIAN), fd);
  }

  // XXX
  user->uifonts.first = user->uifonts.last = NULL;

  link_list(fd, &user->uistyles);

  /* Don't read the active app template, use the default one. */
  user->app_template[0] = '\0';

  /* free fd->datamap again */
  oldnewmap_free_unused(fd->datamap);
  oldnewmap_clear(fd->datamap);

  return bhead;
}

/** \} */

/* -------------------------------------------------------------------- */
/** \name Read File (Internal)
 * \{ */

BlendFileData *blo_read_file_internal(FileData *fd, const char *filepath)
{
  BHead *bhead = blo_bhead_first(fd);
  BlendFileData *bfd;
  ListBase mainlist = {NULL, NULL};

  bfd = MEM_callocN(sizeof(BlendFileData), "blendfiledata");
  bfd->main = BKE_main_new();
  BLI_addtail(&mainlist, bfd->main);
  fd->mainlist = &mainlist;

  bfd->main->versionfile = fd->fileversion;

  bfd->type = BLENFILETYPE_BLEND;
  BLI_strncpy(bfd->main->name, filepath, sizeof(bfd->main->name));

  if (G.background) {
    /* We only read & store .blend thumbnail in background mode
     * (because we cannot re-generate it, no OpenGL available).
     */
    const int *data = read_file_thumbnail(fd);

    if (data) {
      const int width = data[0];
      const int height = data[1];
      if (BLEN_THUMB_MEMSIZE_IS_VALID(width, height)) {
        const size_t sz = BLEN_THUMB_MEMSIZE(width, height);
        bfd->main->blen_thumb = MEM_mallocN(sz, __func__);

        BLI_assert((sz - sizeof(*bfd->main->blen_thumb)) ==
                   (BLEN_THUMB_MEMSIZE_FILE(width, height) - (sizeof(*data) * 2)));
        bfd->main->blen_thumb->width = width;
        bfd->main->blen_thumb->height = height;
        memcpy(bfd->main->blen_thumb->rect, &data[2], sz - sizeof(*bfd->main->blen_thumb));
      }
    }
  }

  while (bhead) {
    switch (bhead->code) {
      case DATA:
      case DNA1:
      case TEST: /* used as preview since 2.5x */
      case REND:
        bhead = blo_bhead_next(fd, bhead);
        break;
      case GLOB:
        bhead = read_global(bfd, fd, bhead);
        break;
      case USER:
        if (fd->skip_flags & BLO_READ_SKIP_USERDEF) {
          bhead = blo_bhead_next(fd, bhead);
        }
        else {
          bhead = read_userdef(bfd, fd, bhead);
        }
        break;
      case ENDB:
        bhead = NULL;
        break;

      case ID_LINK_PLACEHOLDER:
        if (fd->skip_flags & BLO_READ_SKIP_DATA) {
          bhead = blo_bhead_next(fd, bhead);
        }
        else {
          /* Add link placeholder to the main of the library it belongs to.
           * The library is the most recently loaded ID_LI block, according
           * to the file format definition. So we can use the entry at the
           * end of mainlist, added in direct_link_library. */
          Main *libmain = mainlist.last;
          bhead = read_libblock(
              fd, libmain, bhead, LIB_TAG_ID_LINK_PLACEHOLDER | LIB_TAG_EXTERN, NULL);
        }
        break;
      /* in 2.50+ files, the file identifier for screens is patched, forward compatibility */
      case ID_SCRN:
        bhead->code = ID_SCR;
        /* pass on to default */
        ATTR_FALLTHROUGH;
      default:
        if (fd->skip_flags & BLO_READ_SKIP_DATA) {
          bhead = blo_bhead_next(fd, bhead);
        }
        else {
          bhead = read_libblock(fd, bfd->main, bhead, LIB_TAG_LOCAL, NULL);
        }
    }
  }

  /* do before read_libraries, but skip undo case */
  if (fd->memfile == NULL) {
    do_versions(fd, NULL, bfd->main);
    do_versions_userdef(fd, bfd);
  }

  read_libraries(fd, &mainlist);

  blo_join_main(&mainlist);

  lib_link_all(fd, bfd->main);

  /* Skip in undo case. */
  if (fd->memfile == NULL) {
    /* Yep, second splitting... but this is a very cheap operation, so no big deal. */
    blo_split_main(&mainlist, bfd->main);
    for (Main *mainvar = mainlist.first; mainvar; mainvar = mainvar->next) {
      BLI_assert(mainvar->versionfile != 0);
      do_versions_after_linking(mainvar);
    }
    blo_join_main(&mainlist);
  }

  BKE_main_id_tag_all(bfd->main, LIB_TAG_NEW, false);

  /* Before static overrides, which needs typeinfo. */
  lib_verify_nodetree(bfd->main, true);

  /* Now that all our data-blocks are loaded, we can re-generate overrides from their references. */
  if (fd->memfile == NULL) {
    /* Do not apply in undo case! */
    BKE_main_override_static_update(bfd->main);
  }

  BKE_collections_after_lib_link(bfd->main);

  fix_relpaths_library(fd->relabase,
                       bfd->main); /* make all relative paths, relative to the open blend file */

  link_global(fd, bfd); /* as last */

  fd->mainlist = NULL; /* Safety, this is local variable, shall not be used afterward. */

  return bfd;
}

/** \} */

/* -------------------------------------------------------------------- */
/** \name Library Linking
 *
 * Also used for append.
 * \{ */

struct BHeadSort {
  BHead *bhead;
  const void *old;
};

static int verg_bheadsort(const void *v1, const void *v2)
{
  const struct BHeadSort *x1 = v1, *x2 = v2;

  if (x1->old > x2->old) {
    return 1;
  }
  else if (x1->old < x2->old) {
    return -1;
  }
  return 0;
}

static void sort_bhead_old_map(FileData *fd)
{
  BHead *bhead;
  struct BHeadSort *bhs;
  int tot = 0;

  for (bhead = blo_bhead_first(fd); bhead; bhead = blo_bhead_next(fd, bhead)) {
    tot++;
  }

  fd->tot_bheadmap = tot;
  if (tot == 0) {
    return;
  }

  bhs = fd->bheadmap = MEM_malloc_arrayN(tot, sizeof(struct BHeadSort), "BHeadSort");

  for (bhead = blo_bhead_first(fd); bhead; bhead = blo_bhead_next(fd, bhead), bhs++) {
    bhs->bhead = bhead;
    bhs->old = bhead->old;
  }

  qsort(fd->bheadmap, tot, sizeof(struct BHeadSort), verg_bheadsort);
}

static BHead *find_previous_lib(FileData *fd, BHead *bhead)
{
  /* skip library datablocks in undo, see comment in read_libblock */
  if (fd->memfile) {
    return NULL;
  }

  for (; bhead; bhead = blo_bhead_prev(fd, bhead)) {
    if (bhead->code == ID_LI) {
      break;
    }
  }

  return bhead;
}

static BHead *find_bhead(FileData *fd, void *old)
{
#if 0
  BHead *bhead;
#endif
  struct BHeadSort *bhs, bhs_s;

  if (!old) {
    return NULL;
  }

  if (fd->bheadmap == NULL) {
    sort_bhead_old_map(fd);
  }

  bhs_s.old = old;
  bhs = bsearch(&bhs_s, fd->bheadmap, fd->tot_bheadmap, sizeof(struct BHeadSort), verg_bheadsort);

  if (bhs) {
    return bhs->bhead;
  }

#if 0
  for (bhead = blo_bhead_first(fd); bhead; bhead = blo_bhead_next(fd, bhead)) {
    if (bhead->old == old)
      return bhead;
  }
#endif

  return NULL;
}

static BHead *find_bhead_from_code_name(FileData *fd, const short idcode, const char *name)
{
#ifdef USE_GHASH_BHEAD

  char idname_full[MAX_ID_NAME];

  *((short *)idname_full) = idcode;
  BLI_strncpy(idname_full + 2, name, sizeof(idname_full) - 2);

  return BLI_ghash_lookup(fd->bhead_idname_hash, idname_full);

#else
  BHead *bhead;

  for (bhead = blo_bhead_first(fd); bhead; bhead = blo_bhead_next(fd, bhead)) {
    if (bhead->code == idcode) {
      const char *idname_test = blo_bhead_id_name(fd, bhead);
      if (STREQ(idname_test + 2, name)) {
        return bhead;
      }
    }
    else if (bhead->code == ENDB) {
      break;
    }
  }

  return NULL;
#endif
}

static BHead *find_bhead_from_idname(FileData *fd, const char *idname)
{
#ifdef USE_GHASH_BHEAD
  return BLI_ghash_lookup(fd->bhead_idname_hash, idname);
#else
  return find_bhead_from_code_name(fd, GS(idname), idname + 2);
#endif
}

static ID *is_yet_read(FileData *fd, Main *mainvar, BHead *bhead)
{
  const char *idname = blo_bhead_id_name(fd, bhead);
  /* which_libbase can be NULL, intentionally not using idname+2 */
  return BLI_findstring(which_libbase(mainvar, GS(idname)), idname, offsetof(ID, name));
}

/** \} */

/* -------------------------------------------------------------------- */
/** \name Library Linking (expand pointers)
 * \{ */

static void expand_doit_library(void *fdhandle, Main *mainvar, void *old)
{
  FileData *fd = fdhandle;

  BHead *bhead = find_bhead(fd, old);
  if (bhead == NULL) {
    return;
  }

  if (bhead->code == ID_LINK_PLACEHOLDER) {
    /* Placeholder link to datablock in another library. */
    BHead *bheadlib = find_previous_lib(fd, bhead);
    if (bheadlib == NULL) {
      return;
    }

    Library *lib = read_struct(fd, bheadlib, "Library");
    Main *libmain = blo_find_main(fd, lib->name, fd->relabase);

    if (libmain->curlib == NULL) {
      const char *idname = blo_bhead_id_name(fd, bhead);

      blo_reportf_wrap(fd->reports,
                       RPT_WARNING,
                       TIP_("LIB: Data refers to main .blend file: '%s' from %s"),
                       idname,
                       mainvar->curlib->filepath);
      return;
    }

    ID *id = is_yet_read(fd, libmain, bhead);

    if (id == NULL) {
      /* ID has not been read yet, add placeholder to the main of the
       * library it belongs to, so that it will be read later. */
      read_libblock(fd, libmain, bhead, LIB_TAG_ID_LINK_PLACEHOLDER | LIB_TAG_INDIRECT, NULL);
      // commented because this can print way too much
      // if (G.debug & G_DEBUG) printf("expand_doit: other lib %s\n", lib->name);

      /* for outliner dependency only */
      libmain->curlib->parent = mainvar->curlib;
    }
    else {
      /* "id" is either a placeholder or real ID that is already in the
       * main of the library (A) it belongs to. However it might have been
       * put there by another library (C) which only updated its own
       * fd->libmap. In that case we also need to update the fd->libmap
       * of the current library (B) so we can find it for lookups.
       *
       * An example of such a setup is:
       * (A) tree.blend: contains Tree object.
       * (B) forest.blend: contains Forest collection linking in Tree from tree.blend.
       * (C) shot.blend: links in both Tree from tree.blend and Forest from forest.blend.
       */
      oldnewmap_insert(fd->libmap, bhead->old, id, bhead->code);

      /* If "id" is a real datablock and not a placeholder, we need to
       * update fd->libmap to replace ID_LINK_PLACEHOLDER with the real
       * ID_* code.
       *
       * When the real ID is read this replacement happens for all
       * libraries read so far, but not for libraries that have not been
       * read yet at that point. */
      change_link_placeholder_to_real_ID_pointer_fd(fd, bhead->old, id);

      /* Commented because this can print way too much. */
#if 0
      if (G.debug & G_DEBUG) {
        printf("expand_doit: already linked: %s lib: %s\n", id->name, lib->name);
      }
#endif
    }

    MEM_freeN(lib);
  }
  else {
    /* Datablock in same library. */
    /* In 2.50+ file identifier for screens is patched, forward compatibility. */
    if (bhead->code == ID_SCRN) {
      bhead->code = ID_SCR;
    }

    ID *id = is_yet_read(fd, mainvar, bhead);
    if (id == NULL) {
      read_libblock(fd, mainvar, bhead, LIB_TAG_NEED_EXPAND | LIB_TAG_INDIRECT, NULL);
    }
    else {
      /* this is actually only needed on UI call? when ID was already read before,
       * and another append happens which invokes same ID...
       * in that case the lookup table needs this entry */
      oldnewmap_insert(fd->libmap, bhead->old, id, bhead->code);
      // commented because this can print way too much
      // if (G.debug & G_DEBUG) printf("expand: already read %s\n", id->name);
    }
  }
}

static BLOExpandDoitCallback expand_doit;

// XXX deprecated - old animation system
static void expand_ipo(FileData *fd, Main *mainvar, Ipo *ipo)
{
  IpoCurve *icu;
  for (icu = ipo->curve.first; icu; icu = icu->next) {
    if (icu->driver) {
      expand_doit(fd, mainvar, icu->driver->ob);
    }
  }
}

// XXX deprecated - old animation system
static void expand_constraint_channels(FileData *fd, Main *mainvar, ListBase *chanbase)
{
  bConstraintChannel *chan;
  for (chan = chanbase->first; chan; chan = chan->next) {
    expand_doit(fd, mainvar, chan->ipo);
  }
}

static void expand_id(FileData *fd, Main *mainvar, ID *id)
{
  if (id->override_static) {
    expand_doit(fd, mainvar, id->override_static->reference);
    expand_doit(fd, mainvar, id->override_static->storage);
  }
}

static void expand_idprops(FileData *fd, Main *mainvar, IDProperty *prop)
{
  if (!prop) {
    return;
  }

  switch (prop->type) {
    case IDP_ID:
      expand_doit(fd, mainvar, IDP_Id(prop));
      break;
    case IDP_IDPARRAY: {
      IDProperty *idp_array = IDP_IDPArray(prop);
      for (int i = 0; i < prop->len; i++) {
        expand_idprops(fd, mainvar, &idp_array[i]);
      }
      break;
    }
    case IDP_GROUP:
      for (IDProperty *loop = prop->data.group.first; loop; loop = loop->next) {
        expand_idprops(fd, mainvar, loop);
      }
      break;
  }
}

static void expand_fmodifiers(FileData *fd, Main *mainvar, ListBase *list)
{
  FModifier *fcm;

  for (fcm = list->first; fcm; fcm = fcm->next) {
    /* library data for specific F-Modifier types */
    switch (fcm->type) {
      case FMODIFIER_TYPE_PYTHON: {
        FMod_Python *data = (FMod_Python *)fcm->data;

        expand_doit(fd, mainvar, data->script);

        break;
      }
    }
  }
}

static void expand_fcurves(FileData *fd, Main *mainvar, ListBase *list)
{
  FCurve *fcu;

  for (fcu = list->first; fcu; fcu = fcu->next) {
    /* Driver targets if there is a driver */
    if (fcu->driver) {
      ChannelDriver *driver = fcu->driver;
      DriverVar *dvar;

      for (dvar = driver->variables.first; dvar; dvar = dvar->next) {
        DRIVER_TARGETS_LOOPER_BEGIN (dvar) {
          // TODO: only expand those that are going to get used?
          expand_doit(fd, mainvar, dtar->id);
        }
        DRIVER_TARGETS_LOOPER_END;
      }
    }

    /* F-Curve Modifiers */
    expand_fmodifiers(fd, mainvar, &fcu->modifiers);
  }
}

static void expand_action(FileData *fd, Main *mainvar, bAction *act)
{
  bActionChannel *chan;

  // XXX deprecated - old animation system --------------
  for (chan = act->chanbase.first; chan; chan = chan->next) {
    expand_doit(fd, mainvar, chan->ipo);
    expand_constraint_channels(fd, mainvar, &chan->constraintChannels);
  }
  // ---------------------------------------------------

  /* F-Curves in Action */
  expand_fcurves(fd, mainvar, &act->curves);

  for (TimeMarker *marker = act->markers.first; marker; marker = marker->next) {
    if (marker->camera) {
      expand_doit(fd, mainvar, marker->camera);
    }
  }
}

static void expand_keyingsets(FileData *fd, Main *mainvar, ListBase *list)
{
  KeyingSet *ks;
  KS_Path *ksp;

  /* expand the ID-pointers in KeyingSets's paths */
  for (ks = list->first; ks; ks = ks->next) {
    for (ksp = ks->paths.first; ksp; ksp = ksp->next) {
      expand_doit(fd, mainvar, ksp->id);
    }
  }
}

static void expand_animdata_nlastrips(FileData *fd, Main *mainvar, ListBase *list)
{
  NlaStrip *strip;

  for (strip = list->first; strip; strip = strip->next) {
    /* check child strips */
    expand_animdata_nlastrips(fd, mainvar, &strip->strips);

    /* check F-Curves */
    expand_fcurves(fd, mainvar, &strip->fcurves);

    /* check F-Modifiers */
    expand_fmodifiers(fd, mainvar, &strip->modifiers);

    /* relink referenced action */
    expand_doit(fd, mainvar, strip->act);
  }
}

static void expand_animdata(FileData *fd, Main *mainvar, AnimData *adt)
{
  NlaTrack *nlt;

  /* own action */
  expand_doit(fd, mainvar, adt->action);
  expand_doit(fd, mainvar, adt->tmpact);

  /* drivers - assume that these F-Curves have driver data to be in this list... */
  expand_fcurves(fd, mainvar, &adt->drivers);

  /* nla-data - referenced actions */
  for (nlt = adt->nla_tracks.first; nlt; nlt = nlt->next) {
    expand_animdata_nlastrips(fd, mainvar, &nlt->strips);
  }
}

static void expand_particlesettings(FileData *fd, Main *mainvar, ParticleSettings *part)
{
  int a;

  expand_doit(fd, mainvar, part->instance_object);
  expand_doit(fd, mainvar, part->instance_collection);
  expand_doit(fd, mainvar, part->eff_group);
  expand_doit(fd, mainvar, part->bb_ob);
  expand_doit(fd, mainvar, part->collision_group);

  if (part->adt) {
    expand_animdata(fd, mainvar, part->adt);
  }

  for (a = 0; a < MAX_MTEX; a++) {
    if (part->mtex[a]) {
      expand_doit(fd, mainvar, part->mtex[a]->tex);
      expand_doit(fd, mainvar, part->mtex[a]->object);
    }
  }

  if (part->effector_weights) {
    expand_doit(fd, mainvar, part->effector_weights->group);
  }

  if (part->pd) {
    expand_doit(fd, mainvar, part->pd->tex);
    expand_doit(fd, mainvar, part->pd->f_source);
  }
  if (part->pd2) {
    expand_doit(fd, mainvar, part->pd2->tex);
    expand_doit(fd, mainvar, part->pd2->f_source);
  }

  if (part->boids) {
    BoidState *state;
    BoidRule *rule;

    for (state = part->boids->states.first; state; state = state->next) {
      for (rule = state->rules.first; rule; rule = rule->next) {
        if (rule->type == eBoidRuleType_Avoid) {
          BoidRuleGoalAvoid *gabr = (BoidRuleGoalAvoid *)rule;
          expand_doit(fd, mainvar, gabr->ob);
        }
        else if (rule->type == eBoidRuleType_FollowLeader) {
          BoidRuleFollowLeader *flbr = (BoidRuleFollowLeader *)rule;
          expand_doit(fd, mainvar, flbr->ob);
        }
      }
    }
  }

  for (ParticleDupliWeight *dw = part->instance_weights.first; dw; dw = dw->next) {
    expand_doit(fd, mainvar, dw->ob);
  }
}

static void expand_collection(FileData *fd, Main *mainvar, Collection *collection)
{
  for (CollectionObject *cob = collection->gobject.first; cob; cob = cob->next) {
    expand_doit(fd, mainvar, cob->ob);
  }

  for (CollectionChild *child = collection->children.first; child; child = child->next) {
    expand_doit(fd, mainvar, child->collection);
  }

#ifdef USE_COLLECTION_COMPAT_28
  if (collection->collection != NULL) {
    expand_scene_collection(fd, mainvar, collection->collection);
  }
#endif
}

static void expand_key(FileData *fd, Main *mainvar, Key *key)
{
  expand_doit(fd, mainvar, key->ipo);  // XXX deprecated - old animation system

  if (key->adt) {
    expand_animdata(fd, mainvar, key->adt);
  }
}

static void expand_nodetree(FileData *fd, Main *mainvar, bNodeTree *ntree)
{
  bNode *node;
  bNodeSocket *sock;

  if (ntree->adt) {
    expand_animdata(fd, mainvar, ntree->adt);
  }

  if (ntree->gpd) {
    expand_doit(fd, mainvar, ntree->gpd);
  }

  for (node = ntree->nodes.first; node; node = node->next) {
    if (node->id && node->type != CMP_NODE_R_LAYERS) {
      expand_doit(fd, mainvar, node->id);
    }

    expand_idprops(fd, mainvar, node->prop);

    for (sock = node->inputs.first; sock; sock = sock->next) {
      expand_idprops(fd, mainvar, sock->prop);
    }
    for (sock = node->outputs.first; sock; sock = sock->next) {
      expand_idprops(fd, mainvar, sock->prop);
    }
  }

  for (sock = ntree->inputs.first; sock; sock = sock->next) {
    expand_idprops(fd, mainvar, sock->prop);
  }
  for (sock = ntree->outputs.first; sock; sock = sock->next) {
    expand_idprops(fd, mainvar, sock->prop);
  }
}

static void expand_texture(FileData *fd, Main *mainvar, Tex *tex)
{
  expand_doit(fd, mainvar, tex->ima);
  expand_doit(fd, mainvar, tex->ipo);  // XXX deprecated - old animation system

  if (tex->adt) {
    expand_animdata(fd, mainvar, tex->adt);
  }

  if (tex->nodetree) {
    expand_nodetree(fd, mainvar, tex->nodetree);
  }
}

static void expand_brush(FileData *fd, Main *mainvar, Brush *brush)
{
  expand_doit(fd, mainvar, brush->mtex.tex);
  expand_doit(fd, mainvar, brush->mask_mtex.tex);
  expand_doit(fd, mainvar, brush->clone.image);
  expand_doit(fd, mainvar, brush->paint_curve);
  if (brush->gpencil_settings != NULL) {
    expand_doit(fd, mainvar, brush->gpencil_settings->material);
  }
}

static void expand_material(FileData *fd, Main *mainvar, Material *ma)
{
  expand_doit(fd, mainvar, ma->ipo);  // XXX deprecated - old animation system

  if (ma->adt) {
    expand_animdata(fd, mainvar, ma->adt);
  }

  if (ma->nodetree) {
    expand_nodetree(fd, mainvar, ma->nodetree);
  }

  if (ma->gp_style) {
    MaterialGPencilStyle *gp_style = ma->gp_style;
    expand_doit(fd, mainvar, gp_style->sima);
    expand_doit(fd, mainvar, gp_style->ima);
  }
}

static void expand_light(FileData *fd, Main *mainvar, Light *la)
{
  expand_doit(fd, mainvar, la->ipo);  // XXX deprecated - old animation system

  if (la->adt) {
    expand_animdata(fd, mainvar, la->adt);
  }

  if (la->nodetree) {
    expand_nodetree(fd, mainvar, la->nodetree);
  }
}

static void expand_lattice(FileData *fd, Main *mainvar, Lattice *lt)
{
  expand_doit(fd, mainvar, lt->ipo);  // XXX deprecated - old animation system
  expand_doit(fd, mainvar, lt->key);

  if (lt->adt) {
    expand_animdata(fd, mainvar, lt->adt);
  }
}

static void expand_world(FileData *fd, Main *mainvar, World *wrld)
{
  expand_doit(fd, mainvar, wrld->ipo);  // XXX deprecated - old animation system

  if (wrld->adt) {
    expand_animdata(fd, mainvar, wrld->adt);
  }

  if (wrld->nodetree) {
    expand_nodetree(fd, mainvar, wrld->nodetree);
  }
}

static void expand_mball(FileData *fd, Main *mainvar, MetaBall *mb)
{
  int a;

  for (a = 0; a < mb->totcol; a++) {
    expand_doit(fd, mainvar, mb->mat[a]);
  }

  if (mb->adt) {
    expand_animdata(fd, mainvar, mb->adt);
  }
}

static void expand_curve(FileData *fd, Main *mainvar, Curve *cu)
{
  int a;

  for (a = 0; a < cu->totcol; a++) {
    expand_doit(fd, mainvar, cu->mat[a]);
  }

  expand_doit(fd, mainvar, cu->vfont);
  expand_doit(fd, mainvar, cu->vfontb);
  expand_doit(fd, mainvar, cu->vfonti);
  expand_doit(fd, mainvar, cu->vfontbi);
  expand_doit(fd, mainvar, cu->key);
  expand_doit(fd, mainvar, cu->ipo);  // XXX deprecated - old animation system
  expand_doit(fd, mainvar, cu->bevobj);
  expand_doit(fd, mainvar, cu->taperobj);
  expand_doit(fd, mainvar, cu->textoncurve);

  if (cu->adt) {
    expand_animdata(fd, mainvar, cu->adt);
  }
}

static void expand_mesh(FileData *fd, Main *mainvar, Mesh *me)
{
  int a;

  if (me->adt) {
    expand_animdata(fd, mainvar, me->adt);
  }

  for (a = 0; a < me->totcol; a++) {
    expand_doit(fd, mainvar, me->mat[a]);
  }

  expand_doit(fd, mainvar, me->key);
  expand_doit(fd, mainvar, me->texcomesh);
}

/* temp struct used to transport needed info to expand_constraint_cb() */
typedef struct tConstraintExpandData {
  FileData *fd;
  Main *mainvar;
} tConstraintExpandData;
/* callback function used to expand constraint ID-links */
static void expand_constraint_cb(bConstraint *UNUSED(con),
                                 ID **idpoin,
                                 bool UNUSED(is_reference),
                                 void *userdata)
{
  tConstraintExpandData *ced = (tConstraintExpandData *)userdata;
  expand_doit(ced->fd, ced->mainvar, *idpoin);
}

static void expand_constraints(FileData *fd, Main *mainvar, ListBase *lb)
{
  tConstraintExpandData ced;
  bConstraint *curcon;

  /* relink all ID-blocks used by the constraints */
  ced.fd = fd;
  ced.mainvar = mainvar;

  BKE_constraints_id_loop(lb, expand_constraint_cb, &ced);

  /* deprecated manual expansion stuff */
  for (curcon = lb->first; curcon; curcon = curcon->next) {
    if (curcon->ipo) {
      expand_doit(fd, mainvar, curcon->ipo);  // XXX deprecated - old animation system
    }
  }
}

static void expand_pose(FileData *fd, Main *mainvar, bPose *pose)
{
  bPoseChannel *chan;

  if (!pose) {
    return;
  }

  for (chan = pose->chanbase.first; chan; chan = chan->next) {
    expand_constraints(fd, mainvar, &chan->constraints);
    expand_idprops(fd, mainvar, chan->prop);
    expand_doit(fd, mainvar, chan->custom);
  }
}

static void expand_bones(FileData *fd, Main *mainvar, Bone *bone)
{
  expand_idprops(fd, mainvar, bone->prop);

  for (Bone *curBone = bone->childbase.first; curBone; curBone = curBone->next) {
    expand_bones(fd, mainvar, curBone);
  }
}

static void expand_armature(FileData *fd, Main *mainvar, bArmature *arm)
{
  if (arm->adt) {
    expand_animdata(fd, mainvar, arm->adt);
  }

  for (Bone *curBone = arm->bonebase.first; curBone; curBone = curBone->next) {
    expand_bones(fd, mainvar, curBone);
  }
}

static void expand_object_expandModifiers(void *userData,
                                          Object *UNUSED(ob),
                                          ID **idpoin,
                                          int UNUSED(cb_flag))
{
  struct {
    FileData *fd;
    Main *mainvar;
  } *data = userData;

  FileData *fd = data->fd;
  Main *mainvar = data->mainvar;

  expand_doit(fd, mainvar, *idpoin);
}

static void expand_object(FileData *fd, Main *mainvar, Object *ob)
{
  ParticleSystem *psys;
  bActionStrip *strip;
  PartEff *paf;
  int a;

  expand_doit(fd, mainvar, ob->data);

  /* expand_object_expandModifier() */
  if (ob->modifiers.first) {
    struct {
      FileData *fd;
      Main *mainvar;
    } data;
    data.fd = fd;
    data.mainvar = mainvar;

    modifiers_foreachIDLink(ob, expand_object_expandModifiers, (void *)&data);
  }

  /* expand_object_expandModifier() */
  if (ob->greasepencil_modifiers.first) {
    struct {
      FileData *fd;
      Main *mainvar;
    } data;
    data.fd = fd;
    data.mainvar = mainvar;

    BKE_gpencil_modifiers_foreachIDLink(ob, expand_object_expandModifiers, (void *)&data);
  }

  /* expand_object_expandShaderFx() */
  if (ob->shader_fx.first) {
    struct {
      FileData *fd;
      Main *mainvar;
    } data;
    data.fd = fd;
    data.mainvar = mainvar;

    BKE_shaderfx_foreachIDLink(ob, expand_object_expandModifiers, (void *)&data);
  }

  expand_pose(fd, mainvar, ob->pose);
  expand_doit(fd, mainvar, ob->poselib);
  expand_constraints(fd, mainvar, &ob->constraints);

  expand_doit(fd, mainvar, ob->gpd);

  // XXX deprecated - old animation system (for version patching only)
  expand_doit(fd, mainvar, ob->ipo);
  expand_doit(fd, mainvar, ob->action);

  expand_constraint_channels(fd, mainvar, &ob->constraintChannels);

  for (strip = ob->nlastrips.first; strip; strip = strip->next) {
    expand_doit(fd, mainvar, strip->object);
    expand_doit(fd, mainvar, strip->act);
    expand_doit(fd, mainvar, strip->ipo);
  }
  // XXX deprecated - old animation system (for version patching only)

  if (ob->adt) {
    expand_animdata(fd, mainvar, ob->adt);
  }

  for (a = 0; a < ob->totcol; a++) {
    expand_doit(fd, mainvar, ob->mat[a]);
  }

  paf = blo_do_version_give_parteff_245(ob);
  if (paf && paf->group) {
    expand_doit(fd, mainvar, paf->group);
  }

  if (ob->instance_collection) {
    expand_doit(fd, mainvar, ob->instance_collection);
  }

  if (ob->proxy) {
    expand_doit(fd, mainvar, ob->proxy);
  }
  if (ob->proxy_group) {
    expand_doit(fd, mainvar, ob->proxy_group);
  }

  for (psys = ob->particlesystem.first; psys; psys = psys->next) {
    expand_doit(fd, mainvar, psys->part);
  }

  if (ob->pd) {
    expand_doit(fd, mainvar, ob->pd->tex);
    expand_doit(fd, mainvar, ob->pd->f_source);
  }

  if (ob->soft) {
    expand_doit(fd, mainvar, ob->soft->collision_group);

    if (ob->soft->effector_weights) {
      expand_doit(fd, mainvar, ob->soft->effector_weights->group);
    }
  }

  if (ob->rigidbody_constraint) {
    expand_doit(fd, mainvar, ob->rigidbody_constraint->ob1);
    expand_doit(fd, mainvar, ob->rigidbody_constraint->ob2);
  }

  if (ob->currentlod) {
    LodLevel *level;
    for (level = ob->lodlevels.first; level; level = level->next) {
      expand_doit(fd, mainvar, level->source);
    }
  }
}

#ifdef USE_COLLECTION_COMPAT_28
static void expand_scene_collection(FileData *fd, Main *mainvar, SceneCollection *sc)
{
  for (LinkData *link = sc->objects.first; link; link = link->next) {
    expand_doit(fd, mainvar, link->data);
  }

  for (SceneCollection *nsc = sc->scene_collections.first; nsc; nsc = nsc->next) {
    expand_scene_collection(fd, mainvar, nsc);
  }
}
#endif

static void expand_scene(FileData *fd, Main *mainvar, Scene *sce)
{
  SceneRenderLayer *srl;
  FreestyleModuleConfig *module;
  FreestyleLineSet *lineset;
	LANPR_LineLayer* ll;
	LANPR_LineLayerComponent* llc;

  for (Base *base_legacy = sce->base.first; base_legacy; base_legacy = base_legacy->next) {
    expand_doit(fd, mainvar, base_legacy->object);
  }
  expand_doit(fd, mainvar, sce->camera);
  expand_doit(fd, mainvar, sce->world);

  if (sce->adt) {
    expand_animdata(fd, mainvar, sce->adt);
  }
  expand_keyingsets(fd, mainvar, &sce->keyingsets);

  if (sce->set) {
    expand_doit(fd, mainvar, sce->set);
  }

  if (sce->nodetree) {
    expand_nodetree(fd, mainvar, sce->nodetree);
  }

  for (srl = sce->r.layers.first; srl; srl = srl->next) {
    expand_doit(fd, mainvar, srl->mat_override);
    for (module = srl->freestyleConfig.modules.first; module; module = module->next) {
      if (module->script) {
        expand_doit(fd, mainvar, module->script);
      }
    }
    for (lineset = srl->freestyleConfig.linesets.first; lineset; lineset = lineset->next) {
      if (lineset->group) {
        expand_doit(fd, mainvar, lineset->group);
      }
      expand_doit(fd, mainvar, lineset->linestyle);
    }
  }

  for (ViewLayer *view_layer = sce->view_layers.first; view_layer; view_layer = view_layer->next) {
    expand_idprops(fd, mainvar, view_layer->id_properties);

    for (module = view_layer->freestyle_config.modules.first; module; module = module->next) {
      if (module->script) {
        expand_doit(fd, mainvar, module->script);
      }
    }

    for (lineset = view_layer->freestyle_config.linesets.first; lineset; lineset = lineset->next) {
      if (lineset->group) {
        expand_doit(fd, mainvar, lineset->group);
      }
      expand_doit(fd, mainvar, lineset->linestyle);
    }
  }

<<<<<<< HEAD
	for (LANPR_LineLayer *ll = sce->lanpr.line_layers.first; ll; ll = ll->next) {
		for (LANPR_LineLayerComponent *llc = ll->components.first; llc; llc = llc->next) {
			if (llc->object_select) expand_doit(fd, mainvar, llc->object_select);
			if (llc->material_select) expand_doit(fd, mainvar, llc->material_select);
			if (llc->collection_select) expand_doit(fd, mainvar, llc->collection_select);
		}
		if (ll->normal_control_object) expand_doit(fd, mainvar, ll->normal_control_object);
	}

  if (sce->gpd)
=======
  if (sce->gpd) {
>>>>>>> 1b839e85
    expand_doit(fd, mainvar, sce->gpd);
  }

  if (sce->ed) {
    Sequence *seq;

    SEQ_BEGIN (sce->ed, seq) {
      expand_idprops(fd, mainvar, seq->prop);

      if (seq->scene) {
        expand_doit(fd, mainvar, seq->scene);
      }
      if (seq->scene_camera) {
        expand_doit(fd, mainvar, seq->scene_camera);
      }
      if (seq->clip) {
        expand_doit(fd, mainvar, seq->clip);
      }
      if (seq->mask) {
        expand_doit(fd, mainvar, seq->mask);
      }
      if (seq->sound) {
        expand_doit(fd, mainvar, seq->sound);
      }

      if (seq->type == SEQ_TYPE_TEXT && seq->effectdata) {
        TextVars *data = seq->effectdata;
        expand_doit(fd, mainvar, data->text_font);
      }
    }
    SEQ_END;
  }

  if (sce->rigidbody_world) {
    expand_doit(fd, mainvar, sce->rigidbody_world->group);
    expand_doit(fd, mainvar, sce->rigidbody_world->constraints);
  }

  for (TimeMarker *marker = sce->markers.first; marker; marker = marker->next) {
    if (marker->camera) {
      expand_doit(fd, mainvar, marker->camera);
    }
  }

  expand_doit(fd, mainvar, sce->clip);

#ifdef USE_COLLECTION_COMPAT_28
  if (sce->collection) {
    expand_scene_collection(fd, mainvar, sce->collection);
  }
#endif

  if (sce->master_collection) {
    expand_collection(fd, mainvar, sce->master_collection);
  }

  if (sce->r.bake.cage_object) {
    expand_doit(fd, mainvar, sce->r.bake.cage_object);
  }
}

static void expand_camera(FileData *fd, Main *mainvar, Camera *ca)
{
  expand_doit(fd, mainvar, ca->ipo);  // XXX deprecated - old animation system

  if (ca->adt) {
    expand_animdata(fd, mainvar, ca->adt);
  }
}

static void expand_cachefile(FileData *fd, Main *mainvar, CacheFile *cache_file)
{
  if (cache_file->adt) {
    expand_animdata(fd, mainvar, cache_file->adt);
  }
}

static void expand_speaker(FileData *fd, Main *mainvar, Speaker *spk)
{
  expand_doit(fd, mainvar, spk->sound);

  if (spk->adt) {
    expand_animdata(fd, mainvar, spk->adt);
  }
}

static void expand_sound(FileData *fd, Main *mainvar, bSound *snd)
{
  expand_doit(fd, mainvar, snd->ipo);  // XXX deprecated - old animation system
}

static void expand_lightprobe(FileData *fd, Main *mainvar, LightProbe *prb)
{
  if (prb->adt) {
    expand_animdata(fd, mainvar, prb->adt);
  }
}

static void expand_movieclip(FileData *fd, Main *mainvar, MovieClip *clip)
{
  if (clip->adt) {
    expand_animdata(fd, mainvar, clip->adt);
  }
}

static void expand_mask_parent(FileData *fd, Main *mainvar, MaskParent *parent)
{
  if (parent->id) {
    expand_doit(fd, mainvar, parent->id);
  }
}

static void expand_mask(FileData *fd, Main *mainvar, Mask *mask)
{
  MaskLayer *mask_layer;

  if (mask->adt) {
    expand_animdata(fd, mainvar, mask->adt);
  }

  for (mask_layer = mask->masklayers.first; mask_layer; mask_layer = mask_layer->next) {
    MaskSpline *spline;

    for (spline = mask_layer->splines.first; spline; spline = spline->next) {
      int i;

      for (i = 0; i < spline->tot_point; i++) {
        MaskSplinePoint *point = &spline->points[i];

        expand_mask_parent(fd, mainvar, &point->parent);
      }

      expand_mask_parent(fd, mainvar, &spline->parent);
    }
  }
}

static void expand_linestyle(FileData *fd, Main *mainvar, FreestyleLineStyle *linestyle)
{
  int a;
  LineStyleModifier *m;

  for (a = 0; a < MAX_MTEX; a++) {
    if (linestyle->mtex[a]) {
      expand_doit(fd, mainvar, linestyle->mtex[a]->tex);
      expand_doit(fd, mainvar, linestyle->mtex[a]->object);
    }
  }
  if (linestyle->nodetree) {
    expand_nodetree(fd, mainvar, linestyle->nodetree);
  }

  if (linestyle->adt) {
    expand_animdata(fd, mainvar, linestyle->adt);
  }
  for (m = linestyle->color_modifiers.first; m; m = m->next) {
    if (m->type == LS_MODIFIER_DISTANCE_FROM_OBJECT) {
      expand_doit(fd, mainvar, ((LineStyleColorModifier_DistanceFromObject *)m)->target);
    }
  }
  for (m = linestyle->alpha_modifiers.first; m; m = m->next) {
    if (m->type == LS_MODIFIER_DISTANCE_FROM_OBJECT) {
      expand_doit(fd, mainvar, ((LineStyleAlphaModifier_DistanceFromObject *)m)->target);
    }
  }
  for (m = linestyle->thickness_modifiers.first; m; m = m->next) {
    if (m->type == LS_MODIFIER_DISTANCE_FROM_OBJECT) {
      expand_doit(fd, mainvar, ((LineStyleThicknessModifier_DistanceFromObject *)m)->target);
    }
  }
}

static void expand_gpencil(FileData *fd, Main *mainvar, bGPdata *gpd)
{
  if (gpd->adt) {
    expand_animdata(fd, mainvar, gpd->adt);
  }

  for (bGPDlayer *gpl = gpd->layers.first; gpl; gpl = gpl->next) {
    expand_doit(fd, mainvar, gpl->parent);
  }

  for (int a = 0; a < gpd->totcol; a++) {
    expand_doit(fd, mainvar, gpd->mat[a]);
  }
}

static void expand_workspace(FileData *fd, Main *mainvar, WorkSpace *workspace)
{
  ListBase *layouts = BKE_workspace_layouts_get(workspace);

  for (WorkSpaceLayout *layout = layouts->first; layout; layout = layout->next) {
    expand_doit(fd, mainvar, BKE_workspace_layout_screen_get(layout));
  }
}

/**
 * Set the callback func used over all ID data found by \a BLO_expand_main func.
 *
 * \param expand_doit_func: Called for each ID block it finds.
 */
void BLO_main_expander(BLOExpandDoitCallback expand_doit_func)
{
  expand_doit = expand_doit_func;
}

/**
 * Loop over all ID data in Main to mark relations.
 * Set (id->tag & LIB_TAG_NEED_EXPAND) to mark expanding. Flags get cleared after expanding.
 *
 * \param fdhandle: usually filedata, or own handle.
 * \param mainvar: the Main database to expand.
 */
void BLO_expand_main(void *fdhandle, Main *mainvar)
{
  ListBase *lbarray[MAX_LIBARRAY];
  FileData *fd = fdhandle;
  ID *id;
  int a;
  bool do_it = true;

  while (do_it) {
    do_it = false;

    a = set_listbasepointers(mainvar, lbarray);
    while (a--) {
      id = lbarray[a]->first;
      while (id) {
        if (id->tag & LIB_TAG_NEED_EXPAND) {
          expand_id(fd, mainvar, id);
          expand_idprops(fd, mainvar, id->properties);

          switch (GS(id->name)) {
            case ID_OB:
              expand_object(fd, mainvar, (Object *)id);
              break;
            case ID_ME:
              expand_mesh(fd, mainvar, (Mesh *)id);
              break;
            case ID_CU:
              expand_curve(fd, mainvar, (Curve *)id);
              break;
            case ID_MB:
              expand_mball(fd, mainvar, (MetaBall *)id);
              break;
            case ID_SCE:
              expand_scene(fd, mainvar, (Scene *)id);
              break;
            case ID_MA:
              expand_material(fd, mainvar, (Material *)id);
              break;
            case ID_TE:
              expand_texture(fd, mainvar, (Tex *)id);
              break;
            case ID_WO:
              expand_world(fd, mainvar, (World *)id);
              break;
            case ID_LT:
              expand_lattice(fd, mainvar, (Lattice *)id);
              break;
            case ID_LA:
              expand_light(fd, mainvar, (Light *)id);
              break;
            case ID_KE:
              expand_key(fd, mainvar, (Key *)id);
              break;
            case ID_CA:
              expand_camera(fd, mainvar, (Camera *)id);
              break;
            case ID_SPK:
              expand_speaker(fd, mainvar, (Speaker *)id);
              break;
            case ID_SO:
              expand_sound(fd, mainvar, (bSound *)id);
              break;
            case ID_LP:
              expand_lightprobe(fd, mainvar, (LightProbe *)id);
              break;
            case ID_AR:
              expand_armature(fd, mainvar, (bArmature *)id);
              break;
            case ID_AC:
              expand_action(fd, mainvar, (bAction *)id);  // XXX deprecated - old animation system
              break;
            case ID_GR:
              expand_collection(fd, mainvar, (Collection *)id);
              break;
            case ID_NT:
              expand_nodetree(fd, mainvar, (bNodeTree *)id);
              break;
            case ID_BR:
              expand_brush(fd, mainvar, (Brush *)id);
              break;
            case ID_IP:
              expand_ipo(fd, mainvar, (Ipo *)id);  // XXX deprecated - old animation system
              break;
            case ID_PA:
              expand_particlesettings(fd, mainvar, (ParticleSettings *)id);
              break;
            case ID_MC:
              expand_movieclip(fd, mainvar, (MovieClip *)id);
              break;
            case ID_MSK:
              expand_mask(fd, mainvar, (Mask *)id);
              break;
            case ID_LS:
              expand_linestyle(fd, mainvar, (FreestyleLineStyle *)id);
              break;
            case ID_GD:
              expand_gpencil(fd, mainvar, (bGPdata *)id);
              break;
            case ID_CF:
              expand_cachefile(fd, mainvar, (CacheFile *)id);
              break;
            case ID_WS:
              expand_workspace(fd, mainvar, (WorkSpace *)id);
              break;
            default:
              break;
          }

          do_it = true;
          id->tag &= ~LIB_TAG_NEED_EXPAND;
        }
        id = id->next;
      }
    }
  }
}

/** \} */

/* -------------------------------------------------------------------- */
/** \name Library Linking (helper functions)
 * \{ */

static bool object_in_any_scene(Main *bmain, Object *ob)
{
  Scene *sce;

  for (sce = bmain->scenes.first; sce; sce = sce->id.next) {
    if (BKE_scene_object_find(sce, ob)) {
      return true;
    }
  }

  return false;
}

static void add_loose_objects_to_scene(Main *mainvar,
                                       Main *bmain,
                                       Scene *scene,
                                       ViewLayer *view_layer,
                                       const View3D *v3d,
                                       Library *lib,
                                       const short flag)
{
  Collection *active_collection = NULL;
  const bool is_link = (flag & FILE_LINK) != 0;

  BLI_assert(scene);

  /* Give all objects which are LIB_TAG_INDIRECT a base,
   * or for a collection when *lib has been set. */
  for (Object *ob = mainvar->objects.first; ob; ob = ob->id.next) {
    bool do_it = (ob->id.tag & LIB_TAG_DOIT) != 0;
    if (do_it || ((ob->id.tag & LIB_TAG_INDIRECT) && (ob->id.tag & LIB_TAG_PRE_EXISTING) == 0)) {
      if (!is_link) {
        if (ob->id.us == 0) {
          do_it = true;
        }
        else if ((ob->id.lib == lib) && (object_in_any_scene(bmain, ob) == 0)) {
          /* When appending, make sure any indirectly loaded objects get a base,
           * else they cant be accessed at all
           * (see T27437). */
          do_it = true;
        }
      }

      if (do_it) {
        /* Find or add collection as needed. */
        if (active_collection == NULL) {
          if (flag & FILE_ACTIVE_COLLECTION) {
            LayerCollection *lc = BKE_layer_collection_get_active(view_layer);
            active_collection = lc->collection;
          }
          else {
            active_collection = BKE_collection_add(bmain, scene->master_collection, NULL);
          }
        }

        CLAMP_MIN(ob->id.us, 0);
        ob->mode = OB_MODE_OBJECT;

        BKE_collection_object_add(bmain, active_collection, ob);
        Base *base = BKE_view_layer_base_find(view_layer, ob);

        if (v3d != NULL) {
          base->local_view_bits |= v3d->local_view_uuid;
        }

        if (flag & FILE_AUTOSELECT) {
          base->flag |= BASE_SELECTED;
          /* Do NOT make base active here! screws up GUI stuff,
           * if you want it do it on src/ level. */
        }

        BKE_scene_object_base_flag_sync_from_base(base);

        ob->id.tag &= ~LIB_TAG_INDIRECT;
        ob->id.tag |= LIB_TAG_EXTERN;
      }
    }
  }
}

static void add_collections_to_scene(Main *mainvar,
                                     Main *bmain,
                                     Scene *scene,
                                     ViewLayer *view_layer,
                                     const View3D *v3d,
                                     Library *lib,
                                     const short flag)
{
  const bool do_append = (flag & FILE_LINK) == 0;

  Collection *active_collection = scene->master_collection;
  if (flag & FILE_ACTIVE_COLLECTION) {
    LayerCollection *lc = BKE_layer_collection_get_active(view_layer);
    active_collection = lc->collection;
  }

  /* Give all objects which are tagged a base. */
  for (Collection *collection = mainvar->collections.first; collection;
       collection = collection->id.next) {
    if ((flag & FILE_GROUP_INSTANCE) && (collection->id.tag & LIB_TAG_DOIT)) {
      /* Any indirect collection should not have been tagged. */
      BLI_assert((collection->id.tag & LIB_TAG_INDIRECT) == 0);

      /* BKE_object_add(...) messes with the selection. */
      Object *ob = BKE_object_add_only_object(bmain, OB_EMPTY, collection->id.name + 2);
      ob->type = OB_EMPTY;

      BKE_collection_object_add(bmain, active_collection, ob);
      Base *base = BKE_view_layer_base_find(view_layer, ob);

      if (v3d != NULL) {
        base->local_view_bits |= v3d->local_view_uuid;
      }

      if (base->flag & BASE_SELECTABLE) {
        base->flag |= BASE_SELECTED;
      }

      BKE_scene_object_base_flag_sync_from_base(base);
      DEG_id_tag_update(&ob->id, ID_RECALC_TRANSFORM | ID_RECALC_GEOMETRY | ID_RECALC_ANIMATION);
      view_layer->basact = base;

      /* Assign the collection. */
      ob->instance_collection = collection;
      id_us_plus(&collection->id);
      ob->transflag |= OB_DUPLICOLLECTION;
      copy_v3_v3(ob->loc, scene->cursor.location);
    }
    /* We do not want to force instantiation of indirectly linked collections...
     * Except when we are appending (since in that case, we'll end up instantiating all objects,
     * it's better to do it via their own collections if possible).
     * Reports showing that desired difference in behaviors between link and append:
     * See T62570, T61796. */
    else if (do_append || (collection->id.tag & LIB_TAG_INDIRECT) == 0) {
      bool do_add_collection = (collection->id.tag & LIB_TAG_DOIT) != 0;
      if (!do_add_collection) {
        /* We need to check that objects in that collections are already instantiated in a scene.
         * Otherwise, it's better to add the collection to the scene's active collection, than to
         * instantiate its objects in active scene's collection directly. See T61141.
         * Note that we only check object directly into that collection,
         * not recursively into its children.
         */
        for (CollectionObject *coll_ob = collection->gobject.first; coll_ob != NULL;
             coll_ob = coll_ob->next) {
          Object *ob = coll_ob->ob;
          if ((ob->id.tag & LIB_TAG_PRE_EXISTING) == 0 && (ob->id.tag & LIB_TAG_DOIT) == 0 &&
              (do_append || (ob->id.tag & LIB_TAG_INDIRECT) == 0) && (ob->id.lib == lib) &&
              (object_in_any_scene(bmain, ob) == 0)) {
            do_add_collection = true;
            break;
          }
        }
      }
      if (do_add_collection) {
        /* Add collection as child of active collection. */
        BKE_collection_child_add(bmain, active_collection, collection);

        if (flag & FILE_AUTOSELECT) {
          for (CollectionObject *coll_ob = collection->gobject.first; coll_ob != NULL;
               coll_ob = coll_ob->next) {
            Object *ob = coll_ob->ob;
            Base *base = BKE_view_layer_base_find(view_layer, ob);
            if (base) {
              base->flag |= BASE_SELECTED;
              BKE_scene_object_base_flag_sync_from_base(base);
            }
          }
        }

        collection->id.tag &= ~LIB_TAG_INDIRECT;
        collection->id.tag |= LIB_TAG_EXTERN;
      }
    }
  }
}

static ID *create_placeholder(Main *mainvar, const short idcode, const char *idname, const int tag)
{
  ListBase *lb = which_libbase(mainvar, idcode);
  ID *ph_id = BKE_libblock_alloc_notest(idcode);

  *((short *)ph_id->name) = idcode;
  BLI_strncpy(ph_id->name + 2, idname, sizeof(ph_id->name) - 2);
  BKE_libblock_init_empty(ph_id);
  ph_id->lib = mainvar->curlib;
  ph_id->tag = tag | LIB_TAG_MISSING;
  ph_id->us = ID_FAKE_USERS(ph_id);
  ph_id->icon_id = 0;

  BLI_addtail(lb, ph_id);
  id_sort_by_name(lb, ph_id);

  return ph_id;
}

/* returns true if the item was found
 * but it may already have already been appended/linked */
static ID *link_named_part(
    Main *mainl, FileData *fd, const short idcode, const char *name, const int flag)
{
  BHead *bhead = find_bhead_from_code_name(fd, idcode, name);
  ID *id;

  const bool use_placeholders = (flag & BLO_LIBLINK_USE_PLACEHOLDERS) != 0;
  const bool force_indirect = (flag & BLO_LIBLINK_FORCE_INDIRECT) != 0;

  BLI_assert(BKE_idcode_is_linkable(idcode) && BKE_idcode_is_valid(idcode));

  if (bhead) {
    id = is_yet_read(fd, mainl, bhead);
    if (id == NULL) {
      /* not read yet */
      const int tag = force_indirect ? LIB_TAG_INDIRECT : LIB_TAG_EXTERN;
      read_libblock(fd, mainl, bhead, tag | LIB_TAG_NEED_EXPAND, &id);

      if (id) {
        /* sort by name in list */
        ListBase *lb = which_libbase(mainl, idcode);
        id_sort_by_name(lb, id);
      }
    }
    else {
      /* already linked */
      if (G.debug) {
        printf("append: already linked\n");
      }
      oldnewmap_insert(fd->libmap, bhead->old, id, bhead->code);
      if (!force_indirect && (id->tag & LIB_TAG_INDIRECT)) {
        id->tag &= ~LIB_TAG_INDIRECT;
        id->tag |= LIB_TAG_EXTERN;
      }
    }
  }
  else if (use_placeholders) {
    /* XXX flag part is weak! */
    id = create_placeholder(
        mainl, idcode, name, force_indirect ? LIB_TAG_INDIRECT : LIB_TAG_EXTERN);
  }
  else {
    id = NULL;
  }

  /* if we found the id but the id is NULL, this is really bad */
  BLI_assert(!((bhead != NULL) && (id == NULL)));

  return id;
}

/**
 * Simple reader for copy/paste buffers.
 */
int BLO_library_link_copypaste(Main *mainl, BlendHandle *bh, const unsigned int id_types_mask)
{
  FileData *fd = (FileData *)(bh);
  BHead *bhead;
  int num_directly_linked = 0;

  for (bhead = blo_bhead_first(fd); bhead; bhead = blo_bhead_next(fd, bhead)) {
    ID *id = NULL;

    if (bhead->code == ENDB) {
      break;
    }

    if (BKE_idcode_is_valid(bhead->code) && BKE_idcode_is_linkable(bhead->code) &&
        (id_types_mask == 0 ||
         (BKE_idcode_to_idfilter((short)bhead->code) & id_types_mask) != 0)) {
      read_libblock(fd, mainl, bhead, LIB_TAG_NEED_EXPAND | LIB_TAG_INDIRECT, &id);
      num_directly_linked++;
    }

    if (id) {
      /* sort by name in list */
      ListBase *lb = which_libbase(mainl, GS(id->name));
      id_sort_by_name(lb, id);

      if (bhead->code == ID_OB) {
        /* Instead of instancing Base's directly, postpone until after collections are loaded
         * otherwise the base's flag is set incorrectly when collections are used */
        Object *ob = (Object *)id;
        ob->mode = OB_MODE_OBJECT;
        /* ensure add_loose_objects_to_scene runs on this object */
        BLI_assert(id->us == 0);
      }
    }
  }

  return num_directly_linked;
}

static ID *link_named_part_ex(
    Main *mainl, FileData *fd, const short idcode, const char *name, const int flag)
{
  ID *id = link_named_part(mainl, fd, idcode, name, flag);

  if (id && (GS(id->name) == ID_OB)) {
    /* Tag as loose object needing to be instantiated somewhere... */
    id->tag |= LIB_TAG_DOIT;
  }
  else if (id && (GS(id->name) == ID_GR)) {
    /* tag as needing to be instantiated or linked */
    id->tag |= LIB_TAG_DOIT;
  }

  return id;
}

/**
 * Link a named data-block from an external blend file.
 *
 * \param mainl: The main database to link from (not the active one).
 * \param bh: The blender file handle.
 * \param idcode: The kind of data-block to link.
 * \param name: The name of the data-block (without the 2 char ID prefix).
 * \return the linked ID when found.
 */
ID *BLO_library_link_named_part(Main *mainl,
                                BlendHandle **bh,
                                const short idcode,
                                const char *name)
{
  FileData *fd = (FileData *)(*bh);
  return link_named_part(mainl, fd, idcode, name, 0);
}

/**
 * Link a named data-block from an external blend file.
 * Optionally instantiate the object/collection in the scene when the flags are set.
 *
 * \param mainl: The main database to link from (not the active one).
 * \param bh: The blender file handle.
 * \param idcode: The kind of data-block to link.
 * \param name: The name of the data-block (without the 2 char ID prefix).
 * \param flag: Options for linking, used for instantiating.
 * \param scene: The scene in which to instantiate objects/collections
 * (if NULL, no instantiation is done).
 * \param v3d: The active 3D viewport.
 * (only to define active layers for instantiated objects & collections, can be NULL).
 * \return the linked ID when found.
 */
ID *BLO_library_link_named_part_ex(
    Main *mainl, BlendHandle **bh, const short idcode, const char *name, const int flag)
{
  FileData *fd = (FileData *)(*bh);
  return link_named_part_ex(mainl, fd, idcode, name, flag);
}

/* common routine to append/link something from a library */

static Main *library_link_begin(Main *mainvar, FileData **fd, const char *filepath)
{
  Main *mainl;

  (*fd)->mainlist = MEM_callocN(sizeof(ListBase), "FileData.mainlist");

  /* clear for objects and collections instantiating tag */
  BKE_main_id_tag_listbase(&(mainvar->objects), LIB_TAG_DOIT, false);
  BKE_main_id_tag_listbase(&(mainvar->collections), LIB_TAG_DOIT, false);

  /* make mains */
  blo_split_main((*fd)->mainlist, mainvar);

  /* which one do we need? */
  mainl = blo_find_main(*fd, filepath, BKE_main_blendfile_path(mainvar));

  /* needed for do_version */
  mainl->versionfile = (*fd)->fileversion;
  read_file_version(*fd, mainl);
#ifdef USE_GHASH_BHEAD
  read_file_bhead_idname_map_create(*fd);
#endif

  return mainl;
}

/**
 * Initialize the BlendHandle for linking library data.
 *
 * \param mainvar: The current main database, e.g. #G_MAIN or #CTX_data_main(C).
 * \param bh: A blender file handle as returned by
 * #BLO_blendhandle_from_file or #BLO_blendhandle_from_memory.
 * \param filepath: Used for relative linking, copied to the \a lib->name.
 * \return the library Main, to be passed to #BLO_library_append_named_part as \a mainl.
 */
Main *BLO_library_link_begin(Main *mainvar, BlendHandle **bh, const char *filepath)
{
  FileData *fd = (FileData *)(*bh);
  return library_link_begin(mainvar, &fd, filepath);
}

static void split_main_newid(Main *mainptr, Main *main_newid)
{
  /* We only copy the necessary subset of data in this temp main. */
  main_newid->versionfile = mainptr->versionfile;
  main_newid->subversionfile = mainptr->subversionfile;
  BLI_strncpy(main_newid->name, mainptr->name, sizeof(main_newid->name));
  main_newid->curlib = mainptr->curlib;

  ListBase *lbarray[MAX_LIBARRAY];
  ListBase *lbarray_newid[MAX_LIBARRAY];
  int i = set_listbasepointers(mainptr, lbarray);
  set_listbasepointers(main_newid, lbarray_newid);
  while (i--) {
    BLI_listbase_clear(lbarray_newid[i]);

    for (ID *id = lbarray[i]->first, *idnext; id; id = idnext) {
      idnext = id->next;

      if (id->tag & LIB_TAG_NEW) {
        BLI_remlink(lbarray[i], id);
        BLI_addtail(lbarray_newid[i], id);
      }
    }
  }
}

/* scene and v3d may be NULL. */
static void library_link_end(Main *mainl,
                             FileData **fd,
                             const short flag,
                             Main *bmain,
                             Scene *scene,
                             ViewLayer *view_layer,
                             const View3D *v3d)
{
  Main *mainvar;
  Library *curlib;

  /* expander now is callback function */
  BLO_main_expander(expand_doit_library);

  /* make main consistent */
  BLO_expand_main(*fd, mainl);

  /* do this when expand found other libs */
  read_libraries(*fd, (*fd)->mainlist);

  curlib = mainl->curlib;

  /* make the lib path relative if required */
  if (flag & FILE_RELPATH) {
    /* use the full path, this could have been read by other library even */
    BLI_strncpy(curlib->name, curlib->filepath, sizeof(curlib->name));

    /* uses current .blend file as reference */
    BLI_path_rel(curlib->name, BKE_main_blendfile_path_from_global());
  }

  blo_join_main((*fd)->mainlist);
  mainvar = (*fd)->mainlist->first;
  mainl = NULL; /* blo_join_main free's mainl, cant use anymore */

  lib_link_all(*fd, mainvar);
  BKE_collections_after_lib_link(mainvar);

  /* Yep, second splitting... but this is a very cheap operation, so no big deal. */
  blo_split_main((*fd)->mainlist, mainvar);
  Main *main_newid = BKE_main_new();
  for (mainvar = ((Main *)(*fd)->mainlist->first)->next; mainvar; mainvar = mainvar->next) {
    BLI_assert(mainvar->versionfile != 0);
    /* We need to split out IDs already existing,
     * or they will go again through do_versions - bad, very bad! */
    split_main_newid(mainvar, main_newid);

    do_versions_after_linking(main_newid);

    add_main_to_main(mainvar, main_newid);
  }
  BKE_main_free(main_newid);
  blo_join_main((*fd)->mainlist);
  mainvar = (*fd)->mainlist->first;
  MEM_freeN((*fd)->mainlist);

  BKE_main_id_tag_all(mainvar, LIB_TAG_NEW, false);

  lib_verify_nodetree(mainvar, false);
  fix_relpaths_library(BKE_main_blendfile_path(mainvar),
                       mainvar); /* make all relative paths, relative to the open blend file */

  /* Give a base to loose objects and collections.
   * Only directly linked objects & collections are instantiated by
   * `BLO_library_link_named_part_ex()` & co,
   * here we handle indirect ones and other possible edge-cases. */
  if (scene) {
    add_collections_to_scene(mainvar, bmain, scene, view_layer, v3d, curlib, flag);
    add_loose_objects_to_scene(mainvar, bmain, scene, view_layer, v3d, curlib, flag);
  }
  else {
    /* printf("library_append_end, scene is NULL (objects wont get bases)\n"); */
  }

  /* Clear objects and collections instantiating tag. */
  BKE_main_id_tag_listbase(&(mainvar->objects), LIB_TAG_DOIT, false);
  BKE_main_id_tag_listbase(&(mainvar->collections), LIB_TAG_DOIT, false);

  /* patch to prevent switch_endian happens twice */
  if ((*fd)->flags & FD_FLAGS_SWITCH_ENDIAN) {
    blo_filedata_free(*fd);
    *fd = NULL;
  }
}

/**
 * Finalize linking from a given .blend file (library).
 * Optionally instance the indirect object/collection in the scene when the flags are set.
 * \note Do not use \a bh after calling this function, it may frees it.
 *
 * \param mainl: The main database to link from (not the active one).
 * \param bh: The blender file handle (WARNING! may be freed by this function!).
 * \param flag: Options for linking, used for instantiating.
 * \param bmain: The main database in which to instantiate objects/collections
 * \param scene: The scene in which to instantiate objects/collections
 * (if NULL, no instantiation is done).
 * \param view_layer: The scene layer in which to instantiate objects/collections
 * (if NULL, no instantiation is done).
 * \param v3d: The active 3D viewport
 * (only to define local-view for instantiated objects & groups, can be NULL).
 */
void BLO_library_link_end(Main *mainl,
                          BlendHandle **bh,
                          int flag,
                          Main *bmain,
                          Scene *scene,
                          ViewLayer *view_layer,
                          const View3D *v3d)
{
  FileData *fd = (FileData *)(*bh);
  library_link_end(mainl, &fd, flag, bmain, scene, view_layer, v3d);
  *bh = (BlendHandle *)fd;
}

void *BLO_library_read_struct(FileData *fd, BHead *bh, const char *blockname)
{
  return read_struct(fd, bh, blockname);
}

/** \} */

/* -------------------------------------------------------------------- */
/** \name Library Reading
 * \{ */

static int has_linked_ids_to_read(Main *mainvar)
{
  ListBase *lbarray[MAX_LIBARRAY];
  int a = set_listbasepointers(mainvar, lbarray);

  while (a--) {
    for (ID *id = lbarray[a]->first; id; id = id->next) {
      if (id->tag & LIB_TAG_ID_LINK_PLACEHOLDER) {
        return true;
      }
    }
  }

  return false;
}

static void read_library_linked_id(
    ReportList *reports, FileData *fd, Main *mainvar, ID *id, ID **r_id)
{
  BHead *bhead = NULL;
  const bool is_valid = BKE_idcode_is_linkable(GS(id->name)) || ((id->tag & LIB_TAG_EXTERN) == 0);

  if (fd) {
    bhead = find_bhead_from_idname(fd, id->name);
  }

  if (!is_valid) {
    blo_reportf_wrap(reports,
                     RPT_ERROR,
                     TIP_("LIB: %s: '%s' is directly linked from '%s' (parent '%s'), but is a "
                          "non-linkable data type"),
                     BKE_idcode_to_name(GS(id->name)),
                     id->name + 2,
                     mainvar->curlib->filepath,
                     library_parent_filepath(mainvar->curlib));
  }

  id->tag &= ~LIB_TAG_ID_LINK_PLACEHOLDER;

  if (bhead) {
    id->tag |= LIB_TAG_NEED_EXPAND;
    // printf("read lib block %s\n", id->name);
    read_libblock(fd, mainvar, bhead, id->tag, r_id);
  }
  else {
    blo_reportf_wrap(reports,
                     RPT_WARNING,
                     TIP_("LIB: %s: '%s' missing from '%s', parent '%s'"),
                     BKE_idcode_to_name(GS(id->name)),
                     id->name + 2,
                     mainvar->curlib->filepath,
                     library_parent_filepath(mainvar->curlib));

    /* Generate a placeholder for this ID (simplified version of read_libblock actually...). */
    if (r_id) {
      *r_id = is_valid ? create_placeholder(mainvar, GS(id->name), id->name + 2, id->tag) : NULL;
    }
  }
}

static void read_library_linked_ids(FileData *basefd,
                                    FileData *fd,
                                    ListBase *mainlist,
                                    Main *mainvar)
{
  GHash *loaded_ids = BLI_ghash_str_new(__func__);

  ListBase *lbarray[MAX_LIBARRAY];
  int a = set_listbasepointers(mainvar, lbarray);

  while (a--) {
    ID *id = lbarray[a]->first;
    ListBase pending_free_ids = {NULL};

    while (id) {
      ID *id_next = id->next;
      if (id->tag & LIB_TAG_ID_LINK_PLACEHOLDER) {
        BLI_remlink(lbarray[a], id);

        /* When playing with lib renaming and such, you may end with cases where
         * you have more than one linked ID of the same data-block from same
         * library. This is absolutely horrible, hence we use a ghash to ensure
         * we go back to a single linked data when loading the file. */
        ID **realid = NULL;
        if (!BLI_ghash_ensure_p(loaded_ids, id->name, (void ***)&realid)) {
          read_library_linked_id(basefd->reports, fd, mainvar, id, realid);
        }

        /* realid shall never be NULL - unless some source file/lib is broken
         * (known case: some directly linked shapekey from a missing lib...). */
        /* BLI_assert(*realid != NULL); */

        /* Now that we have a real ID, replace all pointers to placeholders in
         * fd->libmap with pointers to the real datablocks. We do this for all
         * libraries since multiple might be referencing this ID. */
        change_link_placeholder_to_real_ID_pointer(mainlist, basefd, id, *realid);

        /* We cannot free old lib-ref placeholder ID here anymore, since we use
         * its name as key in loaded_ids hash. */
        BLI_addtail(&pending_free_ids, id);
      }
      id = id_next;
    }

    /* Clear GHash and free link placeholder IDs of the current type. */
    BLI_ghash_clear(loaded_ids, NULL, NULL);
    BLI_freelistN(&pending_free_ids);
  }

  BLI_ghash_free(loaded_ids, NULL, NULL);
}

static FileData *read_library_file_data(FileData *basefd,
                                        ListBase *mainlist,
                                        Main *mainl,
                                        Main *mainptr)
{
  FileData *fd = mainptr->curlib->filedata;

  if (fd != NULL) {
    /* File already open. */
    return fd;
  }

  if (mainptr->curlib->packedfile) {
    /* Read packed file. */
    PackedFile *pf = mainptr->curlib->packedfile;

    blo_reportf_wrap(basefd->reports,
                     RPT_INFO,
                     TIP_("Read packed library:  '%s', parent '%s'"),
                     mainptr->curlib->name,
                     library_parent_filepath(mainptr->curlib));
    fd = blo_filedata_from_memory(pf->data, pf->size, basefd->reports);

    /* Needed for library_append and read_libraries. */
    BLI_strncpy(fd->relabase, mainptr->curlib->filepath, sizeof(fd->relabase));
  }
  else {
    /* Read file on disk. */
    blo_reportf_wrap(basefd->reports,
                     RPT_INFO,
                     TIP_("Read library:  '%s', '%s', parent '%s'"),
                     mainptr->curlib->filepath,
                     mainptr->curlib->name,
                     library_parent_filepath(mainptr->curlib));
    fd = blo_filedata_from_file(mainptr->curlib->filepath, basefd->reports);
  }

  if (fd) {
    /* Share the mainlist, so all libraries are added immediately in a
     * single list. It used to be that all FileData's had their own list,
     * but with indirectly linking this meant we didn't catch duplicate
     * libraries properly. */
    fd->mainlist = mainlist;

    fd->reports = basefd->reports;

    if (fd->libmap) {
      oldnewmap_free(fd->libmap);
    }

    fd->libmap = oldnewmap_new();

    mainptr->curlib->filedata = fd;
    mainptr->versionfile = fd->fileversion;

    /* subversion */
    read_file_version(fd, mainptr);
#ifdef USE_GHASH_BHEAD
    read_file_bhead_idname_map_create(fd);
#endif
  }
  else {
    mainptr->curlib->filedata = NULL;
    mainptr->curlib->id.tag |= LIB_TAG_MISSING;
    /* Set lib version to current main one... Makes assert later happy. */
    mainptr->versionfile = mainptr->curlib->versionfile = mainl->versionfile;
    mainptr->subversionfile = mainptr->curlib->subversionfile = mainl->subversionfile;
  }

  if (fd == NULL) {
    blo_reportf_wrap(
        basefd->reports, RPT_WARNING, TIP_("Cannot find lib '%s'"), mainptr->curlib->filepath);
  }

  return fd;
}

static void read_libraries(FileData *basefd, ListBase *mainlist)
{
  Main *mainl = mainlist->first;
  bool do_it = true;

  /* Expander is now callback function. */
  BLO_main_expander(expand_doit_library);

  /* At this point the base blend file has been read, and each library blend
   * encountered so far has a main with placeholders for linked datablocks.
   *
   * Now we will read the library blend files and replace the placeholders
   * with actual datablocks. We loop over library mains multiple times in
   * case a library needs to link additional datablocks from another library
   * that had been read previously. */
  while (do_it) {
    do_it = false;

    /* Loop over mains of all library blend files encountered so far. Note
     * this list gets longer as more indirectly library blends are found. */
    for (Main *mainptr = mainl->next; mainptr; mainptr = mainptr->next) {
      /* Does this library have any more linked datablocks we need to read? */
      if (has_linked_ids_to_read(mainptr)) {
#if 0
        printf("Reading linked datablocks from %s (%s)\n",
               mainptr->curlib->id.name,
               mainptr->curlib->name);
#endif

        /* Open file if it has not been done yet. */
        FileData *fd = read_library_file_data(basefd, mainlist, mainl, mainptr);

        if (fd) {
          do_it = true;
        }

        /* Read linked datablocks for each link placeholder, and replace
         * the placeholder with the real datablock. */
        read_library_linked_ids(basefd, fd, mainlist, mainptr);

        /* Test if linked datablocks need to read further linked datablocks
         * and create link placeholders for them. */
        BLO_expand_main(fd, mainptr);
      }
    }
  }

  Main *main_newid = BKE_main_new();
  for (Main *mainptr = mainl->next; mainptr; mainptr = mainptr->next) {
    /* Do versioning for newly added linked datablocks. If no datablocks
     * were read from a library versionfile will still be zero and we can
     * skip it. */
    if (mainptr->versionfile) {
      /* Split out already existing IDs to avoid them going through
       * do_versions multiple times, which would have bad consequences. */
      split_main_newid(mainptr, main_newid);

      /* File data can be zero with link/append. */
      if (mainptr->curlib->filedata) {
        do_versions(mainptr->curlib->filedata, mainptr->curlib, main_newid);
      }
      else {
        do_versions(basefd, NULL, main_newid);
      }

      add_main_to_main(mainptr, main_newid);
    }

    /* Lib linking. */
    if (mainptr->curlib->filedata) {
      lib_link_all(mainptr->curlib->filedata, mainptr);
    }

    /* Free file data we no longer need. */
    if (mainptr->curlib->filedata) {
      blo_filedata_free(mainptr->curlib->filedata);
    }
    mainptr->curlib->filedata = NULL;
  }
  BKE_main_free(main_newid);
}

/** \} */<|MERGE_RESOLUTION|>--- conflicted
+++ resolved
@@ -10918,7 +10918,6 @@
     }
   }
 
-<<<<<<< HEAD
 	for (LANPR_LineLayer *ll = sce->lanpr.line_layers.first; ll; ll = ll->next) {
 		for (LANPR_LineLayerComponent *llc = ll->components.first; llc; llc = llc->next) {
 			if (llc->object_select) expand_doit(fd, mainvar, llc->object_select);
@@ -10929,11 +10928,7 @@
 	}
 
   if (sce->gpd)
-=======
-  if (sce->gpd) {
->>>>>>> 1b839e85
     expand_doit(fd, mainvar, sce->gpd);
-  }
 
   if (sce->ed) {
     Sequence *seq;
