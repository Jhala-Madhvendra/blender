/*
 * ***** BEGIN GPL LICENSE BLOCK *****
 *
 * This program is free software; you can redistribute it and/or
 * modify it under the terms of the GNU General Public License
 * as published by the Free Software Foundation; either version 2
 * of the License, or (at your option) any later version.
 *
 * This program is distributed in the hope that it will be useful,
 * but WITHOUT ANY WARRANTY; without even the implied warranty of
 * MERCHANTABILITY or FITNESS FOR A PARTICULAR PURPOSE.  See the
 * GNU General Public License for more details.
 *
 * You should have received a copy of the GNU General Public License
 * along with this program; if not, write to the Free Software Foundation,
 * Inc., 51 Franklin Street, Fifth Floor, Boston, MA 02110-1301, USA.
 *
 * The Original Code is Copyright (C) 2001-2002 by NaN Holding BV.
 * All rights reserved.
 *
 *
 * Contributor(s): Blender Foundation
 *
 * ***** END GPL LICENSE BLOCK *****
 *
 */

/** \file blender/blenloader/intern/readfile.c
 *  \ingroup blenloader
 */


#include "zlib.h"

#include <limits.h>
#include <stdio.h> // for printf fopen fwrite fclose sprintf FILE
#include <stdlib.h> // for getenv atoi
#include <stddef.h> // for offsetof
#include <fcntl.h> // for open
#include <string.h> // for strrchr strncmp strstr
#include <math.h> // for fabs
#include <stdarg.h> /* for va_start/end */
#include <time.h> /* for gmtime */

#include "BLI_utildefines.h"
#ifndef WIN32
#  include <unistd.h> // for read close
#else
#  include <io.h> // for open close read
#  include "winsock2.h"
#  include "BLI_winstuff.h"
#endif

/* allow readfile to use deprecated functionality */
#define DNA_DEPRECATED_ALLOW

#include "DNA_anim_types.h"
#include "DNA_armature_types.h"
#include "DNA_actuator_types.h"
#include "DNA_brush_types.h"
#include "DNA_camera_types.h"
#include "DNA_cachefile_types.h"
#include "DNA_cloth_types.h"
#include "DNA_controller_types.h"
#include "DNA_constraint_types.h"
#include "DNA_dynamicpaint_types.h"
#include "DNA_effect_types.h"
#include "DNA_fileglobal_types.h"
#include "DNA_genfile.h"
#include "DNA_group_types.h"
#include "DNA_gpencil_types.h"
#include "DNA_ipo_types.h"
#include "DNA_key_types.h"
#include "DNA_lattice_types.h"
#include "DNA_layer_types.h"
#include "DNA_lamp_types.h"
#include "DNA_linestyle_types.h"
#include "DNA_meta_types.h"
#include "DNA_material_types.h"
#include "DNA_mesh_types.h"
#include "DNA_meshdata_types.h"
#include "DNA_nla_types.h"
#include "DNA_node_types.h"
#include "DNA_object_fluidsim.h" // NT
#include "DNA_object_types.h"
#include "DNA_packedFile_types.h"
#include "DNA_particle_types.h"
#include "DNA_property_types.h"
#include "DNA_rigidbody_types.h"
#include "DNA_text_types.h"
#include "DNA_view3d_types.h"
#include "DNA_screen_types.h"
#include "DNA_sensor_types.h"
#include "DNA_sdna_types.h"
#include "DNA_scene_types.h"
#include "DNA_sequence_types.h"
#include "DNA_smoke_types.h"
#include "DNA_speaker_types.h"
#include "DNA_sound_types.h"
#include "DNA_space_types.h"
#include "DNA_vfont_types.h"
#include "DNA_world_types.h"
#include "DNA_movieclip_types.h"
#include "DNA_mask_types.h"

#include "RNA_access.h"

#include "MEM_guardedalloc.h"

#include "BLI_endian_switch.h"
#include "BLI_blenlib.h"
#include "BLI_math.h"
#include "BLI_threads.h"
#include "BLI_mempool.h"

#include "BLT_translation.h"

#include "BKE_action.h"
#include "BKE_armature.h"
#include "BKE_brush.h"
#include "BKE_cachefile.h"
#include "BKE_cloth.h"
#include "BKE_constraint.h"
#include "BKE_context.h"
#include "BKE_curve.h"
#include "BKE_depsgraph.h"
#include "BKE_effect.h"
#include "BKE_fcurve.h"
#include "BKE_global.h" // for G
#include "BKE_group.h"
#include "BKE_layer.h"
#include "BKE_library.h" // for which_libbase
#include "BKE_library_idmap.h"
#include "BKE_library_query.h"
#include "BKE_idcode.h"
#include "BKE_material.h"
#include "BKE_main.h" // for Main
#include "BKE_mesh.h" // for ME_ defines (patching)
#include "BKE_modifier.h"
#include "BKE_multires.h"
#include "BKE_node.h" // for tree type defines
#include "BKE_object.h"
#include "BKE_paint.h"
#include "BKE_particle.h"
#include "BKE_pointcache.h"
#include "BKE_report.h"
#include "BKE_sca.h" // for init_actuator
#include "BKE_scene.h"
#include "BKE_screen.h"
#include "BKE_sequencer.h"
#include "BKE_outliner_treehash.h"
#include "BKE_sound.h"
#include "BKE_colortools.h"
#include "BKE_workspace.h"

#include "NOD_common.h"
#include "NOD_socket.h"

#include "BLO_readfile.h"
#include "BLO_undofile.h"
#include "BLO_blend_defs.h"

#include "RE_engine.h"

#include "readfile.h"


#include <errno.h>

/**
 * READ
 * ====
 *
 * - Existing Library (#Main) push or free
 * - allocate new #Main
 * - load file
 * - read #SDNA
 * - for each LibBlock
 *   - read LibBlock
 *   - if a Library
 *     - make a new #Main
 *     - attach ID's to it
 *   - else
 *     - read associated 'direct data'
 *     - link direct data (internal and to LibBlock)
 * - read #FileGlobal
 * - read #USER data, only when indicated (file is ``~/X.XX/startup.blend``)
 * - free file
 * - per Library (per #Main)
 *   - read file
 *   - read #SDNA
 *   - find LibBlocks and attach #ID's to #Main
 *     - if external LibBlock
 *       - search all #Main's
 *         - or it's already read,
 *         - or not read yet
 *         - or make new #Main
 *   - per LibBlock
 *     - read recursive
 *     - read associated direct data
 *     - link direct data (internal and to LibBlock)
 *   - free file
 * - per Library with unread LibBlocks
 *   - read file
 *   - read #SDNA
 *   - per LibBlock
 *     - read recursive
 *     - read associated direct data
 *     - link direct data (internal and to LibBlock)
 *   - free file
 * - join all #Main's
 * - link all LibBlocks and indirect pointers to libblocks
 * - initialize #FileGlobal and copy pointers to #Global
 *
 * \note Still a weak point is the new-address function, that doesnt solve reading from
 * multiple files at the same time.
 * (added remark: oh, i thought that was solved? will look at that... (ton).
 */

/* use GHash for BHead name-based lookups (speeds up linking) */
#define USE_GHASH_BHEAD

/* Use GHash for restoring pointers by name */
#define USE_GHASH_RESTORE_POINTER

/***/

typedef struct OldNew {
	const void *old;
	void *newp;
	int nr;
} OldNew;

typedef struct OldNewMap {
	OldNew *entries;
	int nentries, entriessize;
	bool sorted;
	int lasthit;
} OldNewMap;


/* local prototypes */
static void *read_struct(FileData *fd, BHead *bh, const char *blockname);
static void direct_link_modifiers(FileData *fd, ListBase *lb);
static void convert_tface_mt(FileData *fd, Main *main);
static BHead *find_bhead_from_code_name(FileData *fd, const short idcode, const char *name);
static BHead *find_bhead_from_idname(FileData *fd, const char *idname);

/* this function ensures that reports are printed,
 * in the case of libraray linking errors this is important!
 *
 * bit kludge but better then doubling up on prints,
 * we could alternatively have a versions of a report function which forces printing - campbell
 */

void blo_reportf_wrap(ReportList *reports, ReportType type, const char *format, ...)
{
	char fixed_buf[1024]; /* should be long enough */
	
	va_list args;
	
	va_start(args, format);
	vsnprintf(fixed_buf, sizeof(fixed_buf), format, args);
	va_end(args);
	
	fixed_buf[sizeof(fixed_buf) - 1] = '\0';
	
	BKE_report(reports, type, fixed_buf);
	
	if (G.background == 0) {
		printf("%s: %s\n", BKE_report_type_str(type), fixed_buf);
	}
}

/* for reporting linking messages */
static const char *library_parent_filepath(Library *lib)
{
	return lib->parent ? lib->parent->filepath : "<direct>";
}

static OldNewMap *oldnewmap_new(void) 
{
	OldNewMap *onm= MEM_callocN(sizeof(*onm), "OldNewMap");
	
	onm->entriessize = 1024;
	onm->entries = MEM_mallocN(sizeof(*onm->entries)*onm->entriessize, "OldNewMap.entries");
	
	return onm;
}

static int verg_oldnewmap(const void *v1, const void *v2)
{
	const struct OldNew *x1=v1, *x2=v2;
	
	if (x1->old > x2->old) return 1;
	else if (x1->old < x2->old) return -1;
	return 0;
}


static void oldnewmap_sort(FileData *fd) 
{
	BLI_assert(fd->libmap->sorted == false);
	qsort(fd->libmap->entries, fd->libmap->nentries, sizeof(OldNew), verg_oldnewmap);
	fd->libmap->sorted = 1;
}

/* nr is zero for data, and ID code for libdata */
static void oldnewmap_insert(OldNewMap *onm, const void *oldaddr, void *newaddr, int nr)
{
	OldNew *entry;
	
	if (oldaddr==NULL || newaddr==NULL) return;
	
	if (UNLIKELY(onm->nentries == onm->entriessize)) {
		onm->entriessize *= 2;
		onm->entries = MEM_reallocN(onm->entries, sizeof(*onm->entries) * onm->entriessize);
	}

	entry = &onm->entries[onm->nentries++];
	entry->old = oldaddr;
	entry->newp = newaddr;
	entry->nr = nr;
}

void blo_do_versions_oldnewmap_insert(OldNewMap *onm, const void *oldaddr, void *newaddr, int nr)
{
	oldnewmap_insert(onm, oldaddr, newaddr, nr);
}

/**
 * Do a full search (no state).
 *
 * \param lasthit: Use as a reference position to avoid a full search
 * from either end of the array, giving more efficient lookups.
 *
 * \note This would seem an ideal case for hash or btree lookups.
 * However the data is written in-order, using the \a lasthit will normally avoid calling this function.
 * Creating a btree/hash structure adds overhead for the common-case to optimize the corner-case
 * (since most entries will never be retrieved).
 * So just keep full lookups as a fall-back.
 */
static int oldnewmap_lookup_entry_full(const OldNewMap *onm, const void *addr, int lasthit)
{
	const int nentries = onm->nentries;
	const OldNew *entries = onm->entries;
	int i;

	/* search relative to lasthit where possible */
	if (lasthit >= 0 && lasthit < nentries) {

		/* search forwards */
		i = lasthit;
		while (++i != nentries) {
			if (entries[i].old == addr) {
				return i;
			}
		}

		/* search backwards */
		i = lasthit + 1;
		while (i--) {
			if (entries[i].old == addr) {
				return i;
			}
		}
	}
	else {
		/* search backwards (full) */
		i = nentries;
		while (i--) {
			if (entries[i].old == addr) {
				return i;
			}
		}
	}

	return -1;
}

static void *oldnewmap_lookup_and_inc(OldNewMap *onm, const void *addr, bool increase_users)
{
	int i;
	
	if (addr == NULL) return NULL;
	
	if (onm->lasthit < onm->nentries-1) {
		OldNew *entry = &onm->entries[++onm->lasthit];
		
		if (entry->old == addr) {
			if (increase_users)
				entry->nr++;
			return entry->newp;
		}
	}
	
	i = oldnewmap_lookup_entry_full(onm, addr, onm->lasthit);
	if (i != -1) {
		OldNew *entry = &onm->entries[i];
		BLI_assert(entry->old == addr);
		onm->lasthit = i;
		if (increase_users)
			entry->nr++;
		return entry->newp;
	}
	
	return NULL;
}

/* for libdata, nr has ID code, no increment */
static void *oldnewmap_liblookup(OldNewMap *onm, const void *addr, const void *lib)
{
	if (addr == NULL) {
		return NULL;
	}

	/* lasthit works fine for non-libdata, linking there is done in same sequence as writing */
	if (onm->sorted) {
		const OldNew entry_s = {.old = addr};
		OldNew *entry = bsearch(&entry_s, onm->entries, onm->nentries, sizeof(OldNew), verg_oldnewmap);
		if (entry) {
			ID *id = entry->newp;

			if (id && (!lib || id->lib)) {
				return id;
			}
		}
	}
	else {
		/* note, this can be a bottle neck when loading some files */
		const int i = oldnewmap_lookup_entry_full(onm, addr, -1);
		if (i != -1) {
			OldNew *entry = &onm->entries[i];
			ID *id = entry->newp;
			BLI_assert(entry->old == addr);
			if (id && (!lib || id->lib)) {
				return id;
			}
		}
	}

	return NULL;
}

static void oldnewmap_free_unused(OldNewMap *onm) 
{
	int i;

	for (i = 0; i < onm->nentries; i++) {
		OldNew *entry = &onm->entries[i];
		if (entry->nr == 0) {
			MEM_freeN(entry->newp);
			entry->newp = NULL;
		}
	}
}

static void oldnewmap_clear(OldNewMap *onm) 
{
	onm->nentries = 0;
	onm->lasthit = 0;
}

static void oldnewmap_free(OldNewMap *onm) 
{
	MEM_freeN(onm->entries);
	MEM_freeN(onm);
}

/***/

static void read_libraries(FileData *basefd, ListBase *mainlist);

/* ************ help functions ***************** */

static void add_main_to_main(Main *mainvar, Main *from)
{
	ListBase *lbarray[MAX_LIBARRAY], *fromarray[MAX_LIBARRAY];
	int a;
	
	set_listbasepointers(mainvar, lbarray);
	a = set_listbasepointers(from, fromarray);
	while (a--) {
		BLI_movelisttolist(lbarray[a], fromarray[a]);
	}
}

void blo_join_main(ListBase *mainlist)
{
	Main *tojoin, *mainl;
	
	mainl = mainlist->first;
	while ((tojoin = mainl->next)) {
		add_main_to_main(mainl, tojoin);
		BLI_remlink(mainlist, tojoin);
		BKE_main_free(tojoin);
	}
}

static void split_libdata(ListBase *lb_src, Main **lib_main_array, const unsigned int lib_main_array_len)
{
	for (ID *id = lb_src->first, *idnext; id; id = idnext) {
		idnext = id->next;

		if (id->lib) {
			if (((unsigned int)id->lib->temp_index < lib_main_array_len) &&
			    /* this check should never fail, just incase 'id->lib' is a dangling pointer. */
			    (lib_main_array[id->lib->temp_index]->curlib == id->lib))
			{
				Main *mainvar = lib_main_array[id->lib->temp_index];
				ListBase *lb_dst = which_libbase(mainvar, GS(id->name));
				BLI_remlink(lb_src, id);
				BLI_addtail(lb_dst, id);
			}
			else {
				printf("%s: invalid library for '%s'\n", __func__, id->name);
				BLI_assert(0);
			}
		}
	}
}

void blo_split_main(ListBase *mainlist, Main *main)
{
	mainlist->first = mainlist->last = main;
	main->next = NULL;
	
	if (BLI_listbase_is_empty(&main->library))
		return;
	
	/* (Library.temp_index -> Main), lookup table */
	const unsigned int lib_main_array_len = BLI_listbase_count(&main->library);
	Main             **lib_main_array     = MEM_mallocN(lib_main_array_len * sizeof(*lib_main_array), __func__);

	int i = 0;
	for (Library *lib = main->library.first; lib; lib = lib->id.next, i++) {
		Main *libmain = BKE_main_new();
		libmain->curlib = lib;
		libmain->versionfile = lib->versionfile;
		libmain->subversionfile = lib->subversionfile;
		BLI_addtail(mainlist, libmain);
		lib->temp_index = i;
		lib_main_array[i] = libmain;
	}
	
	ListBase *lbarray[MAX_LIBARRAY];
	i = set_listbasepointers(main, lbarray);
	while (i--) {
		split_libdata(lbarray[i], lib_main_array, lib_main_array_len);
	}

	MEM_freeN(lib_main_array);
}

static void read_file_version(FileData *fd, Main *main)
{
	BHead *bhead;
	
	for (bhead= blo_firstbhead(fd); bhead; bhead= blo_nextbhead(fd, bhead)) {
		if (bhead->code == GLOB) {
			FileGlobal *fg= read_struct(fd, bhead, "Global");
			if (fg) {
				main->subversionfile= fg->subversion;
				main->minversionfile= fg->minversion;
				main->minsubversionfile= fg->minsubversion;
				MEM_freeN(fg);
			}
			else if (bhead->code == ENDB)
				break;
		}
	}
	if (main->curlib) {
		main->curlib->versionfile = main->versionfile;
		main->curlib->subversionfile = main->subversionfile;
	}
}

#ifdef USE_GHASH_BHEAD
static void read_file_bhead_idname_map_create(FileData *fd)
{
	BHead *bhead;

	/* dummy values */
	bool is_link = false;
	int code_prev = ENDB;
	unsigned int reserve = 0;

	for (bhead = blo_firstbhead(fd); bhead; bhead = blo_nextbhead(fd, bhead)) {
		if (code_prev != bhead->code) {
			code_prev = bhead->code;
			is_link = BKE_idcode_is_valid(code_prev) ?
			              /* insert both, linkable and appendable IDs */
			              (BKE_idcode_is_linkable(code_prev) || BKE_idcode_is_appendable(code_prev)) : false;
		}

		if (is_link) {
			reserve += 1;
		}
	}

	BLI_assert(fd->bhead_idname_hash == NULL);

	fd->bhead_idname_hash = BLI_ghash_str_new_ex(__func__, reserve);

	for (bhead = blo_firstbhead(fd); bhead; bhead = blo_nextbhead(fd, bhead)) {
		if (code_prev != bhead->code) {
			code_prev = bhead->code;
			is_link = BKE_idcode_is_valid(code_prev) ?
			              /* insert both, linkable and appendable IDs */
			              (BKE_idcode_is_linkable(code_prev) || BKE_idcode_is_appendable(code_prev)) : false;
		}

		if (is_link) {
			BLI_ghash_insert(fd->bhead_idname_hash, (void *)bhead_id_name(fd, bhead), bhead);
		}
	}
}
#endif


static Main *blo_find_main(FileData *fd, const char *filepath, const char *relabase)
{
	ListBase *mainlist = fd->mainlist;
	Main *m;
	Library *lib;
	char name1[FILE_MAX];
	
	BLI_strncpy(name1, filepath, sizeof(name1));
	BLI_cleanup_path(relabase, name1);
	
//	printf("blo_find_main: relabase  %s\n", relabase);
//	printf("blo_find_main: original in  %s\n", filepath);
//	printf("blo_find_main: converted to %s\n", name1);
	
	for (m = mainlist->first; m; m = m->next) {
		const char *libname = (m->curlib) ? m->curlib->filepath : m->name;
		
		if (BLI_path_cmp(name1, libname) == 0) {
			if (G.debug & G_DEBUG) printf("blo_find_main: found library %s\n", libname);
			return m;
		}
	}
	
	m = BKE_main_new();
	BLI_addtail(mainlist, m);
	
	/* Add library datablock itself to 'main' Main, since libraries are **never** linked data.
	 * Fixes bug where you could end with all ID_LI datablocks having the same name... */
	lib = BKE_libblock_alloc(mainlist->first, ID_LI, "Lib");
	lib->id.us = ID_FAKE_USERS(lib);  /* Important, consistency with main ID reading code from read_libblock(). */
	BLI_strncpy(lib->name, filepath, sizeof(lib->name));
	BLI_strncpy(lib->filepath, name1, sizeof(lib->filepath));
	
	m->curlib = lib;
	
	read_file_version(fd, m);
	
	if (G.debug & G_DEBUG) printf("blo_find_main: added new lib %s\n", filepath);
	return m;
}


/* ************ FILE PARSING ****************** */

static void switch_endian_bh4(BHead4 *bhead)
{
	/* the ID_.. codes */
	if ((bhead->code & 0xFFFF)==0) bhead->code >>= 16;
	
	if (bhead->code != ENDB) {
		BLI_endian_switch_int32(&bhead->len);
		BLI_endian_switch_int32(&bhead->SDNAnr);
		BLI_endian_switch_int32(&bhead->nr);
	}
}

static void switch_endian_bh8(BHead8 *bhead)
{
	/* the ID_.. codes */
	if ((bhead->code & 0xFFFF)==0) bhead->code >>= 16;
	
	if (bhead->code != ENDB) {
		BLI_endian_switch_int32(&bhead->len);
		BLI_endian_switch_int32(&bhead->SDNAnr);
		BLI_endian_switch_int32(&bhead->nr);
	}
}

static void bh4_from_bh8(BHead *bhead, BHead8 *bhead8, int do_endian_swap)
{
	BHead4 *bhead4 = (BHead4 *) bhead;
	int64_t old;

	bhead4->code = bhead8->code;
	bhead4->len = bhead8->len;

	if (bhead4->code != ENDB) {
		/* perform a endian swap on 64bit pointers, otherwise the pointer might map to zero
		 * 0x0000000000000000000012345678 would become 0x12345678000000000000000000000000
		 */
		if (do_endian_swap) {
			BLI_endian_switch_int64(&bhead8->old);
		}
		
		/* this patch is to avoid a long long being read from not-eight aligned positions
		 * is necessary on any modern 64bit architecture) */
		memcpy(&old, &bhead8->old, 8);
		bhead4->old = (int) (old >> 3);
		
		bhead4->SDNAnr = bhead8->SDNAnr;
		bhead4->nr = bhead8->nr;
	}
}

static void bh8_from_bh4(BHead *bhead, BHead4 *bhead4)
{
	BHead8 *bhead8 = (BHead8 *) bhead;
	
	bhead8->code = bhead4->code;
	bhead8->len = bhead4->len;
	
	if (bhead8->code != ENDB) {
		bhead8->old = bhead4->old;
		bhead8->SDNAnr = bhead4->SDNAnr;
		bhead8->nr= bhead4->nr;
	}
}

static BHeadN *get_bhead(FileData *fd)
{
	BHeadN *new_bhead = NULL;
	int readsize;
	
	if (fd) {
		if (!fd->eof) {
			/* initializing to zero isn't strictly needed but shuts valgrind up
			 * since uninitialized memory gets compared */
			BHead8 bhead8 = {0};
			BHead4 bhead4 = {0};
			BHead  bhead = {0};
			
			/* First read the bhead structure.
			 * Depending on the platform the file was written on this can
			 * be a big or little endian BHead4 or BHead8 structure.
			 *
			 * As usual 'ENDB' (the last *partial* bhead of the file)
			 * needs some special handling. We don't want to EOF just yet.
			 */
			if (fd->flags & FD_FLAGS_FILE_POINTSIZE_IS_4) {
				bhead4.code = DATA;
				readsize = fd->read(fd, &bhead4, sizeof(bhead4));
				
				if (readsize == sizeof(bhead4) || bhead4.code == ENDB) {
					if (fd->flags & FD_FLAGS_SWITCH_ENDIAN) {
						switch_endian_bh4(&bhead4);
					}
					
					if (fd->flags & FD_FLAGS_POINTSIZE_DIFFERS) {
						bh8_from_bh4(&bhead, &bhead4);
					}
					else {
						memcpy(&bhead, &bhead4, sizeof(bhead));
					}
				}
				else {
					fd->eof = 1;
					bhead.len= 0;
				}
			}
			else {
				bhead8.code = DATA;
				readsize = fd->read(fd, &bhead8, sizeof(bhead8));
				
				if (readsize == sizeof(bhead8) || bhead8.code == ENDB) {
					if (fd->flags & FD_FLAGS_SWITCH_ENDIAN) {
						switch_endian_bh8(&bhead8);
					}
					
					if (fd->flags & FD_FLAGS_POINTSIZE_DIFFERS) {
						bh4_from_bh8(&bhead, &bhead8, (fd->flags & FD_FLAGS_SWITCH_ENDIAN));
					}
					else {
						memcpy(&bhead, &bhead8, sizeof(bhead));
					}
				}
				else {
					fd->eof = 1;
					bhead.len= 0;
				}
			}
			
			/* make sure people are not trying to pass bad blend files */
			if (bhead.len < 0) fd->eof = 1;
			
			/* bhead now contains the (converted) bhead structure. Now read
			 * the associated data and put everything in a BHeadN (creative naming !)
			 */
			if (!fd->eof) {
				new_bhead = MEM_mallocN(sizeof(BHeadN) + bhead.len, "new_bhead");
				if (new_bhead) {
					new_bhead->next = new_bhead->prev = NULL;
					new_bhead->bhead = bhead;
					
					readsize = fd->read(fd, new_bhead + 1, bhead.len);
					
					if (readsize != bhead.len) {
						fd->eof = 1;
						MEM_freeN(new_bhead);
						new_bhead = NULL;
					}
				}
				else {
					fd->eof = 1;
				}
			}
		}
	}

	/* We've read a new block. Now add it to the list
	 * of blocks.
	 */
	if (new_bhead) {
		BLI_addtail(&fd->listbase, new_bhead);
	}
	
	return(new_bhead);
}

BHead *blo_firstbhead(FileData *fd)
{
	BHeadN *new_bhead;
	BHead *bhead = NULL;
	
	/* Rewind the file
	 * Read in a new block if necessary
	 */
	new_bhead = fd->listbase.first;
	if (new_bhead == NULL) {
		new_bhead = get_bhead(fd);
	}
	
	if (new_bhead) {
		bhead = &new_bhead->bhead;
	}
	
	return(bhead);
}

BHead *blo_prevbhead(FileData *UNUSED(fd), BHead *thisblock)
{
	BHeadN *bheadn = (BHeadN *)POINTER_OFFSET(thisblock, -offsetof(BHeadN, bhead));
	BHeadN *prev = bheadn->prev;
	
	return (prev) ? &prev->bhead : NULL;
}

BHead *blo_nextbhead(FileData *fd, BHead *thisblock)
{
	BHeadN *new_bhead = NULL;
	BHead *bhead = NULL;
	
	if (thisblock) {
		/* bhead is actually a sub part of BHeadN
		 * We calculate the BHeadN pointer from the BHead pointer below */
		new_bhead = (BHeadN *)POINTER_OFFSET(thisblock, -offsetof(BHeadN, bhead));
		
		/* get the next BHeadN. If it doesn't exist we read in the next one */
		new_bhead = new_bhead->next;
		if (new_bhead == NULL) {
			new_bhead = get_bhead(fd);
		}
	}
	
	if (new_bhead) {
		/* here we do the reverse:
		 * go from the BHeadN pointer to the BHead pointer */
		bhead = &new_bhead->bhead;
	}
	
	return(bhead);
}

/* Warning! Caller's responsability to ensure given bhead **is** and ID one! */
const char *bhead_id_name(const FileData *fd, const BHead *bhead)
{
	return (const char *)POINTER_OFFSET(bhead, sizeof(*bhead) + fd->id_name_offs);
}

static void decode_blender_header(FileData *fd)
{
	char header[SIZEOFBLENDERHEADER], num[4];
	int readsize;
	
	/* read in the header data */
	readsize = fd->read(fd, header, sizeof(header));
	
	if (readsize == sizeof(header)) {
		if (STREQLEN(header, "BLENDER", 7)) {
			fd->flags |= FD_FLAGS_FILE_OK;
			
			/* what size are pointers in the file ? */
			if (header[7]=='_') {
				fd->flags |= FD_FLAGS_FILE_POINTSIZE_IS_4;
				if (sizeof(void *) != 4) {
					fd->flags |= FD_FLAGS_POINTSIZE_DIFFERS;
				}
			}
			else {
				if (sizeof(void *) != 8) {
					fd->flags |= FD_FLAGS_POINTSIZE_DIFFERS;
				}
			}
			
			/* is the file saved in a different endian
			 * than we need ?
			 */
			if (((header[8] == 'v') ? L_ENDIAN : B_ENDIAN) != ENDIAN_ORDER) {
				fd->flags |= FD_FLAGS_SWITCH_ENDIAN;
			}
			
			/* get the version number */
			memcpy(num, header + 9, 3);
			num[3] = 0;
			fd->fileversion = atoi(num);
		}
	}
}

/**
 * \return Success if the file is read correctly, else set \a r_error_message.
 */
static bool read_file_dna(FileData *fd, const char **r_error_message)
{
	BHead *bhead;
	
	for (bhead = blo_firstbhead(fd); bhead; bhead = blo_nextbhead(fd, bhead)) {
		if (bhead->code == DNA1) {
			const bool do_endian_swap = (fd->flags & FD_FLAGS_SWITCH_ENDIAN) != 0;
			
			fd->filesdna = DNA_sdna_from_data(&bhead[1], bhead->len, do_endian_swap, true, r_error_message);
			if (fd->filesdna) {
				fd->compflags = DNA_struct_get_compareflags(fd->filesdna, fd->memsdna);
				/* used to retrieve ID names from (bhead+1) */
				fd->id_name_offs = DNA_elem_offset(fd->filesdna, "ID", "char", "name[]");

				return true;
			}
			else {
				return false;
			}
			
		}
		else if (bhead->code == ENDB)
			break;
	}
	
	*r_error_message = "Missing DNA block";
	return false;
}

static int *read_file_thumbnail(FileData *fd)
{
	BHead *bhead;
	int *blend_thumb = NULL;

	for (bhead = blo_firstbhead(fd); bhead; bhead = blo_nextbhead(fd, bhead)) {
		if (bhead->code == TEST) {
			const bool do_endian_swap = (fd->flags & FD_FLAGS_SWITCH_ENDIAN) != 0;
			int *data = (int *)(bhead + 1);

			if (bhead->len < (2 * sizeof(int))) {
				break;
			}

			if (do_endian_swap) {
				BLI_endian_switch_int32(&data[0]);
				BLI_endian_switch_int32(&data[1]);
			}

			if (bhead->len < BLEN_THUMB_MEMSIZE_FILE(data[0], data[1])) {
				break;
			}

			blend_thumb = data;
			break;
		}
		else if (bhead->code != REND) {
			/* Thumbnail is stored in TEST immediately after first REND... */
			break;
		}
	}

	return blend_thumb;
}

static int fd_read_from_file(FileData *filedata, void *buffer, unsigned int size)
{
	int readsize = read(filedata->filedes, buffer, size);
	
	if (readsize < 0) {
		readsize = EOF;
	}
	else {
		filedata->seek += readsize;
	}
	
	return readsize;
}

static int fd_read_gzip_from_file(FileData *filedata, void *buffer, unsigned int size)
{
	int readsize = gzread(filedata->gzfiledes, buffer, size);
	
	if (readsize < 0) {
		readsize = EOF;
	}
	else {
		filedata->seek += readsize;
	}
	
	return (readsize);
}

static int fd_read_from_memory(FileData *filedata, void *buffer, unsigned int size)
{
	/* don't read more bytes then there are available in the buffer */
	int readsize = (int)MIN2(size, (unsigned int)(filedata->buffersize - filedata->seek));
	
	memcpy(buffer, filedata->buffer + filedata->seek, readsize);
	filedata->seek += readsize;
	
	return (readsize);
}

static int fd_read_from_memfile(FileData *filedata, void *buffer, unsigned int size)
{
	static unsigned int seek = (1<<30);	/* the current position */
	static unsigned int offset = 0;		/* size of previous chunks */
	static MemFileChunk *chunk = NULL;
	unsigned int chunkoffset, readsize, totread;
	
	if (size == 0) return 0;
	
	if (seek != (unsigned int)filedata->seek) {
		chunk = filedata->memfile->chunks.first;
		seek = 0;
		
		while (chunk) {
			if (seek + chunk->size > (unsigned) filedata->seek) break;
			seek += chunk->size;
			chunk = chunk->next;
		}
		offset = seek;
		seek = filedata->seek;
	}
	
	if (chunk) {
		totread = 0;
		
		do {
			/* first check if it's on the end if current chunk */
			if (seek-offset == chunk->size) {
				offset += chunk->size;
				chunk = chunk->next;
			}
			
			/* debug, should never happen */
			if (chunk == NULL) {
				printf("illegal read, chunk zero\n");
				return 0;
			}
			
			chunkoffset = seek-offset;
			readsize = size-totread;
			
			/* data can be spread over multiple chunks, so clamp size
			 * to within this chunk, and then it will read further in
			 * the next chunk */
			if (chunkoffset+readsize > chunk->size)
				readsize= chunk->size-chunkoffset;
			
			memcpy(POINTER_OFFSET(buffer, totread), chunk->buf + chunkoffset, readsize);
			totread += readsize;
			filedata->seek += readsize;
			seek += readsize;
		} while (totread < size);
		
		return totread;
	}
	
	return 0;
}

static FileData *filedata_new(void)
{
	FileData *fd = MEM_callocN(sizeof(FileData), "FileData");
	
	fd->filedes = -1;
	fd->gzfiledes = NULL;

	fd->memsdna = DNA_sdna_current_get();

	fd->datamap = oldnewmap_new();
	fd->globmap = oldnewmap_new();
	fd->libmap = oldnewmap_new();
	
	return fd;
}

static FileData *blo_decode_and_check(FileData *fd, ReportList *reports)
{
	decode_blender_header(fd);
	
	if (fd->flags & FD_FLAGS_FILE_OK) {
		const char *error_message = NULL;
		if (read_file_dna(fd, &error_message) == false) {
			BKE_reportf(reports, RPT_ERROR,
			            "Failed to read blend file '%s': %s",
			            fd->relabase, error_message);
			blo_freefiledata(fd);
			fd = NULL;
		}
	}
	else {
		BKE_reportf(reports, RPT_ERROR, "Failed to read blend file '%s', not a blend file", fd->relabase);
		blo_freefiledata(fd);
		fd = NULL;
	}
	
	return fd;
}

/* cannot be called with relative paths anymore! */
/* on each new library added, it now checks for the current FileData and expands relativeness */
FileData *blo_openblenderfile(const char *filepath, ReportList *reports)
{
	gzFile gzfile;
	errno = 0;
	gzfile = BLI_gzopen(filepath, "rb");
	
	if (gzfile == (gzFile)Z_NULL) {
		BKE_reportf(reports, RPT_WARNING, "Unable to open '%s': %s",
		            filepath, errno ? strerror(errno) : TIP_("unknown error reading file"));
		return NULL;
	}
	else {
		FileData *fd = filedata_new();
		fd->gzfiledes = gzfile;
		fd->read = fd_read_gzip_from_file;
		
		/* needed for library_append and read_libraries */
		BLI_strncpy(fd->relabase, filepath, sizeof(fd->relabase));
		
		return blo_decode_and_check(fd, reports);
	}
}

/**
 * Same as blo_openblenderfile(), but does not reads DNA data, only header. Use it for light access
 * (e.g. thumbnail reading).
 */
static FileData *blo_openblenderfile_minimal(const char *filepath)
{
	gzFile gzfile;
	errno = 0;
	gzfile = BLI_gzopen(filepath, "rb");

	if (gzfile != (gzFile)Z_NULL) {
		FileData *fd = filedata_new();
		fd->gzfiledes = gzfile;
		fd->read = fd_read_gzip_from_file;

		decode_blender_header(fd);

		if (fd->flags & FD_FLAGS_FILE_OK) {
			return fd;
		}

		blo_freefiledata(fd);
	}

	return NULL;
}

static int fd_read_gzip_from_memory(FileData *filedata, void *buffer, unsigned int size)
{
	int err;

	filedata->strm.next_out = (Bytef *) buffer;
	filedata->strm.avail_out = size;

	// Inflate another chunk.
	err = inflate (&filedata->strm, Z_SYNC_FLUSH);

	if (err == Z_STREAM_END) {
		return 0;
	}
	else if (err != Z_OK) {
		printf("fd_read_gzip_from_memory: zlib error\n");
		return 0;
	}

	filedata->seek += size;

	return (size);
}

static int fd_read_gzip_from_memory_init(FileData *fd)
{

	fd->strm.next_in = (Bytef *) fd->buffer;
	fd->strm.avail_in = fd->buffersize;
	fd->strm.total_out = 0;
	fd->strm.zalloc = Z_NULL;
	fd->strm.zfree = Z_NULL;
	
	if (inflateInit2(&fd->strm, (16+MAX_WBITS)) != Z_OK)
		return 0;

	fd->read = fd_read_gzip_from_memory;
	
	return 1;
}

FileData *blo_openblendermemory(const void *mem, int memsize, ReportList *reports)
{
	if (!mem || memsize<SIZEOFBLENDERHEADER) {
		BKE_report(reports, RPT_WARNING, (mem) ? TIP_("Unable to read"): TIP_("Unable to open"));
		return NULL;
	}
	else {
		FileData *fd = filedata_new();
		const char *cp = mem;
		
		fd->buffer = mem;
		fd->buffersize = memsize;
		
		/* test if gzip */
		if (cp[0] == 0x1f && cp[1] == 0x8b) {
			if (0 == fd_read_gzip_from_memory_init(fd)) {
				blo_freefiledata(fd);
				return NULL;
			}
		}
		else
			fd->read = fd_read_from_memory;
			
		fd->flags |= FD_FLAGS_NOT_MY_BUFFER;

		return blo_decode_and_check(fd, reports);
	}
}

FileData *blo_openblendermemfile(MemFile *memfile, ReportList *reports)
{
	if (!memfile) {
		BKE_report(reports, RPT_WARNING, "Unable to open blend <memory>");
		return NULL;
	}
	else {
		FileData *fd = filedata_new();
		fd->memfile = memfile;
		
		fd->read = fd_read_from_memfile;
		fd->flags |= FD_FLAGS_NOT_MY_BUFFER;
		
		return blo_decode_and_check(fd, reports);
	}
}


void blo_freefiledata(FileData *fd)
{
	if (fd) {
		if (fd->filedes != -1) {
			close(fd->filedes);
		}
		
		if (fd->gzfiledes != NULL) {
			gzclose(fd->gzfiledes);
		}
		
		if (fd->strm.next_in) {
			if (inflateEnd(&fd->strm) != Z_OK) {
				printf("close gzip stream error\n");
			}
		}
		
		if (fd->buffer && !(fd->flags & FD_FLAGS_NOT_MY_BUFFER)) {
			MEM_freeN((void *)fd->buffer);
			fd->buffer = NULL;
		}
		
		// Free all BHeadN data blocks
		BLI_freelistN(&fd->listbase);

		if (fd->filesdna)
			DNA_sdna_free(fd->filesdna);
		if (fd->compflags)
			MEM_freeN((void *)fd->compflags);
		
		if (fd->datamap)
			oldnewmap_free(fd->datamap);
		if (fd->globmap)
			oldnewmap_free(fd->globmap);
		if (fd->imamap)
			oldnewmap_free(fd->imamap);
		if (fd->movieclipmap)
			oldnewmap_free(fd->movieclipmap);
		if (fd->soundmap)
			oldnewmap_free(fd->soundmap);
		if (fd->packedmap)
			oldnewmap_free(fd->packedmap);
		if (fd->libmap && !(fd->flags & FD_FLAGS_NOT_MY_LIBMAP))
			oldnewmap_free(fd->libmap);
		if (fd->bheadmap)
			MEM_freeN(fd->bheadmap);
		
#ifdef USE_GHASH_BHEAD
		if (fd->bhead_idname_hash) {
			BLI_ghash_free(fd->bhead_idname_hash, NULL, NULL);
		}
#endif

		MEM_freeN(fd);
	}
}

/* ************ DIV ****************** */

/**
 * Check whether given path ends with a blend file compatible extension (.blend, .ble or .blend.gz).
 *
 * \param str The path to check.
 * \return true is this path ends with a blender file extension.
 */
bool BLO_has_bfile_extension(const char *str)
{
	const char *ext_test[4] = {".blend", ".ble", ".blend.gz", NULL};
	return BLI_testextensie_array(str, ext_test);
}

/**
 * Try to explode given path into its 'library components' (i.e. a .blend file, id type/group, and datablock itself).
 *
 * \param path the full path to explode.
 * \param r_dir the string that'll contain path up to blend file itself ('library' path).
 *              WARNING! Must be FILE_MAX_LIBEXTRA long (it also stores group and name strings)!
 * \param r_group the string that'll contain 'group' part of the path, if any. May be NULL.
 * \param r_name the string that'll contain data's name part of the path, if any. May be NULL.
 * \return true if path contains a blend file.
 */
bool BLO_library_path_explode(const char *path, char *r_dir, char **r_group, char **r_name)
{
	/* We might get some data names with slashes, so we have to go up in path until we find blend file itself,
	 * then we now next path item is group, and everything else is data name. */
	char *slash = NULL, *prev_slash = NULL, c = '\0';

	r_dir[0] = '\0';
	if (r_group) {
		*r_group = NULL;
	}
	if (r_name) {
		*r_name = NULL;
	}

	/* if path leads to an existing directory, we can be sure we're not (in) a library */
	if (BLI_is_dir(path)) {
		return false;
	}

	strcpy(r_dir, path);

	while ((slash = (char *)BLI_last_slash(r_dir))) {
		char tc = *slash;
		*slash = '\0';
		if (BLO_has_bfile_extension(r_dir) && BLI_is_file(r_dir)) {
			break;
		}

		if (prev_slash) {
			*prev_slash = c;
		}
		prev_slash = slash;
		c = tc;
	}

	if (!slash) {
		return false;
	}

	if (slash[1] != '\0') {
		BLI_assert(strlen(slash + 1) < BLO_GROUP_MAX);
		if (r_group) {
			*r_group = slash + 1;
		}
	}

	if (prev_slash && (prev_slash[1] != '\0')) {
		BLI_assert(strlen(prev_slash + 1) < MAX_ID_NAME - 2);
		if (r_name) {
			*r_name = prev_slash + 1;
		}
	}

	return true;
}

/**
 * Does a very light reading of given .blend file to extract its stored thumbnail.
 *
 * \param filepath The path of the file to extract thumbnail from.
 * \return The raw thumbnail
 *         (MEM-allocated, as stored in file, use BKE_main_thumbnail_to_imbuf() to convert it to ImBuf image).
 */
BlendThumbnail *BLO_thumbnail_from_file(const char *filepath)
{
	FileData *fd;
	BlendThumbnail *data;
	int *fd_data;

	fd = blo_openblenderfile_minimal(filepath);
	fd_data = fd ? read_file_thumbnail(fd) : NULL;

	if (fd_data) {
		const size_t sz = BLEN_THUMB_MEMSIZE(fd_data[0], fd_data[1]);
		data = MEM_mallocN(sz, __func__);

		BLI_assert((sz - sizeof(*data)) == (BLEN_THUMB_MEMSIZE_FILE(fd_data[0], fd_data[1]) - (sizeof(*fd_data) * 2)));
		data->width = fd_data[0];
		data->height = fd_data[1];
		memcpy(data->rect, &fd_data[2], sz - sizeof(*data));
	}
	else {
		data = NULL;
	}

	blo_freefiledata(fd);

	return data;
}

/* ************** OLD POINTERS ******************* */

static void *newdataadr(FileData *fd, const void *adr)		/* only direct databocks */
{
	return oldnewmap_lookup_and_inc(fd->datamap, adr, true);
}

/* This is a special version of newdataadr() which allows us to keep lasthit of
 * map unchanged. In certain cases this makes file loading time significantly
 * faster.
 *
 * Use this function in cases like restoring pointer from one list element to
 * another list element, but keep lasthit value so we can continue restoring
 * pointers efficiently.
 *
 * Example of this could be found in direct_link_fcurves() which restores the
 * fcurve group pointer and keeps lasthit optimal for linking all further
 * fcurves.
 */
static void *newdataadr_ex(FileData *fd, const void *adr, bool increase_lasthit)		/* only direct databocks */
{
	if (increase_lasthit) {
		return newdataadr(fd, adr);
	}
	else {
		int lasthit = fd->datamap->lasthit;
		void *newadr = newdataadr(fd, adr);
		fd->datamap->lasthit = lasthit;
		return newadr;
	}
}

static void *newdataadr_no_us(FileData *fd, const void *adr)		/* only direct databocks */
{
	return oldnewmap_lookup_and_inc(fd->datamap, adr, false);
}

static void *newglobadr(FileData *fd, const void *adr)	    /* direct datablocks with global linking */
{
	return oldnewmap_lookup_and_inc(fd->globmap, adr, true);
}

static void *newimaadr(FileData *fd, const void *adr)		    /* used to restore image data after undo */
{
	if (fd->imamap && adr)
		return oldnewmap_lookup_and_inc(fd->imamap, adr, true);
	return NULL;
}

static void *newmclipadr(FileData *fd, const void *adr)      /* used to restore movie clip data after undo */
{
	if (fd->movieclipmap && adr)
		return oldnewmap_lookup_and_inc(fd->movieclipmap, adr, true);
	return NULL;
}

static void *newsoundadr(FileData *fd, const void *adr)      /* used to restore sound data after undo */
{
	if (fd->soundmap && adr)
		return oldnewmap_lookup_and_inc(fd->soundmap, adr, true);
	return NULL;
}

static void *newpackedadr(FileData *fd, const void *adr)      /* used to restore packed data after undo */
{
	if (fd->packedmap && adr)
		return oldnewmap_lookup_and_inc(fd->packedmap, adr, true);
	
	return oldnewmap_lookup_and_inc(fd->datamap, adr, true);
}


static void *newlibadr(FileData *fd, const void *lib, const void *adr)		/* only lib data */
{
	return oldnewmap_liblookup(fd->libmap, adr, lib);
}

void *blo_do_versions_newlibadr(FileData *fd, const void *lib, const void *adr)		/* only lib data */
{
	return newlibadr(fd, lib, adr);
}

static void *newlibadr_us(FileData *fd, const void *lib, const void *adr)	/* increases user number */
{
	ID *id = newlibadr(fd, lib, adr);
	
	id_us_plus_no_lib(id);
	
	return id;
}

void *blo_do_versions_newlibadr_us(FileData *fd, const void *lib, const void *adr)	/* increases user number */
{
	return newlibadr_us(fd, lib, adr);
}

static void *newlibadr_real_us(FileData *fd, const void *lib, const void *adr)	/* ensures real user */
{
	ID *id = newlibadr(fd, lib, adr);

	id_us_ensure_real(id);

	return id;
}

static void change_idid_adr_fd(FileData *fd, const void *old, void *new)
{
	int i;
	
	/* use a binary search if we have a sorted libmap, for now it's not needed. */
	BLI_assert(fd->libmap->sorted == false);

	for (i = 0; i < fd->libmap->nentries; i++) {
		OldNew *entry = &fd->libmap->entries[i];
		
		if (old==entry->newp && entry->nr==ID_ID) {
			entry->newp = new;
			if (new) entry->nr = GS( ((ID *)new)->name );
		}
	}
}

static void change_idid_adr(ListBase *mainlist, FileData *basefd, void *old, void *new)
{
	Main *mainptr;
	
	for (mainptr = mainlist->first; mainptr; mainptr = mainptr->next) {
		FileData *fd;
		
		if (mainptr->curlib)
			fd = mainptr->curlib->filedata;
		else
			fd = basefd;
		
		if (fd) {
			change_idid_adr_fd(fd, old, new);
		}
	}
}

/* lib linked proxy objects point to our local data, we need
 * to clear that pointer before reading the undo memfile since
 * the object might be removed, it is set again in reading
 * if the local object still exists */
void blo_clear_proxy_pointers_from_lib(Main *oldmain)
{
	Object *ob = oldmain->object.first;
	
	for (; ob; ob= ob->id.next) {
		if (ob->id.lib)
			ob->proxy_from = NULL;
	}
}

void blo_make_image_pointer_map(FileData *fd, Main *oldmain)
{
	Image *ima = oldmain->image.first;
	Scene *sce = oldmain->scene.first;
	int a;
	
	fd->imamap = oldnewmap_new();
	
	for (; ima; ima = ima->id.next) {
		if (ima->cache)
			oldnewmap_insert(fd->imamap, ima->cache, ima->cache, 0);
		for (a = 0; a < TEXTARGET_COUNT; a++)
			if (ima->gputexture[a])
				oldnewmap_insert(fd->imamap, ima->gputexture[a], ima->gputexture[a], 0);
		if (ima->rr)
			oldnewmap_insert(fd->imamap, ima->rr, ima->rr, 0);
		for (a=0; a < IMA_MAX_RENDER_SLOT; a++)
			if (ima->renders[a])
				oldnewmap_insert(fd->imamap, ima->renders[a], ima->renders[a], 0);
	}
	for (; sce; sce = sce->id.next) {
		if (sce->nodetree && sce->nodetree->previews) {
			bNodeInstanceHashIterator iter;
			NODE_INSTANCE_HASH_ITER(iter, sce->nodetree->previews) {
				bNodePreview *preview = BKE_node_instance_hash_iterator_get_value(&iter);
				oldnewmap_insert(fd->imamap, preview, preview, 0);
			}
		}
	}
}

/* set old main image ibufs to zero if it has been restored */
/* this works because freeing old main only happens after this call */
void blo_end_image_pointer_map(FileData *fd, Main *oldmain)
{
	OldNew *entry = fd->imamap->entries;
	Image *ima = oldmain->image.first;
	Scene *sce = oldmain->scene.first;
	int i;
	
	/* used entries were restored, so we put them to zero */
	for (i = 0; i < fd->imamap->nentries; i++, entry++) {
		if (entry->nr > 0)
			entry->newp = NULL;
	}
	
	for (; ima; ima = ima->id.next) {
		ima->cache = newimaadr(fd, ima->cache);
		if (ima->cache == NULL) {
			ima->tpageflag &= ~IMA_GLBIND_IS_DATA;
			for (i = 0; i < TEXTARGET_COUNT; i++) {
				ima->bindcode[i] = 0;
				ima->gputexture[i] = NULL;
			}
			ima->rr = NULL;
		}
		for (i = 0; i < IMA_MAX_RENDER_SLOT; i++)
			ima->renders[i] = newimaadr(fd, ima->renders[i]);
		
		for (i = 0; i < TEXTARGET_COUNT; i++)
			ima->gputexture[i] = newimaadr(fd, ima->gputexture[i]);
		ima->rr = newimaadr(fd, ima->rr);
	}
	for (; sce; sce = sce->id.next) {
		if (sce->nodetree && sce->nodetree->previews) {
			bNodeInstanceHash *new_previews = BKE_node_instance_hash_new("node previews");
			bNodeInstanceHashIterator iter;
			
			/* reconstruct the preview hash, only using remaining pointers */
			NODE_INSTANCE_HASH_ITER(iter, sce->nodetree->previews) {
				bNodePreview *preview = BKE_node_instance_hash_iterator_get_value(&iter);
				if (preview) {
					bNodePreview *new_preview = newimaadr(fd, preview);
					if (new_preview) {
						bNodeInstanceKey key = BKE_node_instance_hash_iterator_get_key(&iter);
						BKE_node_instance_hash_insert(new_previews, key, new_preview);
					}
				}
			}
			BKE_node_instance_hash_free(sce->nodetree->previews, NULL);
			sce->nodetree->previews = new_previews;
		}
	}
}

void blo_make_movieclip_pointer_map(FileData *fd, Main *oldmain)
{
	MovieClip *clip = oldmain->movieclip.first;
	Scene *sce = oldmain->scene.first;
	
	fd->movieclipmap = oldnewmap_new();
	
	for (; clip; clip = clip->id.next) {
		if (clip->cache)
			oldnewmap_insert(fd->movieclipmap, clip->cache, clip->cache, 0);
		
		if (clip->tracking.camera.intrinsics)
			oldnewmap_insert(fd->movieclipmap, clip->tracking.camera.intrinsics, clip->tracking.camera.intrinsics, 0);
	}
	
	for (; sce; sce = sce->id.next) {
		if (sce->nodetree) {
			bNode *node;
			for (node = sce->nodetree->nodes.first; node; node = node->next)
				if (node->type == CMP_NODE_MOVIEDISTORTION)
					oldnewmap_insert(fd->movieclipmap, node->storage, node->storage, 0);
		}
	}
}

/* set old main movie clips caches to zero if it has been restored */
/* this works because freeing old main only happens after this call */
void blo_end_movieclip_pointer_map(FileData *fd, Main *oldmain)
{
	OldNew *entry = fd->movieclipmap->entries;
	MovieClip *clip = oldmain->movieclip.first;
	Scene *sce = oldmain->scene.first;
	int i;
	
	/* used entries were restored, so we put them to zero */
	for (i=0; i < fd->movieclipmap->nentries; i++, entry++) {
		if (entry->nr > 0)
			entry->newp = NULL;
	}
	
	for (; clip; clip = clip->id.next) {
		clip->cache = newmclipadr(fd, clip->cache);
		clip->tracking.camera.intrinsics = newmclipadr(fd, clip->tracking.camera.intrinsics);
	}
	
	for (; sce; sce = sce->id.next) {
		if (sce->nodetree) {
			bNode *node;
			for (node = sce->nodetree->nodes.first; node; node = node->next)
				if (node->type == CMP_NODE_MOVIEDISTORTION)
					node->storage = newmclipadr(fd, node->storage);
		}
	}
}

void blo_make_sound_pointer_map(FileData *fd, Main *oldmain)
{
	bSound *sound = oldmain->sound.first;
	
	fd->soundmap = oldnewmap_new();
	
	for (; sound; sound = sound->id.next) {
		if (sound->waveform)
			oldnewmap_insert(fd->soundmap, sound->waveform, sound->waveform, 0);			
	}
}

/* set old main sound caches to zero if it has been restored */
/* this works because freeing old main only happens after this call */
void blo_end_sound_pointer_map(FileData *fd, Main *oldmain)
{
	OldNew *entry = fd->soundmap->entries;
	bSound *sound = oldmain->sound.first;
	int i;
	
	/* used entries were restored, so we put them to zero */
	for (i = 0; i < fd->soundmap->nentries; i++, entry++) {
		if (entry->nr > 0)
			entry->newp = NULL;
	}
	
	for (; sound; sound = sound->id.next) {
		sound->waveform = newsoundadr(fd, sound->waveform);
	}
}

/* XXX disabled this feature - packed files also belong in temp saves and quit.blend, to make restore work */

static void insert_packedmap(FileData *fd, PackedFile *pf)
{
	oldnewmap_insert(fd->packedmap, pf, pf, 0);
	oldnewmap_insert(fd->packedmap, pf->data, pf->data, 0);
}

void blo_make_packed_pointer_map(FileData *fd, Main *oldmain)
{
	Image *ima;
	VFont *vfont;
	bSound *sound;
	Library *lib;
	
	fd->packedmap = oldnewmap_new();
	
	for (ima = oldmain->image.first; ima; ima = ima->id.next) {
		ImagePackedFile *imapf;

		if (ima->packedfile)
			insert_packedmap(fd, ima->packedfile);

		for (imapf = ima->packedfiles.first; imapf; imapf = imapf->next)
			if (imapf->packedfile)
				insert_packedmap(fd, imapf->packedfile);
	}
			
	for (vfont = oldmain->vfont.first; vfont; vfont = vfont->id.next)
		if (vfont->packedfile)
			insert_packedmap(fd, vfont->packedfile);
	
	for (sound = oldmain->sound.first; sound; sound = sound->id.next)
		if (sound->packedfile)
			insert_packedmap(fd, sound->packedfile);
	
	for (lib = oldmain->library.first; lib; lib = lib->id.next)
		if (lib->packedfile)
			insert_packedmap(fd, lib->packedfile);

}

/* set old main packed data to zero if it has been restored */
/* this works because freeing old main only happens after this call */
void blo_end_packed_pointer_map(FileData *fd, Main *oldmain)
{
	Image *ima;
	VFont *vfont;
	bSound *sound;
	Library *lib;
	OldNew *entry = fd->packedmap->entries;
	int i;
	
	/* used entries were restored, so we put them to zero */
	for (i=0; i < fd->packedmap->nentries; i++, entry++) {
		if (entry->nr > 0)
			entry->newp = NULL;
	}
	
	for (ima = oldmain->image.first; ima; ima = ima->id.next) {
		ImagePackedFile *imapf;

		ima->packedfile = newpackedadr(fd, ima->packedfile);

		for (imapf = ima->packedfiles.first; imapf; imapf = imapf->next)
			imapf->packedfile = newpackedadr(fd, imapf->packedfile);
	}
	
	for (vfont = oldmain->vfont.first; vfont; vfont = vfont->id.next)
		vfont->packedfile = newpackedadr(fd, vfont->packedfile);

	for (sound = oldmain->sound.first; sound; sound = sound->id.next)
		sound->packedfile = newpackedadr(fd, sound->packedfile);
		
	for (lib = oldmain->library.first; lib; lib = lib->id.next)
		lib->packedfile = newpackedadr(fd, lib->packedfile);
}


/* undo file support: add all library pointers in lookup */
void blo_add_library_pointer_map(ListBase *old_mainlist, FileData *fd)
{
	Main *ptr = old_mainlist->first;
	ListBase *lbarray[MAX_LIBARRAY];
	
	for (ptr = ptr->next; ptr; ptr = ptr->next) {
		int i = set_listbasepointers(ptr, lbarray);
		while (i--) {
			ID *id;
			for (id = lbarray[i]->first; id; id = id->next)
				oldnewmap_insert(fd->libmap, id, id, GS(id->name));
		}
	}

	fd->old_mainlist = old_mainlist;
}


/* ********** END OLD POINTERS ****************** */
/* ********** READ FILE ****************** */

static void switch_endian_structs(const struct SDNA *filesdna, BHead *bhead)
{
	int blocksize, nblocks;
	char *data;
	
	data = (char *)(bhead+1);
	blocksize = filesdna->typelens[ filesdna->structs[bhead->SDNAnr][0] ];
	
	nblocks = bhead->nr;
	while (nblocks--) {
		DNA_struct_switch_endian(filesdna, bhead->SDNAnr, data);
		
		data += blocksize;
	}
}

static void *read_struct(FileData *fd, BHead *bh, const char *blockname)
{
	void *temp = NULL;
	
	if (bh->len) {
		/* switch is based on file dna */
		if (bh->SDNAnr && (fd->flags & FD_FLAGS_SWITCH_ENDIAN))
			switch_endian_structs(fd->filesdna, bh);
		
		if (fd->compflags[bh->SDNAnr] != SDNA_CMP_REMOVED) {
			if (fd->compflags[bh->SDNAnr] == SDNA_CMP_NOT_EQUAL) {
				temp = DNA_struct_reconstruct(fd->memsdna, fd->filesdna, fd->compflags, bh->SDNAnr, bh->nr, (bh+1));
			}
			else {
				/* SDNA_CMP_EQUAL */
				temp = MEM_mallocN(bh->len, blockname);
				memcpy(temp, (bh+1), bh->len);
			}
		}
	}

	return temp;
}

typedef void (*link_list_cb)(FileData *fd, void *data);

static void link_list_ex(FileData *fd, ListBase *lb, link_list_cb callback)		/* only direct data */
{
	Link *ln, *prev;
	
	if (BLI_listbase_is_empty(lb)) return;
	
	lb->first = newdataadr(fd, lb->first);
	if (callback != NULL) {
		callback(fd, lb->first);
	}
	ln = lb->first;
	prev = NULL;
	while (ln) {
		ln->next = newdataadr(fd, ln->next);
		if (ln->next != NULL && callback != NULL) {
			callback(fd, ln->next);
		}
		ln->prev = prev;
		prev = ln;
		ln = ln->next;
	}
	lb->last = prev;
}

static void link_list(FileData *fd, ListBase *lb)		/* only direct data */
{
	link_list_ex(fd, lb, NULL);
}

static void link_glob_list(FileData *fd, ListBase *lb)		/* for glob data */
{
	Link *ln, *prev;
	void *poin;

	if (BLI_listbase_is_empty(lb)) return;
	poin = newdataadr(fd, lb->first);
	if (lb->first) {
		oldnewmap_insert(fd->globmap, lb->first, poin, 0);
	}
	lb->first = poin;
	
	ln = lb->first;
	prev = NULL;
	while (ln) {
		poin = newdataadr(fd, ln->next);
		if (ln->next) {
			oldnewmap_insert(fd->globmap, ln->next, poin, 0);
		}
		ln->next = poin;
		ln->prev = prev;
		prev = ln;
		ln = ln->next;
	}
	lb->last = prev;
}

static void test_pointer_array(FileData *fd, void **mat)
{
	int64_t *lpoin, *lmat;
	int *ipoin, *imat;
	size_t len;

		/* manually convert the pointer array in
		 * the old dna format to a pointer array in
		 * the new dna format.
		 */
	if (*mat) {
		len = MEM_allocN_len(*mat)/fd->filesdna->pointerlen;
			
		if (fd->filesdna->pointerlen==8 && fd->memsdna->pointerlen==4) {
			ipoin=imat= MEM_mallocN(len * 4, "newmatar");
			lpoin= *mat;
			
			while (len-- > 0) {
				if ((fd->flags & FD_FLAGS_SWITCH_ENDIAN))
					BLI_endian_switch_int64(lpoin);
				*ipoin = (int)((*lpoin) >> 3);
				ipoin++;
				lpoin++;
			}
			MEM_freeN(*mat);
			*mat = imat;
		}
		
		if (fd->filesdna->pointerlen==4 && fd->memsdna->pointerlen==8) {
			lpoin = lmat = MEM_mallocN(len * 8, "newmatar");
			ipoin = *mat;
			
			while (len-- > 0) {
				*lpoin = *ipoin;
				ipoin++;
				lpoin++;
			}
			MEM_freeN(*mat);
			*mat= lmat;
		}
	}
}

/* ************ READ ID Properties *************** */

static void IDP_DirectLinkProperty(IDProperty *prop, int switch_endian, FileData *fd);
static void IDP_LibLinkProperty(IDProperty *prop, int switch_endian, FileData *fd);

static void IDP_DirectLinkIDPArray(IDProperty *prop, int switch_endian, FileData *fd)
{
	IDProperty *array;
	int i;
	
	/* since we didn't save the extra buffer, set totallen to len */
	prop->totallen = prop->len;
	prop->data.pointer = newdataadr(fd, prop->data.pointer);

	array = (IDProperty *)prop->data.pointer;
	
	/* note!, idp-arrays didn't exist in 2.4x, so the pointer will be cleared
	 * theres not really anything we can do to correct this, at least don't crash */
	if (array == NULL) {
		prop->len = 0;
		prop->totallen = 0;
	}
	
	
	for (i = 0; i < prop->len; i++)
		IDP_DirectLinkProperty(&array[i], switch_endian, fd);
}

static void IDP_DirectLinkArray(IDProperty *prop, int switch_endian, FileData *fd)
{
	IDProperty **array;
	int i;
	
	/* since we didn't save the extra buffer, set totallen to len */
	prop->totallen = prop->len;
	prop->data.pointer = newdataadr(fd, prop->data.pointer);
	
	if (prop->subtype == IDP_GROUP) {
		test_pointer_array(fd, prop->data.pointer);
		array = prop->data.pointer;
		
		for (i = 0; i < prop->len; i++)
			IDP_DirectLinkProperty(array[i], switch_endian, fd);
	}
	else if (prop->subtype == IDP_DOUBLE) {
		if (switch_endian) {
			BLI_endian_switch_double_array(prop->data.pointer, prop->len);
		}
	}
	else {
		if (switch_endian) {
			/* also used for floats */
			BLI_endian_switch_int32_array(prop->data.pointer, prop->len);
		}
	}
}

static void IDP_DirectLinkString(IDProperty *prop, FileData *fd)
{
	/*since we didn't save the extra string buffer, set totallen to len.*/
	prop->totallen = prop->len;
	prop->data.pointer = newdataadr(fd, prop->data.pointer);
}

static void IDP_DirectLinkGroup(IDProperty *prop, int switch_endian, FileData *fd)
{
	ListBase *lb = &prop->data.group;
	IDProperty *loop;
	
	link_list(fd, lb);
	
	/*Link child id properties now*/
	for (loop=prop->data.group.first; loop; loop=loop->next) {
		IDP_DirectLinkProperty(loop, switch_endian, fd);
	}
}

static void IDP_DirectLinkProperty(IDProperty *prop, int switch_endian, FileData *fd)
{
	switch (prop->type) {
		case IDP_GROUP:
			IDP_DirectLinkGroup(prop, switch_endian, fd);
			break;
		case IDP_STRING:
			IDP_DirectLinkString(prop, fd);
			break;
		case IDP_ARRAY:
			IDP_DirectLinkArray(prop, switch_endian, fd);
			break;
		case IDP_IDPARRAY:
			IDP_DirectLinkIDPArray(prop, switch_endian, fd);
			break;
		case IDP_DOUBLE:
			/* erg, stupid doubles.  since I'm storing them
			 * in the same field as int val; val2 in the
			 * IDPropertyData struct, they have to deal with
			 * endianness specifically
			 *
			 * in theory, val and val2 would've already been swapped
			 * if switch_endian is true, so we have to first unswap
			 * them then reswap them as a single 64-bit entity.
			 */
			
			if (switch_endian) {
				BLI_endian_switch_int32(&prop->data.val);
				BLI_endian_switch_int32(&prop->data.val2);
				BLI_endian_switch_int64((int64_t *)&prop->data.val);
			}
			
			break;
	}
}

#define IDP_DirectLinkGroup_OrFree(prop, switch_endian, fd) \
       _IDP_DirectLinkGroup_OrFree(prop, switch_endian, fd, __func__)

static void _IDP_DirectLinkGroup_OrFree(IDProperty **prop, int switch_endian, FileData *fd,
                                        const char *caller_func_id)
{
	if (*prop) {
		if ((*prop)->type == IDP_GROUP) {
			IDP_DirectLinkGroup(*prop, switch_endian, fd);
		}
		else {
			/* corrupt file! */
			printf("%s: found non group data, freeing type %d!\n",
			       caller_func_id, (*prop)->type);
			/* don't risk id, data's likely corrupt. */
			// IDP_FreeProperty(*prop);
			*prop = NULL;
		}
	}
}

/* stub function */
static void IDP_LibLinkProperty(IDProperty *UNUSED(prop), int UNUSED(switch_endian), FileData *UNUSED(fd))
{
	/* Should we do something here, prop should be ensured to be non-NULL first... */
}

/* ************ READ IMAGE PREVIEW *************** */

static PreviewImage *direct_link_preview_image(FileData *fd, PreviewImage *old_prv)
{
	PreviewImage *prv = newdataadr(fd, old_prv);
	
	if (prv) {
		int i;
		for (i = 0; i < NUM_ICON_SIZES; ++i) {
			if (prv->rect[i]) {
				prv->rect[i] = newdataadr(fd, prv->rect[i]);
			}
			prv->gputexture[i] = NULL;
		}
		prv->icon_id = 0;
		prv->tag = 0;
	}
	
	return prv;
}

/* ************ READ ID *************** */

static void direct_link_id(FileData *fd, ID *id)
{
	/*link direct data of ID properties*/
	if (id->properties) {
		id->properties = newdataadr(fd, id->properties);
		/* this case means the data was written incorrectly, it should not happen */
		IDP_DirectLinkGroup_OrFree(&id->properties, (fd->flags & FD_FLAGS_SWITCH_ENDIAN), fd);
	}
}

/* ************ READ CurveMapping *************** */

/* cuma itself has been read! */
static void direct_link_curvemapping(FileData *fd, CurveMapping *cumap)
{
	int a;
	
	/* flag seems to be able to hang? Maybe old files... not bad to clear anyway */
	cumap->flag &= ~CUMA_PREMULLED;
	
	for (a = 0; a < CM_TOT; a++) {
		cumap->cm[a].curve = newdataadr(fd, cumap->cm[a].curve);
		cumap->cm[a].table = NULL;
		cumap->cm[a].premultable = NULL;
	}
}

/* ************ READ Brush *************** */
/* library brush linking after fileread */
static void lib_link_brush(FileData *fd, Main *main)
{
	/* only link ID pointers */
	for (Brush *brush = main->brush.first; brush; brush = brush->id.next) {
		if (brush->id.tag & LIB_TAG_NEED_LINK) {
			IDP_LibLinkProperty(brush->id.properties, (fd->flags & FD_FLAGS_SWITCH_ENDIAN), fd);

			/* brush->(mask_)mtex.obj is ignored on purpose? */
			brush->mtex.tex = newlibadr_us(fd, brush->id.lib, brush->mtex.tex);
			brush->mask_mtex.tex = newlibadr_us(fd, brush->id.lib, brush->mask_mtex.tex);
			brush->clone.image = newlibadr(fd, brush->id.lib, brush->clone.image);
			brush->toggle_brush = newlibadr(fd, brush->id.lib, brush->toggle_brush);
			brush->paint_curve = newlibadr_us(fd, brush->id.lib, brush->paint_curve);

			brush->id.tag &= ~LIB_TAG_NEED_LINK;
		}
	}
}

static void direct_link_brush(FileData *fd, Brush *brush)
{
	/* brush itself has been read */

	/* fallof curve */
	brush->curve = newdataadr(fd, brush->curve);
	brush->gradient = newdataadr(fd, brush->gradient);

	if (brush->curve)
		direct_link_curvemapping(fd, brush->curve);
	else
		BKE_brush_curve_preset(brush, CURVE_PRESET_SHARP);

	brush->preview = NULL;
	brush->icon_imbuf = NULL;
}

/* ************ READ Palette *************** */
static void lib_link_palette(FileData *fd, Main *main)
{
	/* only link ID pointers */
	for (Palette *palette = main->palettes.first; palette; palette = palette->id.next) {
		if (palette->id.tag & LIB_TAG_NEED_LINK) {
			IDP_LibLinkProperty(palette->id.properties, (fd->flags & FD_FLAGS_SWITCH_ENDIAN), fd);

			palette->id.tag &= ~LIB_TAG_NEED_LINK;
		}
	}
}

static void direct_link_palette(FileData *fd, Palette *palette)
{
	/* palette itself has been read */
	link_list(fd, &palette->colors);
}

static void lib_link_paint_curve(FileData *fd, Main *main)
{
	/* only link ID pointers */
	for (PaintCurve *pc = main->paintcurves.first; pc; pc = pc->id.next) {
		if (pc->id.tag & LIB_TAG_NEED_LINK) {
			IDP_LibLinkProperty(pc->id.properties, (fd->flags & FD_FLAGS_SWITCH_ENDIAN), fd);

			pc->id.tag &= ~LIB_TAG_NEED_LINK;
		}
	}
}

static void direct_link_paint_curve(FileData *fd, PaintCurve *pc)
{
	pc->points = newdataadr(fd, pc->points);
}

/* ************ READ PACKEDFILE *************** */

static PackedFile *direct_link_packedfile(FileData *fd, PackedFile *oldpf)
{
	PackedFile *pf = newpackedadr(fd, oldpf);

	if (pf) {
		pf->data = newpackedadr(fd, pf->data);
	}
	
	return pf;
}

/* ************ READ ANIMATION STUFF ***************** */

/* Legacy Data Support (for Version Patching) ----------------------------- */

// XXX deprecated - old animation system
static void lib_link_ipo(FileData *fd, Main *main)
{
	Ipo *ipo;
	
	for (ipo = main->ipo.first; ipo; ipo = ipo->id.next) {
		if (ipo->id.tag & LIB_TAG_NEED_LINK) {
			IpoCurve *icu;
			for (icu = ipo->curve.first; icu; icu = icu->next) {
				if (icu->driver)
					icu->driver->ob = newlibadr(fd, ipo->id.lib, icu->driver->ob);
			}
			ipo->id.tag &= ~LIB_TAG_NEED_LINK;
		}
	}
}

// XXX deprecated - old animation system
static void direct_link_ipo(FileData *fd, Ipo *ipo)
{
	IpoCurve *icu;

	link_list(fd, &(ipo->curve));
	
	for (icu = ipo->curve.first; icu; icu = icu->next) {
		icu->bezt = newdataadr(fd, icu->bezt);
		icu->bp = newdataadr(fd, icu->bp);
		icu->driver = newdataadr(fd, icu->driver);
	}
}

// XXX deprecated - old animation system
static void lib_link_nlastrips(FileData *fd, ID *id, ListBase *striplist)
{
	bActionStrip *strip;
	bActionModifier *amod;
	
	for (strip=striplist->first; strip; strip=strip->next) {
		strip->object = newlibadr(fd, id->lib, strip->object);
		strip->act = newlibadr_us(fd, id->lib, strip->act);
		strip->ipo = newlibadr(fd, id->lib, strip->ipo);
		for (amod = strip->modifiers.first; amod; amod = amod->next)
			amod->ob = newlibadr(fd, id->lib, amod->ob);
	}
}

// XXX deprecated - old animation system
static void direct_link_nlastrips(FileData *fd, ListBase *strips)
{
	bActionStrip *strip;
	
	link_list(fd, strips);
	
	for (strip = strips->first; strip; strip = strip->next)
		link_list(fd, &strip->modifiers);
}

// XXX deprecated - old animation system
static void lib_link_constraint_channels(FileData *fd, ID *id, ListBase *chanbase)
{
	bConstraintChannel *chan;

	for (chan=chanbase->first; chan; chan=chan->next) {
		chan->ipo = newlibadr_us(fd, id->lib, chan->ipo);
	}
}

/* Data Linking ----------------------------- */

static void lib_link_fmodifiers(FileData *fd, ID *id, ListBase *list)
{
	FModifier *fcm;
	
	for (fcm = list->first; fcm; fcm = fcm->next) {
		/* data for specific modifiers */
		switch (fcm->type) {
			case FMODIFIER_TYPE_PYTHON:
			{
				FMod_Python *data = (FMod_Python *)fcm->data;
				data->script = newlibadr(fd, id->lib, data->script);

				break;
			}
		}
	}
}

static void lib_link_fcurves(FileData *fd, ID *id, ListBase *list) 
{
	FCurve *fcu;
	
	if (list == NULL)
		return;
	
	/* relink ID-block references... */
	for (fcu = list->first; fcu; fcu = fcu->next) {
		/* driver data */
		if (fcu->driver) {
			ChannelDriver *driver = fcu->driver;
			DriverVar *dvar;
			
			for (dvar= driver->variables.first; dvar; dvar= dvar->next) {
				DRIVER_TARGETS_LOOPER(dvar)
				{
					/* only relink if still used */
					if (tarIndex < dvar->num_targets)
						dtar->id = newlibadr(fd, id->lib, dtar->id); 
					else
						dtar->id = NULL;
				}
				DRIVER_TARGETS_LOOPER_END
			}
		}
		
		/* modifiers */
		lib_link_fmodifiers(fd, id, &fcu->modifiers);
	}
}


/* NOTE: this assumes that link_list has already been called on the list */
static void direct_link_fmodifiers(FileData *fd, ListBase *list)
{
	FModifier *fcm;
	
	for (fcm = list->first; fcm; fcm = fcm->next) {
		/* relink general data */
		fcm->data  = newdataadr(fd, fcm->data);
		
		/* do relinking of data for specific types */
		switch (fcm->type) {
			case FMODIFIER_TYPE_GENERATOR:
			{
				FMod_Generator *data = (FMod_Generator *)fcm->data;
				
				data->coefficients = newdataadr(fd, data->coefficients);
				
				if (fd->flags & FD_FLAGS_SWITCH_ENDIAN) {
					BLI_endian_switch_float_array(data->coefficients, data->arraysize);
				}

				break;
			}
			case FMODIFIER_TYPE_ENVELOPE:
			{
				FMod_Envelope *data=  (FMod_Envelope *)fcm->data;
				
				data->data= newdataadr(fd, data->data);

				break;
			}
			case FMODIFIER_TYPE_PYTHON:
			{
				FMod_Python *data = (FMod_Python *)fcm->data;
				
				data->prop = newdataadr(fd, data->prop);
				IDP_DirectLinkGroup_OrFree(&data->prop, (fd->flags & FD_FLAGS_SWITCH_ENDIAN), fd);

				break;
			}
		}
	}
}

/* NOTE: this assumes that link_list has already been called on the list */
static void direct_link_fcurves(FileData *fd, ListBase *list)
{
	FCurve *fcu;
	
	/* link F-Curve data to F-Curve again (non ID-libs) */
	for (fcu = list->first; fcu; fcu = fcu->next) {
		/* curve data */
		fcu->bezt = newdataadr(fd, fcu->bezt);
		fcu->fpt = newdataadr(fd, fcu->fpt);
		
		/* rna path */
		fcu->rna_path = newdataadr(fd, fcu->rna_path);
		
		/* group */
		fcu->grp = newdataadr_ex(fd, fcu->grp, false);
		
		/* clear disabled flag - allows disabled drivers to be tried again ([#32155]),
		 * but also means that another method for "reviving disabled F-Curves" exists
		 */
		fcu->flag &= ~FCURVE_DISABLED;
		
		/* driver */
		fcu->driver= newdataadr(fd, fcu->driver);
		if (fcu->driver) {
			ChannelDriver *driver= fcu->driver;
			DriverVar *dvar;
			
			/* compiled expression data will need to be regenerated (old pointer may still be set here) */
			driver->expr_comp = NULL;
			
			/* give the driver a fresh chance - the operating environment may be different now 
			 * (addons, etc. may be different) so the driver namespace may be sane now [#32155]
			 */
			driver->flag &= ~DRIVER_FLAG_INVALID;
			
			/* relink variables, targets and their paths */
			link_list(fd, &driver->variables);
			for (dvar= driver->variables.first; dvar; dvar= dvar->next) {
				DRIVER_TARGETS_LOOPER(dvar)
				{
					/* only relink the targets being used */
					if (tarIndex < dvar->num_targets)
						dtar->rna_path = newdataadr(fd, dtar->rna_path);
					else
						dtar->rna_path = NULL;
				}
				DRIVER_TARGETS_LOOPER_END
			}
		}
		
		/* modifiers */
		link_list(fd, &fcu->modifiers);
		direct_link_fmodifiers(fd, &fcu->modifiers);
	}
}


static void lib_link_action(FileData *fd, Main *main)
{
	for (bAction *act = main->action.first; act; act = act->id.next) {
		if (act->id.tag & LIB_TAG_NEED_LINK) {
			IDP_LibLinkProperty(act->id.properties, (fd->flags & FD_FLAGS_SWITCH_ENDIAN), fd);
			
// XXX deprecated - old animation system <<<
			for (bActionChannel *chan = act->chanbase.first; chan; chan = chan->next) {
				chan->ipo = newlibadr_us(fd, act->id.lib, chan->ipo);
				lib_link_constraint_channels(fd, &act->id, &chan->constraintChannels);
			}
// >>> XXX deprecated - old animation system
			
			lib_link_fcurves(fd, &act->id, &act->curves);

			for (TimeMarker *marker = act->markers.first; marker; marker = marker->next) {
				if (marker->camera) {
					marker->camera = newlibadr(fd, act->id.lib, marker->camera);
				}
			}

			act->id.tag &= ~LIB_TAG_NEED_LINK;
		}
	}
}

static void direct_link_action(FileData *fd, bAction *act)
{
	bActionChannel *achan; // XXX deprecated - old animation system
	bActionGroup *agrp;

	link_list(fd, &act->curves);
	link_list(fd, &act->chanbase); // XXX deprecated - old animation system
	link_list(fd, &act->groups);
	link_list(fd, &act->markers);

// XXX deprecated - old animation system <<<
	for (achan = act->chanbase.first; achan; achan=achan->next) {
		achan->grp = newdataadr(fd, achan->grp);
		
		link_list(fd, &achan->constraintChannels);
	}
// >>> XXX deprecated - old animation system

	direct_link_fcurves(fd, &act->curves);
	
	for (agrp = act->groups.first; agrp; agrp= agrp->next) {
		agrp->channels.first= newdataadr(fd, agrp->channels.first);
		agrp->channels.last= newdataadr(fd, agrp->channels.last);
	}
}

static void lib_link_nladata_strips(FileData *fd, ID *id, ListBase *list)
{
	NlaStrip *strip;
	
	for (strip = list->first; strip; strip = strip->next) {
		/* check strip's children */
		lib_link_nladata_strips(fd, id, &strip->strips);
		
		/* check strip's F-Curves */
		lib_link_fcurves(fd, id, &strip->fcurves);
		
		/* reassign the counted-reference to action */
		strip->act = newlibadr_us(fd, id->lib, strip->act);
		
		/* fix action id-root (i.e. if it comes from a pre 2.57 .blend file) */
		if ((strip->act) && (strip->act->idroot == 0))
			strip->act->idroot = GS(id->name);
	}
}

static void lib_link_nladata(FileData *fd, ID *id, ListBase *list)
{
	NlaTrack *nlt;
	
	/* we only care about the NLA strips inside the tracks */
	for (nlt = list->first; nlt; nlt = nlt->next) {
		lib_link_nladata_strips(fd, id, &nlt->strips);
	}
}

/* This handles Animato NLA-Strips linking 
 * NOTE: this assumes that link_list has already been called on the list 
 */
static void direct_link_nladata_strips(FileData *fd, ListBase *list)
{
	NlaStrip *strip;
	
	for (strip = list->first; strip; strip = strip->next) {
		/* strip's child strips */
		link_list(fd, &strip->strips);
		direct_link_nladata_strips(fd, &strip->strips);
		
		/* strip's F-Curves */
		link_list(fd, &strip->fcurves);
		direct_link_fcurves(fd, &strip->fcurves);
		
		/* strip's F-Modifiers */
		link_list(fd, &strip->modifiers);
		direct_link_fmodifiers(fd, &strip->modifiers);
	}
}

/* NOTE: this assumes that link_list has already been called on the list */
static void direct_link_nladata(FileData *fd, ListBase *list)
{
	NlaTrack *nlt;
	
	for (nlt = list->first; nlt; nlt = nlt->next) {
		/* relink list of strips */
		link_list(fd, &nlt->strips);
		
		/* relink strip data */
		direct_link_nladata_strips(fd, &nlt->strips);
	}
}

/* ------- */

static void lib_link_keyingsets(FileData *fd, ID *id, ListBase *list)
{
	KeyingSet *ks;
	KS_Path *ksp;
	
	/* here, we're only interested in the ID pointer stored in some of the paths */
	for (ks = list->first; ks; ks = ks->next) {
		for (ksp = ks->paths.first; ksp; ksp = ksp->next) {
			ksp->id= newlibadr(fd, id->lib, ksp->id); 
		}
	}
}

/* NOTE: this assumes that link_list has already been called on the list */
static void direct_link_keyingsets(FileData *fd, ListBase *list)
{
	KeyingSet *ks;
	KS_Path *ksp;
	
	/* link KeyingSet data to KeyingSet again (non ID-libs) */
	for (ks = list->first; ks; ks = ks->next) {
		/* paths */
		link_list(fd, &ks->paths);
		
		for (ksp = ks->paths.first; ksp; ksp = ksp->next) {
			/* rna path */
			ksp->rna_path= newdataadr(fd, ksp->rna_path);
		}
	}
}

/* ------- */

static void lib_link_animdata(FileData *fd, ID *id, AnimData *adt)
{
	if (adt == NULL)
		return;
	
	/* link action data */
	adt->action= newlibadr_us(fd, id->lib, adt->action);
	adt->tmpact= newlibadr_us(fd, id->lib, adt->tmpact);
	
	/* fix action id-roots (i.e. if they come from a pre 2.57 .blend file) */
	if ((adt->action) && (adt->action->idroot == 0))
		adt->action->idroot = GS(id->name);
	if ((adt->tmpact) && (adt->tmpact->idroot == 0))
		adt->tmpact->idroot = GS(id->name);
	
	/* link drivers */
	lib_link_fcurves(fd, id, &adt->drivers);
	
	/* overrides don't have lib-link for now, so no need to do anything */
	
	/* link NLA-data */
	lib_link_nladata(fd, id, &adt->nla_tracks);
}

static void direct_link_animdata(FileData *fd, AnimData *adt)
{
	/* NOTE: must have called newdataadr already before doing this... */
	if (adt == NULL)
		return;
	
	/* link drivers */
	link_list(fd, &adt->drivers);
	direct_link_fcurves(fd, &adt->drivers);
	
	/* link overrides */
	// TODO...
	
	/* link NLA-data */
	link_list(fd, &adt->nla_tracks);
	direct_link_nladata(fd, &adt->nla_tracks);
	
	/* relink active track/strip - even though strictly speaking this should only be used
	 * if we're in 'tweaking mode', we need to be able to have this loaded back for
	 * undo, but also since users may not exit tweakmode before saving (#24535)
	 */
	// TODO: it's not really nice that anyone should be able to save the file in this
	//		state, but it's going to be too hard to enforce this single case...
	adt->act_track = newdataadr(fd, adt->act_track);
	adt->actstrip = newdataadr(fd, adt->actstrip);
}	

/* ************ READ CACHEFILES *************** */

static void lib_link_cachefiles(FileData *fd, Main *bmain)
{
	/* only link ID pointers */
	for (CacheFile *cache_file = bmain->cachefiles.first; cache_file; cache_file = cache_file->id.next) {
		if (cache_file->id.tag & LIB_TAG_NEED_LINK) {
			IDP_LibLinkProperty(cache_file->id.properties, (fd->flags & FD_FLAGS_SWITCH_ENDIAN), fd);
			lib_link_animdata(fd, &cache_file->id, cache_file->adt);

			cache_file->id.tag &= ~LIB_TAG_NEED_LINK;
		}
	}
}

static void direct_link_cachefile(FileData *fd, CacheFile *cache_file)
{
	BLI_listbase_clear(&cache_file->object_paths);
	cache_file->handle = NULL;
	cache_file->handle_mutex = NULL;

	/* relink animdata */
	cache_file->adt = newdataadr(fd, cache_file->adt);
	direct_link_animdata(fd, cache_file->adt);
}

/* ************ READ WORKSPACES *************** */

static void lib_link_workspaces(FileData *fd, Main *bmain)
{
	/* Note the NULL pointer checks for result of newlibadr. This is needed for reading old files from before the
	 * introduction of workspaces (in do_versioning code we already created workspaces for screens of old file). */

	BKE_workspace_iter_begin(workspace, bmain->workspaces.first)
	{
		ID *id = BKE_workspace_id_get(workspace);
		ListBase *layouts = BKE_workspace_layouts_get(workspace);

		id_us_ensure_real(id);

		BKE_workspace_layout_iter_begin(layout, layouts->first)
		{
			bScreen *screen = newlibadr(fd, id->lib, BKE_workspace_layout_screen_get(layout));
			if (screen) {
				BKE_workspace_layout_screen_set(layout, screen);
			}
		}
		BKE_workspace_layout_iter_end;
	}
	BKE_workspace_iter_end;
}

static void direct_link_workspace(FileData *fd, WorkSpace *workspace, const Main *main)
{
	ListBase *hook_layout_assignments = BKE_workspace_hook_layout_assignments_get(workspace);

	link_list(fd, BKE_workspace_layouts_get(workspace));
	link_list(fd, hook_layout_assignments);

	for (struct WorkSpaceDataAssignment *assignment = hook_layout_assignments->first;
	     assignment;
	     assignment = BKE_workspace_assignment_next_get(assignment))
	{
		void *parent, *data;
		BKE_workspace_assignment_data_get(assignment, &parent, &data);
		parent = newglobadr(fd, parent); /* data from window - need to access through global oldnew-map */
		data = newdataadr(fd, data);
		BKE_workspace_assignment_data_set(assignment, parent, data);
	}

	/* Same issue/fix as in direct_link_scene_update_screen_data: Can't read workspace data
	 * when reading windows, so have to update windows after/when reading workspaces. */
	for (wmWindowManager *wm = main->wm.first; wm; wm = wm->id.next) {
		for (wmWindow *win = wm->windows.first; win; win = win->next) {
			WorkSpaceLayout *act_layout = newdataadr(fd, BKE_workspace_active_layout_get(win->workspace_hook));
			if (act_layout) {
				BKE_workspace_active_layout_set(win->workspace_hook, act_layout);
			}
		}
	}
}

static void lib_link_workspace_instance_hook(FileData *fd, WorkSpaceInstanceHook *hook, ID *id)
{
	WorkSpace *workspace = BKE_workspace_active_get(hook);
	BKE_workspace_active_set(hook, newlibadr(fd, id->lib, workspace));
}


/* ************ READ MOTION PATHS *************** */

/* direct data for cache */
static void direct_link_motionpath(FileData *fd, bMotionPath *mpath)
{
	/* sanity check */
	if (mpath == NULL)
		return;
	
	/* relink points cache */
	mpath->points = newdataadr(fd, mpath->points);
}

/* ************ READ NODE TREE *************** */

static void lib_link_node_socket(FileData *fd, ID *UNUSED(id), bNodeSocket *sock)
{
	/* Link ID Properties -- and copy this comment EXACTLY for easy finding
	 * of library blocks that implement this.*/
	IDP_LibLinkProperty(sock->prop, (fd->flags & FD_FLAGS_SWITCH_ENDIAN), fd);
}

/* Single node tree (also used for material/scene trees), ntree is not NULL */
static void lib_link_ntree(FileData *fd, ID *id, bNodeTree *ntree)
{
	bNode *node;
	bNodeSocket *sock;
	
	IDP_LibLinkProperty(ntree->id.properties, (fd->flags & FD_FLAGS_SWITCH_ENDIAN), fd);
	lib_link_animdata(fd, &ntree->id, ntree->adt);
	
	ntree->gpd = newlibadr_us(fd, id->lib, ntree->gpd);
	
	for (node = ntree->nodes.first; node; node = node->next) {
		/* Link ID Properties -- and copy this comment EXACTLY for easy finding
		 * of library blocks that implement this.*/
		IDP_LibLinkProperty(node->prop, (fd->flags & FD_FLAGS_SWITCH_ENDIAN), fd);
		
		node->id = newlibadr_us(fd, id->lib, node->id);

		for (sock = node->inputs.first; sock; sock = sock->next) {
			IDP_LibLinkProperty(sock->prop, (fd->flags & FD_FLAGS_SWITCH_ENDIAN), fd);
			lib_link_node_socket(fd, id, sock);
		}
		for (sock = node->outputs.first; sock; sock = sock->next) {
			IDP_LibLinkProperty(sock->prop, (fd->flags & FD_FLAGS_SWITCH_ENDIAN), fd);
			lib_link_node_socket(fd, id, sock);
		}
	}
	
	for (sock = ntree->inputs.first; sock; sock = sock->next) {
		IDP_LibLinkProperty(sock->prop, (fd->flags & FD_FLAGS_SWITCH_ENDIAN), fd);
		lib_link_node_socket(fd, id, sock);
	}
	for (sock = ntree->outputs.first; sock; sock = sock->next) {
		IDP_LibLinkProperty(sock->prop, (fd->flags & FD_FLAGS_SWITCH_ENDIAN), fd);
		lib_link_node_socket(fd, id, sock);
	}
}

/* library ntree linking after fileread */
static void lib_link_nodetree(FileData *fd, Main *main)
{
	/* only link ID pointers */
	for (bNodeTree *ntree = main->nodetree.first; ntree; ntree = ntree->id.next) {
		if (ntree->id.tag & LIB_TAG_NEED_LINK) {
			lib_link_ntree(fd, &ntree->id, ntree);

			ntree->id.tag &= ~LIB_TAG_NEED_LINK;
		}
	}
}

/* updates group node socket identifier so that
 * external links to/from the group node are preserved.
 */
static void lib_node_do_versions_group_indices(bNode *gnode)
{
	bNodeTree *ngroup = (bNodeTree*)gnode->id;
	bNodeSocket *sock;
	bNodeLink *link;
	
	for (sock=gnode->outputs.first; sock; sock = sock->next) {
		int old_index = sock->to_index;
		
		for (link = ngroup->links.first; link; link = link->next) {
			if (link->tonode == NULL && link->fromsock->own_index == old_index) {
				strcpy(sock->identifier, link->fromsock->identifier);
				/* deprecated */
				sock->own_index = link->fromsock->own_index;
				sock->to_index = 0;
				sock->groupsock = NULL;
			}
		}
	}
	for (sock=gnode->inputs.first; sock; sock = sock->next) {
		int old_index = sock->to_index;
		
		for (link = ngroup->links.first; link; link = link->next) {
			if (link->fromnode == NULL && link->tosock->own_index == old_index) {
				strcpy(sock->identifier, link->tosock->identifier);
				/* deprecated */
				sock->own_index = link->tosock->own_index;
				sock->to_index = 0;
				sock->groupsock = NULL;
			}
		}
	}
}

/* verify types for nodes and groups, all data has to be read */
/* open = 0: appending/linking, open = 1: open new file (need to clean out dynamic
 * typedefs */
static void lib_verify_nodetree(Main *main, int UNUSED(open))
{
	/* this crashes blender on undo/redo */
#if 0
		if (open == 1) {
			reinit_nodesystem();
		}
#endif
	
	/* set node->typeinfo pointers */
	FOREACH_NODETREE(main, ntree, id) {
		ntreeSetTypes(NULL, ntree);
	} FOREACH_NODETREE_END
	
	/* verify static socket templates */
	FOREACH_NODETREE(main, ntree, id) {
		bNode *node;
		for (node=ntree->nodes.first; node; node=node->next)
			node_verify_socket_templates(ntree, node);
	} FOREACH_NODETREE_END
	
	{
		bool has_old_groups = false;
		/* XXX this should actually be part of do_versions, but since we need
		 * finished library linking, it is not possible there. Instead in do_versions
		 * we have set the NTREE_DO_VERSIONS_GROUP_EXPOSE_2_56_2 flag, so at this point we can do the
		 * actual group node updates.
		 */
		for (bNodeTree *ntree = main->nodetree.first; ntree; ntree = ntree->id.next) {
			if (ntree->flag & NTREE_DO_VERSIONS_GROUP_EXPOSE_2_56_2) {
				has_old_groups = 1;
			}
		}
		
		if (has_old_groups) {
			FOREACH_NODETREE(main, ntree, id) {
				/* updates external links for all group nodes in a tree */
				bNode *node;
				for (node = ntree->nodes.first; node; node = node->next) {
					if (node->type == NODE_GROUP) {
						bNodeTree *ngroup = (bNodeTree*)node->id;
						if (ngroup && (ngroup->flag & NTREE_DO_VERSIONS_GROUP_EXPOSE_2_56_2))
							lib_node_do_versions_group_indices(node);
					}
				}
			} FOREACH_NODETREE_END
		}
		
		for (bNodeTree *ntree = main->nodetree.first; ntree; ntree = ntree->id.next) {
			ntree->flag &= ~NTREE_DO_VERSIONS_GROUP_EXPOSE_2_56_2;
		}
	}
	
	{
		/* Convert the previously used ntree->inputs/ntree->outputs lists to interface nodes.
		 * Pre 2.56.2 node trees automatically have all unlinked sockets exposed already
		 * (see NTREE_DO_VERSIONS_GROUP_EXPOSE_2_56_2).
		 *
		 * XXX this should actually be part of do_versions,
		 * but needs valid typeinfo pointers to create interface nodes.
		 *
		 * Note: theoretically only needed in node groups (main->nodetree),
		 * but due to a temporary bug such links could have been added in all trees,
		 * so have to clean up all of them ...
		 */
		
		FOREACH_NODETREE(main, ntree, id) {
			if (ntree->flag & NTREE_DO_VERSIONS_CUSTOMNODES_GROUP) {
				bNode *input_node = NULL, *output_node = NULL;
				int num_inputs = 0, num_outputs = 0;
				bNodeLink *link, *next_link;
				/* Only create new interface nodes for actual older files.
				 * New file versions already have input/output nodes with duplicate links,
				 * in that case just remove the invalid links.
				 */
				const bool create_io_nodes = (ntree->flag & NTREE_DO_VERSIONS_CUSTOMNODES_GROUP_CREATE_INTERFACE) != 0;
				
				float input_locx = 1000000.0f, input_locy = 0.0f;
				float output_locx = -1000000.0f, output_locy = 0.0f;
				/* rough guess, not nice but we don't have access to UI constants here ... */
				static const float offsetx = 42 + 3*20 + 20;
				/*static const float offsety = 0.0f;*/
				
				if (create_io_nodes) {
					if (ntree->inputs.first)
						input_node = nodeAddStaticNode(NULL, ntree, NODE_GROUP_INPUT);
					
					if (ntree->outputs.first)
						output_node = nodeAddStaticNode(NULL, ntree, NODE_GROUP_OUTPUT);
				}
				
				/* Redirect links from/to the node tree interface to input/output node.
				 * If the fromnode/tonode pointers are NULL, this means a link from/to
				 * the ntree interface sockets, which need to be redirected to new interface nodes.
				 */
				for (link = ntree->links.first; link; link = next_link) {
					bool free_link = false;
					next_link = link->next;
					
					if (link->fromnode == NULL) {
						if (input_node) {
							link->fromnode = input_node;
							link->fromsock = node_group_input_find_socket(input_node, link->fromsock->identifier);
							++num_inputs;
							
							if (link->tonode) {
								if (input_locx > link->tonode->locx - offsetx)
									input_locx = link->tonode->locx - offsetx;
								input_locy += link->tonode->locy;
							}
						}
						else {
							free_link = true;
						}
					}
					
					if (link->tonode == NULL) {
						if (output_node) {
							link->tonode = output_node;
							link->tosock = node_group_output_find_socket(output_node, link->tosock->identifier);
							++num_outputs;
							
							if (link->fromnode) {
								if (output_locx < link->fromnode->locx + offsetx)
									output_locx = link->fromnode->locx + offsetx;
								output_locy += link->fromnode->locy;
							}
						}
						else {
							free_link = true;
						}
					}
					
					if (free_link)
						nodeRemLink(ntree, link);
				}
				
				if (num_inputs > 0) {
					input_locy /= num_inputs;
					input_node->locx = input_locx;
					input_node->locy = input_locy;
				}
				if (num_outputs > 0) {
					output_locy /= num_outputs;
					output_node->locx = output_locx;
					output_node->locy = output_locy;
				}
				
				/* clear do_versions flags */
				ntree->flag &= ~(NTREE_DO_VERSIONS_CUSTOMNODES_GROUP | NTREE_DO_VERSIONS_CUSTOMNODES_GROUP_CREATE_INTERFACE);
			}
		}
		FOREACH_NODETREE_END
	}
	
	/* verify all group user nodes */
	for (bNodeTree *ntree = main->nodetree.first; ntree; ntree = ntree->id.next) {
		ntreeVerifyNodes(main, &ntree->id);
	}
	
	/* make update calls where necessary */
	{
		FOREACH_NODETREE(main, ntree, id) {
			/* make an update call for the tree */
			ntreeUpdateTree(main, ntree);
		} FOREACH_NODETREE_END
	}
}

static void direct_link_node_socket(FileData *fd, bNodeSocket *sock)
{
	sock->prop = newdataadr(fd, sock->prop);
	IDP_DirectLinkGroup_OrFree(&sock->prop, (fd->flags & FD_FLAGS_SWITCH_ENDIAN), fd);
	
	sock->link = newdataadr(fd, sock->link);
	sock->typeinfo = NULL;
	sock->storage = newdataadr(fd, sock->storage);
	sock->default_value = newdataadr(fd, sock->default_value);
	sock->cache = NULL;
}

/* ntree itself has been read! */
static void direct_link_nodetree(FileData *fd, bNodeTree *ntree)
{
	/* note: writing and reading goes in sync, for speed */
	bNode *node;
	bNodeSocket *sock;
	bNodeLink *link;
	
	ntree->init = 0;		/* to set callbacks and force setting types */
	ntree->is_updating = false;
	ntree->typeinfo= NULL;
	ntree->interface_type = NULL;
	
	ntree->progress = NULL;
	ntree->execdata = NULL;
	ntree->duplilock = NULL;

	ntree->adt = newdataadr(fd, ntree->adt);
	direct_link_animdata(fd, ntree->adt);
	
	ntree->id.tag &= ~(LIB_TAG_ID_RECALC|LIB_TAG_ID_RECALC_DATA);

	link_list(fd, &ntree->nodes);
	for (node = ntree->nodes.first; node; node = node->next) {
		node->typeinfo = NULL;
		
		link_list(fd, &node->inputs);
		link_list(fd, &node->outputs);
		
		node->prop = newdataadr(fd, node->prop);
		IDP_DirectLinkGroup_OrFree(&node->prop, (fd->flags & FD_FLAGS_SWITCH_ENDIAN), fd);
		
		link_list(fd, &node->internal_links);
		for (link = node->internal_links.first; link; link = link->next) {
			link->fromnode = newdataadr(fd, link->fromnode);
			link->fromsock = newdataadr(fd, link->fromsock);
			link->tonode = newdataadr(fd, link->tonode);
			link->tosock = newdataadr(fd, link->tosock);
		}
		
		if (node->type == CMP_NODE_MOVIEDISTORTION) {
			node->storage = newmclipadr(fd, node->storage);
		}
		else {
			node->storage = newdataadr(fd, node->storage);
		}
		
		if (node->storage) {
			/* could be handlerized at some point */
			if (ntree->type==NTREE_SHADER) {
				if (node->type==SH_NODE_CURVE_VEC || node->type==SH_NODE_CURVE_RGB) {
					direct_link_curvemapping(fd, node->storage);
				}
				else if (node->type==SH_NODE_SCRIPT) {
					NodeShaderScript *nss = (NodeShaderScript *) node->storage;
					nss->bytecode = newdataadr(fd, nss->bytecode);
				}
				else if (node->type==SH_NODE_TEX_POINTDENSITY) {
					NodeShaderTexPointDensity *npd = (NodeShaderTexPointDensity *) node->storage;
					memset(&npd->pd, 0, sizeof(npd->pd));
				}
			}
			else if (ntree->type==NTREE_COMPOSIT) {
				if (ELEM(node->type, CMP_NODE_TIME, CMP_NODE_CURVE_VEC, CMP_NODE_CURVE_RGB, CMP_NODE_HUECORRECT))
					direct_link_curvemapping(fd, node->storage);
				else if (ELEM(node->type, CMP_NODE_IMAGE, CMP_NODE_VIEWER, CMP_NODE_SPLITVIEWER))
					((ImageUser *)node->storage)->ok = 1;
			}
			else if ( ntree->type==NTREE_TEXTURE) {
				if (node->type==TEX_NODE_CURVE_RGB || node->type==TEX_NODE_CURVE_TIME)
					direct_link_curvemapping(fd, node->storage);
				else if (node->type==TEX_NODE_IMAGE)
					((ImageUser *)node->storage)->ok = 1;
			}
		}
	}
	link_list(fd, &ntree->links);
	
	/* and we connect the rest */
	for (node = ntree->nodes.first; node; node = node->next) {
		node->parent = newdataadr(fd, node->parent);
		node->lasty = 0;
		
		for (sock = node->inputs.first; sock; sock = sock->next)
			direct_link_node_socket(fd, sock);
		for (sock = node->outputs.first; sock; sock = sock->next)
			direct_link_node_socket(fd, sock);
	}
	
	/* interface socket lists */
	link_list(fd, &ntree->inputs);
	link_list(fd, &ntree->outputs);
	for (sock = ntree->inputs.first; sock; sock = sock->next)
		direct_link_node_socket(fd, sock);
	for (sock = ntree->outputs.first; sock; sock = sock->next)
		direct_link_node_socket(fd, sock);
	
	for (link = ntree->links.first; link; link= link->next) {
		link->fromnode = newdataadr(fd, link->fromnode);
		link->tonode = newdataadr(fd, link->tonode);
		link->fromsock = newdataadr(fd, link->fromsock);
		link->tosock = newdataadr(fd, link->tosock);
	}
	
#if 0
	if (ntree->previews) {
		bNodeInstanceHash *new_previews = BKE_node_instance_hash_new("node previews");
		bNodeInstanceHashIterator iter;
		
		NODE_INSTANCE_HASH_ITER(iter, ntree->previews) {
			bNodePreview *preview = BKE_node_instance_hash_iterator_get_value(&iter);
			if (preview) {
				bNodePreview *new_preview = newimaadr(fd, preview);
				if (new_preview) {
					bNodeInstanceKey key = BKE_node_instance_hash_iterator_get_key(&iter);
					BKE_node_instance_hash_insert(new_previews, key, new_preview);
				}
			}
		}
		BKE_node_instance_hash_free(ntree->previews, NULL);
		ntree->previews = new_previews;
	}
#else
	/* XXX TODO */
	ntree->previews = NULL;
#endif
	
	/* type verification is in lib-link */
}

/* ************ READ ARMATURE ***************** */

/* temp struct used to transport needed info to lib_link_constraint_cb() */
typedef struct tConstraintLinkData {
	FileData *fd;
	ID *id;
} tConstraintLinkData;
/* callback function used to relink constraint ID-links */
static void lib_link_constraint_cb(bConstraint *UNUSED(con), ID **idpoin, bool is_reference, void *userdata)
{
	tConstraintLinkData *cld= (tConstraintLinkData *)userdata;
	
	/* for reference types, we need to increment the usercounts on load... */
	if (is_reference) {
		/* reference type - with usercount */
		*idpoin = newlibadr_us(cld->fd, cld->id->lib, *idpoin);
	}
	else {
		/* target type - no usercount needed */
		*idpoin = newlibadr(cld->fd, cld->id->lib, *idpoin);
	}
}

static void lib_link_constraints(FileData *fd, ID *id, ListBase *conlist)
{
	tConstraintLinkData cld;
	bConstraint *con;
	
	/* legacy fixes */
	for (con = conlist->first; con; con=con->next) {
		/* patch for error introduced by changing constraints (dunno how) */
		/* if con->data type changes, dna cannot resolve the pointer! (ton) */
		if (con->data == NULL) {
			con->type = CONSTRAINT_TYPE_NULL;
		}
		/* own ipo, all constraints have it */
		con->ipo = newlibadr_us(fd, id->lib, con->ipo); // XXX deprecated - old animation system
	}
	
	/* relink all ID-blocks used by the constraints */
	cld.fd = fd;
	cld.id = id;
	
	BKE_constraints_id_loop(conlist, lib_link_constraint_cb, &cld);
}

static void direct_link_constraints(FileData *fd, ListBase *lb)
{
	bConstraint *con;
	
	link_list(fd, lb);
	for (con=lb->first; con; con=con->next) {
		con->data = newdataadr(fd, con->data);
		
		switch (con->type) {
			case CONSTRAINT_TYPE_PYTHON:
			{
				bPythonConstraint *data= con->data;
				
				link_list(fd, &data->targets);
				
				data->prop = newdataadr(fd, data->prop);
				IDP_DirectLinkGroup_OrFree(&data->prop, (fd->flags & FD_FLAGS_SWITCH_ENDIAN), fd);
				break;
			}
			case CONSTRAINT_TYPE_SPLINEIK:
			{
				bSplineIKConstraint *data= con->data;

				data->points= newdataadr(fd, data->points);
				break;
			}
			case CONSTRAINT_TYPE_KINEMATIC:
			{
				bKinematicConstraint *data = con->data;

				con->lin_error = 0.f;
				con->rot_error = 0.f;

				/* version patch for runtime flag, was not cleared in some case */
				data->flag &= ~CONSTRAINT_IK_AUTO;
				break;
			}
			case CONSTRAINT_TYPE_CHILDOF:
			{
				/* XXX version patch, in older code this flag wasn't always set, and is inherent to type */
				if (con->ownspace == CONSTRAINT_SPACE_POSE)
					con->flag |= CONSTRAINT_SPACEONCE;
				break;
			}
			case CONSTRAINT_TYPE_TRANSFORM_CACHE:
			{
				bTransformCacheConstraint *data = con->data;
				data->reader = NULL;
			}
		}
	}
}

static void lib_link_pose(FileData *fd, Main *bmain, Object *ob, bPose *pose)
{
	bArmature *arm = ob->data;
	
	if (!pose || !arm)
		return;
	
	/* always rebuild to match proxy or lib changes, but on Undo */
	bool rebuild = false;

	if (fd->memfile == NULL) {
		if (ob->proxy || (ob->id.lib==NULL && arm->id.lib)) {
			rebuild = true;
		}
	}

	/* avoid string */
	GHash *bone_hash = BKE_armature_bone_from_name_map(arm);

	if (ob->proxy) {
		/* sync proxy layer */
		if (pose->proxy_layer)
			arm->layer = pose->proxy_layer;
		
		/* sync proxy active bone */
		if (pose->proxy_act_bone[0]) {
			Bone *bone = BLI_ghash_lookup(bone_hash, pose->proxy_act_bone);
			if (bone) {
				arm->act_bone = bone;
			}
		}
	}

	for (bPoseChannel *pchan = pose->chanbase.first; pchan; pchan = pchan->next) {
		lib_link_constraints(fd, (ID *)ob, &pchan->constraints);

		pchan->bone = BLI_ghash_lookup(bone_hash, pchan->name);
		
		pchan->custom = newlibadr_us(fd, arm->id.lib, pchan->custom);
		if (UNLIKELY(pchan->bone == NULL)) {
			rebuild = true;
		}
		else if ((ob->id.lib == NULL) && arm->id.lib) {
			/* local pose selection copied to armature, bit hackish */
			pchan->bone->flag &= ~BONE_SELECTED;
			pchan->bone->flag |= pchan->selectflag;
		}
	}

	BLI_ghash_free(bone_hash, NULL, NULL);
	

	if (rebuild) {
		DAG_id_tag_update_ex(bmain, &ob->id, OB_RECALC_OB | OB_RECALC_DATA | OB_RECALC_TIME);
		BKE_pose_tag_recalc(bmain, pose);
	}
}

static void lib_link_armature(FileData *fd, Main *main)
{
	for (bArmature *arm = main->armature.first; arm; arm = arm->id.next) {
		if (arm->id.tag & LIB_TAG_NEED_LINK) {
			IDP_LibLinkProperty(arm->id.properties, (fd->flags & FD_FLAGS_SWITCH_ENDIAN), fd);
			lib_link_animdata(fd, &arm->id, arm->adt);

			arm->id.tag &= ~LIB_TAG_NEED_LINK;
		}
	}
}

static void direct_link_bones(FileData *fd, Bone *bone)
{
	Bone *child;
	
	bone->parent = newdataadr(fd, bone->parent);
	bone->prop = newdataadr(fd, bone->prop);
	IDP_DirectLinkGroup_OrFree(&bone->prop, (fd->flags & FD_FLAGS_SWITCH_ENDIAN), fd);
		
	bone->flag &= ~BONE_DRAW_ACTIVE;
	
	link_list(fd, &bone->childbase);
	
	for (child=bone->childbase.first; child; child=child->next)
		direct_link_bones(fd, child);
}

static void direct_link_armature(FileData *fd, bArmature *arm)
{
	Bone *bone;
	
	link_list(fd, &arm->bonebase);
	arm->edbo = NULL;
	arm->sketch = NULL;
	
	arm->adt = newdataadr(fd, arm->adt);
	direct_link_animdata(fd, arm->adt);
	
	for (bone = arm->bonebase.first; bone; bone = bone->next) {
		direct_link_bones(fd, bone);
	}
	
	arm->act_bone = newdataadr(fd, arm->act_bone);
	arm->act_edbone = NULL;
}

/* ************ READ CAMERA ***************** */

static void lib_link_camera(FileData *fd, Main *main)
{
	for (Camera *ca = main->camera.first; ca; ca = ca->id.next) {
		if (ca->id.tag & LIB_TAG_NEED_LINK) {
			IDP_LibLinkProperty(ca->id.properties, (fd->flags & FD_FLAGS_SWITCH_ENDIAN), fd);
			lib_link_animdata(fd, &ca->id, ca->adt);
			
			ca->ipo = newlibadr_us(fd, ca->id.lib, ca->ipo); // XXX deprecated - old animation system

			ca->dof_ob = newlibadr(fd, ca->id.lib, ca->dof_ob);
			
			ca->id.tag &= ~LIB_TAG_NEED_LINK;
		}
	}
}

static void direct_link_camera(FileData *fd, Camera *ca)
{
	ca->adt = newdataadr(fd, ca->adt);
	direct_link_animdata(fd, ca->adt);
}


/* ************ READ LAMP ***************** */

static void lib_link_lamp(FileData *fd, Main *main)
{
	for (Lamp *la = main->lamp.first; la; la = la->id.next) {
		if (la->id.tag & LIB_TAG_NEED_LINK) {
			IDP_LibLinkProperty(la->id.properties, (fd->flags & FD_FLAGS_SWITCH_ENDIAN), fd);
			lib_link_animdata(fd, &la->id, la->adt);
			
			for (int a = 0; a < MAX_MTEX; a++) {
				MTex *mtex = la->mtex[a];
				if (mtex) {
					mtex->tex = newlibadr_us(fd, la->id.lib, mtex->tex);
					mtex->object = newlibadr(fd, la->id.lib, mtex->object);
				}
			}
			
			la->ipo = newlibadr_us(fd, la->id.lib, la->ipo); // XXX deprecated - old animation system
			
			if (la->nodetree) {
				lib_link_ntree(fd, &la->id, la->nodetree);
				la->nodetree->id.lib = la->id.lib;
			}
			
			la->id.tag &= ~LIB_TAG_NEED_LINK;
		}
	}
}

static void direct_link_lamp(FileData *fd, Lamp *la)
{
	int a;
	
	la->adt = newdataadr(fd, la->adt);
	direct_link_animdata(fd, la->adt);
	
	for (a=0; a<MAX_MTEX; a++) {
		la->mtex[a] = newdataadr(fd, la->mtex[a]);
	}
	
	la->curfalloff = newdataadr(fd, la->curfalloff);
	if (la->curfalloff)
		direct_link_curvemapping(fd, la->curfalloff);

	la->nodetree= newdataadr(fd, la->nodetree);
	if (la->nodetree) {
		direct_link_id(fd, &la->nodetree->id);
		direct_link_nodetree(fd, la->nodetree);
	}
	
	la->preview = direct_link_preview_image(fd, la->preview);
}

/* ************ READ keys ***************** */

void blo_do_versions_key_uidgen(Key *key)
{
	KeyBlock *block;

	key->uidgen = 1;
	for (block = key->block.first; block; block = block->next) {
		block->uid = key->uidgen++;
	}
}

static void lib_link_key(FileData *fd, Main *main)
{
	for (Key *key = main->key.first; key; key = key->id.next) {
		BLI_assert((key->id.tag & LIB_TAG_EXTERN) == 0);

		if (key->id.tag & LIB_TAG_NEED_LINK) {
			IDP_LibLinkProperty(key->id.properties, (fd->flags & FD_FLAGS_SWITCH_ENDIAN), fd);
			lib_link_animdata(fd, &key->id, key->adt);
			
			key->ipo = newlibadr_us(fd, key->id.lib, key->ipo); // XXX deprecated - old animation system
			key->from = newlibadr(fd, key->id.lib, key->from);
			
			key->id.tag &= ~LIB_TAG_NEED_LINK;
		}
	}
}

static void switch_endian_keyblock(Key *key, KeyBlock *kb)
{
	int elemsize, a, b;
	char *data;
	
	elemsize = key->elemsize;
	data = kb->data;
	
	for (a = 0; a < kb->totelem; a++) {
		const char *cp = key->elemstr;
		char *poin = data;
		
		while (cp[0]) {  /* cp[0] == amount */
			switch (cp[1]) {  /* cp[1] = type */
				case IPO_FLOAT:
				case IPO_BPOINT:
				case IPO_BEZTRIPLE:
					b = cp[0];
					BLI_endian_switch_float_array((float *)poin, b);
					poin += sizeof(float) * b;
					break;
			}
			
			cp += 2;
		}
		data += elemsize;
	}
}

static void direct_link_key(FileData *fd, Key *key)
{
	KeyBlock *kb;
	
	link_list(fd, &(key->block));
	
	key->adt = newdataadr(fd, key->adt);
	direct_link_animdata(fd, key->adt);
		
	key->refkey= newdataadr(fd, key->refkey);
	
	for (kb = key->block.first; kb; kb = kb->next) {
		kb->data = newdataadr(fd, kb->data);
		
		if (fd->flags & FD_FLAGS_SWITCH_ENDIAN)
			switch_endian_keyblock(key, kb);
	}
}

/* ************ READ mball ***************** */

static void lib_link_mball(FileData *fd, Main *main)
{
	for (MetaBall *mb = main->mball.first; mb; mb = mb->id.next) {
		if (mb->id.tag & LIB_TAG_NEED_LINK) {
			IDP_LibLinkProperty(mb->id.properties, (fd->flags & FD_FLAGS_SWITCH_ENDIAN), fd);
			lib_link_animdata(fd, &mb->id, mb->adt);
			
			for (int a = 0; a < mb->totcol; a++) {
				mb->mat[a] = newlibadr_us(fd, mb->id.lib, mb->mat[a]);
			}
			
			mb->ipo = newlibadr_us(fd, mb->id.lib, mb->ipo); // XXX deprecated - old animation system
			
			mb->id.tag &= ~LIB_TAG_NEED_LINK;
		}
	}
}

static void direct_link_mball(FileData *fd, MetaBall *mb)
{
	mb->adt = newdataadr(fd, mb->adt);
	direct_link_animdata(fd, mb->adt);
	
	mb->mat = newdataadr(fd, mb->mat);
	test_pointer_array(fd, (void **)&mb->mat);
	
	link_list(fd, &(mb->elems));
	
	BLI_listbase_clear(&mb->disp);
	mb->editelems = NULL;
/*	mb->edit_elems.first= mb->edit_elems.last= NULL;*/
	mb->lastelem = NULL;
}

/* ************ READ WORLD ***************** */

static void lib_link_world(FileData *fd, Main *main)
{
	for (World *wrld = main->world.first; wrld; wrld = wrld->id.next) {
		if (wrld->id.tag & LIB_TAG_NEED_LINK) {
			IDP_LibLinkProperty(wrld->id.properties, (fd->flags & FD_FLAGS_SWITCH_ENDIAN), fd);
			lib_link_animdata(fd, &wrld->id, wrld->adt);
			
			wrld->ipo = newlibadr_us(fd, wrld->id.lib, wrld->ipo); // XXX deprecated - old animation system
			
			for (int a = 0; a < MAX_MTEX; a++) {
				MTex *mtex = wrld->mtex[a];
				if (mtex) {
					mtex->tex = newlibadr_us(fd, wrld->id.lib, mtex->tex);
					mtex->object = newlibadr(fd, wrld->id.lib, mtex->object);
				}
			}
			
			if (wrld->nodetree) {
				lib_link_ntree(fd, &wrld->id, wrld->nodetree);
				wrld->nodetree->id.lib = wrld->id.lib;
			}
			
			wrld->id.tag &= ~LIB_TAG_NEED_LINK;
		}
	}
}

static void direct_link_world(FileData *fd, World *wrld)
{
	int a;
	
	wrld->adt = newdataadr(fd, wrld->adt);
	direct_link_animdata(fd, wrld->adt);
	
	for (a = 0; a < MAX_MTEX; a++) {
		wrld->mtex[a] = newdataadr(fd, wrld->mtex[a]);
	}
	
	wrld->nodetree = newdataadr(fd, wrld->nodetree);
	if (wrld->nodetree) {
		direct_link_id(fd, &wrld->nodetree->id);
		direct_link_nodetree(fd, wrld->nodetree);
	}
	
	wrld->preview = direct_link_preview_image(fd, wrld->preview);
	BLI_listbase_clear(&wrld->gpumaterial);
}


/* ************ READ VFONT ***************** */

static void lib_link_vfont(FileData *fd, Main *main)
{
	for (VFont *vf = main->vfont.first; vf; vf = vf->id.next) {
		if (vf->id.tag & LIB_TAG_NEED_LINK) {
			IDP_LibLinkProperty(vf->id.properties, (fd->flags & FD_FLAGS_SWITCH_ENDIAN), fd);

			vf->id.tag &= ~LIB_TAG_NEED_LINK;
		}
	}
}

static void direct_link_vfont(FileData *fd, VFont *vf)
{
	vf->data = NULL;
	vf->temp_pf = NULL;
	vf->packedfile = direct_link_packedfile(fd, vf->packedfile);
}

/* ************ READ TEXT ****************** */

static void lib_link_text(FileData *fd, Main *main)
{
	for (Text *text = main->text.first; text; text = text->id.next) {
		if (text->id.tag & LIB_TAG_NEED_LINK) {
			IDP_LibLinkProperty(text->id.properties, (fd->flags & FD_FLAGS_SWITCH_ENDIAN), fd);

			text->id.tag &= ~LIB_TAG_NEED_LINK;
		}
	}
}

static void direct_link_text(FileData *fd, Text *text)
{
	TextLine *ln;
	
	text->name = newdataadr(fd, text->name);
	
	text->undo_pos = -1;
	text->undo_len = TXT_INIT_UNDO;
	text->undo_buf = MEM_mallocN(text->undo_len, "undo buf");
	
	text->compiled = NULL;
	
#if 0
	if (text->flags & TXT_ISEXT) {
		BKE_text_reload(text);
		}
		/* else { */
#endif
	
	link_list(fd, &text->lines);
	
	text->curl = newdataadr(fd, text->curl);
	text->sell = newdataadr(fd, text->sell);
	
	for (ln = text->lines.first; ln; ln = ln->next) {
		ln->line = newdataadr(fd, ln->line);
		ln->format = NULL;
		
		if (ln->len != (int) strlen(ln->line)) {
			printf("Error loading text, line lengths differ\n");
			ln->len = strlen(ln->line);
		}
	}
	
	text->flags = (text->flags) & ~TXT_ISEXT;
	
	id_us_ensure_real(&text->id);
}

/* ************ READ IMAGE ***************** */

static void lib_link_image(FileData *fd, Main *main)
{
	for (Image *ima = main->image.first; ima; ima = ima->id.next) {
		if (ima->id.tag & LIB_TAG_NEED_LINK) {
			IDP_LibLinkProperty(ima->id.properties, (fd->flags & FD_FLAGS_SWITCH_ENDIAN), fd);
			
			ima->id.tag &= ~LIB_TAG_NEED_LINK;
		}
	}
}

static void direct_link_image(FileData *fd, Image *ima)
{
	ImagePackedFile *imapf;

	/* for undo system, pointers could be restored */
	if (fd->imamap)
		ima->cache = newimaadr(fd, ima->cache);
	else
		ima->cache = NULL;

	/* if not restored, we keep the binded opengl index */
	if (!ima->cache) {
		ima->tpageflag &= ~IMA_GLBIND_IS_DATA;
		for (int i = 0; i < TEXTARGET_COUNT; i++) {
			ima->bindcode[i] = 0;
			ima->gputexture[i] = NULL;
		}
		ima->rr = NULL;
	}

	ima->repbind = NULL;
	
	/* undo system, try to restore render buffers */
	if (fd->imamap) {
		int a;
		
		for (a = 0; a < IMA_MAX_RENDER_SLOT; a++)
			ima->renders[a] = newimaadr(fd, ima->renders[a]);
	}
	else {
		memset(ima->renders, 0, sizeof(ima->renders));
		ima->last_render_slot = ima->render_slot;
	}

	link_list(fd, &(ima->views));
	link_list(fd, &(ima->packedfiles));

	if (ima->packedfiles.first) {
		for (imapf = ima->packedfiles.first; imapf; imapf = imapf->next) {
			imapf->packedfile = direct_link_packedfile(fd, imapf->packedfile);
		}
		ima->packedfile = NULL;
	}
	else {
		ima->packedfile = direct_link_packedfile(fd, ima->packedfile);
	}

	BLI_listbase_clear(&ima->anims);
	ima->preview = direct_link_preview_image(fd, ima->preview);
	ima->stereo3d_format = newdataadr(fd, ima->stereo3d_format);
	ima->ok = 1;
}


/* ************ READ CURVE ***************** */

static void lib_link_curve(FileData *fd, Main *main)
{
	for (Curve *cu = main->curve.first; cu; cu = cu->id.next) {
		if (cu->id.tag & LIB_TAG_NEED_LINK) {
			IDP_LibLinkProperty(cu->id.properties, (fd->flags & FD_FLAGS_SWITCH_ENDIAN), fd);
			lib_link_animdata(fd, &cu->id, cu->adt);
			
			for (int a = 0; a < cu->totcol; a++) {
				cu->mat[a] = newlibadr_us(fd, cu->id.lib, cu->mat[a]);
			}
			
			cu->bevobj = newlibadr(fd, cu->id.lib, cu->bevobj);
			cu->taperobj = newlibadr(fd, cu->id.lib, cu->taperobj);
			cu->textoncurve = newlibadr(fd, cu->id.lib, cu->textoncurve);
			cu->vfont = newlibadr_us(fd, cu->id.lib, cu->vfont);
			cu->vfontb = newlibadr_us(fd, cu->id.lib, cu->vfontb);
			cu->vfonti = newlibadr_us(fd, cu->id.lib, cu->vfonti);
			cu->vfontbi = newlibadr_us(fd, cu->id.lib, cu->vfontbi);
			
			cu->ipo = newlibadr_us(fd, cu->id.lib, cu->ipo); // XXX deprecated - old animation system
			cu->key = newlibadr_us(fd, cu->id.lib, cu->key);
			
			cu->id.tag &= ~LIB_TAG_NEED_LINK;
		}
	}
}


static void switch_endian_knots(Nurb *nu)
{
	if (nu->knotsu) {
		BLI_endian_switch_float_array(nu->knotsu, KNOTSU(nu));
	}
	if (nu->knotsv) {
		BLI_endian_switch_float_array(nu->knotsv, KNOTSV(nu));
	}
}

static void direct_link_curve(FileData *fd, Curve *cu)
{
	Nurb *nu;
	TextBox *tb;
	
	cu->adt= newdataadr(fd, cu->adt);
	direct_link_animdata(fd, cu->adt);
	
	cu->mat = newdataadr(fd, cu->mat);
	test_pointer_array(fd, (void **)&cu->mat);
	cu->str = newdataadr(fd, cu->str);
	cu->strinfo= newdataadr(fd, cu->strinfo);
	cu->tb = newdataadr(fd, cu->tb);

	if (cu->vfont == NULL) {
		link_list(fd, &(cu->nurb));
	}
	else {
		cu->nurb.first=cu->nurb.last= NULL;
		
		tb = MEM_callocN(MAXTEXTBOX*sizeof(TextBox), "TextBoxread");
		if (cu->tb) {
			memcpy(tb, cu->tb, cu->totbox*sizeof(TextBox));
			MEM_freeN(cu->tb);
			cu->tb = tb;
		}
		else {
			cu->totbox = 1;
			cu->actbox = 1;
			cu->tb = tb;
			cu->tb[0].w = cu->linewidth;
		}
		if (cu->wordspace == 0.0f) cu->wordspace = 1.0f;
	}

	cu->editnurb = NULL;
	cu->editfont = NULL;
	
	for (nu = cu->nurb.first; nu; nu = nu->next) {
		nu->bezt = newdataadr(fd, nu->bezt);
		nu->bp = newdataadr(fd, nu->bp);
		nu->knotsu = newdataadr(fd, nu->knotsu);
		nu->knotsv = newdataadr(fd, nu->knotsv);
		if (cu->vfont == NULL) nu->charidx = 0;
		
		if (fd->flags & FD_FLAGS_SWITCH_ENDIAN) {
			switch_endian_knots(nu);
		}
	}
	cu->bb = NULL;
}

/* ************ READ TEX ***************** */

static void lib_link_texture(FileData *fd, Main *main)
{
	for (Tex *tex = main->tex.first; tex; tex = tex->id.next) {
		if (tex->id.tag & LIB_TAG_NEED_LINK) {
			IDP_LibLinkProperty(tex->id.properties, (fd->flags & FD_FLAGS_SWITCH_ENDIAN), fd);
			lib_link_animdata(fd, &tex->id, tex->adt);
			
			tex->ima = newlibadr_us(fd, tex->id.lib, tex->ima);
			tex->ipo = newlibadr_us(fd, tex->id.lib, tex->ipo);  // XXX deprecated - old animation system
			if (tex->env)
				tex->env->object = newlibadr(fd, tex->id.lib, tex->env->object);
			if (tex->pd)
				tex->pd->object = newlibadr(fd, tex->id.lib, tex->pd->object);
			if (tex->vd)
				tex->vd->object = newlibadr(fd, tex->id.lib, tex->vd->object);
			if (tex->ot)
				tex->ot->object = newlibadr(fd, tex->id.lib, tex->ot->object);
			
			if (tex->nodetree) {
				lib_link_ntree(fd, &tex->id, tex->nodetree);
				tex->nodetree->id.lib = tex->id.lib;
			}
			
			tex->id.tag &= ~LIB_TAG_NEED_LINK;
		}
	}
}

static void direct_link_texture(FileData *fd, Tex *tex)
{
	tex->adt = newdataadr(fd, tex->adt);
	direct_link_animdata(fd, tex->adt);

	tex->coba = newdataadr(fd, tex->coba);
	tex->env = newdataadr(fd, tex->env);
	if (tex->env) {
		tex->env->ima = NULL;
		memset(tex->env->cube, 0, 6 * sizeof(void *));
		tex->env->ok= 0;
	}
	tex->pd = newdataadr(fd, tex->pd);
	if (tex->pd) {
		tex->pd->point_tree = NULL;
		tex->pd->coba = newdataadr(fd, tex->pd->coba);
		tex->pd->falloff_curve = newdataadr(fd, tex->pd->falloff_curve);
		if (tex->pd->falloff_curve) {
			direct_link_curvemapping(fd, tex->pd->falloff_curve);
		}
		tex->pd->point_data = NULL; /* runtime data */
	}
	
	tex->vd = newdataadr(fd, tex->vd);
	if (tex->vd) {
		tex->vd->dataset = NULL;
		tex->vd->ok = 0;
	}
	else {
		if (tex->type == TEX_VOXELDATA)
			tex->vd = MEM_callocN(sizeof(VoxelData), "direct_link_texture VoxelData");
	}
	
	tex->ot = newdataadr(fd, tex->ot);
	
	tex->nodetree = newdataadr(fd, tex->nodetree);
	if (tex->nodetree) {
		direct_link_id(fd, &tex->nodetree->id);
		direct_link_nodetree(fd, tex->nodetree);
	}
	
	tex->preview = direct_link_preview_image(fd, tex->preview);
	
	tex->iuser.ok = 1;
}



/* ************ READ MATERIAL ***************** */

static void lib_link_material(FileData *fd, Main *main)
{
	for (Material *ma = main->mat.first; ma; ma = ma->id.next) {
		if (ma->id.tag & LIB_TAG_NEED_LINK) {
			IDP_LibLinkProperty(ma->id.properties, (fd->flags & FD_FLAGS_SWITCH_ENDIAN), fd);
			lib_link_animdata(fd, &ma->id, ma->adt);
			
			/* Link ID Properties -- and copy this comment EXACTLY for easy finding
			 * of library blocks that implement this.*/
			IDP_LibLinkProperty(ma->id.properties, (fd->flags & FD_FLAGS_SWITCH_ENDIAN), fd);
			
			ma->ipo = newlibadr_us(fd, ma->id.lib, ma->ipo);  // XXX deprecated - old animation system
			ma->group = newlibadr_us(fd, ma->id.lib, ma->group);
			
			for (int a = 0; a < MAX_MTEX; a++) {
				MTex *mtex = ma->mtex[a];
				if (mtex) {
					mtex->tex = newlibadr_us(fd, ma->id.lib, mtex->tex);
					mtex->object = newlibadr(fd, ma->id.lib, mtex->object);
				}
			}
			
			if (ma->nodetree) {
				lib_link_ntree(fd, &ma->id, ma->nodetree);
				ma->nodetree->id.lib = ma->id.lib;
			}
			
			ma->id.tag &= ~LIB_TAG_NEED_LINK;
		}
	}
}

static void direct_link_material(FileData *fd, Material *ma)
{
	int a;
	MaterialEngineSettings *mes;
	
	ma->adt = newdataadr(fd, ma->adt);
	direct_link_animdata(fd, ma->adt);
	
	for (a = 0; a < MAX_MTEX; a++) {
		ma->mtex[a] = newdataadr(fd, ma->mtex[a]);
	}
	ma->texpaintslot = NULL;

	ma->ramp_col = newdataadr(fd, ma->ramp_col);
	ma->ramp_spec = newdataadr(fd, ma->ramp_spec);
	
	ma->nodetree = newdataadr(fd, ma->nodetree);
	if (ma->nodetree) {
		direct_link_id(fd, &ma->nodetree->id);
		direct_link_nodetree(fd, ma->nodetree);
	}
	
	ma->preview = direct_link_preview_image(fd, ma->preview);
	BLI_listbase_clear(&ma->gpumaterial);

	link_list(fd, &ma->engines_settings);
	for (mes = ma->engines_settings.first; mes; mes = mes->next) {
		mes->data = newdataadr(fd, mes->data);
	}
}

/* ************ READ PARTICLE SETTINGS ***************** */
/* update this also to writefile.c */
static const char *ptcache_data_struct[] = {
	"", // BPHYS_DATA_INDEX
	"", // BPHYS_DATA_LOCATION
	"", // BPHYS_DATA_VELOCITY
	"", // BPHYS_DATA_ROTATION
	"", // BPHYS_DATA_AVELOCITY / BPHYS_DATA_XCONST */
	"", // BPHYS_DATA_SIZE:
	"", // BPHYS_DATA_TIMES:
	"BoidData" // case BPHYS_DATA_BOIDS:
};

static void direct_link_pointcache_cb(FileData *fd, void *data)
{
	PTCacheMem *pm = data;
	PTCacheExtra *extra;
	int i;
	for (i = 0; i < BPHYS_TOT_DATA; i++) {
		pm->data[i] = newdataadr(fd, pm->data[i]);

		/* the cache saves non-struct data without DNA */
		if (pm->data[i] && ptcache_data_struct[i][0]=='\0' && (fd->flags & FD_FLAGS_SWITCH_ENDIAN)) {
			int tot = (BKE_ptcache_data_size(i) * pm->totpoint) / sizeof(int);  /* data_size returns bytes */
			int *poin = pm->data[i];

			BLI_endian_switch_int32_array(poin, tot);
		}
	}

	link_list(fd, &pm->extradata);

	for (extra=pm->extradata.first; extra; extra=extra->next)
		extra->data = newdataadr(fd, extra->data);
}

static void direct_link_pointcache(FileData *fd, PointCache *cache)
{
	if ((cache->flag & PTCACHE_DISK_CACHE)==0) {
		link_list_ex(fd, &cache->mem_cache, direct_link_pointcache_cb);
	}
	else
		BLI_listbase_clear(&cache->mem_cache);
	
	cache->flag &= ~PTCACHE_SIMULATION_VALID;
	cache->simframe = 0;
	cache->edit = NULL;
	cache->free_edit = NULL;
	cache->cached_frames = NULL;
}

static void direct_link_pointcache_list(FileData *fd, ListBase *ptcaches, PointCache **ocache, int force_disk)
{
	if (ptcaches->first) {
		PointCache *cache= NULL;
		link_list(fd, ptcaches);
		for (cache=ptcaches->first; cache; cache=cache->next) {
			direct_link_pointcache(fd, cache);
			if (force_disk) {
				cache->flag |= PTCACHE_DISK_CACHE;
				cache->step = 1;
			}
		}
		
		*ocache = newdataadr(fd, *ocache);
	}
	else if (*ocache) {
		/* old "single" caches need to be linked too */
		*ocache = newdataadr(fd, *ocache);
		direct_link_pointcache(fd, *ocache);
		if (force_disk) {
			(*ocache)->flag |= PTCACHE_DISK_CACHE;
			(*ocache)->step = 1;
		}
		
		ptcaches->first = ptcaches->last = *ocache;
	}
}

static void lib_link_partdeflect(FileData *fd, ID *id, PartDeflect *pd)
{
	if (pd && pd->tex)
		pd->tex = newlibadr_us(fd, id->lib, pd->tex);
	if (pd && pd->f_source)
		pd->f_source = newlibadr(fd, id->lib, pd->f_source);
}

static void lib_link_particlesettings(FileData *fd, Main *main)
{
	for (ParticleSettings *part = main->particle.first; part; part = part->id.next) {
		if (part->id.tag & LIB_TAG_NEED_LINK) {
			IDP_LibLinkProperty(part->id.properties, (fd->flags & FD_FLAGS_SWITCH_ENDIAN), fd);
			lib_link_animdata(fd, &part->id, part->adt);

			part->ipo = newlibadr_us(fd, part->id.lib, part->ipo); // XXX deprecated - old animation system
			
			part->dup_ob = newlibadr(fd, part->id.lib, part->dup_ob);
			part->dup_group = newlibadr(fd, part->id.lib, part->dup_group);
			part->eff_group = newlibadr(fd, part->id.lib, part->eff_group);
			part->bb_ob = newlibadr(fd, part->id.lib, part->bb_ob);
			part->collision_group = newlibadr(fd, part->id.lib, part->collision_group);
			
			lib_link_partdeflect(fd, &part->id, part->pd);
			lib_link_partdeflect(fd, &part->id, part->pd2);
			
			if (part->effector_weights) {
				part->effector_weights->group = newlibadr(fd, part->id.lib, part->effector_weights->group);
			}
			else {
				part->effector_weights = BKE_add_effector_weights(part->eff_group);
			}

			if (part->dupliweights.first && part->dup_group) {
				ParticleDupliWeight *dw;
				int index_ok = 0;
				/* check for old files without indices (all indexes 0) */
				if (BLI_listbase_is_single(&part->dupliweights)) {
					/* special case for only one object in the group */
					index_ok = 1;
				}
				else {
					for (dw = part->dupliweights.first; dw; dw = dw->next) {
						if (dw->index > 0) {
							index_ok = 1;
							break;
						}
					}
				}

				if (index_ok) {
					/* if we have indexes, let's use them */
					for (dw = part->dupliweights.first; dw; dw = dw->next) {
						/* Do not try to restore pointer here, we have to search for group objects in another
						 * separated step.
						 * Reason is, the used group may be linked from another library, which has not yet
						 * been 'lib_linked'.
						 * Since dw->ob is not considered as an object user (it does not make objet directly linked),
						 * we may have no valid way to retrieve it yet.
						 * See T49273. */
						dw->ob = NULL;
					}
				}
				else {
					/* otherwise try to get objects from own library (won't work on library linked groups) */
					for (dw = part->dupliweights.first; dw; dw = dw->next) {
						dw->ob = newlibadr(fd, part->id.lib, dw->ob);
					}
				}
			}
			else {
				BLI_listbase_clear(&part->dupliweights);
			}
			
			if (part->boids) {
				BoidState *state = part->boids->states.first;
				BoidRule *rule;
				for (; state; state=state->next) {
					rule = state->rules.first;
					for (; rule; rule=rule->next) {
						switch (rule->type) {
							case eBoidRuleType_Goal:
							case eBoidRuleType_Avoid:
							{
								BoidRuleGoalAvoid *brga = (BoidRuleGoalAvoid*)rule;
								brga->ob = newlibadr(fd, part->id.lib, brga->ob);
								break;
							}
							case eBoidRuleType_FollowLeader:
							{
								BoidRuleFollowLeader *brfl = (BoidRuleFollowLeader*)rule;
								brfl->ob = newlibadr(fd, part->id.lib, brfl->ob);
								break;
							}
						}
					}
				}
			}

			for (int a = 0; a < MAX_MTEX; a++) {
				MTex *mtex= part->mtex[a];
				if (mtex) {
					mtex->tex = newlibadr_us(fd, part->id.lib, mtex->tex);
					mtex->object = newlibadr(fd, part->id.lib, mtex->object);
				}
			}
			
			part->id.tag &= ~LIB_TAG_NEED_LINK;
		}
	}
}

static void direct_link_partdeflect(PartDeflect *pd)
{
	if (pd) pd->rng = NULL;
}

static void direct_link_particlesettings(FileData *fd, ParticleSettings *part)
{
	int a;
	
	part->adt = newdataadr(fd, part->adt);
	part->pd = newdataadr(fd, part->pd);
	part->pd2 = newdataadr(fd, part->pd2);

	direct_link_animdata(fd, part->adt);
	direct_link_partdeflect(part->pd);
	direct_link_partdeflect(part->pd2);

	part->clumpcurve = newdataadr(fd, part->clumpcurve);
	if (part->clumpcurve)
		direct_link_curvemapping(fd, part->clumpcurve);
	part->roughcurve = newdataadr(fd, part->roughcurve);
	if (part->roughcurve)
		direct_link_curvemapping(fd, part->roughcurve);

	part->effector_weights = newdataadr(fd, part->effector_weights);
	if (!part->effector_weights)
		part->effector_weights = BKE_add_effector_weights(part->eff_group);

	link_list(fd, &part->dupliweights);

	part->boids = newdataadr(fd, part->boids);
	part->fluid = newdataadr(fd, part->fluid);

	if (part->boids) {
		BoidState *state;
		link_list(fd, &part->boids->states);
		
		for (state=part->boids->states.first; state; state=state->next) {
			link_list(fd, &state->rules);
			link_list(fd, &state->conditions);
			link_list(fd, &state->actions);
		}
	}
	for (a = 0; a < MAX_MTEX; a++) {
		part->mtex[a] = newdataadr(fd, part->mtex[a]);
	}
}

static void lib_link_particlesystems(FileData *fd, Object *ob, ID *id, ListBase *particles)
{
	ParticleSystem *psys, *psysnext;

	for (psys=particles->first; psys; psys=psysnext) {
		psysnext = psys->next;
		
		psys->part = newlibadr_us(fd, id->lib, psys->part);
		if (psys->part) {
			ParticleTarget *pt = psys->targets.first;
			
			for (; pt; pt=pt->next)
				pt->ob=newlibadr(fd, id->lib, pt->ob);
			
			psys->parent = newlibadr(fd, id->lib, psys->parent);
			psys->target_ob = newlibadr(fd, id->lib, psys->target_ob);
			
			if (psys->clmd) {
				/* XXX - from reading existing code this seems correct but intended usage of
				 * pointcache /w cloth should be added in 'ParticleSystem' - campbell */
				psys->clmd->point_cache = psys->pointcache;
				psys->clmd->ptcaches.first = psys->clmd->ptcaches.last= NULL;
				psys->clmd->coll_parms->group = newlibadr(fd, id->lib, psys->clmd->coll_parms->group);
				psys->clmd->modifier.error = NULL;
			}
		}
		else {
			/* particle modifier must be removed before particle system */
			ParticleSystemModifierData *psmd = psys_get_modifier(ob, psys);
			BLI_remlink(&ob->modifiers, psmd);
			modifier_free((ModifierData *)psmd);
			
			BLI_remlink(particles, psys);
			MEM_freeN(psys);
		}
	}
}
static void direct_link_particlesystems(FileData *fd, ListBase *particles)
{
	ParticleSystem *psys;
	ParticleData *pa;
	int a;
	
	for (psys=particles->first; psys; psys=psys->next) {
		psys->particles=newdataadr(fd, psys->particles);
		
		if (psys->particles && psys->particles->hair) {
			for (a=0, pa=psys->particles; a<psys->totpart; a++, pa++)
				pa->hair=newdataadr(fd, pa->hair);
		}
		
		if (psys->particles && psys->particles->keys) {
			for (a=0, pa=psys->particles; a<psys->totpart; a++, pa++) {
				pa->keys= NULL;
				pa->totkey= 0;
			}
			
			psys->flag &= ~PSYS_KEYED;
		}

		if (psys->particles && psys->particles->boid) {
			pa = psys->particles;
			pa->boid = newdataadr(fd, pa->boid);
			pa->boid->ground = NULL;  /* This is purely runtime data, but still can be an issue if left dangling. */
			for (a = 1, pa++; a < psys->totpart; a++, pa++) {
				pa->boid = (pa - 1)->boid + 1;
				pa->boid->ground = NULL;
			}
		}
		else if (psys->particles) {
			for (a=0, pa=psys->particles; a<psys->totpart; a++, pa++)
				pa->boid = NULL;
		}
		
		psys->fluid_springs = newdataadr(fd, psys->fluid_springs);
		
		psys->child = newdataadr(fd, psys->child);
		psys->effectors = NULL;
		
		link_list(fd, &psys->targets);
		
		psys->edit = NULL;
		psys->free_edit = NULL;
		psys->pathcache = NULL;
		psys->childcache = NULL;
		BLI_listbase_clear(&psys->pathcachebufs);
		BLI_listbase_clear(&psys->childcachebufs);
		psys->pdd = NULL;
		psys->renderdata = NULL;
		
		if (psys->clmd) {
			psys->clmd = newdataadr(fd, psys->clmd);
			psys->clmd->clothObject = NULL;
			psys->clmd->hairdata = NULL;
			
			psys->clmd->sim_parms= newdataadr(fd, psys->clmd->sim_parms);
			psys->clmd->coll_parms= newdataadr(fd, psys->clmd->coll_parms);
			
			if (psys->clmd->sim_parms) {
				psys->clmd->sim_parms->effector_weights = NULL;
				if (psys->clmd->sim_parms->presets > 10)
					psys->clmd->sim_parms->presets = 0;
			}
			
			psys->hair_in_dm = psys->hair_out_dm = NULL;
			psys->clmd->solver_result = NULL;
		}

		direct_link_pointcache_list(fd, &psys->ptcaches, &psys->pointcache, 0);
		if (psys->clmd) {
			psys->clmd->point_cache = psys->pointcache;
		}

		psys->tree = NULL;
		psys->bvhtree = NULL;
	}
	return;
}

/* ************ READ MESH ***************** */

static void lib_link_mtface(FileData *fd, Mesh *me, MTFace *mtface, int totface)
{
	MTFace *tf= mtface;
	int i;
	
	/* Add pseudo-references (not fake users!) to images used by texface. A
	 * little bogus; it would be better if each mesh consistently added one ref
	 * to each image it used. - z0r */
	for (i = 0; i < totface; i++, tf++) {
		tf->tpage = newlibadr_real_us(fd, me->id.lib, tf->tpage);
	}
}

static void lib_link_customdata_mtface(FileData *fd, Mesh *me, CustomData *fdata, int totface)
{
	int i;
	for (i = 0; i < fdata->totlayer; i++) {
		CustomDataLayer *layer = &fdata->layers[i];
		
		if (layer->type == CD_MTFACE)
			lib_link_mtface(fd, me, layer->data, totface);
	}

}

static void lib_link_customdata_mtpoly(FileData *fd, Mesh *me, CustomData *pdata, int totface)
{
	int i;

	for (i=0; i < pdata->totlayer; i++) {
		CustomDataLayer *layer = &pdata->layers[i];
		
		if (layer->type == CD_MTEXPOLY) {
			MTexPoly *tf= layer->data;
			int j;
			
			for (j = 0; j < totface; j++, tf++) {
				tf->tpage = newlibadr_real_us(fd, me->id.lib, tf->tpage);
			}
		}
	}
}

static void lib_link_mesh(FileData *fd, Main *main)
{
	Mesh *me;
	
	for (me = main->mesh.first; me; me = me->id.next) {
		if (me->id.tag & LIB_TAG_NEED_LINK) {
			int i;
			
			/* Link ID Properties -- and copy this comment EXACTLY for easy finding
			 * of library blocks that implement this.*/
			IDP_LibLinkProperty(me->id.properties, (fd->flags & FD_FLAGS_SWITCH_ENDIAN), fd);
			lib_link_animdata(fd, &me->id, me->adt);
			
			/* this check added for python created meshes */
			if (me->mat) {
				for (i = 0; i < me->totcol; i++) {
					me->mat[i] = newlibadr_us(fd, me->id.lib, me->mat[i]);
				}
			}
			else {
				me->totcol = 0;
			}

			me->ipo = newlibadr_us(fd, me->id.lib, me->ipo); // XXX: deprecated: old anim sys
			me->key = newlibadr_us(fd, me->id.lib, me->key);
			me->texcomesh = newlibadr_us(fd, me->id.lib, me->texcomesh);
			
			lib_link_customdata_mtface(fd, me, &me->fdata, me->totface);
			lib_link_customdata_mtpoly(fd, me, &me->pdata, me->totpoly);
			if (me->mr && me->mr->levels.first) {
				lib_link_customdata_mtface(fd, me, &me->mr->fdata,
				                           ((MultiresLevel*)me->mr->levels.first)->totface);
			}
		}
	}

	/* convert texface options to material */
	convert_tface_mt(fd, main);

	for (me = main->mesh.first; me; me = me->id.next) {
		if (me->id.tag & LIB_TAG_NEED_LINK) {
			/*check if we need to convert mfaces to mpolys*/
			if (me->totface && !me->totpoly) {
				/* temporarily switch main so that reading from
				 * external CustomData works */
				Main *gmain = G.main;
				G.main = main;
				
				BKE_mesh_do_versions_convert_mfaces_to_mpolys(me);
				
				G.main = gmain;
			}

			/*
			 * Re-tessellate, even if the polys were just created from tessfaces, this
			 * is important because it:
			 *  - fill the CD_ORIGINDEX layer
			 *  - gives consistency of tessface between loading from a file and
			 *    converting an edited BMesh back into a mesh (i.e. it replaces
			 *    quad tessfaces in a loaded mesh immediately, instead of lazily
			 *    waiting until edit mode has been entered/exited, making it easier
			 *    to recognize problems that would otherwise only show up after edits).
			 */
#ifdef USE_TESSFACE_DEFAULT
			BKE_mesh_tessface_calc(me);
#else
			BKE_mesh_tessface_clear(me);
#endif

			me->id.tag &= ~LIB_TAG_NEED_LINK;
		}
	}
}

static void direct_link_dverts(FileData *fd, int count, MDeformVert *mdverts)
{
	int i;
	
	if (mdverts == NULL) {
		return;
	}
	
	for (i = count; i > 0; i--, mdverts++) {
		/*convert to vgroup allocation system*/
		MDeformWeight *dw;
		if (mdverts->dw && (dw = newdataadr(fd, mdverts->dw))) {
			const ssize_t dw_len = mdverts->totweight * sizeof(MDeformWeight);
			void *dw_tmp = MEM_mallocN(dw_len, "direct_link_dverts");
			memcpy(dw_tmp, dw, dw_len);
			mdverts->dw = dw_tmp;
			MEM_freeN(dw);
		}
		else {
			mdverts->dw = NULL;
			mdverts->totweight = 0;
		}
	}
}

static void direct_link_mdisps(FileData *fd, int count, MDisps *mdisps, int external)
{
	if (mdisps) {
		int i;
		
		for (i = 0; i < count; ++i) {
			mdisps[i].disps = newdataadr(fd, mdisps[i].disps);
			mdisps[i].hidden = newdataadr(fd, mdisps[i].hidden);
			
			if (mdisps[i].totdisp && !mdisps[i].level) {
				/* this calculation is only correct for loop mdisps;
				 * if loading pre-BMesh face mdisps this will be
				 * overwritten with the correct value in
				 * bm_corners_to_loops() */
				float gridsize = sqrtf(mdisps[i].totdisp);
				mdisps[i].level = (int)(logf(gridsize - 1.0f) / (float)M_LN2) + 1;
			}
			
			if ((fd->flags & FD_FLAGS_SWITCH_ENDIAN) && (mdisps[i].disps)) {
				/* DNA_struct_switch_endian doesn't do endian swap for (*disps)[] */
				/* this does swap for data written at write_mdisps() - readfile.c */
				BLI_endian_switch_float_array(*mdisps[i].disps, mdisps[i].totdisp * 3);
			}
			if (!external && !mdisps[i].disps)
				mdisps[i].totdisp = 0;
		}
	}
}

static void direct_link_grid_paint_mask(FileData *fd, int count, GridPaintMask *grid_paint_mask)
{
	if (grid_paint_mask) {
		int i;
		
		for (i = 0; i < count; ++i) {
			GridPaintMask *gpm = &grid_paint_mask[i];
			if (gpm->data)
				gpm->data = newdataadr(fd, gpm->data);
		}
	}
}

/*this isn't really a public api function, so prototyped here*/
static void direct_link_customdata(FileData *fd, CustomData *data, int count)
{
	int i = 0;
	
	data->layers = newdataadr(fd, data->layers);
	
	/* annoying workaround for bug [#31079] loading legacy files with
	 * no polygons _but_ have stale customdata */
	if (UNLIKELY(count == 0 && data->layers == NULL && data->totlayer != 0)) {
		CustomData_reset(data);
		return;
	}
	
	data->external = newdataadr(fd, data->external);
	
	while (i < data->totlayer) {
		CustomDataLayer *layer = &data->layers[i];
		
		if (layer->flag & CD_FLAG_EXTERNAL)
			layer->flag &= ~CD_FLAG_IN_MEMORY;

		layer->flag &= ~CD_FLAG_NOFREE;
		
		if (CustomData_verify_versions(data, i)) {
			layer->data = newdataadr(fd, layer->data);
			if (layer->type == CD_MDISPS)
				direct_link_mdisps(fd, count, layer->data, layer->flag & CD_FLAG_EXTERNAL);
			else if (layer->type == CD_GRID_PAINT_MASK)
				direct_link_grid_paint_mask(fd, count, layer->data);
			i++;
		}
	}
	
	CustomData_update_typemap(data);
}

static void direct_link_mesh(FileData *fd, Mesh *mesh)
{
	mesh->mat= newdataadr(fd, mesh->mat);
	test_pointer_array(fd, (void **)&mesh->mat);
	
	mesh->mvert = newdataadr(fd, mesh->mvert);
	mesh->medge = newdataadr(fd, mesh->medge);
	mesh->mface = newdataadr(fd, mesh->mface);
	mesh->mloop = newdataadr(fd, mesh->mloop);
	mesh->mpoly = newdataadr(fd, mesh->mpoly);
	mesh->tface = newdataadr(fd, mesh->tface);
	mesh->mtface = newdataadr(fd, mesh->mtface);
	mesh->mcol = newdataadr(fd, mesh->mcol);
	mesh->dvert = newdataadr(fd, mesh->dvert);
	mesh->mloopcol = newdataadr(fd, mesh->mloopcol);
	mesh->mloopuv = newdataadr(fd, mesh->mloopuv);
	mesh->mtpoly = newdataadr(fd, mesh->mtpoly);
	mesh->mselect = newdataadr(fd, mesh->mselect);
	
	/* animdata */
	mesh->adt = newdataadr(fd, mesh->adt);
	direct_link_animdata(fd, mesh->adt);
	
	/* normally direct_link_dverts should be called in direct_link_customdata,
	 * but for backwards compat in do_versions to work we do it here */
	direct_link_dverts(fd, mesh->totvert, mesh->dvert);
	
	direct_link_customdata(fd, &mesh->vdata, mesh->totvert);
	direct_link_customdata(fd, &mesh->edata, mesh->totedge);
	direct_link_customdata(fd, &mesh->fdata, mesh->totface);
	direct_link_customdata(fd, &mesh->ldata, mesh->totloop);
	direct_link_customdata(fd, &mesh->pdata, mesh->totpoly);

	mesh->bb = NULL;
	mesh->edit_btmesh = NULL;
	mesh->batch_cache = NULL;
	
	/* happens with old files */
	if (mesh->mselect == NULL) {
		mesh->totselect = 0;
	}

	if (mesh->mloopuv || mesh->mtpoly) {
		/* for now we have to ensure texpoly and mloopuv layers are aligned
		 * in the future we may allow non-aligned layers */
		BKE_mesh_cd_validate(mesh);
	}

	/* Multires data */
	mesh->mr= newdataadr(fd, mesh->mr);
	if (mesh->mr) {
		MultiresLevel *lvl;
		
		link_list(fd, &mesh->mr->levels);
		lvl = mesh->mr->levels.first;
		
		direct_link_customdata(fd, &mesh->mr->vdata, lvl->totvert);
		direct_link_dverts(fd, lvl->totvert, CustomData_get(&mesh->mr->vdata, 0, CD_MDEFORMVERT));
		direct_link_customdata(fd, &mesh->mr->fdata, lvl->totface);
		
		mesh->mr->edge_flags = newdataadr(fd, mesh->mr->edge_flags);
		mesh->mr->edge_creases = newdataadr(fd, mesh->mr->edge_creases);
		
		mesh->mr->verts = newdataadr(fd, mesh->mr->verts);
		
		/* If mesh has the same number of vertices as the
		 * highest multires level, load the current mesh verts
		 * into multires and discard the old data. Needed
		 * because some saved files either do not have a verts
		 * array, or the verts array contains out-of-date
		 * data. */
		if (mesh->totvert == ((MultiresLevel*)mesh->mr->levels.last)->totvert) {
			if (mesh->mr->verts)
				MEM_freeN(mesh->mr->verts);
			mesh->mr->verts = MEM_dupallocN(mesh->mvert);
		}
			
		for (; lvl; lvl = lvl->next) {
			lvl->verts = newdataadr(fd, lvl->verts);
			lvl->faces = newdataadr(fd, lvl->faces);
			lvl->edges = newdataadr(fd, lvl->edges);
			lvl->colfaces = newdataadr(fd, lvl->colfaces);
		}
	}

	/* if multires is present but has no valid vertex data,
	 * there's no way to recover it; silently remove multires */
	if (mesh->mr && !mesh->mr->verts) {
		multires_free(mesh->mr);
		mesh->mr = NULL;
	}
	
	if ((fd->flags & FD_FLAGS_SWITCH_ENDIAN) && mesh->tface) {
		TFace *tf = mesh->tface;
		int i;
		
		for (i = 0; i < mesh->totface; i++, tf++) {
			BLI_endian_switch_uint32_array(tf->col, 4);
		}
	}
}

/* ************ READ LATTICE ***************** */

static void lib_link_latt(FileData *fd, Main *main)
{
	for (Lattice *lt = main->latt.first; lt; lt = lt->id.next) {
		if (lt->id.tag & LIB_TAG_NEED_LINK) {
			IDP_LibLinkProperty(lt->id.properties, (fd->flags & FD_FLAGS_SWITCH_ENDIAN), fd);
			lib_link_animdata(fd, &lt->id, lt->adt);
			
			lt->ipo = newlibadr_us(fd, lt->id.lib, lt->ipo); // XXX deprecated - old animation system
			lt->key = newlibadr_us(fd, lt->id.lib, lt->key);
			
			lt->id.tag &= ~LIB_TAG_NEED_LINK;
		}
	}
}

static void direct_link_latt(FileData *fd, Lattice *lt)
{
	lt->def = newdataadr(fd, lt->def);
	
	lt->dvert = newdataadr(fd, lt->dvert);
	direct_link_dverts(fd, lt->pntsu*lt->pntsv*lt->pntsw, lt->dvert);
	
	lt->editlatt = NULL;
	
	lt->adt = newdataadr(fd, lt->adt);
	direct_link_animdata(fd, lt->adt);
}


/* ************ READ OBJECT ***************** */

static void lib_link_modifiers__linkModifiers(
        void *userData, Object *ob, ID **idpoin, int cb_flag)
{
	FileData *fd = userData;

	*idpoin = newlibadr(fd, ob->id.lib, *idpoin);
	if (*idpoin != NULL && (cb_flag & IDWALK_CB_USER) != 0) {
		id_us_plus_no_lib(*idpoin);
	}
}
static void lib_link_modifiers(FileData *fd, Object *ob)
{
	modifiers_foreachIDLink(ob, lib_link_modifiers__linkModifiers, fd);
}

static void lib_link_object(FileData *fd, Main *main)
{
	bool warn = false;

	for (Object *ob = main->object.first; ob; ob = ob->id.next) {
		if (ob->id.tag & LIB_TAG_NEED_LINK) {
			int a;

			IDP_LibLinkProperty(ob->id.properties, (fd->flags & FD_FLAGS_SWITCH_ENDIAN), fd);
			lib_link_animdata(fd, &ob->id, ob->adt);
			
// XXX deprecated - old animation system <<<
			ob->ipo = newlibadr_us(fd, ob->id.lib, ob->ipo);
			ob->action = newlibadr_us(fd, ob->id.lib, ob->action);
// >>> XXX deprecated - old animation system

			ob->parent = newlibadr(fd, ob->id.lib, ob->parent);
			ob->track = newlibadr(fd, ob->id.lib, ob->track);
			ob->poselib = newlibadr_us(fd, ob->id.lib, ob->poselib);
			ob->dup_group = newlibadr_us(fd, ob->id.lib, ob->dup_group);
			
			ob->proxy = newlibadr_us(fd, ob->id.lib, ob->proxy);
			if (ob->proxy) {
				/* paranoia check, actually a proxy_from pointer should never be written... */
				if (ob->proxy->id.lib == NULL) {
					ob->proxy->proxy_from = NULL;
					ob->proxy = NULL;
					
					if (ob->id.lib)
						printf("Proxy lost from  object %s lib %s\n", ob->id.name + 2, ob->id.lib->name);
					else
						printf("Proxy lost from  object %s lib <NONE>\n", ob->id.name + 2);
				}
				else {
					/* this triggers object_update to always use a copy */
					ob->proxy->proxy_from = ob;
				}
			}
			ob->proxy_group = newlibadr(fd, ob->id.lib, ob->proxy_group);
			
			void *poin = ob->data;
			ob->data = newlibadr_us(fd, ob->id.lib, ob->data);
			
			if (ob->data == NULL && poin != NULL) {
				if (ob->id.lib)
					printf("Can't find obdata of %s lib %s\n", ob->id.name + 2, ob->id.lib->name);
				else
					printf("Object %s lost data.\n", ob->id.name + 2);
				
				ob->type = OB_EMPTY;
				warn = true;
				
				if (ob->pose) {
					/* we can't call #BKE_pose_free() here because of library linking
					 * freeing will recurse down into every pose constraints ID pointers
					 * which are not always valid, so for now free directly and suffer
					 * some leaked memory rather then crashing immediately
					 * while bad this _is_ an exceptional case - campbell */
#if 0
					BKE_pose_free(ob->pose);
#else
					MEM_freeN(ob->pose);
#endif
					ob->pose= NULL;
					ob->mode &= ~OB_MODE_POSE;
				}
			}
			for (a=0; a < ob->totcol; a++) 
				ob->mat[a] = newlibadr_us(fd, ob->id.lib, ob->mat[a]);
			
			/* When the object is local and the data is library its possible
			 * the material list size gets out of sync. [#22663] */
			if (ob->data && ob->id.lib != ((ID *)ob->data)->lib) {
				const short *totcol_data = give_totcolp(ob);
				/* Only expand so as not to loose any object materials that might be set. */
				if (totcol_data && (*totcol_data > ob->totcol)) {
					/* printf("'%s' %d -> %d\n", ob->id.name, ob->totcol, *totcol_data); */
					BKE_material_resize_object(main, ob, *totcol_data, false);
				}
			}
			
			ob->gpd = newlibadr_us(fd, ob->id.lib, ob->gpd);
			ob->duplilist = NULL;
			
			ob->id.tag &= ~LIB_TAG_NEED_LINK;
			/* if id.us==0 a new base will be created later on */
			
			/* WARNING! Also check expand_object(), should reflect the stuff below. */
			lib_link_pose(fd, main, ob, ob->pose);
			lib_link_constraints(fd, &ob->id, &ob->constraints);
			
// XXX deprecated - old animation system <<<
			lib_link_constraint_channels(fd, &ob->id, &ob->constraintChannels);
			lib_link_nlastrips(fd, &ob->id, &ob->nlastrips);
// >>> XXX deprecated - old animation system
			
			for (PartEff *paf = ob->effect.first; paf; paf = paf->next) {
				if (paf->type == EFF_PARTICLE) {
					paf->group = newlibadr_us(fd, ob->id.lib, paf->group);
				}
			}
			
			for (bSensor *sens = ob->sensors.first; sens; sens = sens->next) {
				for (a = 0; a < sens->totlinks; a++)
					sens->links[a] = newglobadr(fd, sens->links[a]);

				if (sens->type == SENS_MESSAGE) {
					bMessageSensor *ms = sens->data;
					ms->fromObject =
						newlibadr(fd, ob->id.lib, ms->fromObject);
				}
			}
			
			for (bController *cont = ob->controllers.first; cont; cont = cont->next) {
				for (a=0; a < cont->totlinks; a++)
					cont->links[a] = newglobadr(fd, cont->links[a]);
				
				if (cont->type == CONT_PYTHON) {
					bPythonCont *pc = cont->data;
					pc->text = newlibadr(fd, ob->id.lib, pc->text);
				}
				cont->slinks = NULL;
				cont->totslinks = 0;
			}
			
			for (bActuator *act = ob->actuators.first; act; act = act->next) {
				switch (act->type) {
					case ACT_SOUND:
					{
						bSoundActuator *sa = act->data;
						sa->sound = newlibadr_us(fd, ob->id.lib, sa->sound);
						break;
					}
					case ACT_GAME:
						/* bGameActuator *ga= act->data; */
						break;
					case ACT_CAMERA:
					{
						bCameraActuator *ca = act->data;
						ca->ob = newlibadr(fd, ob->id.lib, ca->ob);
						break;
					}
					/* leave this one, it's obsolete but necessary to read for conversion */
					case ACT_ADD_OBJECT:
					{
						bAddObjectActuator *eoa = act->data;
						if (eoa)
							eoa->ob = newlibadr(fd, ob->id.lib, eoa->ob);
						break;
					}
					case ACT_OBJECT:
					{
						bObjectActuator *oa = act->data;
						if (oa == NULL) {
							init_actuator(act);
						}
						else {
							oa->reference = newlibadr(fd, ob->id.lib, oa->reference);
						}
						break;
					}
					case ACT_EDIT_OBJECT:
					{
						bEditObjectActuator *eoa = act->data;
						if (eoa == NULL) {
							init_actuator(act);
						}
						else {
							eoa->ob = newlibadr(fd, ob->id.lib, eoa->ob);
							eoa->me = newlibadr(fd, ob->id.lib, eoa->me);
						}
						break;
					}
					case ACT_SCENE:
					{
						bSceneActuator *sa = act->data;
						sa->camera = newlibadr(fd, ob->id.lib, sa->camera);
						sa->scene = newlibadr(fd, ob->id.lib, sa->scene);
						break;
					}
					case ACT_ACTION:
					{
						bActionActuator *aa = act->data;
						aa->act = newlibadr_us(fd, ob->id.lib, aa->act);
						break;
					}
					case ACT_SHAPEACTION:
					{
						bActionActuator *aa = act->data;
						aa->act = newlibadr_us(fd, ob->id.lib, aa->act);
						break;
					}
					case ACT_PROPERTY:
					{
						bPropertyActuator *pa = act->data;
						pa->ob = newlibadr(fd, ob->id.lib, pa->ob);
						break;
					}
					case ACT_MESSAGE:
					{
						bMessageActuator *ma = act->data;
						ma->toObject = newlibadr(fd, ob->id.lib, ma->toObject);
						break;
					}
					case ACT_2DFILTER:
					{
						bTwoDFilterActuator *_2dfa = act->data;
						_2dfa->text = newlibadr(fd, ob->id.lib, _2dfa->text);
						break;
					}
					case ACT_PARENT:
					{
						bParentActuator *parenta = act->data;
						parenta->ob = newlibadr(fd, ob->id.lib, parenta->ob);
						break;
					}
					case ACT_STATE:
						/* bStateActuator *statea = act->data; */
						break;
					case ACT_ARMATURE:
					{
						bArmatureActuator *arma= act->data;
						arma->target = newlibadr(fd, ob->id.lib, arma->target);
						arma->subtarget = newlibadr(fd, ob->id.lib, arma->subtarget);
						break;
					}
					case ACT_STEERING:
					{
						bSteeringActuator *steeringa = act->data;
						steeringa->target = newlibadr(fd, ob->id.lib, steeringa->target);
						steeringa->navmesh = newlibadr(fd, ob->id.lib, steeringa->navmesh);
						break;
					}
					case ACT_MOUSE:
						/* bMouseActuator *moa = act->data; */
						break;
				}
			}
			
			{
				FluidsimModifierData *fluidmd = (FluidsimModifierData *)modifiers_findByType(ob, eModifierType_Fluidsim);
				
				if (fluidmd && fluidmd->fss)
					fluidmd->fss->ipo = newlibadr_us(fd, ob->id.lib, fluidmd->fss->ipo);  // XXX deprecated - old animation system
			}
			
			{
				SmokeModifierData *smd = (SmokeModifierData *)modifiers_findByType(ob, eModifierType_Smoke);
				
				if (smd && (smd->type == MOD_SMOKE_TYPE_DOMAIN) && smd->domain) {
					smd->domain->flags |= MOD_SMOKE_FILE_LOAD; /* flag for refreshing the simulation after loading */
				}
			}
			
			/* texture field */
			if (ob->pd)
				lib_link_partdeflect(fd, &ob->id, ob->pd);
			
			if (ob->soft) {
				ob->soft->collision_group = newlibadr(fd, ob->id.lib, ob->soft->collision_group);

				ob->soft->effector_weights->group = newlibadr(fd, ob->id.lib, ob->soft->effector_weights->group);
			}
			
			lib_link_particlesystems(fd, ob, &ob->id, &ob->particlesystem);
			lib_link_modifiers(fd, ob);

			if (ob->rigidbody_constraint) {
				ob->rigidbody_constraint->ob1 = newlibadr(fd, ob->id.lib, ob->rigidbody_constraint->ob1);
				ob->rigidbody_constraint->ob2 = newlibadr(fd, ob->id.lib, ob->rigidbody_constraint->ob2);
			}

			{
				LodLevel *level;
				for (level = ob->lodlevels.first; level; level = level->next) {
					level->source = newlibadr(fd, ob->id.lib, level->source);

					if (!level->source && level == ob->lodlevels.first)
						level->source = ob;
				}
			}
		}
	}
	
	if (warn) {
		BKE_report(fd->reports, RPT_WARNING, "Warning in console");
	}
}


static void direct_link_pose(FileData *fd, bPose *pose)
{
	bPoseChannel *pchan;

	if (!pose)
		return;

	link_list(fd, &pose->chanbase);
	link_list(fd, &pose->agroups);

	pose->chanhash = NULL;

	for (pchan = pose->chanbase.first; pchan; pchan=pchan->next) {
		pchan->bone = NULL;
		pchan->parent = newdataadr(fd, pchan->parent);
		pchan->child = newdataadr(fd, pchan->child);
		pchan->custom_tx = newdataadr(fd, pchan->custom_tx);
		
		pchan->bbone_prev = newdataadr(fd, pchan->bbone_prev);
		pchan->bbone_next = newdataadr(fd, pchan->bbone_next);
		
		direct_link_constraints(fd, &pchan->constraints);
		
		pchan->prop = newdataadr(fd, pchan->prop);
		IDP_DirectLinkGroup_OrFree(&pchan->prop, (fd->flags & FD_FLAGS_SWITCH_ENDIAN), fd);
		
		pchan->mpath = newdataadr(fd, pchan->mpath);
		if (pchan->mpath)
			direct_link_motionpath(fd, pchan->mpath);
		
		BLI_listbase_clear(&pchan->iktree);
		BLI_listbase_clear(&pchan->siktree);
		
		/* in case this value changes in future, clamp else we get undefined behavior */
		CLAMP(pchan->rotmode, ROT_MODE_MIN, ROT_MODE_MAX);
	}
	pose->ikdata = NULL;
	if (pose->ikparam != NULL) {
		pose->ikparam = newdataadr(fd, pose->ikparam);
	}
}

static void direct_link_modifiers(FileData *fd, ListBase *lb)
{
	ModifierData *md;
	
	link_list(fd, lb);
	
	for (md=lb->first; md; md=md->next) {
		md->error = NULL;
		md->scene = NULL;
		
		/* if modifiers disappear, or for upward compatibility */
		if (NULL == modifierType_getInfo(md->type))
			md->type = eModifierType_None;
			
		if (md->type == eModifierType_Subsurf) {
			SubsurfModifierData *smd = (SubsurfModifierData *)md;
			
			smd->emCache = smd->mCache = NULL;
		}
		else if (md->type == eModifierType_Armature) {
			ArmatureModifierData *amd = (ArmatureModifierData *)md;
			
			amd->prevCos = NULL;
		}
		else if (md->type == eModifierType_Cloth) {
			ClothModifierData *clmd = (ClothModifierData *)md;
			
			clmd->clothObject = NULL;
			clmd->hairdata = NULL;
			
			clmd->sim_parms= newdataadr(fd, clmd->sim_parms);
			clmd->coll_parms= newdataadr(fd, clmd->coll_parms);
			
			direct_link_pointcache_list(fd, &clmd->ptcaches, &clmd->point_cache, 0);
			
			if (clmd->sim_parms) {
				if (clmd->sim_parms->presets > 10)
					clmd->sim_parms->presets = 0;
				
				clmd->sim_parms->reset = 0;
				
				clmd->sim_parms->effector_weights = newdataadr(fd, clmd->sim_parms->effector_weights);
				
				if (!clmd->sim_parms->effector_weights) {
					clmd->sim_parms->effector_weights = BKE_add_effector_weights(NULL);
				}
			}
			
			clmd->solver_result = NULL;
		}
		else if (md->type == eModifierType_Fluidsim) {
			FluidsimModifierData *fluidmd = (FluidsimModifierData *)md;
			
			fluidmd->fss = newdataadr(fd, fluidmd->fss);
			if (fluidmd->fss) {
				fluidmd->fss->fmd = fluidmd;
				fluidmd->fss->meshVelocities = NULL;
			}
		}
		else if (md->type == eModifierType_Smoke) {
			SmokeModifierData *smd = (SmokeModifierData *)md;
			
			if (smd->type == MOD_SMOKE_TYPE_DOMAIN) {
				smd->flow = NULL;
				smd->coll = NULL;
				smd->domain = newdataadr(fd, smd->domain);
				smd->domain->smd = smd;
				
				smd->domain->fluid = NULL;
				smd->domain->fluid_mutex = BLI_rw_mutex_alloc();
				smd->domain->wt = NULL;
				smd->domain->shadow = NULL;
				smd->domain->tex = NULL;
				smd->domain->tex_shadow = NULL;
				smd->domain->tex_wt = NULL;
				smd->domain->coba = newdataadr(fd, smd->domain->coba);
				
				smd->domain->effector_weights = newdataadr(fd, smd->domain->effector_weights);
				if (!smd->domain->effector_weights)
					smd->domain->effector_weights = BKE_add_effector_weights(NULL);
				
				direct_link_pointcache_list(fd, &(smd->domain->ptcaches[0]), &(smd->domain->point_cache[0]), 1);
				
				/* Smoke uses only one cache from now on, so store pointer convert */
				if (smd->domain->ptcaches[1].first || smd->domain->point_cache[1]) {
					if (smd->domain->point_cache[1]) {
						PointCache *cache = newdataadr(fd, smd->domain->point_cache[1]);
						if (cache->flag & PTCACHE_FAKE_SMOKE) {
							/* Smoke was already saved in "new format" and this cache is a fake one. */
						}
						else {
							printf("High resolution smoke cache not available due to pointcache update. Please reset the simulation.\n");
						}
						BKE_ptcache_free(cache);
					}
					BLI_listbase_clear(&smd->domain->ptcaches[1]);
					smd->domain->point_cache[1] = NULL;
				}
			}
			else if (smd->type == MOD_SMOKE_TYPE_FLOW) {
				smd->domain = NULL;
				smd->coll = NULL;
				smd->flow = newdataadr(fd, smd->flow);
				smd->flow->smd = smd;
				smd->flow->dm = NULL;
				smd->flow->verts_old = NULL;
				smd->flow->numverts = 0;
				smd->flow->psys = newdataadr(fd, smd->flow->psys);
			}
			else if (smd->type == MOD_SMOKE_TYPE_COLL) {
				smd->flow = NULL;
				smd->domain = NULL;
				smd->coll = newdataadr(fd, smd->coll);
				if (smd->coll) {
					smd->coll->smd = smd;
					smd->coll->verts_old = NULL;
					smd->coll->numverts = 0;
					smd->coll->dm = NULL;
				}
				else {
					smd->type = 0;
					smd->flow = NULL;
					smd->domain = NULL;
					smd->coll = NULL;
				}
			}
		}
		else if (md->type == eModifierType_DynamicPaint) {
			DynamicPaintModifierData *pmd = (DynamicPaintModifierData *)md;
			
			if (pmd->canvas) {
				pmd->canvas = newdataadr(fd, pmd->canvas);
				pmd->canvas->pmd = pmd;
				pmd->canvas->dm = NULL;
				pmd->canvas->flags &= ~MOD_DPAINT_BAKING; /* just in case */
				
				if (pmd->canvas->surfaces.first) {
					DynamicPaintSurface *surface;
					link_list(fd, &pmd->canvas->surfaces);
					
					for (surface=pmd->canvas->surfaces.first; surface; surface=surface->next) {
						surface->canvas = pmd->canvas;
						surface->data = NULL;
						direct_link_pointcache_list(fd, &(surface->ptcaches), &(surface->pointcache), 1);
						
						if (!(surface->effector_weights = newdataadr(fd, surface->effector_weights)))
							surface->effector_weights = BKE_add_effector_weights(NULL);
					}
				}
			}
			if (pmd->brush) {
				pmd->brush = newdataadr(fd, pmd->brush);
				pmd->brush->pmd = pmd;
				pmd->brush->psys = newdataadr(fd, pmd->brush->psys);
				pmd->brush->paint_ramp = newdataadr(fd, pmd->brush->paint_ramp);
				pmd->brush->vel_ramp = newdataadr(fd, pmd->brush->vel_ramp);
				pmd->brush->dm = NULL;
			}
		}
		else if (md->type == eModifierType_Collision) {
			CollisionModifierData *collmd = (CollisionModifierData *)md;
#if 0
			// TODO: CollisionModifier should use pointcache 
			// + have proper reset events before enabling this
			collmd->x = newdataadr(fd, collmd->x);
			collmd->xnew = newdataadr(fd, collmd->xnew);
			collmd->mfaces = newdataadr(fd, collmd->mfaces);
			
			collmd->current_x = MEM_callocN(sizeof(MVert)*collmd->numverts, "current_x");
			collmd->current_xnew = MEM_callocN(sizeof(MVert)*collmd->numverts, "current_xnew");
			collmd->current_v = MEM_callocN(sizeof(MVert)*collmd->numverts, "current_v");
#endif
			
			collmd->x = NULL;
			collmd->xnew = NULL;
			collmd->current_x = NULL;
			collmd->current_xnew = NULL;
			collmd->current_v = NULL;
			collmd->time_x = collmd->time_xnew = -1000;
			collmd->mvert_num = 0;
			collmd->tri_num = 0;
			collmd->is_static = false;
			collmd->bvhtree = NULL;
			collmd->tri = NULL;
			
		}
		else if (md->type == eModifierType_Surface) {
			SurfaceModifierData *surmd = (SurfaceModifierData *)md;
			
			surmd->dm = NULL;
			surmd->bvhtree = NULL;
			surmd->x = NULL;
			surmd->v = NULL;
			surmd->numverts = 0;
		}
		else if (md->type == eModifierType_Hook) {
			HookModifierData *hmd = (HookModifierData *)md;
			
			hmd->indexar = newdataadr(fd, hmd->indexar);
			if (fd->flags & FD_FLAGS_SWITCH_ENDIAN) {
				BLI_endian_switch_int32_array(hmd->indexar, hmd->totindex);
			}

			hmd->curfalloff = newdataadr(fd, hmd->curfalloff);
			if (hmd->curfalloff) {
				direct_link_curvemapping(fd, hmd->curfalloff);
			}
		}
		else if (md->type == eModifierType_ParticleSystem) {
			ParticleSystemModifierData *psmd = (ParticleSystemModifierData *)md;
			
			psmd->dm_final = NULL;
			psmd->dm_deformed = NULL;
			psmd->psys= newdataadr(fd, psmd->psys);
			psmd->flag &= ~eParticleSystemFlag_psys_updated;
			psmd->flag |= eParticleSystemFlag_file_loaded;
		}
		else if (md->type == eModifierType_Explode) {
			ExplodeModifierData *psmd = (ExplodeModifierData *)md;
			
			psmd->facepa = NULL;
		}
		else if (md->type == eModifierType_MeshDeform) {
			MeshDeformModifierData *mmd = (MeshDeformModifierData *)md;
			
			mmd->bindinfluences = newdataadr(fd, mmd->bindinfluences);
			mmd->bindoffsets = newdataadr(fd, mmd->bindoffsets);
			mmd->bindcagecos = newdataadr(fd, mmd->bindcagecos);
			mmd->dyngrid = newdataadr(fd, mmd->dyngrid);
			mmd->dyninfluences = newdataadr(fd, mmd->dyninfluences);
			mmd->dynverts = newdataadr(fd, mmd->dynverts);
			
			mmd->bindweights = newdataadr(fd, mmd->bindweights);
			mmd->bindcos = newdataadr(fd, mmd->bindcos);
			
			if (fd->flags & FD_FLAGS_SWITCH_ENDIAN) {
				if (mmd->bindoffsets)  BLI_endian_switch_int32_array(mmd->bindoffsets, mmd->totvert + 1);
				if (mmd->bindcagecos)  BLI_endian_switch_float_array(mmd->bindcagecos, mmd->totcagevert * 3);
				if (mmd->dynverts)     BLI_endian_switch_int32_array(mmd->dynverts, mmd->totvert);
				if (mmd->bindweights)  BLI_endian_switch_float_array(mmd->bindweights, mmd->totvert);
				if (mmd->bindcos)      BLI_endian_switch_float_array(mmd->bindcos, mmd->totcagevert * 3);
			}
		}
		else if (md->type == eModifierType_Ocean) {
			OceanModifierData *omd = (OceanModifierData *)md;
			omd->oceancache = NULL;
			omd->ocean = NULL;
			omd->refresh = (MOD_OCEAN_REFRESH_ADD|MOD_OCEAN_REFRESH_RESET|MOD_OCEAN_REFRESH_SIM);
		}
		else if (md->type == eModifierType_Warp) {
			WarpModifierData *tmd = (WarpModifierData *)md;
			
			tmd->curfalloff= newdataadr(fd, tmd->curfalloff);
			if (tmd->curfalloff)
				direct_link_curvemapping(fd, tmd->curfalloff);
		}
		else if (md->type == eModifierType_WeightVGEdit) {
			WeightVGEditModifierData *wmd = (WeightVGEditModifierData *)md;
			
			wmd->cmap_curve = newdataadr(fd, wmd->cmap_curve);
			if (wmd->cmap_curve)
				direct_link_curvemapping(fd, wmd->cmap_curve);
		}
		else if (md->type == eModifierType_LaplacianDeform) {
			LaplacianDeformModifierData *lmd = (LaplacianDeformModifierData *)md;

			lmd->vertexco = newdataadr(fd, lmd->vertexco);
			if (fd->flags & FD_FLAGS_SWITCH_ENDIAN) {
				BLI_endian_switch_float_array(lmd->vertexco, lmd->total_verts * 3);
			}
			lmd->cache_system = NULL;
		}
		else if (md->type == eModifierType_CorrectiveSmooth) {
			CorrectiveSmoothModifierData *csmd = (CorrectiveSmoothModifierData*)md;

			if (csmd->bind_coords) {
				csmd->bind_coords = newdataadr(fd, csmd->bind_coords);
				if (fd->flags & FD_FLAGS_SWITCH_ENDIAN) {
					BLI_endian_switch_float_array((float *)csmd->bind_coords, csmd->bind_coords_num * 3);
				}
			}

			/* runtime only */
			csmd->delta_cache = NULL;
			csmd->delta_cache_num = 0;
		}
		else if (md->type == eModifierType_MeshSequenceCache) {
			MeshSeqCacheModifierData *msmcd = (MeshSeqCacheModifierData *)md;
			msmcd->reader = NULL;
		}
		else if (md->type == eModifierType_SurfaceDeform) {
			SurfaceDeformModifierData *smd = (SurfaceDeformModifierData *)md;

			smd->verts = newdataadr(fd, smd->verts);

			if (smd->verts) {
				for (int i = 0; i < smd->numverts; i++) {
					smd->verts[i].binds = newdataadr(fd, smd->verts[i].binds);

					if (smd->verts[i].binds) {
						for (int j = 0; j < smd->verts[i].numbinds; j++) {
							smd->verts[i].binds[j].vert_inds = newdataadr(fd, smd->verts[i].binds[j].vert_inds);
							smd->verts[i].binds[j].vert_weights = newdataadr(fd, smd->verts[i].binds[j].vert_weights);

							if (fd->flags & FD_FLAGS_SWITCH_ENDIAN) {
								if (smd->verts[i].binds[j].vert_inds)
									BLI_endian_switch_uint32_array(smd->verts[i].binds[j].vert_inds, smd->verts[i].binds[j].numverts);

								if (smd->verts[i].binds[j].vert_weights) {
									if (smd->verts[i].binds[j].mode == MOD_SDEF_MODE_CENTROID ||
									    smd->verts[i].binds[j].mode == MOD_SDEF_MODE_LOOPTRI)
										BLI_endian_switch_float_array(smd->verts[i].binds[j].vert_weights, 3);
									else
										BLI_endian_switch_float_array(smd->verts[i].binds[j].vert_weights, smd->verts[i].binds[j].numverts);
								}
							}
						}
					}
				}
			}
		}
	}
}

static void direct_link_object(FileData *fd, Object *ob)
{
	PartEff *paf;
	bProperty *prop;
	bSensor *sens;
	bController *cont;
	bActuator *act;
	
	/* weak weak... this was only meant as draw flag, now is used in give_base_to_objects too */
	ob->flag &= ~OB_FROMGROUP;

	/* This is a transient flag; clear in order to avoid unneeded object update pending from
	 * time when file was saved.
	 */
	ob->recalc = 0;

	/* XXX This should not be needed - but seems like it can happen in some cases, so for now play safe... */
	ob->proxy_from = NULL;

	/* loading saved files with editmode enabled works, but for undo we like
	 * to stay in object mode during undo presses so keep editmode disabled.
	 *
	 * Also when linking in a file don't allow edit and pose modes.
	 * See [#34776, #42780] for more information.
	 */
	if (fd->memfile || (ob->id.tag & (LIB_TAG_EXTERN | LIB_TAG_INDIRECT))) {
		ob->mode &= ~(OB_MODE_EDIT | OB_MODE_PARTICLE_EDIT);
		if (!fd->memfile) {
			ob->mode &= ~OB_MODE_POSE;
		}
	}
	
	ob->adt = newdataadr(fd, ob->adt);
	direct_link_animdata(fd, ob->adt);
	
	ob->pose = newdataadr(fd, ob->pose);
	direct_link_pose(fd, ob->pose);
	
	ob->mpath = newdataadr(fd, ob->mpath);
	if (ob->mpath)
		direct_link_motionpath(fd, ob->mpath);
	
	link_list(fd, &ob->defbase);
// XXX deprecated - old animation system <<<
	direct_link_nlastrips(fd, &ob->nlastrips);
	link_list(fd, &ob->constraintChannels);
// >>> XXX deprecated - old animation system
	
	ob->mat= newdataadr(fd, ob->mat);
	test_pointer_array(fd, (void **)&ob->mat);
	ob->matbits= newdataadr(fd, ob->matbits);
	
	/* do it here, below old data gets converted */
	direct_link_modifiers(fd, &ob->modifiers);
	
	link_list(fd, &ob->effect);
	paf= ob->effect.first;
	while (paf) {
		if (paf->type == EFF_PARTICLE) {
			paf->keys = NULL;
		}
		if (paf->type == EFF_WAVE) {
			WaveEff *wav = (WaveEff*) paf;
			PartEff *next = paf->next;
			WaveModifierData *wmd = (WaveModifierData*) modifier_new(eModifierType_Wave);
			
			wmd->damp = wav->damp;
			wmd->flag = wav->flag;
			wmd->height = wav->height;
			wmd->lifetime = wav->lifetime;
			wmd->narrow = wav->narrow;
			wmd->speed = wav->speed;
			wmd->startx = wav->startx;
			wmd->starty = wav->startx;
			wmd->timeoffs = wav->timeoffs;
			wmd->width = wav->width;
			
			BLI_addtail(&ob->modifiers, wmd);
			
			BLI_remlink(&ob->effect, paf);
			MEM_freeN(paf);
			
			paf = next;
			continue;
		}
		if (paf->type == EFF_BUILD) {
			BuildEff *baf = (BuildEff*) paf;
			PartEff *next = paf->next;
			BuildModifierData *bmd = (BuildModifierData*) modifier_new(eModifierType_Build);
			
			bmd->start = baf->sfra;
			bmd->length = baf->len;
			bmd->randomize = 0;
			bmd->seed = 1;
			
			BLI_addtail(&ob->modifiers, bmd);
			
			BLI_remlink(&ob->effect, paf);
			MEM_freeN(paf);
			
			paf = next;
			continue;
		}
		paf = paf->next;
	}
	
	ob->pd= newdataadr(fd, ob->pd);
	direct_link_partdeflect(ob->pd);
	ob->soft= newdataadr(fd, ob->soft);
	if (ob->soft) {
		SoftBody *sb = ob->soft;
		
		sb->bpoint = NULL;	// init pointers so it gets rebuilt nicely
		sb->bspring = NULL;
		sb->scratch = NULL;
		/* although not used anymore */
		/* still have to be loaded to be compatible with old files */
		sb->keys = newdataadr(fd, sb->keys);
		test_pointer_array(fd, (void **)&sb->keys);
		if (sb->keys) {
			int a;
			for (a = 0; a < sb->totkey; a++) {
				sb->keys[a] = newdataadr(fd, sb->keys[a]);
			}
		}
		
		sb->effector_weights = newdataadr(fd, sb->effector_weights);
		if (!sb->effector_weights)
			sb->effector_weights = BKE_add_effector_weights(NULL);
		
		direct_link_pointcache_list(fd, &sb->ptcaches, &sb->pointcache, 0);
	}
	ob->bsoft = newdataadr(fd, ob->bsoft);
	ob->fluidsimSettings= newdataadr(fd, ob->fluidsimSettings); /* NT */
	
	ob->rigidbody_object = newdataadr(fd, ob->rigidbody_object);
	if (ob->rigidbody_object) {
		RigidBodyOb *rbo = ob->rigidbody_object;
		
		/* must nullify the references to physics sim objects, since they no-longer exist 
		 * (and will need to be recalculated) 
		 */
		rbo->physics_object = NULL;
		rbo->physics_shape = NULL;
	}
	ob->rigidbody_constraint = newdataadr(fd, ob->rigidbody_constraint);
	if (ob->rigidbody_constraint)
		ob->rigidbody_constraint->physics_constraint = NULL;

	link_list(fd, &ob->particlesystem);
	direct_link_particlesystems(fd, &ob->particlesystem);
	
	link_list(fd, &ob->prop);
	for (prop = ob->prop.first; prop; prop = prop->next) {
		prop->poin = newdataadr(fd, prop->poin);
		if (prop->poin == NULL) 
			prop->poin = &prop->data;
	}

	link_list(fd, &ob->sensors);
	for (sens = ob->sensors.first; sens; sens = sens->next) {
		sens->data = newdataadr(fd, sens->data);
		sens->links = newdataadr(fd, sens->links);
		test_pointer_array(fd, (void **)&sens->links);
	}

	direct_link_constraints(fd, &ob->constraints);

	link_glob_list(fd, &ob->controllers);
	if (ob->init_state) {
		/* if a known first state is specified, set it so that the game will start ok */
		ob->state = ob->init_state;
	}
	else if (!ob->state) {
		ob->state = 1;
	}
	for (cont = ob->controllers.first; cont; cont = cont->next) {
		cont->data = newdataadr(fd, cont->data);
		cont->links = newdataadr(fd, cont->links);
		test_pointer_array(fd, (void **)&cont->links);
		if (cont->state_mask == 0)
			cont->state_mask = 1;
	}

	link_glob_list(fd, &ob->actuators);
	for (act = ob->actuators.first; act; act = act->next) {
		act->data = newdataadr(fd, act->data);
	}

	link_list(fd, &ob->hooks);
	while (ob->hooks.first) {
		ObHook *hook = ob->hooks.first;
		HookModifierData *hmd = (HookModifierData *)modifier_new(eModifierType_Hook);
		
		hook->indexar= newdataadr(fd, hook->indexar);
		if (fd->flags & FD_FLAGS_SWITCH_ENDIAN) {
			BLI_endian_switch_int32_array(hook->indexar, hook->totindex);
		}
		
		/* Do conversion here because if we have loaded
		 * a hook we need to make sure it gets converted
		 * and freed, regardless of version.
		 */
		copy_v3_v3(hmd->cent, hook->cent);
		hmd->falloff = hook->falloff;
		hmd->force = hook->force;
		hmd->indexar = hook->indexar;
		hmd->object = hook->parent;
		memcpy(hmd->parentinv, hook->parentinv, sizeof(hmd->parentinv));
		hmd->totindex = hook->totindex;
		
		BLI_addhead(&ob->modifiers, hmd);
		BLI_remlink(&ob->hooks, hook);
		
		modifier_unique_name(&ob->modifiers, (ModifierData*)hmd);
		
		MEM_freeN(hook);
	}
	
	ob->iuser = newdataadr(fd, ob->iuser);
	if (ob->type == OB_EMPTY && ob->empty_drawtype == OB_EMPTY_IMAGE && !ob->iuser) {
		BKE_object_empty_draw_type_set(ob, ob->empty_drawtype);
	}

	ob->customdata_mask = 0;
	ob->bb = NULL;
	ob->derivedDeform = NULL;
	ob->derivedFinal = NULL;
	BLI_listbase_clear(&ob->collection_settings);
	BLI_listbase_clear(&ob->gpulamp);
	link_list(fd, &ob->pc_ids);

	/* Runtime curve data  */
	ob->curve_cache = NULL;

	/* in case this value changes in future, clamp else we get undefined behavior */
	CLAMP(ob->rotmode, ROT_MODE_MIN, ROT_MODE_MAX);

	if (ob->sculpt) {
		ob->sculpt = MEM_callocN(sizeof(SculptSession), "reload sculpt session");
	}

	link_list(fd, &ob->lodlevels);
	ob->currentlod = ob->lodlevels.first;

	ob->preview = direct_link_preview_image(fd, ob->preview);
}

/* ************ READ SCENE ***************** */

/* patch for missing scene IDs, can't be in do-versions */
static void composite_patch(bNodeTree *ntree, Scene *scene)
{
	bNode *node;
	
	for (node = ntree->nodes.first; node; node = node->next) {
		if (node->id==NULL && node->type == CMP_NODE_R_LAYERS)
			node->id = &scene->id;
	}
}

static void link_paint(FileData *fd, Scene *sce, Paint *p)
{
	if (p) {
		p->brush = newlibadr_us(fd, sce->id.lib, p->brush);
		p->palette = newlibadr_us(fd, sce->id.lib, p->palette);
		p->paint_cursor = NULL;
	}
}

static void lib_link_sequence_modifiers(FileData *fd, Scene *scene, ListBase *lb)
{
	SequenceModifierData *smd;

	for (smd = lb->first; smd; smd = smd->next) {
		if (smd->mask_id)
			smd->mask_id = newlibadr_us(fd, scene->id.lib, smd->mask_id);
	}
}

/* check for cyclic set-scene,
 * libs can cause this case which is normally prevented, see (T#####) */
#define USE_SETSCENE_CHECK

#ifdef USE_SETSCENE_CHECK
/**
 * A version of #BKE_scene_validate_setscene with special checks for linked libs.
 */
static bool scene_validate_setscene__liblink(Scene *sce, const int totscene)
{
	Scene *sce_iter;
	int a;

	if (sce->set == NULL) return 1;

	for (a = 0, sce_iter = sce; sce_iter->set; sce_iter = sce_iter->set, a++) {
		if (sce_iter->id.tag & LIB_TAG_NEED_LINK) {
			return 1;
		}

		if (a > totscene) {
			sce->set = NULL;
			return 0;
		}
	}

	return 1;
}
#endif

static void lib_link_scene_collection(FileData *fd, Library *lib, SceneCollection *sc)
{
	for (LinkData *link = sc->objects.first; link; link = link->next) {
		link->data = newlibadr_us(fd, lib, link->data);
		BLI_assert(link->data);
	}

	for (LinkData *link = sc->filter_objects.first; link; link = link->next) {
		link->data = newlibadr_us(fd, lib, link->data);
		BLI_assert(link->data);
	}

	for (SceneCollection *nsc = sc->scene_collections.first; nsc; nsc = nsc->next) {
		lib_link_scene_collection(fd, lib, nsc);
	}
}

static void lib_link_scene(FileData *fd, Main *main)
{
#ifdef USE_SETSCENE_CHECK
	bool need_check_set = false;
	int totscene = 0;
#endif
	
	for (Scene *sce = main->scene.first; sce; sce = sce->id.next) {
		if (sce->id.tag & LIB_TAG_NEED_LINK) {
			/* Link ID Properties -- and copy this comment EXACTLY for easy finding
			 * of library blocks that implement this.*/
			IDP_LibLinkProperty(sce->id.properties, (fd->flags & FD_FLAGS_SWITCH_ENDIAN), fd);
			lib_link_animdata(fd, &sce->id, sce->adt);
			
			lib_link_keyingsets(fd, &sce->id, &sce->keyingsets);
			
			sce->camera = newlibadr(fd, sce->id.lib, sce->camera);
			sce->world = newlibadr_us(fd, sce->id.lib, sce->world);
			sce->set = newlibadr(fd, sce->id.lib, sce->set);
			sce->gpd = newlibadr_us(fd, sce->id.lib, sce->gpd);
			
			link_paint(fd, sce, &sce->toolsettings->sculpt->paint);
			link_paint(fd, sce, &sce->toolsettings->vpaint->paint);
			link_paint(fd, sce, &sce->toolsettings->wpaint->paint);
			link_paint(fd, sce, &sce->toolsettings->imapaint.paint);
			link_paint(fd, sce, &sce->toolsettings->uvsculpt->paint);

			if (sce->toolsettings->sculpt)
				sce->toolsettings->sculpt->gravity_object =
						newlibadr(fd, sce->id.lib, sce->toolsettings->sculpt->gravity_object);

			if (sce->toolsettings->imapaint.stencil)
				sce->toolsettings->imapaint.stencil =
				        newlibadr_us(fd, sce->id.lib, sce->toolsettings->imapaint.stencil);

			if (sce->toolsettings->imapaint.clone)
				sce->toolsettings->imapaint.clone =
				        newlibadr_us(fd, sce->id.lib, sce->toolsettings->imapaint.clone);

			if (sce->toolsettings->imapaint.canvas)
				sce->toolsettings->imapaint.canvas =
				        newlibadr_us(fd, sce->id.lib, sce->toolsettings->imapaint.canvas);
			
			sce->toolsettings->skgen_template = newlibadr(fd, sce->id.lib, sce->toolsettings->skgen_template);
			
			sce->toolsettings->particle.shape_object = newlibadr(fd, sce->id.lib, sce->toolsettings->particle.shape_object);
			
			for (BaseLegacy *base_legacy_next, *base_legacy = sce->base.first; base_legacy; base_legacy = base_legacy_next) {
				base_legacy_next = base_legacy->next;
				
				base_legacy->object = newlibadr_us(fd, sce->id.lib, base_legacy->object);
				
				if (base_legacy->object == NULL) {
					blo_reportf_wrap(fd->reports, RPT_WARNING, TIP_("LIB: object lost from scene: '%s'"),
					                 sce->id.name + 2);
					BLI_remlink(&sce->base, base_legacy);
					if (base_legacy == sce->basact) sce->basact = NULL;
					MEM_freeN(base_legacy);
				}
			}
			
			Sequence *seq;
			SEQ_BEGIN (sce->ed, seq)
			{
				if (seq->ipo) seq->ipo = newlibadr_us(fd, sce->id.lib, seq->ipo);  // XXX deprecated - old animation system
				seq->scene_sound = NULL;
				if (seq->scene) {
					seq->scene = newlibadr(fd, sce->id.lib, seq->scene);
					if (seq->scene) {
						seq->scene_sound = BKE_sound_scene_add_scene_sound_defaults(sce, seq);
					}
				}
				if (seq->clip) {
					seq->clip = newlibadr_us(fd, sce->id.lib, seq->clip);
				}
				if (seq->mask) {
					seq->mask = newlibadr_us(fd, sce->id.lib, seq->mask);
				}
				if (seq->scene_camera) {
					seq->scene_camera = newlibadr(fd, sce->id.lib, seq->scene_camera);
				}
				if (seq->sound) {
					seq->scene_sound = NULL;
					if (seq->type == SEQ_TYPE_SOUND_HD) {
						seq->type = SEQ_TYPE_SOUND_RAM;
					}
					else {
						seq->sound = newlibadr(fd, sce->id.lib, seq->sound);
					}
					if (seq->sound) {
						id_us_plus_no_lib((ID *)seq->sound);
						seq->scene_sound = BKE_sound_add_scene_sound_defaults(sce, seq);
					}
				}
				BLI_listbase_clear(&seq->anims);

				lib_link_sequence_modifiers(fd, sce, &seq->modifiers);
			}
			SEQ_END

			for (TimeMarker *marker = sce->markers.first; marker; marker = marker->next) {
				if (marker->camera) {
					marker->camera = newlibadr(fd, sce->id.lib, marker->camera);
				}
			}
			
			BKE_sequencer_update_muting(sce->ed);
			BKE_sequencer_update_sound_bounds_all(sce);
			
			
			/* rigidbody world relies on it's linked groups */
			if (sce->rigidbody_world) {
				RigidBodyWorld *rbw = sce->rigidbody_world;
				if (rbw->group)
					rbw->group = newlibadr(fd, sce->id.lib, rbw->group);
				if (rbw->constraints)
					rbw->constraints = newlibadr(fd, sce->id.lib, rbw->constraints);
				if (rbw->effector_weights)
					rbw->effector_weights->group = newlibadr(fd, sce->id.lib, rbw->effector_weights->group);
			}
			
			if (sce->nodetree) {
				lib_link_ntree(fd, &sce->id, sce->nodetree);
				sce->nodetree->id.lib = sce->id.lib;
				composite_patch(sce->nodetree, sce);
			}
			
			for (SceneRenderLayer *srl = sce->r.layers.first; srl; srl = srl->next) {
				srl->mat_override = newlibadr_us(fd, sce->id.lib, srl->mat_override);
				srl->light_override = newlibadr_us(fd, sce->id.lib, srl->light_override);
				for (FreestyleModuleConfig *fmc = srl->freestyleConfig.modules.first; fmc; fmc = fmc->next) {
					fmc->script = newlibadr(fd, sce->id.lib, fmc->script);
				}
				for (FreestyleLineSet *fls = srl->freestyleConfig.linesets.first; fls; fls = fls->next) {
					fls->linestyle = newlibadr_us(fd, sce->id.lib, fls->linestyle);
					fls->group = newlibadr_us(fd, sce->id.lib, fls->group);
				}
			}
			/*Game Settings: Dome Warp Text*/
			sce->gm.dome.warptext = newlibadr(fd, sce->id.lib, sce->gm.dome.warptext);
			
			/* Motion Tracking */
			sce->clip = newlibadr_us(fd, sce->id.lib, sce->clip);

			lib_link_scene_collection(fd, sce->id.lib, sce->collection);

			for (SceneLayer *sl = sce->render_layers.first; sl; sl = sl->next) {
				/* tag scene layer to update for collection tree evaluation */
				sl->flag |= SCENE_LAYER_ENGINE_DIRTY;
				for (Base *base = sl->object_bases.first; base; base = base->next) {
					/* we only bump the use count for the collection objects */
					base->object = newlibadr(fd, sce->id.lib, base->object);
					base->flag |= BASE_DIRTY_ENGINE_SETTINGS;
				}
			}

#ifdef USE_SETSCENE_CHECK
			if (sce->set != NULL) {
				/* link flag for scenes with set would be reset later,
				 * so this way we only check cyclic for newly linked scenes.
				 */
				need_check_set = true;
			}
			else {
				/* postpone un-setting the flag until we've checked the set-scene */
				sce->id.tag &= ~LIB_TAG_NEED_LINK;
			}
#else
			sce->id.tag &= ~LIB_TAG_NEED_LINK;
#endif
		}

#ifdef USE_SETSCENE_CHECK
		totscene++;
#endif
	}

#ifdef USE_SETSCENE_CHECK
	if (need_check_set) {
		for (Scene *sce = main->scene.first; sce; sce = sce->id.next) {
			if (sce->id.tag & LIB_TAG_NEED_LINK) {
				sce->id.tag &= ~LIB_TAG_NEED_LINK;
				if (!scene_validate_setscene__liblink(sce, totscene)) {
					printf("Found cyclic background scene when linking %s\n", sce->id.name + 2);
				}
			}
		}
	}
#endif
}

#undef USE_SETSCENE_CHECK


static void link_recurs_seq(FileData *fd, ListBase *lb)
{
	Sequence *seq;
	
	link_list(fd, lb);
	
	for (seq = lb->first; seq; seq = seq->next) {
		if (seq->seqbase.first)
			link_recurs_seq(fd, &seq->seqbase);
	}
}

static void direct_link_paint(FileData *fd, Paint *p)
{
	if (p->num_input_samples < 1)
		p->num_input_samples = 1;

	p->cavity_curve = newdataadr(fd, p->cavity_curve);
	if (p->cavity_curve)
		direct_link_curvemapping(fd, p->cavity_curve);
	else
		BKE_paint_cavity_curve_preset(p, CURVE_PRESET_LINE);
}

static void direct_link_paint_helper(FileData *fd, Paint **paint)
{
	/* TODO. is this needed */
	(*paint) = newdataadr(fd, (*paint));

	if (*paint) {
		direct_link_paint(fd, *paint);
	}
}

static void direct_link_sequence_modifiers(FileData *fd, ListBase *lb)
{
	SequenceModifierData *smd;

	link_list(fd, lb);

	for (smd = lb->first; smd; smd = smd->next) {
		if (smd->mask_sequence)
			smd->mask_sequence = newdataadr(fd, smd->mask_sequence);

		if (smd->type == seqModifierType_Curves) {
			CurvesModifierData *cmd = (CurvesModifierData *) smd;

			direct_link_curvemapping(fd, &cmd->curve_mapping);
		}
		else if (smd->type == seqModifierType_HueCorrect) {
			HueCorrectModifierData *hcmd = (HueCorrectModifierData *) smd;

			direct_link_curvemapping(fd, &hcmd->curve_mapping);
		}
	}
}

static void direct_link_view_settings(FileData *fd, ColorManagedViewSettings *view_settings)
{
	view_settings->curve_mapping = newdataadr(fd, view_settings->curve_mapping);

	if (view_settings->curve_mapping)
		direct_link_curvemapping(fd, view_settings->curve_mapping);
}

static void direct_link_scene_collection(FileData *fd, SceneCollection *sc)
{
	link_list(fd, &sc->objects);
	link_list(fd, &sc->filter_objects);
	link_list(fd, &sc->scene_collections);

	for (SceneCollection *nsc = sc->scene_collections.first; nsc; nsc = nsc->next) {
		direct_link_scene_collection(fd, nsc);
	}
}

static void direct_link_engine_settings(FileData *fd, ListBase *lb)
{
	link_list(fd, lb);
	for (CollectionEngineSettings *ces = lb->first; ces; ces = ces->next) {
		link_list(fd, &ces->properties);
	}
}

static void direct_link_layer_collections(FileData *fd, ListBase *lb)
{
	link_list(fd, lb);
	for (LayerCollection *lc = lb->first; lc; lc = lc->next) {
		lc->scene_collection = newdataadr(fd, lc->scene_collection);

		link_list(fd, &lc->object_bases);

		for (LinkData *link = lc->object_bases.first; link; link = link->next) {
			link->data = newdataadr(fd, link->data);
		}

		link_list(fd, &lc->overrides);

		direct_link_engine_settings(fd, &lc->engine_settings);

		direct_link_engine_settings(fd, &lc->mode_settings);

		direct_link_layer_collections(fd, &lc->layer_collections);
	}
}

/**
 * bScreen data may use pointers to Scene data. We can't read this when reading screens
 * though, so we have to update screens when/after reading scenes. This function should
 * be called during Scene direct linking to update needed pointers within screen data
 * (as in everything visible in the window, not just bScreen).
 *
 * Maybe we could change read order so that screens are read after scene. But guess that
 * would be asking for trouble. Depending on the write/read order sounds ugly anyway,
 * Workspaces already depend on it...
 * -- Julian
 */
static void direct_link_scene_update_screen_data(
        FileData *fd, const ListBase *workspaces, const ListBase *screens)
{
	BKE_workspace_iter_begin(workspace, workspaces->first)
	{
		SceneLayer *layer = newdataadr(fd, BKE_workspace_render_layer_get(workspace));
		BKE_workspace_render_layer_set(workspace, layer);
	}
	BKE_workspace_iter_end;

	for (bScreen *screen = screens->first; screen; screen = screen->id.next) {
		for (ScrArea *area = screen->areabase.first; area; area = area->next) {
			for (SpaceLink *sl = area->spacedata.first; sl; sl = sl->next) {
				if (sl->spacetype == SPACE_VIEW3D) {
					View3D *v3d = (View3D *)sl;

					if (v3d->custom_orientation) {
						v3d->custom_orientation = newdataadr(fd, v3d->custom_orientation);
					}
				}
			}
		}
	}
}

static void direct_link_scene(FileData *fd, Scene *sce, Main *bmain)
{
	Editing *ed;
	Sequence *seq;
	MetaStack *ms;
	RigidBodyWorld *rbw;
	SceneLayer *sl;
	SceneRenderLayer *srl;
	RenderEngineSettings *res;
	
	sce->theDag = NULL;
	sce->depsgraph = NULL;
	sce->obedit = NULL;
	sce->stats = NULL;
	sce->fps_info = NULL;
	sce->customdata_mask_modal = 0;
	sce->lay_updated = 0;
	
	BKE_sound_create_scene(sce);
	
	/* set users to one by default, not in lib-link, this will increase it for compo nodes */
	id_us_ensure_real(&sce->id);
	
	link_list(fd, &(sce->base));
	
	sce->adt = newdataadr(fd, sce->adt);
	direct_link_animdata(fd, sce->adt);
	
	link_list(fd, &sce->keyingsets);
	direct_link_keyingsets(fd, &sce->keyingsets);
	
	sce->basact = newdataadr(fd, sce->basact);
	
	sce->toolsettings= newdataadr(fd, sce->toolsettings);
	if (sce->toolsettings) {
		direct_link_paint_helper(fd, (Paint**)&sce->toolsettings->sculpt);
		direct_link_paint_helper(fd, (Paint**)&sce->toolsettings->vpaint);
		direct_link_paint_helper(fd, (Paint**)&sce->toolsettings->wpaint);
		direct_link_paint_helper(fd, (Paint**)&sce->toolsettings->uvsculpt);
		
		direct_link_paint(fd, &sce->toolsettings->imapaint.paint);

		sce->toolsettings->imapaint.paintcursor = NULL;
		sce->toolsettings->particle.paintcursor = NULL;
		sce->toolsettings->particle.scene = NULL;
		sce->toolsettings->particle.scene_layer = NULL;
		sce->toolsettings->particle.object = NULL;
		sce->toolsettings->gp_sculpt.paintcursor = NULL;

		/* in rare cases this is needed, see [#33806] */
		if (sce->toolsettings->vpaint) {
			sce->toolsettings->vpaint->vpaint_prev = NULL;
			sce->toolsettings->vpaint->tot = 0;
		}
		if (sce->toolsettings->wpaint) {
			sce->toolsettings->wpaint->wpaint_prev = NULL;
			sce->toolsettings->wpaint->tot = 0;
		}
		
		/* relink grease pencil drawing brushes */
		link_list(fd, &sce->toolsettings->gp_brushes);
		for (bGPDbrush *brush = sce->toolsettings->gp_brushes.first; brush; brush = brush->next) {
			brush->cur_sensitivity = newdataadr(fd, brush->cur_sensitivity);
			if (brush->cur_sensitivity) {
				direct_link_curvemapping(fd, brush->cur_sensitivity);
			}
			brush->cur_strength = newdataadr(fd, brush->cur_strength);
			if (brush->cur_strength) {
				direct_link_curvemapping(fd, brush->cur_strength);
			}
			brush->cur_jitter = newdataadr(fd, brush->cur_jitter);
			if (brush->cur_jitter) {
				direct_link_curvemapping(fd, brush->cur_jitter);
			}
		}
		
		/* relink grease pencil interpolation curves */
		sce->toolsettings->gp_interpolate.custom_ipo = newdataadr(fd, sce->toolsettings->gp_interpolate.custom_ipo);
		if (sce->toolsettings->gp_interpolate.custom_ipo) {
			direct_link_curvemapping(fd, sce->toolsettings->gp_interpolate.custom_ipo);
		}
	}

	if (sce->ed) {
		ListBase *old_seqbasep = &sce->ed->seqbase;
		
		ed = sce->ed = newdataadr(fd, sce->ed);
		
		ed->act_seq = newdataadr(fd, ed->act_seq);
		
		/* recursive link sequences, lb will be correctly initialized */
		link_recurs_seq(fd, &ed->seqbase);
		
		SEQ_BEGIN (ed, seq)
		{
			seq->seq1= newdataadr(fd, seq->seq1);
			seq->seq2= newdataadr(fd, seq->seq2);
			seq->seq3= newdataadr(fd, seq->seq3);
			
			/* a patch: after introduction of effects with 3 input strips */
			if (seq->seq3 == NULL) seq->seq3 = seq->seq2;
			
			seq->effectdata = newdataadr(fd, seq->effectdata);
			seq->stereo3d_format = newdataadr(fd, seq->stereo3d_format);
			
			if (seq->type & SEQ_TYPE_EFFECT)
				seq->flag |= SEQ_EFFECT_NOT_LOADED;
			
			if (seq->type == SEQ_TYPE_SPEED) {
				SpeedControlVars *s = seq->effectdata;
				s->frameMap = NULL;
			}

			seq->prop = newdataadr(fd, seq->prop);
			IDP_DirectLinkGroup_OrFree(&seq->prop, (fd->flags & FD_FLAGS_SWITCH_ENDIAN), fd);

			seq->strip = newdataadr(fd, seq->strip);
			if (seq->strip && seq->strip->done==0) {
				seq->strip->done = true;
				
				if (ELEM(seq->type, SEQ_TYPE_IMAGE, SEQ_TYPE_MOVIE, SEQ_TYPE_SOUND_RAM, SEQ_TYPE_SOUND_HD)) {
					seq->strip->stripdata = newdataadr(fd, seq->strip->stripdata);
				}
				else {
					seq->strip->stripdata = NULL;
				}
				if (seq->flag & SEQ_USE_CROP) {
					seq->strip->crop = newdataadr(
						fd, seq->strip->crop);
				}
				else {
					seq->strip->crop = NULL;
				}
				if (seq->flag & SEQ_USE_TRANSFORM) {
					seq->strip->transform = newdataadr(
						fd, seq->strip->transform);
				}
				else {
					seq->strip->transform = NULL;
				}
				if (seq->flag & SEQ_USE_PROXY) {
					seq->strip->proxy = newdataadr(
						fd, seq->strip->proxy);
					seq->strip->proxy->anim = NULL;
				}
				else {
					seq->strip->proxy = NULL;
				}

				/* need to load color balance to it could be converted to modifier */
				seq->strip->color_balance = newdataadr(fd, seq->strip->color_balance);
			}

			direct_link_sequence_modifiers(fd, &seq->modifiers);
		}
		SEQ_END
		
		/* link metastack, slight abuse of structs here, have to restore pointer to internal part in struct */
		{
			Sequence temp;
			void *poin;
			intptr_t offset;
			
			offset = ((intptr_t)&(temp.seqbase)) - ((intptr_t)&temp);
			
			/* root pointer */
			if (ed->seqbasep == old_seqbasep) {
				ed->seqbasep = &ed->seqbase;
			}
			else {
				poin = POINTER_OFFSET(ed->seqbasep, -offset);
				
				poin = newdataadr(fd, poin);
				if (poin)
					ed->seqbasep = (ListBase *)POINTER_OFFSET(poin, offset);
				else
					ed->seqbasep = &ed->seqbase;
			}
			/* stack */
			link_list(fd, &(ed->metastack));
			
			for (ms = ed->metastack.first; ms; ms= ms->next) {
				ms->parseq = newdataadr(fd, ms->parseq);
				
				if (ms->oldbasep == old_seqbasep)
					ms->oldbasep= &ed->seqbase;
				else {
					poin = POINTER_OFFSET(ms->oldbasep, -offset);
					poin = newdataadr(fd, poin);
					if (poin) 
						ms->oldbasep = (ListBase *)POINTER_OFFSET(poin, offset);
					else 
						ms->oldbasep = &ed->seqbase;
				}
			}
		}
	}
	
	sce->r.avicodecdata = newdataadr(fd, sce->r.avicodecdata);
	if (sce->r.avicodecdata) {
		sce->r.avicodecdata->lpFormat = newdataadr(fd, sce->r.avicodecdata->lpFormat);
		sce->r.avicodecdata->lpParms = newdataadr(fd, sce->r.avicodecdata->lpParms);
	}
	
	sce->r.qtcodecdata = newdataadr(fd, sce->r.qtcodecdata);
	if (sce->r.qtcodecdata) {
		sce->r.qtcodecdata->cdParms = newdataadr(fd, sce->r.qtcodecdata->cdParms);
	}
	if (sce->r.ffcodecdata.properties) {
		sce->r.ffcodecdata.properties = newdataadr(fd, sce->r.ffcodecdata.properties);
		IDP_DirectLinkGroup_OrFree(&sce->r.ffcodecdata.properties, (fd->flags & FD_FLAGS_SWITCH_ENDIAN), fd);
	}
	
	link_list(fd, &(sce->markers));
	link_list(fd, &(sce->transform_spaces));
	link_list(fd, &(sce->r.layers));
	link_list(fd, &(sce->r.views));

	for (srl = sce->r.layers.first; srl; srl = srl->next) {
		link_list(fd, &(srl->freestyleConfig.modules));
	}
	for (srl = sce->r.layers.first; srl; srl = srl->next) {
		link_list(fd, &(srl->freestyleConfig.linesets));
	}
	
	sce->nodetree = newdataadr(fd, sce->nodetree);
	if (sce->nodetree) {
		direct_link_id(fd, &sce->nodetree->id);
		direct_link_nodetree(fd, sce->nodetree);
	}

	direct_link_view_settings(fd, &sce->view_settings);
	
	sce->rigidbody_world = newdataadr(fd, sce->rigidbody_world);
	rbw = sce->rigidbody_world;
	if (rbw) {
		/* must nullify the reference to physics sim object, since it no-longer exist 
		 * (and will need to be recalculated) 
		 */
		rbw->physics_world = NULL;
		rbw->objects = NULL;
		rbw->numbodies = 0;

		/* set effector weights */
		rbw->effector_weights = newdataadr(fd, rbw->effector_weights);
		if (!rbw->effector_weights)
			rbw->effector_weights = BKE_add_effector_weights(NULL);

		/* link cache */
		direct_link_pointcache_list(fd, &rbw->ptcaches, &rbw->pointcache, false);
		/* make sure simulation starts from the beginning after loading file */
		if (rbw->pointcache) {
			rbw->ltime = (float)rbw->pointcache->startframe;
		}
	}

	sce->preview = direct_link_preview_image(fd, sce->preview);

	direct_link_curvemapping(fd, &sce->r.mblur_shutter_curve);

	/* this runs before the very first doversion */
	if (sce->collection) {
		sce->collection = newdataadr(fd, sce->collection);
		direct_link_scene_collection(fd, sce->collection);
	}

	/* insert into global old-new map for reading without UI (link_global accesses it again) */
	link_glob_list(fd, &sce->render_layers);
	for (sl = sce->render_layers.first; sl; sl = sl->next) {
		link_list(fd, &sl->object_bases);
		sl->basact = newdataadr(fd, sl->basact);
		direct_link_layer_collections(fd, &sl->layer_collections);
		/* tag scene layer to update for collection tree evaluation */
		BKE_scene_layer_base_flag_recalculate(sl);
	}

	link_list(fd, &sce->engines_settings);
	for (res = sce->engines_settings.first; res; res = res->next) {
		res->data = newdataadr(fd, res->data);
	}

	direct_link_scene_update_screen_data(fd, &bmain->workspaces, &bmain->screen);
}

/* ************ READ WM ***************** */

static void direct_link_windowmanager(FileData *fd, wmWindowManager *wm)
{
	wmWindow *win;
	
	id_us_ensure_real(&wm->id);
	link_list(fd, &wm->windows);
	
	for (win = wm->windows.first; win; win = win->next) {
		WorkSpaceInstanceHook *hook = win->workspace_hook;

		win->workspace_hook = newdataadr(fd, hook);
		/* we need to restore a pointer to this later when reading workspaces, so store in global oldnew-map */
		oldnewmap_insert(fd->globmap, hook, win->workspace_hook, 0);

		win->ghostwin = NULL;
		win->eventstate = NULL;
		win->curswin = NULL;
		win->tweak = NULL;
#ifdef WIN32
		win->ime_data = NULL;
#endif
		
		BLI_listbase_clear(&win->queue);
		BLI_listbase_clear(&win->handlers);
		BLI_listbase_clear(&win->modalhandlers);
		BLI_listbase_clear(&win->subwindows);
		BLI_listbase_clear(&win->gesture);
		BLI_listbase_clear(&win->drawdata);
		
		win->drawmethod = -1;
		win->drawfail = 0;
		win->active = 0;

		win->cursor       = 0;
		win->lastcursor   = 0;
		win->modalcursor  = 0;
		win->grabcursor   = 0;
		win->addmousemove = true;
		win->multisamples = 0;
		win->stereo3d_format = newdataadr(fd, win->stereo3d_format);

		/* multiview always fallback to anaglyph at file opening
		 * otherwise quadbuffer saved files can break Blender */
		if (win->stereo3d_format) {
			win->stereo3d_format->display_mode = S3D_DISPLAY_ANAGLYPH;
		}
	}
	
	BLI_listbase_clear(&wm->timers);
	BLI_listbase_clear(&wm->operators);
	BLI_listbase_clear(&wm->paintcursors);
	BLI_listbase_clear(&wm->queue);
	BKE_reports_init(&wm->reports, RPT_STORE);
	
	BLI_listbase_clear(&wm->keyconfigs);
	wm->defaultconf = NULL;
	wm->addonconf = NULL;
	wm->userconf = NULL;
	
	BLI_listbase_clear(&wm->jobs);
	BLI_listbase_clear(&wm->drags);
	
	wm->windrawable = NULL;
	wm->winactive = NULL;
	wm->initialized = 0;
	wm->op_undo_depth = 0;
	wm->is_interface_locked = 0;
}

static void lib_link_windowmanager(FileData *fd, Main *main)
{
	wmWindowManager *wm;
	wmWindow *win;
	
	for (wm = main->wm.first; wm; wm = wm->id.next) {
		if (wm->id.tag & LIB_TAG_NEED_LINK) {
			for (win = wm->windows.first; win; win = win->next) {
<<<<<<< HEAD
=======
				/* Note: WM IDProperties are never written to file, hence no need to read/link them here. */
>>>>>>> ee1177c8
				win->scene = newlibadr(fd, wm->id.lib, win->scene);
				lib_link_workspace_instance_hook(fd, win->workspace_hook, &wm->id);
				/* deprecated, but needed for versioning (will be NULL'ed then) */
				win->screen = newlibadr(fd, NULL, win->screen);
			}

			wm->id.tag &= ~LIB_TAG_NEED_LINK;
		}
	}
}

/* ****************** READ GREASE PENCIL ***************** */

/* relink's grease pencil data's refs */
static void lib_link_gpencil(FileData *fd, Main *main)
{
	for (bGPdata *gpd = main->gpencil.first; gpd; gpd = gpd->id.next) {
		if (gpd->id.tag & LIB_TAG_NEED_LINK) {
			IDP_LibLinkProperty(gpd->id.properties, (fd->flags & FD_FLAGS_SWITCH_ENDIAN), fd);
			lib_link_animdata(fd, &gpd->id, gpd->adt);

			gpd->id.tag &= ~LIB_TAG_NEED_LINK;
		}
	}
}

/* relinks grease-pencil data - used for direct_link and old file linkage */
static void direct_link_gpencil(FileData *fd, bGPdata *gpd)
{
	bGPDlayer *gpl;
	bGPDframe *gpf;
	bGPDstroke *gps;
	bGPDpalette *palette;

	/* we must firstly have some grease-pencil data to link! */
	if (gpd == NULL)
		return;
	
	/* relink animdata */
	gpd->adt = newdataadr(fd, gpd->adt);
	direct_link_animdata(fd, gpd->adt);

	/* relink palettes */
	link_list(fd, &gpd->palettes);
	for (palette = gpd->palettes.first; palette; palette = palette->next) {
		link_list(fd, &palette->colors);
	}

	/* relink layers */
	link_list(fd, &gpd->layers);
	
	for (gpl = gpd->layers.first; gpl; gpl = gpl->next) {
		/* parent */
		gpl->parent = newlibadr(fd, gpd->id.lib, gpl->parent);
		/* relink frames */
		link_list(fd, &gpl->frames);
		gpl->actframe = newdataadr(fd, gpl->actframe);
		
		for (gpf = gpl->frames.first; gpf; gpf = gpf->next) {
			/* relink strokes (and their points) */
			link_list(fd, &gpf->strokes);
			
			for (gps = gpf->strokes.first; gps; gps = gps->next) {
				gps->points = newdataadr(fd, gps->points);
				
				/* the triangulation is not saved, so need to be recalculated */
				gps->triangles = NULL;
				gps->tot_triangles = 0;
				gps->flag |= GP_STROKE_RECALC_CACHES;
				/* the color pointer is not saved, so need to be recalculated using the color name */
				gps->palcolor = NULL;
				gps->flag |= GP_STROKE_RECALC_COLOR;
			}
		}
	}
}

/* ****************** READ SCREEN ***************** */

/* note: file read without screens option G_FILE_NO_UI; 
 * check lib pointers in call below */
static void lib_link_screen(FileData *fd, Main *main)
{
	for (bScreen *sc = main->screen.first; sc; sc = sc->id.next) {
		if (sc->id.tag & LIB_TAG_NEED_LINK) {
			IDP_LibLinkProperty(sc->id.properties, (fd->flags & FD_FLAGS_SWITCH_ENDIAN), fd);
			id_us_ensure_real(&sc->id);

			/* deprecated, but needed for versioning (will be NULL'ed then) */
			sc->scene = newlibadr(fd, sc->id.lib, sc->scene);

			sc->animtimer = NULL; /* saved in rare cases */
			sc->scrubbing = false;
			
			for (ScrArea *sa = sc->areabase.first; sa; sa = sa->next) {
				sa->full = newlibadr(fd, sc->id.lib, sa->full);
				
				for (SpaceLink *sl = sa->spacedata.first; sl; sl= sl->next) {
					switch (sl->spacetype) {
						case SPACE_VIEW3D:
						{
							View3D *v3d = (View3D*) sl;
							BGpic *bgpic = NULL;

							v3d->camera= newlibadr(fd, sc->id.lib, v3d->camera);
							v3d->ob_centre= newlibadr(fd, sc->id.lib, v3d->ob_centre);

							/* should be do_versions but not easy adding into the listbase */
							if (v3d->bgpic) {
								v3d->bgpic = newlibadr(fd, sc->id.lib, v3d->bgpic);
								BLI_addtail(&v3d->bgpicbase, bgpic);
								v3d->bgpic = NULL;
							}

							for (bgpic = v3d->bgpicbase.first; bgpic; bgpic = bgpic->next) {
								bgpic->ima = newlibadr_us(fd, sc->id.lib, bgpic->ima);
								bgpic->clip = newlibadr_us(fd, sc->id.lib, bgpic->clip);
							}
							if (v3d->localvd) {
								v3d->localvd->camera = newlibadr(fd, sc->id.lib, v3d->localvd->camera);
							}
							break;
						}
						case SPACE_IPO:
						{
							SpaceIpo *sipo = (SpaceIpo *)sl;
							bDopeSheet *ads = sipo->ads;

							if (ads) {
								ads->source = newlibadr(fd, sc->id.lib, ads->source);
								ads->filter_grp = newlibadr(fd, sc->id.lib, ads->filter_grp);
							}
							break;
						}
						case SPACE_BUTS:
						{
							SpaceButs *sbuts = (SpaceButs *)sl;
							sbuts->pinid = newlibadr(fd, sc->id.lib, sbuts->pinid);
							if (sbuts->pinid == NULL) {
								sbuts->flag &= ~SB_PIN_CONTEXT;
							}
							break;
						}
						case SPACE_FILE:
							break;
						case SPACE_ACTION:
						{
							SpaceAction *saction = (SpaceAction *)sl;
							bDopeSheet *ads = &saction->ads;

							if (ads) {
								ads->source = newlibadr(fd, sc->id.lib, ads->source);
								ads->filter_grp = newlibadr(fd, sc->id.lib, ads->filter_grp);
							}

							saction->action = newlibadr(fd, sc->id.lib, saction->action);
							break;
						}
						case SPACE_IMAGE:
						{
							SpaceImage *sima = (SpaceImage *)sl;

							sima->image = newlibadr_real_us(fd, sc->id.lib, sima->image);
							sima->mask_info.mask = newlibadr_real_us(fd, sc->id.lib, sima->mask_info.mask);

							/* NOTE: pre-2.5, this was local data not lib data, but now we need this as lib data
							 * so fingers crossed this works fine!
							 */
							sima->gpd = newlibadr_us(fd, sc->id.lib, sima->gpd);
							break;
						}
						case SPACE_SEQ:
						{
							SpaceSeq *sseq = (SpaceSeq *)sl;

							/* NOTE: pre-2.5, this was local data not lib data, but now we need this as lib data
							 * so fingers crossed this works fine!
							 */
							sseq->gpd = newlibadr_us(fd, sc->id.lib, sseq->gpd);
							break;
						}
						case SPACE_NLA:
						{
							SpaceNla *snla= (SpaceNla *)sl;
							bDopeSheet *ads= snla->ads;

							if (ads) {
								ads->source = newlibadr(fd, sc->id.lib, ads->source);
								ads->filter_grp = newlibadr(fd, sc->id.lib, ads->filter_grp);
							}
							break;
						}
						case SPACE_TEXT:
						{
							SpaceText *st= (SpaceText *)sl;

							st->text= newlibadr(fd, sc->id.lib, st->text);
							break;
						}
						case SPACE_SCRIPT:
						{
							SpaceScript *scpt = (SpaceScript *)sl;
							/*scpt->script = NULL; - 2.45 set to null, better re-run the script */
							if (scpt->script) {
								scpt->script = newlibadr(fd, sc->id.lib, scpt->script);
								if (scpt->script) {
									SCRIPT_SET_NULL(scpt->script);
								}
							}
							break;
						}
						case SPACE_OUTLINER:
						{
							SpaceOops *so= (SpaceOops *)sl;
							so->search_tse.id = newlibadr(fd, NULL, so->search_tse.id);

							if (so->treestore) {
								TreeStoreElem *tselem;
								BLI_mempool_iter iter;

								BLI_mempool_iternew(so->treestore, &iter);
								while ((tselem = BLI_mempool_iterstep(&iter))) {
									tselem->id = newlibadr(fd, NULL, tselem->id);
								}
								if (so->treehash) {
									/* rebuild hash table, because it depends on ids too */
									so->storeflag |= SO_TREESTORE_REBUILD;
								}
							}
							break;
						}
						case SPACE_NODE:
						{
							SpaceNode *snode = (SpaceNode *)sl;
							bNodeTreePath *path, *path_next;
							bNodeTree *ntree;

							/* node tree can be stored locally in id too, link this first */
							snode->id = newlibadr(fd, sc->id.lib, snode->id);
							snode->from = newlibadr(fd, sc->id.lib, snode->from);

							ntree = snode->id ? ntreeFromID(snode->id) : NULL;
							snode->nodetree = ntree ? ntree : newlibadr_us(fd, sc->id.lib, snode->nodetree);

							for (path = snode->treepath.first; path; path = path->next) {
								if (path == snode->treepath.first) {
									/* first nodetree in path is same as snode->nodetree */
									path->nodetree = snode->nodetree;
								}
								else
									path->nodetree = newlibadr_us(fd, sc->id.lib, path->nodetree);

								if (!path->nodetree)
									break;
							}

							/* remaining path entries are invalid, remove */
							for (; path; path = path_next) {
								path_next = path->next;

								BLI_remlink(&snode->treepath, path);
								MEM_freeN(path);
							}

							/* edittree is just the last in the path,
							 * set this directly since the path may have been shortened above */
							if (snode->treepath.last) {
								path = snode->treepath.last;
								snode->edittree = path->nodetree;
							}
							else {
								snode->edittree = NULL;
							}
							break;
						}
						case SPACE_CLIP:
						{
							SpaceClip *sclip = (SpaceClip *)sl;

							sclip->clip = newlibadr_real_us(fd, sc->id.lib, sclip->clip);
							sclip->mask_info.mask = newlibadr_real_us(fd, sc->id.lib, sclip->mask_info.mask);
							break;
						}
						case SPACE_LOGIC:
						{
							SpaceLogic *slogic = (SpaceLogic *)sl;

							slogic->gpd = newlibadr_us(fd, sc->id.lib, slogic->gpd);
							break;
						}
						default:
							break;
					}
				}
			}
			sc->id.tag &= ~LIB_TAG_NEED_LINK;
		}
	}
}

/* how to handle user count on pointer restore */
typedef enum ePointerUserMode {
	USER_IGNORE = 0,  /* ignore user count */
	USER_REAL   = 1,  /* ensure at least one real user (fake user ignored) */
} ePointerUserMode;

static void restore_pointer_user(ID *id, ID *newid, ePointerUserMode user)
{
	BLI_assert(STREQ(newid->name + 2, id->name + 2));
	BLI_assert(newid->lib == id->lib);
	UNUSED_VARS_NDEBUG(id);

	if (user == USER_REAL) {
		id_us_ensure_real(newid);
	}
}

#ifndef USE_GHASH_RESTORE_POINTER
/**
 * A version of #restore_pointer_by_name that performs a full search (slow!).
 * Use only for limited lookups, when the overhead of
 * creating a #IDNameLib_Map for a single lookup isn't worthwhile.
 */
static void *restore_pointer_by_name_main(Main *mainp, ID *id, ePointerUserMode user)
{
	if (id) {
		ListBase *lb = which_libbase(mainp, GS(id->name));
		if (lb) {  /* there's still risk of checking corrupt mem (freed Ids in oops) */
			ID *idn = lb->first;
			for (; idn; idn = idn->next) {
				if (STREQ(idn->name + 2, id->name + 2)) {
					if (idn->lib == id->lib) {
						restore_pointer_user(id, idn, user);
						break;
					}
				}
			}
			return idn;
		}
	}
	return NULL;
}
#endif

/**
 * Only for undo files, or to restore a screen after reading without UI...
 *
 * \param user:
 * - USER_IGNORE: no usercount change
 * - USER_REAL: ensure a real user (even if a fake one is set)
 * \param id_map: lookup table, use when performing many lookups.
 * this could be made an optional argument (falling back to a full lookup),
 * however at the moment it's always available.
 */
static void *restore_pointer_by_name(struct IDNameLib_Map *id_map, ID *id, ePointerUserMode user)
{
#ifdef USE_GHASH_RESTORE_POINTER
	if (id) {
		/* use fast lookup when available */
		ID *idn = BKE_main_idmap_lookup_id(id_map, id);
		if (idn) {
			restore_pointer_user(id, idn, user);
		}
		return idn;
	}
	return NULL;
#else
	Main *mainp = BKE_main_idmap_main_get(id_map);
	return restore_pointer_by_name_main(mainp, id, user);
#endif
}

static void lib_link_seq_clipboard_pt_restore(ID *id, struct IDNameLib_Map *id_map)
{
	if (id) {
		/* clipboard must ensure this */
		BLI_assert(id->newid != NULL);
		id->newid = restore_pointer_by_name(id_map, id->newid, USER_REAL);
	}
}
static int lib_link_seq_clipboard_cb(Sequence *seq, void *arg_pt)
{
	struct IDNameLib_Map *id_map = arg_pt;

	lib_link_seq_clipboard_pt_restore((ID *)seq->scene, id_map);
	lib_link_seq_clipboard_pt_restore((ID *)seq->scene_camera, id_map);
	lib_link_seq_clipboard_pt_restore((ID *)seq->clip, id_map);
	lib_link_seq_clipboard_pt_restore((ID *)seq->mask, id_map);
	lib_link_seq_clipboard_pt_restore((ID *)seq->sound, id_map);
	return 1;
}

static void lib_link_clipboard_restore(struct IDNameLib_Map *id_map)
{
	/* update IDs stored in sequencer clipboard */
	BKE_sequencer_base_recursive_apply(&seqbase_clipboard, lib_link_seq_clipboard_cb, id_map);
}

static void lib_link_workspace_scene_data_restore(wmWindow *win, Scene *scene)
{
	bScreen *screen = BKE_workspace_active_screen_get(win->workspace_hook);

	for (ScrArea *area = screen->areabase.first; area; area = area->next) {
		for (SpaceLink *sl = area->spacedata.first; sl; sl = sl->next) {
			if (sl->spacetype == SPACE_VIEW3D) {
				View3D *v3d = (View3D *)sl;

				if (v3d->camera == NULL || v3d->scenelock) {
					v3d->camera = scene->camera;
				}

				if (v3d->localvd) {
					/*Base *base;*/

					v3d->localvd->camera = scene->camera;

					/* localview can become invalid during undo/redo steps, so we exit it when no could be found */
#if 0				/* XXX  regionlocalview ? */
					for (base= sc->scene->base.first; base; base= base->next) {
						if (base->lay & v3d->lay) break;
					}
					if (base==NULL) {
						v3d->lay= v3d->localvd->lay;
						v3d->layact= v3d->localvd->layact;
						MEM_freeN(v3d->localvd);
						v3d->localvd= NULL;
					}
#endif
				}
				else if (v3d->scenelock) {
					v3d->lay = scene->lay;
				}
			}
		}
	}
}

static void lib_link_workspace_layout_restore(struct IDNameLib_Map *id_map, Main *newmain, WorkSpaceLayout *layout)
{
	bScreen *screen = BKE_workspace_layout_screen_get(layout);

	for (ScrArea *sa = screen->areabase.first; sa; sa = sa->next) {
		for (SpaceLink *sl = sa->spacedata.first; sl; sl = sl->next) {
			if (sl->spacetype == SPACE_VIEW3D) {
				View3D *v3d = (View3D *)sl;
				BGpic *bgpic;
				ARegion *ar;

				v3d->camera = restore_pointer_by_name(id_map, (ID *)v3d->camera, USER_REAL);
				v3d->ob_centre = restore_pointer_by_name(id_map, (ID *)v3d->ob_centre, USER_REAL);

				for (bgpic= v3d->bgpicbase.first; bgpic; bgpic= bgpic->next) {
					if ((bgpic->ima = restore_pointer_by_name(id_map, (ID *)bgpic->ima, USER_IGNORE))) {
						id_us_plus((ID *)bgpic->ima);
<<<<<<< HEAD
					}
					if ((bgpic->clip = restore_pointer_by_name(id_map, (ID *)bgpic->clip, USER_IGNORE))) {
						id_us_plus((ID *)bgpic->clip);
					}
				}

				/* not very nice, but could help */
				if ((v3d->layact & v3d->lay) == 0) v3d->layact = v3d->lay;

				/* free render engines for now */
				for (ar = sa->regionbase.first; ar; ar = ar->next) {
					RegionView3D *rv3d= ar->regiondata;
					
					if (rv3d && rv3d->render_engine) {
						RE_engine_free(rv3d->render_engine);
						rv3d->render_engine = NULL;
					}
				}
=======
					}
					if ((bgpic->clip = restore_pointer_by_name(id_map, (ID *)bgpic->clip, USER_IGNORE))) {
						id_us_plus((ID *)bgpic->clip);
					}
				}

				/* not very nice, but could help */
				if ((v3d->layact & v3d->lay) == 0) v3d->layact = v3d->lay;

				/* free render engines for now */
				for (ar = sa->regionbase.first; ar; ar = ar->next) {
					RegionView3D *rv3d= ar->regiondata;
					
					if (rv3d && rv3d->render_engine) {
						RE_engine_free(rv3d->render_engine);
						rv3d->render_engine = NULL;
					}
				}
>>>>>>> ee1177c8
			}
			else if (sl->spacetype == SPACE_IPO) {
				SpaceIpo *sipo = (SpaceIpo *)sl;
				bDopeSheet *ads = sipo->ads;

				if (ads) {
					ads->source = restore_pointer_by_name(id_map, (ID *)ads->source, USER_REAL);

					if (ads->filter_grp)
						ads->filter_grp = restore_pointer_by_name(id_map, (ID *)ads->filter_grp, USER_IGNORE);
				}

				/* force recalc of list of channels (i.e. includes calculating F-Curve colors)
				 * thus preventing the "black curves" problem post-undo
				 */
				sipo->flag |= SIPO_TEMP_NEEDCHANSYNC;
			}
			else if (sl->spacetype == SPACE_BUTS) {
				SpaceButs *sbuts = (SpaceButs *)sl;
				sbuts->pinid = restore_pointer_by_name(id_map, sbuts->pinid, USER_IGNORE);
				if (sbuts->pinid == NULL) {
					sbuts->flag &= ~SB_PIN_CONTEXT;
				}

				/* TODO: restore path pointers: T40046
				 * (complicated because this contains data pointers too, not just ID)*/
				MEM_SAFE_FREE(sbuts->path);
			}
			else if (sl->spacetype == SPACE_FILE) {
				SpaceFile *sfile = (SpaceFile *)sl;
				sfile->op = NULL;
				sfile->previews_timer = NULL;
			}
			else if (sl->spacetype == SPACE_ACTION) {
				SpaceAction *saction = (SpaceAction *)sl;

				saction->action = restore_pointer_by_name(id_map, (ID *)saction->action, USER_REAL);
				saction->ads.source = restore_pointer_by_name(id_map, (ID *)saction->ads.source, USER_REAL);

				if (saction->ads.filter_grp)
					saction->ads.filter_grp = restore_pointer_by_name(id_map, (ID *)saction->ads.filter_grp, USER_IGNORE);

				/* force recalc of list of channels, potentially updating the active action
				 * while we're at it (as it can only be updated that way) [#28962]
				 */
				saction->flag |= SACTION_TEMP_NEEDCHANSYNC;
			}
			else if (sl->spacetype == SPACE_IMAGE) {
				SpaceImage *sima = (SpaceImage *)sl;

				sima->image = restore_pointer_by_name(id_map, (ID *)sima->image, USER_REAL);

				/* this will be freed, not worth attempting to find same scene,
				 * since it gets initialized later */
				sima->iuser.scene = NULL;

#if 0
				/* Those are allocated and freed by space code, no need to handle them here. */
				MEM_SAFE_FREE(sima->scopes.waveform_1);
				MEM_SAFE_FREE(sima->scopes.waveform_2);
				MEM_SAFE_FREE(sima->scopes.waveform_3);
				MEM_SAFE_FREE(sima->scopes.vecscope);
#endif
				sima->scopes.ok = 0;

				/* NOTE: pre-2.5, this was local data not lib data, but now we need this as lib data
				 * so assume that here we're doing for undo only...
				 */
				sima->gpd = restore_pointer_by_name(id_map, (ID *)sima->gpd, USER_REAL);
				sima->mask_info.mask = restore_pointer_by_name(id_map, (ID *)sima->mask_info.mask, USER_REAL);
			}
			else if (sl->spacetype == SPACE_SEQ) {
				SpaceSeq *sseq = (SpaceSeq *)sl;

				/* NOTE: pre-2.5, this was local data not lib data, but now we need this as lib data
				 * so assume that here we're doing for undo only...
				 */
				sseq->gpd = restore_pointer_by_name(id_map, (ID *)sseq->gpd, USER_REAL);
			}
			else if (sl->spacetype == SPACE_NLA) {
				SpaceNla *snla = (SpaceNla *)sl;
				bDopeSheet *ads = snla->ads;

				if (ads) {
					ads->source = restore_pointer_by_name(id_map, (ID *)ads->source, USER_REAL);

					if (ads->filter_grp)
						ads->filter_grp = restore_pointer_by_name(id_map, (ID *)ads->filter_grp, USER_IGNORE);
				}
			}
			else if (sl->spacetype == SPACE_TEXT) {
				SpaceText *st = (SpaceText *)sl;

				st->text = restore_pointer_by_name(id_map, (ID *)st->text, USER_REAL);
				if (st->text == NULL) st->text = newmain->text.first;
			}
			else if (sl->spacetype == SPACE_SCRIPT) {
				SpaceScript *scpt = (SpaceScript *)sl;

				scpt->script = restore_pointer_by_name(id_map, (ID *)scpt->script, USER_REAL);

				/*sc->script = NULL; - 2.45 set to null, better re-run the script */
				if (scpt->script) {
					SCRIPT_SET_NULL(scpt->script);
				}
			}
			else if (sl->spacetype == SPACE_OUTLINER) {
				SpaceOops *so= (SpaceOops *)sl;

				so->search_tse.id = restore_pointer_by_name(id_map, so->search_tse.id, USER_IGNORE);

				if (so->treestore) {
					TreeStoreElem *tselem;
					BLI_mempool_iter iter;

					BLI_mempool_iternew(so->treestore, &iter);
					while ((tselem = BLI_mempool_iterstep(&iter))) {
						/* Do not try to restore pointers to drivers/sequence/etc., can crash in undo case! */
						if (TSE_IS_REAL_ID(tselem)) {
							tselem->id = restore_pointer_by_name(id_map, tselem->id, USER_IGNORE);
						}
						else {
							tselem->id = NULL;
						}
					}
					if (so->treehash) {
						/* rebuild hash table, because it depends on ids too */
						so->storeflag |= SO_TREESTORE_REBUILD;
					}
				}
			}
			else if (sl->spacetype == SPACE_NODE) {
				SpaceNode *snode= (SpaceNode *)sl;
				bNodeTreePath *path, *path_next;
				bNodeTree *ntree;

				/* node tree can be stored locally in id too, link this first */
				snode->id = restore_pointer_by_name(id_map, snode->id, USER_REAL);
				snode->from = restore_pointer_by_name(id_map, snode->from, USER_IGNORE);

				ntree = snode->id ? ntreeFromID(snode->id) : NULL;
				snode->nodetree = ntree ? ntree : restore_pointer_by_name(id_map, (ID *)snode->nodetree, USER_REAL);

				for (path = snode->treepath.first; path; path = path->next) {
					if (path == snode->treepath.first) {
						/* first nodetree in path is same as snode->nodetree */
						path->nodetree = snode->nodetree;
					}
					else
						path->nodetree= restore_pointer_by_name(id_map, (ID*)path->nodetree, USER_REAL);

					if (!path->nodetree)
						break;
				}

				/* remaining path entries are invalid, remove */
				for (; path; path = path_next) {
					path_next = path->next;

					BLI_remlink(&snode->treepath, path);
					MEM_freeN(path);
				}

				/* edittree is just the last in the path,
				 * set this directly since the path may have been shortened above */
				if (snode->treepath.last) {
					path = snode->treepath.last;
					snode->edittree = path->nodetree;
				}
				else
					snode->edittree = NULL;
			}
			else if (sl->spacetype == SPACE_CLIP) {
				SpaceClip *sclip = (SpaceClip *)sl;

				sclip->clip = restore_pointer_by_name(id_map, (ID *)sclip->clip, USER_REAL);
				sclip->mask_info.mask = restore_pointer_by_name(id_map, (ID *)sclip->mask_info.mask, USER_REAL);

				sclip->scopes.ok = 0;
			}
			else if (sl->spacetype == SPACE_LOGIC) {
				SpaceLogic *slogic = (SpaceLogic *)sl;

				slogic->gpd = restore_pointer_by_name(id_map, (ID *)slogic->gpd, USER_REAL);
			}
		}
	}
}

/**
 * Used to link a file (without UI) to the current UI.
 * Note that it assumes the old pointers in UI are still valid, so old Main is not freed.
 */
<<<<<<< HEAD
void blo_lib_link_restore(Main *newmain, wmWindowManager *curwm, Scene *curscene)
=======
void blo_lib_link_restore(Main *newmain, wmWindowManager *curwm, Scene *curscene, SceneLayer *cur_render_layer)
>>>>>>> ee1177c8
{
	struct IDNameLib_Map *id_map = BKE_main_idmap_create(newmain);

	BKE_workspace_iter_begin(workspace, newmain->workspaces.first)
	{
		ListBase *layouts = BKE_workspace_layouts_get(workspace);

		BKE_workspace_layout_iter_begin(layout, layouts->first)
		{
			lib_link_workspace_layout_restore(id_map, newmain, layout);
		}
		BKE_workspace_layout_iter_end;
<<<<<<< HEAD
=======
		BKE_workspace_render_layer_set(workspace, cur_render_layer);
>>>>>>> ee1177c8
	}
	BKE_workspace_iter_end;

	for (wmWindow *win = curwm->windows.first; win; win = win->next) {
		WorkSpace *workspace = BKE_workspace_active_get(win->workspace_hook);
		ID *workspace_id = BKE_workspace_id_get(workspace);
		Scene *oldscene = win->scene;

		workspace = restore_pointer_by_name(id_map, workspace_id, USER_REAL);
		BKE_workspace_active_set(win->workspace_hook, workspace);
		win->scene = restore_pointer_by_name(id_map, (ID *)win->scene, USER_REAL);
		if (win->scene == NULL) {
			win->scene = curscene;
		}
		BKE_workspace_active_set(win->workspace_hook, workspace);

		/* keep cursor location through undo */
		copy_v3_v3(win->scene->cursor, oldscene->cursor);
		lib_link_workspace_scene_data_restore(win, win->scene);

		BLI_assert(win->screen == NULL);
	}

	/* update IDs stored in all possible clipboards */
	lib_link_clipboard_restore(id_map);

	BKE_main_idmap_destroy(id_map);
}

static void direct_link_region(FileData *fd, ARegion *ar, int spacetype)
{
	Panel *pa;
	uiList *ui_list;

	link_list(fd, &ar->panels);

	for (pa = ar->panels.first; pa; pa = pa->next) {
		pa->paneltab = newdataadr(fd, pa->paneltab);
		pa->runtime_flag = 0;
		pa->activedata = NULL;
		pa->type = NULL;
	}

	link_list(fd, &ar->panels_category_active);

	link_list(fd, &ar->ui_lists);

	for (ui_list = ar->ui_lists.first; ui_list; ui_list = ui_list->next) {
		ui_list->type = NULL;
		ui_list->dyn_data = NULL;
		ui_list->properties = newdataadr(fd, ui_list->properties);
		IDP_DirectLinkGroup_OrFree(&ui_list->properties, (fd->flags & FD_FLAGS_SWITCH_ENDIAN), fd);
	}

	link_list(fd, &ar->ui_previews);

	if (spacetype == SPACE_EMPTY) {
		/* unkown space type, don't leak regiondata */
		ar->regiondata = NULL;
	}
	else {
		ar->regiondata = newdataadr(fd, ar->regiondata);
		if (ar->regiondata) {
			if (spacetype == SPACE_VIEW3D) {
				RegionView3D *rv3d = ar->regiondata;

				rv3d->localvd = newdataadr(fd, rv3d->localvd);
				rv3d->clipbb = newdataadr(fd, rv3d->clipbb);

				rv3d->depths = NULL;
				rv3d->gpuoffscreen = NULL;
				rv3d->render_engine = NULL;
				rv3d->sms = NULL;
				rv3d->smooth_timer = NULL;
				rv3d->compositor = NULL;
				rv3d->viewport = NULL;
			}
		}
	}
	
	ar->v2d.tab_offset = NULL;
	ar->v2d.tab_num = 0;
	ar->v2d.tab_cur = 0;
	ar->v2d.sms = NULL;
	BLI_listbase_clear(&ar->panels_category);
	BLI_listbase_clear(&ar->handlers);
	BLI_listbase_clear(&ar->uiblocks);
	ar->headerstr = NULL;
	ar->swinid = 0;
	ar->type = NULL;
	ar->swap = 0;
	ar->do_draw = 0;
	ar->manipulator_map = NULL;
	ar->regiontimer = NULL;
	memset(&ar->drawrct, 0, sizeof(ar->drawrct));
}

/* for the saved 2.50 files without regiondata */
/* and as patch for 2.48 and older */
void blo_do_versions_view3d_split_250(View3D *v3d, ListBase *regions)
{
	ARegion *ar;
	
	for (ar = regions->first; ar; ar = ar->next) {
		if (ar->regiontype==RGN_TYPE_WINDOW && ar->regiondata==NULL) {
			RegionView3D *rv3d;
			
			rv3d = ar->regiondata = MEM_callocN(sizeof(RegionView3D), "region v3d patch");
			rv3d->persp = (char)v3d->persp;
			rv3d->view = (char)v3d->view;
			rv3d->dist = v3d->dist;
			copy_v3_v3(rv3d->ofs, v3d->ofs);
			copy_qt_qt(rv3d->viewquat, v3d->viewquat);
		}
	}
	
	/* this was not initialized correct always */
	if (v3d->twtype == 0)
		v3d->twtype = V3D_MANIP_TRANSLATE;
	if (v3d->gridsubdiv == 0)
		v3d->gridsubdiv = 10;
}

static bool direct_link_screen(FileData *fd, bScreen *sc)
{
	ScrArea *sa;
	ScrVert *sv;
	ScrEdge *se;
	bool wrong_id = false;
	
	link_list(fd, &(sc->vertbase));
	link_list(fd, &(sc->edgebase));
	link_list(fd, &(sc->areabase));
	sc->regionbase.first = sc->regionbase.last= NULL;
	sc->context = NULL;
	
	sc->mainwin = sc->subwinactive= 0;	/* indices */
	sc->swap = 0;

	sc->preview = direct_link_preview_image(fd, sc->preview);

	/* edges */
	for (se = sc->edgebase.first; se; se = se->next) {
		se->v1 = newdataadr(fd, se->v1);
		se->v2 = newdataadr(fd, se->v2);
		if ((intptr_t)se->v1 > (intptr_t)se->v2) {
			sv = se->v1;
			se->v1 = se->v2;
			se->v2 = sv;
		}
		
		if (se->v1 == NULL) {
			printf("Error reading Screen %s... removing it.\n", sc->id.name+2);
			BLI_remlink(&sc->edgebase, se);
			wrong_id = true;
		}
	}
	
	/* areas */
	for (sa = sc->areabase.first; sa; sa = sa->next) {
		SpaceLink *sl;
		ARegion *ar;
		
		link_list(fd, &(sa->spacedata));
		link_list(fd, &(sa->regionbase));
		
		BLI_listbase_clear(&sa->handlers);
		sa->type = NULL;	/* spacetype callbacks */
		sa->region_active_win = -1;

		/* if we do not have the spacetype registered (game player), we cannot
		 * free it, so don't allocate any new memory for such spacetypes. */
		if (!BKE_spacetype_exists(sa->spacetype))
			sa->spacetype = SPACE_EMPTY;
		
		for (ar = sa->regionbase.first; ar; ar = ar->next)
			direct_link_region(fd, ar, sa->spacetype);
		
		/* accident can happen when read/save new file with older version */
		/* 2.50: we now always add spacedata for info */
		if (sa->spacedata.first==NULL) {
			SpaceInfo *sinfo= MEM_callocN(sizeof(SpaceInfo), "spaceinfo");
			sa->spacetype= sinfo->spacetype= SPACE_INFO;
			BLI_addtail(&sa->spacedata, sinfo);
		}
		/* add local view3d too */
		else if (sa->spacetype == SPACE_VIEW3D)
			blo_do_versions_view3d_split_250(sa->spacedata.first, &sa->regionbase);

		/* incase we set above */
		sa->butspacetype = sa->spacetype;

		for (sl = sa->spacedata.first; sl; sl = sl->next) {
			link_list(fd, &(sl->regionbase));

			/* if we do not have the spacetype registered (game player), we cannot
			 * free it, so don't allocate any new memory for such spacetypes. */
			if (!BKE_spacetype_exists(sl->spacetype))
				sl->spacetype = SPACE_EMPTY;

			for (ar = sl->regionbase.first; ar; ar = ar->next)
				direct_link_region(fd, ar, sl->spacetype);
			
			if (sl->spacetype == SPACE_VIEW3D) {
				View3D *v3d= (View3D*) sl;
				BGpic *bgpic;

				/* v3d->custom_orientation will be updated later, see direct_link_scene_update_screens */

				v3d->flag |= V3D_INVALID_BACKBUF;
				
				link_list(fd, &v3d->bgpicbase);
				
				/* should be do_versions except this doesnt fit well there */
				if (v3d->bgpic) {
					bgpic = newdataadr(fd, v3d->bgpic);
					BLI_addtail(&v3d->bgpicbase, bgpic);
					v3d->bgpic = NULL;
				}
			
				for (bgpic = v3d->bgpicbase.first; bgpic; bgpic = bgpic->next)
					bgpic->iuser.ok = 1;
				
				if (v3d->gpd) {
					v3d->gpd = newdataadr(fd, v3d->gpd);
					direct_link_gpencil(fd, v3d->gpd);
				}
				v3d->localvd = newdataadr(fd, v3d->localvd);
				BLI_listbase_clear(&v3d->afterdraw_transp);
				BLI_listbase_clear(&v3d->afterdraw_xray);
				BLI_listbase_clear(&v3d->afterdraw_xraytransp);
				v3d->properties_storage = NULL;
				v3d->defmaterial = NULL;
				
				/* render can be quite heavy, set to solid on load */
				if (v3d->drawtype == OB_RENDER)
					v3d->drawtype = OB_SOLID;
				v3d->prev_drawtype = OB_SOLID;

				if (v3d->fx_settings.dof)
					v3d->fx_settings.dof = newdataadr(fd, v3d->fx_settings.dof);
				if (v3d->fx_settings.ssao)
					v3d->fx_settings.ssao = newdataadr(fd, v3d->fx_settings.ssao);
				
				blo_do_versions_view3d_split_250(v3d, &sl->regionbase);
			}
			else if (sl->spacetype == SPACE_IPO) {
				SpaceIpo *sipo = (SpaceIpo *)sl;
				
				sipo->ads = newdataadr(fd, sipo->ads);
				BLI_listbase_clear(&sipo->ghostCurves);
			}
			else if (sl->spacetype == SPACE_NLA) {
				SpaceNla *snla = (SpaceNla *)sl;
				
				snla->ads = newdataadr(fd, snla->ads);
			}
			else if (sl->spacetype == SPACE_OUTLINER) {
				SpaceOops *soops = (SpaceOops *) sl;
				
				/* use newdataadr_no_us and do not free old memory avoiding double
				 * frees and use of freed memory. this could happen because of a
				 * bug fixed in revision 58959 where the treestore memory address
				 * was not unique */
				TreeStore *ts = newdataadr_no_us(fd, soops->treestore);
				soops->treestore = NULL;
				if (ts) {
					TreeStoreElem *elems = newdataadr_no_us(fd, ts->data);
					
					soops->treestore = BLI_mempool_create(sizeof(TreeStoreElem), ts->usedelem,
					                                      512, BLI_MEMPOOL_ALLOW_ITER);
					if (ts->usedelem && elems) {
						int i;
						for (i = 0; i < ts->usedelem; i++) {
							TreeStoreElem *new_elem = BLI_mempool_alloc(soops->treestore);
							*new_elem = elems[i];
						}
					}
					/* we only saved what was used */
					soops->storeflag |= SO_TREESTORE_CLEANUP;	// at first draw
				}
				soops->treehash = NULL;
				soops->tree.first = soops->tree.last= NULL;
			}
			else if (sl->spacetype == SPACE_IMAGE) {
				SpaceImage *sima = (SpaceImage *)sl;

				sima->iuser.scene = NULL;
				sima->iuser.ok = 1;
				sima->scopes.waveform_1 = NULL;
				sima->scopes.waveform_2 = NULL;
				sima->scopes.waveform_3 = NULL;
				sima->scopes.vecscope = NULL;
				sima->scopes.ok = 0;
				
				/* WARNING: gpencil data is no longer stored directly in sima after 2.5 
				 * so sacrifice a few old files for now to avoid crashes with new files!
				 * committed: r28002 */
#if 0
				sima->gpd = newdataadr(fd, sima->gpd);
				if (sima->gpd)
					direct_link_gpencil(fd, sima->gpd);
#endif
			}
			else if (sl->spacetype == SPACE_NODE) {
				SpaceNode *snode = (SpaceNode *)sl;
				
				if (snode->gpd) {
					snode->gpd = newdataadr(fd, snode->gpd);
					direct_link_gpencil(fd, snode->gpd);
				}
				
				link_list(fd, &snode->treepath);
				snode->edittree = NULL;
				snode->iofsd = NULL;
				BLI_listbase_clear(&snode->linkdrag);
			}
			else if (sl->spacetype == SPACE_TEXT) {
				SpaceText *st= (SpaceText *)sl;
				
				st->drawcache = NULL;
				st->scroll_accum[0] = 0.0f;
				st->scroll_accum[1] = 0.0f;
			}
			else if (sl->spacetype == SPACE_TIME) {
				SpaceTime *stime = (SpaceTime *)sl;
				BLI_listbase_clear(&stime->caches);
			}
			else if (sl->spacetype == SPACE_LOGIC) {
				SpaceLogic *slogic = (SpaceLogic *)sl;
				
				/* XXX: this is new stuff, which shouldn't be directly linking to gpd... */
				if (slogic->gpd) {
					slogic->gpd = newdataadr(fd, slogic->gpd);
					direct_link_gpencil(fd, slogic->gpd);
				}
			}
			else if (sl->spacetype == SPACE_SEQ) {
				SpaceSeq *sseq = (SpaceSeq *)sl;
				
				/* grease pencil data is not a direct data and can't be linked from direct_link*
				 * functions, it should be linked from lib_link* functions instead
				 *
				 * otherwise it'll lead to lost grease data on open because it'll likely be
				 * read from file after all other users of grease pencil and newdataadr would
				 * simple return NULL here (sergey)
				 */
#if 0
				if (sseq->gpd) {
					sseq->gpd = newdataadr(fd, sseq->gpd);
					direct_link_gpencil(fd, sseq->gpd);
				}
#endif
				sseq->scopes.reference_ibuf = NULL;
				sseq->scopes.zebra_ibuf = NULL;
				sseq->scopes.waveform_ibuf = NULL;
				sseq->scopes.sep_waveform_ibuf = NULL;
				sseq->scopes.vector_ibuf = NULL;
				sseq->scopes.histogram_ibuf = NULL;

			}
			else if (sl->spacetype == SPACE_BUTS) {
				SpaceButs *sbuts = (SpaceButs *)sl;
				
				sbuts->path= NULL;
				sbuts->texuser= NULL;
				sbuts->mainbo = sbuts->mainb;
				sbuts->mainbuser = sbuts->mainb;
			}
			else if (sl->spacetype == SPACE_CONSOLE) {
				SpaceConsole *sconsole = (SpaceConsole *)sl;
				ConsoleLine *cl, *cl_next;
				
				link_list(fd, &sconsole->scrollback);
				link_list(fd, &sconsole->history);
				
				//for (cl= sconsole->scrollback.first; cl; cl= cl->next)
				//	cl->line= newdataadr(fd, cl->line);
				
				/* comma expressions, (e.g. expr1, expr2, expr3) evaluate each expression,
				 * from left to right.  the right-most expression sets the result of the comma
				 * expression as a whole*/
				for (cl = sconsole->history.first; cl; cl = cl_next) {
					cl_next = cl->next;
					cl->line = newdataadr(fd, cl->line);
					if (cl->line) {
						/* the allocted length is not written, so reset here */
						cl->len_alloc = cl->len + 1;
					}
					else {
						BLI_remlink(&sconsole->history, cl);
						MEM_freeN(cl);
					}
				}
			}
			else if (sl->spacetype == SPACE_FILE) {
				SpaceFile *sfile = (SpaceFile *)sl;
				
				/* this sort of info is probably irrelevant for reloading...
				 * plus, it isn't saved to files yet!
				 */
				sfile->folders_prev = sfile->folders_next = NULL;
				sfile->files = NULL;
				sfile->layout = NULL;
				sfile->op = NULL;
				sfile->previews_timer = NULL;
				sfile->params = newdataadr(fd, sfile->params);
			}
			else if (sl->spacetype == SPACE_CLIP) {
				SpaceClip *sclip = (SpaceClip *)sl;
				
				sclip->scopes.track_search = NULL;
				sclip->scopes.track_preview = NULL;
				sclip->scopes.ok = 0;
			}
		}
		
		BLI_listbase_clear(&sa->actionzones);
		
		sa->v1 = newdataadr(fd, sa->v1);
		sa->v2 = newdataadr(fd, sa->v2);
		sa->v3 = newdataadr(fd, sa->v3);
		sa->v4 = newdataadr(fd, sa->v4);
	}
	
	return wrong_id;
}

/* ********** READ LIBRARY *************** */


static void direct_link_library(FileData *fd, Library *lib, Main *main)
{
	Main *newmain;
	
	/* check if the library was already read */
	for (newmain = fd->mainlist->first; newmain; newmain = newmain->next) {
		if (newmain->curlib) {
			if (BLI_path_cmp(newmain->curlib->filepath, lib->filepath) == 0) {
				blo_reportf_wrap(fd->reports, RPT_WARNING,
				                 TIP_("Library '%s', '%s' had multiple instances, save and reload!"),
				                 lib->name, lib->filepath);
				
				change_idid_adr(fd->mainlist, fd, lib, newmain->curlib);
/*				change_idid_adr_fd(fd, lib, newmain->curlib); */
				
				BLI_remlink(&main->library, lib);
				MEM_freeN(lib);
				
				
				return;
			}
		}
	}
	/* make sure we have full path in lib->filepath */
	BLI_strncpy(lib->filepath, lib->name, sizeof(lib->name));
	BLI_cleanup_path(fd->relabase, lib->filepath);
	
//	printf("direct_link_library: name %s\n", lib->name);
//	printf("direct_link_library: filepath %s\n", lib->filepath);
	
	lib->packedfile = direct_link_packedfile(fd, lib->packedfile);
	
	/* new main */
	newmain = BKE_main_new();
	BLI_addtail(fd->mainlist, newmain);
	newmain->curlib = lib;
	
	lib->parent = NULL;
}

static void lib_link_library(FileData *UNUSED(fd), Main *main)
{
	Library *lib;
	for (lib = main->library.first; lib; lib = lib->id.next) {
		id_us_ensure_real(&lib->id);
	}
}

/* Always call this once you have loaded new library data to set the relative paths correctly in relation to the blend file */
static void fix_relpaths_library(const char *basepath, Main *main)
{
	Library *lib;
	/* BLO_read_from_memory uses a blank filename */
	if (basepath == NULL || basepath[0] == '\0') {
		for (lib = main->library.first; lib; lib= lib->id.next) {
			/* when loading a linked lib into a file which has not been saved,
			 * there is nothing we can be relative to, so instead we need to make
			 * it absolute. This can happen when appending an object with a relative
			 * link into an unsaved blend file. See [#27405].
			 * The remap relative option will make it relative again on save - campbell */
			if (BLI_path_is_rel(lib->name)) {
				BLI_strncpy(lib->name, lib->filepath, sizeof(lib->name));
			}
		}
	}
	else {
		for (lib = main->library.first; lib; lib = lib->id.next) {
			/* Libraries store both relative and abs paths, recreate relative paths,
			 * relative to the blend file since indirectly linked libs will be relative to their direct linked library */
			if (BLI_path_is_rel(lib->name)) {  /* if this is relative to begin with? */
				BLI_strncpy(lib->name, lib->filepath, sizeof(lib->name));
				BLI_path_rel(lib->name, basepath);
			}
		}
	}
}

/* ************ READ SPEAKER ***************** */

static void lib_link_speaker(FileData *fd, Main *main)
{
	for (Speaker *spk = main->speaker.first; spk; spk = spk->id.next) {
		if (spk->id.tag & LIB_TAG_NEED_LINK) {
			IDP_LibLinkProperty(spk->id.properties, (fd->flags & FD_FLAGS_SWITCH_ENDIAN), fd);
			lib_link_animdata(fd, &spk->id, spk->adt);
			
			spk->sound = newlibadr_us(fd, spk->id.lib, spk->sound);

			spk->id.tag &= ~LIB_TAG_NEED_LINK;
		}
	}
}

static void direct_link_speaker(FileData *fd, Speaker *spk)
{
	spk->adt = newdataadr(fd, spk->adt);
	direct_link_animdata(fd, spk->adt);

#if 0
	spk->sound = newdataadr(fd, spk->sound);
	direct_link_sound(fd, spk->sound);
#endif
}

/* ************** READ SOUND ******************* */

static void direct_link_sound(FileData *fd, bSound *sound)
{
	sound->handle = NULL;
	sound->playback_handle = NULL;

	/* versioning stuff, if there was a cache, then we enable caching: */
	if (sound->cache) {
		sound->flags |= SOUND_FLAGS_CACHING;
		sound->cache = NULL;
	}

	if (fd->soundmap) {
		sound->waveform = newsoundadr(fd, sound->waveform);
	}	
	else {
		sound->waveform = NULL;
	}
		
	if (sound->spinlock) {
		sound->spinlock = MEM_mallocN(sizeof(SpinLock), "sound_spinlock");
		BLI_spin_init(sound->spinlock);
	}
	/* clear waveform loading flag */
	sound->flags &= ~SOUND_FLAGS_WAVEFORM_LOADING;

	sound->packedfile = direct_link_packedfile(fd, sound->packedfile);
	sound->newpackedfile = direct_link_packedfile(fd, sound->newpackedfile);
}

static void lib_link_sound(FileData *fd, Main *main)
{
	for (bSound *sound = main->sound.first; sound; sound = sound->id.next) {
		if (sound->id.tag & LIB_TAG_NEED_LINK) {
			IDP_LibLinkProperty(sound->id.properties, (fd->flags & FD_FLAGS_SWITCH_ENDIAN), fd);

			sound->ipo = newlibadr_us(fd, sound->id.lib, sound->ipo); // XXX deprecated - old animation system
			
			BKE_sound_load(main, sound);

			sound->id.tag &= ~LIB_TAG_NEED_LINK;
		}
	}
}
/* ***************** READ GROUP *************** */

static void direct_link_group(FileData *fd, Group *group)
{
	link_list(fd, &group->gobject);

	group->preview = direct_link_preview_image(fd, group->preview);
}

static void lib_link_group(FileData *fd, Main *main)
{
	for (Group *group = main->group.first; group; group = group->id.next) {
		if (group->id.tag & LIB_TAG_NEED_LINK) {
			IDP_LibLinkProperty(group->id.properties, (fd->flags & FD_FLAGS_SWITCH_ENDIAN), fd);
			
			bool add_us = false;
			
			for (GroupObject *go = group->gobject.first; go; go = go->next) {
				go->ob = newlibadr_real_us(fd, group->id.lib, go->ob);
				if (go->ob) {
					go->ob->flag |= OB_FROMGROUP;
					/* if group has an object, it increments user... */
					add_us = true;
				}
			}
			if (add_us) {
				id_us_ensure_real(&group->id);
			}
			BKE_group_object_unlink(group, NULL);	/* removes NULL entries */

			group->id.tag &= ~LIB_TAG_NEED_LINK;
		}
	}
}

/* ***************** READ MOVIECLIP *************** */

static void direct_link_movieReconstruction(FileData *fd, MovieTrackingReconstruction *reconstruction)
{
	reconstruction->cameras = newdataadr(fd, reconstruction->cameras);
}

static void direct_link_movieTracks(FileData *fd, ListBase *tracksbase)
{
	MovieTrackingTrack *track;
	
	link_list(fd, tracksbase);
	
	for (track = tracksbase->first; track; track = track->next) {
		track->markers = newdataadr(fd, track->markers);
	}
}

static void direct_link_moviePlaneTracks(FileData *fd, ListBase *plane_tracks_base)
{
	MovieTrackingPlaneTrack *plane_track;

	link_list(fd, plane_tracks_base);

	for (plane_track = plane_tracks_base->first;
	     plane_track;
	     plane_track = plane_track->next)
	{
		int i;

		plane_track->point_tracks = newdataadr(fd, plane_track->point_tracks);
		test_pointer_array(fd, (void**)&plane_track->point_tracks);
		for (i = 0; i < plane_track->point_tracksnr; i++) {
			plane_track->point_tracks[i] = newdataadr(fd, plane_track->point_tracks[i]);
		}

		plane_track->markers = newdataadr(fd, plane_track->markers);
	}
}

static void direct_link_movieclip(FileData *fd, MovieClip *clip)
{
	MovieTracking *tracking = &clip->tracking;
	MovieTrackingObject *object;

	clip->adt= newdataadr(fd, clip->adt);

	if (fd->movieclipmap) clip->cache = newmclipadr(fd, clip->cache);
	else clip->cache = NULL;

	if (fd->movieclipmap) clip->tracking.camera.intrinsics = newmclipadr(fd, clip->tracking.camera.intrinsics);
	else clip->tracking.camera.intrinsics = NULL;

	direct_link_movieTracks(fd, &tracking->tracks);
	direct_link_moviePlaneTracks(fd, &tracking->plane_tracks);
	direct_link_movieReconstruction(fd, &tracking->reconstruction);

	clip->tracking.act_track = newdataadr(fd, clip->tracking.act_track);
	clip->tracking.act_plane_track = newdataadr(fd, clip->tracking.act_plane_track);

	clip->anim = NULL;
	clip->tracking_context = NULL;
	clip->tracking.stats = NULL;

	/* Needed for proper versioning, will be NULL for all newer files anyway. */
	clip->tracking.stabilization.rot_track = newdataadr(fd, clip->tracking.stabilization.rot_track);

	clip->tracking.dopesheet.ok = 0;
	BLI_listbase_clear(&clip->tracking.dopesheet.channels);
	BLI_listbase_clear(&clip->tracking.dopesheet.coverage_segments);

	link_list(fd, &tracking->objects);
	
	for (object = tracking->objects.first; object; object = object->next) {
		direct_link_movieTracks(fd, &object->tracks);
		direct_link_moviePlaneTracks(fd, &object->plane_tracks);
		direct_link_movieReconstruction(fd, &object->reconstruction);
	}
}

static void lib_link_movieTracks(FileData *fd, MovieClip *clip, ListBase *tracksbase)
{
	MovieTrackingTrack *track;

	for (track = tracksbase->first; track; track = track->next) {
		track->gpd = newlibadr_us(fd, clip->id.lib, track->gpd);
	}
}

static void lib_link_moviePlaneTracks(FileData *fd, MovieClip *clip, ListBase *tracksbase)
{
	MovieTrackingPlaneTrack *plane_track;

	for (plane_track = tracksbase->first; plane_track; plane_track = plane_track->next) {
		plane_track->image = newlibadr_us(fd, clip->id.lib, plane_track->image);
	}
}

static void lib_link_movieclip(FileData *fd, Main *main)
{
	for (MovieClip *clip = main->movieclip.first; clip; clip = clip->id.next) {
		if (clip->id.tag & LIB_TAG_NEED_LINK) {
			MovieTracking *tracking = &clip->tracking;

			IDP_LibLinkProperty(clip->id.properties, (fd->flags & FD_FLAGS_SWITCH_ENDIAN), fd);
			lib_link_animdata(fd, &clip->id, clip->adt);
			
			clip->gpd = newlibadr_us(fd, clip->id.lib, clip->gpd);
			
			lib_link_movieTracks(fd, clip, &tracking->tracks);
			lib_link_moviePlaneTracks(fd, clip, &tracking->plane_tracks);

			for (MovieTrackingObject *object = tracking->objects.first; object; object = object->next) {
				lib_link_movieTracks(fd, clip, &object->tracks);
				lib_link_moviePlaneTracks(fd, clip, &object->plane_tracks);
			}

			clip->id.tag &= ~LIB_TAG_NEED_LINK;
		}
	}
}

/* ***************** READ MOVIECLIP *************** */

static void direct_link_mask(FileData *fd, Mask *mask)
{
	MaskLayer *masklay;

	mask->adt = newdataadr(fd, mask->adt);

	link_list(fd, &mask->masklayers);

	for (masklay = mask->masklayers.first; masklay; masklay = masklay->next) {
		MaskSpline *spline;
		MaskLayerShape *masklay_shape;

		/* can't use newdataadr since it's a pointer within an array */
		MaskSplinePoint *act_point_search = NULL;

		link_list(fd, &masklay->splines);

		for (spline = masklay->splines.first; spline; spline = spline->next) {
			MaskSplinePoint *points_old = spline->points;
			int i;

			spline->points = newdataadr(fd, spline->points);

			for (i = 0; i < spline->tot_point; i++) {
				MaskSplinePoint *point = &spline->points[i];

				if (point->tot_uw)
					point->uw = newdataadr(fd, point->uw);
			}

			/* detect active point */
			if ((act_point_search == NULL) &&
			    (masklay->act_point >= points_old) &&
			    (masklay->act_point <  points_old + spline->tot_point))
			{
				act_point_search = &spline->points[masklay->act_point - points_old];
			}
		}

		link_list(fd, &masklay->splines_shapes);

		for (masklay_shape = masklay->splines_shapes.first; masklay_shape; masklay_shape = masklay_shape->next) {
			masklay_shape->data = newdataadr(fd, masklay_shape->data);

			if (masklay_shape->tot_vert) {
				if (fd->flags & FD_FLAGS_SWITCH_ENDIAN) {
					BLI_endian_switch_float_array(masklay_shape->data,
					                              masklay_shape->tot_vert * sizeof(float) * MASK_OBJECT_SHAPE_ELEM_SIZE);

				}
			}
		}

		masklay->act_spline = newdataadr(fd, masklay->act_spline);
		masklay->act_point = act_point_search;
	}
}

static void lib_link_mask_parent(FileData *fd, Mask *mask, MaskParent *parent)
{
	parent->id = newlibadr_us(fd, mask->id.lib, parent->id);
}

static void lib_link_mask(FileData *fd, Main *main)
{
	for (Mask *mask = main->mask.first; mask; mask = mask->id.next) {
		if (mask->id.tag & LIB_TAG_NEED_LINK) {
			IDP_LibLinkProperty(mask->id.properties, (fd->flags & FD_FLAGS_SWITCH_ENDIAN), fd);
			lib_link_animdata(fd, &mask->id, mask->adt);

			for (MaskLayer *masklay = mask->masklayers.first; masklay; masklay = masklay->next) {
				MaskSpline *spline;

				spline = masklay->splines.first;
				while (spline) {
					int i;

					for (i = 0; i < spline->tot_point; i++) {
						MaskSplinePoint *point = &spline->points[i];

						lib_link_mask_parent(fd, mask, &point->parent);
					}

					lib_link_mask_parent(fd, mask, &spline->parent);

					spline = spline->next;
				}
			}

			mask->id.tag &= ~LIB_TAG_NEED_LINK;
		}
	}
}

/* ************ READ LINE STYLE ***************** */

static void lib_link_linestyle(FileData *fd, Main *main)
{
	for (FreestyleLineStyle *linestyle = main->linestyle.first; linestyle; linestyle = linestyle->id.next) {
		if (linestyle->id.tag & LIB_TAG_NEED_LINK) {
			LineStyleModifier *m;

			IDP_LibLinkProperty(linestyle->id.properties, (fd->flags & FD_FLAGS_SWITCH_ENDIAN), fd);
			lib_link_animdata(fd, &linestyle->id, linestyle->adt);

			for (m = linestyle->color_modifiers.first; m; m = m->next) {
				switch (m->type) {
				case LS_MODIFIER_DISTANCE_FROM_OBJECT:
					{
						LineStyleColorModifier_DistanceFromObject *cm = (LineStyleColorModifier_DistanceFromObject *)m;
						cm->target = newlibadr(fd, linestyle->id.lib, cm->target);
					}
					break;
				}
			}
			for (m = linestyle->alpha_modifiers.first; m; m = m->next) {
				switch (m->type) {
				case LS_MODIFIER_DISTANCE_FROM_OBJECT:
					{
						LineStyleAlphaModifier_DistanceFromObject *am = (LineStyleAlphaModifier_DistanceFromObject *)m;
						am->target = newlibadr(fd, linestyle->id.lib, am->target);
					}
					break;
				}
			}
			for (m = linestyle->thickness_modifiers.first; m; m = m->next) {
				switch (m->type) {
				case LS_MODIFIER_DISTANCE_FROM_OBJECT:
					{
						LineStyleThicknessModifier_DistanceFromObject *tm = (LineStyleThicknessModifier_DistanceFromObject *)m;
						tm->target = newlibadr(fd, linestyle->id.lib, tm->target);
					}
					break;
				}
			}
			for (int a = 0; a < MAX_MTEX; a++) {
				MTex *mtex = linestyle->mtex[a];
				if (mtex) {
					mtex->tex = newlibadr_us(fd, linestyle->id.lib, mtex->tex);
					mtex->object = newlibadr(fd, linestyle->id.lib, mtex->object);
				}
			}
			if (linestyle->nodetree) {
				lib_link_ntree(fd, &linestyle->id, linestyle->nodetree);
				linestyle->nodetree->id.lib = linestyle->id.lib;
			}

			linestyle->id.tag &= ~LIB_TAG_NEED_LINK;
		}
	}
}

static void direct_link_linestyle_color_modifier(FileData *fd, LineStyleModifier *modifier)
{
	switch (modifier->type) {
	case LS_MODIFIER_ALONG_STROKE:
		{
			LineStyleColorModifier_AlongStroke *m = (LineStyleColorModifier_AlongStroke *)modifier;
			m->color_ramp = newdataadr(fd, m->color_ramp);
		}
		break;
	case LS_MODIFIER_DISTANCE_FROM_CAMERA:
		{
			LineStyleColorModifier_DistanceFromCamera *m = (LineStyleColorModifier_DistanceFromCamera *)modifier;
			m->color_ramp = newdataadr(fd, m->color_ramp);
		}
		break;
	case LS_MODIFIER_DISTANCE_FROM_OBJECT:
		{
			LineStyleColorModifier_DistanceFromObject *m = (LineStyleColorModifier_DistanceFromObject *)modifier;
			m->color_ramp = newdataadr(fd, m->color_ramp);
		}
		break;
	case LS_MODIFIER_MATERIAL:
		{
			LineStyleColorModifier_Material *m = (LineStyleColorModifier_Material *)modifier;
			m->color_ramp = newdataadr(fd, m->color_ramp);
		}
		break;
	case LS_MODIFIER_TANGENT:
		{
			LineStyleColorModifier_Tangent *m = (LineStyleColorModifier_Tangent *)modifier;
			m->color_ramp = newdataadr(fd, m->color_ramp);
		}
		break;
	case LS_MODIFIER_NOISE:
		{
			LineStyleColorModifier_Noise *m = (LineStyleColorModifier_Noise *)modifier;
			m->color_ramp = newdataadr(fd, m->color_ramp);
		}
		break;
	case LS_MODIFIER_CREASE_ANGLE:
		{
			LineStyleColorModifier_CreaseAngle *m = (LineStyleColorModifier_CreaseAngle *)modifier;
			m->color_ramp = newdataadr(fd, m->color_ramp);
		}
		break;
	case LS_MODIFIER_CURVATURE_3D:
		{
			LineStyleColorModifier_Curvature_3D *m = (LineStyleColorModifier_Curvature_3D *)modifier;
			m->color_ramp = newdataadr(fd, m->color_ramp);
		}
		break;
	}
}

static void direct_link_linestyle_alpha_modifier(FileData *fd, LineStyleModifier *modifier)
{
	switch (modifier->type) {
	case LS_MODIFIER_ALONG_STROKE:
		{
			LineStyleAlphaModifier_AlongStroke *m = (LineStyleAlphaModifier_AlongStroke *)modifier;
			m->curve = newdataadr(fd, m->curve);
			direct_link_curvemapping(fd, m->curve);
		}
		break;
	case LS_MODIFIER_DISTANCE_FROM_CAMERA:
		{
			LineStyleAlphaModifier_DistanceFromCamera *m = (LineStyleAlphaModifier_DistanceFromCamera *)modifier;
			m->curve = newdataadr(fd, m->curve);
			direct_link_curvemapping(fd, m->curve);
		}
		break;
	case LS_MODIFIER_DISTANCE_FROM_OBJECT:
		{
			LineStyleAlphaModifier_DistanceFromObject *m = (LineStyleAlphaModifier_DistanceFromObject *)modifier;
			m->curve = newdataadr(fd, m->curve);
			direct_link_curvemapping(fd, m->curve);
		}
		break;
	case LS_MODIFIER_MATERIAL:
		{
			LineStyleAlphaModifier_Material *m = (LineStyleAlphaModifier_Material *)modifier;
			m->curve = newdataadr(fd, m->curve);
			direct_link_curvemapping(fd, m->curve);
		}
		break;
	case LS_MODIFIER_TANGENT:
		{
			LineStyleAlphaModifier_Tangent *m = (LineStyleAlphaModifier_Tangent *)modifier;
			m->curve = newdataadr(fd, m->curve);
			direct_link_curvemapping(fd, m->curve);
		}
		break;
	case LS_MODIFIER_NOISE:
		{
			LineStyleAlphaModifier_Noise *m = (LineStyleAlphaModifier_Noise *)modifier;
			m->curve = newdataadr(fd, m->curve);
			direct_link_curvemapping(fd, m->curve);
		}
		break;
	case LS_MODIFIER_CREASE_ANGLE:
		{
			LineStyleAlphaModifier_CreaseAngle *m = (LineStyleAlphaModifier_CreaseAngle *)modifier;
			m->curve = newdataadr(fd, m->curve);
			direct_link_curvemapping(fd, m->curve);
		}
		break;
	case LS_MODIFIER_CURVATURE_3D:
		{
			LineStyleAlphaModifier_Curvature_3D *m = (LineStyleAlphaModifier_Curvature_3D *)modifier;
			m->curve = newdataadr(fd, m->curve);
			direct_link_curvemapping(fd, m->curve);
		}
		break;
	}
}

static void direct_link_linestyle_thickness_modifier(FileData *fd, LineStyleModifier *modifier)
{
	switch (modifier->type) {
	case LS_MODIFIER_ALONG_STROKE:
		{
			LineStyleThicknessModifier_AlongStroke *m = (LineStyleThicknessModifier_AlongStroke *)modifier;
			m->curve = newdataadr(fd, m->curve);
			direct_link_curvemapping(fd, m->curve);
		}
		break;
	case LS_MODIFIER_DISTANCE_FROM_CAMERA:
		{
			LineStyleThicknessModifier_DistanceFromCamera *m = (LineStyleThicknessModifier_DistanceFromCamera *)modifier;
			m->curve = newdataadr(fd, m->curve);
			direct_link_curvemapping(fd, m->curve);
		}
		break;
	case LS_MODIFIER_DISTANCE_FROM_OBJECT:
		{
			LineStyleThicknessModifier_DistanceFromObject *m = (LineStyleThicknessModifier_DistanceFromObject *)modifier;
			m->curve = newdataadr(fd, m->curve);
			direct_link_curvemapping(fd, m->curve);
		}
		break;
	case LS_MODIFIER_MATERIAL:
		{
			LineStyleThicknessModifier_Material *m = (LineStyleThicknessModifier_Material *)modifier;
			m->curve = newdataadr(fd, m->curve);
			direct_link_curvemapping(fd, m->curve);
		}
		break;
	case LS_MODIFIER_TANGENT:
		{
			LineStyleThicknessModifier_Tangent *m = (LineStyleThicknessModifier_Tangent *)modifier;
			m->curve = newdataadr(fd, m->curve);
			direct_link_curvemapping(fd, m->curve);
		}
		break;
	case LS_MODIFIER_CREASE_ANGLE:
		{
			LineStyleThicknessModifier_CreaseAngle *m = (LineStyleThicknessModifier_CreaseAngle *)modifier;
			m->curve = newdataadr(fd, m->curve);
			direct_link_curvemapping(fd, m->curve);
		}
		break;
	case LS_MODIFIER_CURVATURE_3D:
		{
			LineStyleThicknessModifier_Curvature_3D *m = (LineStyleThicknessModifier_Curvature_3D *)modifier;
			m->curve = newdataadr(fd, m->curve);
			direct_link_curvemapping(fd, m->curve);
		}
		break;
	}
}

static void direct_link_linestyle_geometry_modifier(FileData *UNUSED(fd), LineStyleModifier *UNUSED(modifier))
{
}

static void direct_link_linestyle(FileData *fd, FreestyleLineStyle *linestyle)
{
	int a;
	LineStyleModifier *modifier;

	linestyle->adt= newdataadr(fd, linestyle->adt);
	direct_link_animdata(fd, linestyle->adt);
	link_list(fd, &linestyle->color_modifiers);
	for (modifier = linestyle->color_modifiers.first; modifier; modifier = modifier->next)
		direct_link_linestyle_color_modifier(fd, modifier);
	link_list(fd, &linestyle->alpha_modifiers);
	for (modifier = linestyle->alpha_modifiers.first; modifier; modifier = modifier->next)
		direct_link_linestyle_alpha_modifier(fd, modifier);
	link_list(fd, &linestyle->thickness_modifiers);
	for (modifier = linestyle->thickness_modifiers.first; modifier; modifier = modifier->next)
		direct_link_linestyle_thickness_modifier(fd, modifier);
	link_list(fd, &linestyle->geometry_modifiers);
	for (modifier = linestyle->geometry_modifiers.first; modifier; modifier = modifier->next)
		direct_link_linestyle_geometry_modifier(fd, modifier);
	for (a = 0; a < MAX_MTEX; a++) {
		linestyle->mtex[a] = newdataadr(fd, linestyle->mtex[a]);
	}
	linestyle->nodetree = newdataadr(fd, linestyle->nodetree);
	if (linestyle->nodetree) {
		direct_link_id(fd, &linestyle->nodetree->id);
		direct_link_nodetree(fd, linestyle->nodetree);
	}
}

/* ************** GENERAL & MAIN ******************** */


static const char *dataname(short id_code)
{
	switch (id_code) {
		case ID_OB: return "Data from OB";
		case ID_ME: return "Data from ME";
		case ID_IP: return "Data from IP";
		case ID_SCE: return "Data from SCE";
		case ID_MA: return "Data from MA";
		case ID_TE: return "Data from TE";
		case ID_CU: return "Data from CU";
		case ID_GR: return "Data from GR";
		case ID_AR: return "Data from AR";
		case ID_AC: return "Data from AC";
		case ID_LI: return "Data from LI";
		case ID_MB: return "Data from MB";
		case ID_IM: return "Data from IM";
		case ID_LT: return "Data from LT";
		case ID_LA: return "Data from LA";
		case ID_CA: return "Data from CA";
		case ID_KE: return "Data from KE";
		case ID_WO: return "Data from WO";
		case ID_SCR: return "Data from SCR";
		case ID_VF: return "Data from VF";
		case ID_TXT	: return "Data from TXT";
		case ID_SPK: return "Data from SPK";
		case ID_SO: return "Data from SO";
		case ID_NT: return "Data from NT";
		case ID_BR: return "Data from BR";
		case ID_PA: return "Data from PA";
		case ID_PAL: return "Data from PAL";
		case ID_PC: return "Data from PCRV";
		case ID_GD: return "Data from GD";
		case ID_WM: return "Data from WM";
		case ID_MC: return "Data from MC";
		case ID_MSK: return "Data from MSK";
		case ID_LS: return "Data from LS";
		case ID_CF: return "Data from CF";
		case ID_WS: return "Data from WS";
	}
	return "Data from Lib Block";
	
}

static BHead *read_data_into_oldnewmap(FileData *fd, BHead *bhead, const char *allocname)
{
	bhead = blo_nextbhead(fd, bhead);
	
	while (bhead && bhead->code==DATA) {
		void *data;
#if 0
		/* XXX DUMB DEBUGGING OPTION TO GIVE NAMES for guarded malloc errors */
		short *sp = fd->filesdna->structs[bhead->SDNAnr];
		char *tmp = malloc(100);
		allocname = fd->filesdna->types[ sp[0] ];
		strcpy(tmp, allocname);
		data = read_struct(fd, bhead, tmp);
#else
		data = read_struct(fd, bhead, allocname);
#endif
		
		if (data) {
			oldnewmap_insert(fd->datamap, bhead->old, data, 0);
		}
		
		bhead = blo_nextbhead(fd, bhead);
	}
	
	return bhead;
}

static BHead *read_libblock(FileData *fd, Main *main, BHead *bhead, const short tag, ID **r_id)
{
	/* this routine reads a libblock and its direct data. Use link functions to connect it all
	 */
	ID *id;
	ListBase *lb;
	const char *allocname;
	bool wrong_id = false;

	/* In undo case, most libs and linked data should be kept as is from previous state (see BLO_read_from_memfile).
	 * However, some needed by the snapshot being read may have been removed in previous one, and would go missing.
	 * This leads e.g. to desappearing objects in some undo/redo case, see T34446.
	 * That means we have to carefully check whether current lib or libdata already exits in old main, if it does
	 * we merely copy it over into new main area, otherwise we have to do a full read of that bhead... */
	if (fd->memfile && ELEM(bhead->code, ID_LI, ID_ID)) {
		const char *idname = bhead_id_name(fd, bhead);

#ifdef PRINT_DEBUG
		printf("Checking %s...\n", idname);
#endif

		if (bhead->code == ID_LI) {
			Main *libmain = fd->old_mainlist->first;
			/* Skip oldmain itself... */
			for (libmain = libmain->next; libmain; libmain = libmain->next) {
#ifdef PRINT_DEBUG
				printf("... against %s: ", libmain->curlib ? libmain->curlib->id.name : "<NULL>");
#endif
				if (libmain->curlib && STREQ(idname, libmain->curlib->id.name)) {
					Main *oldmain = fd->old_mainlist->first;
#ifdef PRINT_DEBUG
					printf("FOUND!\n");
#endif
					/* In case of a library, we need to re-add its main to fd->mainlist, because if we have later
					 * a missing ID_ID, we need to get the correct lib it is linked to!
					 * Order is crucial, we cannot bulk-add it in BLO_read_from_memfile() like it used to be... */
					BLI_remlink(fd->old_mainlist, libmain);
					BLI_remlink_safe(&oldmain->library, libmain->curlib);
					BLI_addtail(fd->mainlist, libmain);
					BLI_addtail(&main->library, libmain->curlib);

					if (r_id) {
						*r_id = NULL;  /* Just in case... */
					}
					return blo_nextbhead(fd, bhead);
				}
#ifdef PRINT_DEBUG
				printf("nothing...\n");
#endif
			}
		}
		else {
#ifdef PRINT_DEBUG
			printf("... in %s (%s): ", main->curlib ? main->curlib->id.name : "<NULL>", main->curlib ? main->curlib->name : "<NULL>");
#endif
			if ((id = BKE_libblock_find_name_ex(main, GS(idname), idname + 2))) {
#ifdef PRINT_DEBUG
				printf("FOUND!\n");
#endif
				/* Even though we found our linked ID, there is no guarantee its address is still the same... */
				if (id != bhead->old) {
					oldnewmap_insert(fd->libmap, bhead->old, id, GS(id->name));
				}

				/* No need to do anything else for ID_ID, it's assumed already present in its lib's main... */
				if (r_id) {
					*r_id = NULL;  /* Just in case... */
				}
				return blo_nextbhead(fd, bhead);
			}
#ifdef PRINT_DEBUG
			printf("nothing...\n");
#endif
		}
	}

	/* read libblock */
	id = read_struct(fd, bhead, "lib block");

	if (id) {
		const short idcode = (bhead->code == ID_ID) ? GS(id->name) : bhead->code;
		/* do after read_struct, for dna reconstruct */
		lb = which_libbase(main, idcode);
		if (lb) {
			oldnewmap_insert(fd->libmap, bhead->old, id, bhead->code);	/* for ID_ID check */
			BLI_addtail(lb, id);
		}
		else {
			/* unknown ID type */
			printf("%s: unknown id code '%c%c'\n", __func__, (idcode & 0xff), (idcode >> 8));
			MEM_freeN(id);
			id = NULL;
		}
	}

	if (r_id)
		*r_id = id;
	if (!id)
		return blo_nextbhead(fd, bhead);
	
	id->tag = tag | LIB_TAG_NEED_LINK;
	id->lib = main->curlib;
	id->us = ID_FAKE_USERS(id);
	id->icon_id = 0;
	id->newid = NULL;  /* Needed because .blend may have been saved with crap value here... */
	
	/* this case cannot be direct_linked: it's just the ID part */
	if (bhead->code == ID_ID) {
		return blo_nextbhead(fd, bhead);
	}

	/* That way, we know which datablock needs do_versions (required currently for linking). */
	id->tag |= LIB_TAG_NEW;

	/* need a name for the mallocN, just for debugging and sane prints on leaks */
	allocname = dataname(GS(id->name));
	
	/* read all data into fd->datamap */
	bhead = read_data_into_oldnewmap(fd, bhead, allocname);
	
	/* init pointers direct data */
	direct_link_id(fd, id);
	
	switch (GS(id->name)) {
		case ID_WM:
			direct_link_windowmanager(fd, (wmWindowManager *)id);
			break;
		case ID_SCR:
			wrong_id = direct_link_screen(fd, (bScreen *)id);
			break;
		case ID_SCE:
			direct_link_scene(fd, (Scene *)id, main);
			break;
		case ID_OB:
			direct_link_object(fd, (Object *)id);
			break;
		case ID_ME:
			direct_link_mesh(fd, (Mesh *)id);
			break;
		case ID_CU:
			direct_link_curve(fd, (Curve *)id);
			break;
		case ID_MB:
			direct_link_mball(fd, (MetaBall *)id);
			break;
		case ID_MA:
			direct_link_material(fd, (Material *)id);
			break;
		case ID_TE:
			direct_link_texture(fd, (Tex *)id);
			break;
		case ID_IM:
			direct_link_image(fd, (Image *)id);
			break;
		case ID_LA:
			direct_link_lamp(fd, (Lamp *)id);
			break;
		case ID_VF:
			direct_link_vfont(fd, (VFont *)id);
			break;
		case ID_TXT:
			direct_link_text(fd, (Text *)id);
			break;
		case ID_IP:
			direct_link_ipo(fd, (Ipo *)id);
			break;
		case ID_KE:
			direct_link_key(fd, (Key *)id);
			break;
		case ID_LT:
			direct_link_latt(fd, (Lattice *)id);
			break;
		case ID_WO:
			direct_link_world(fd, (World *)id);
			break;
		case ID_LI:
			direct_link_library(fd, (Library *)id, main);
			break;
		case ID_CA:
			direct_link_camera(fd, (Camera *)id);
			break;
		case ID_SPK:
			direct_link_speaker(fd, (Speaker *)id);
			break;
		case ID_SO:
			direct_link_sound(fd, (bSound *)id);
			break;
		case ID_GR:
			direct_link_group(fd, (Group *)id);
			break;
		case ID_AR:
			direct_link_armature(fd, (bArmature*)id);
			break;
		case ID_AC:
			direct_link_action(fd, (bAction*)id);
			break;
		case ID_NT:
			direct_link_nodetree(fd, (bNodeTree*)id);
			break;
		case ID_BR:
			direct_link_brush(fd, (Brush*)id);
			break;
		case ID_PA:
			direct_link_particlesettings(fd, (ParticleSettings*)id);
			break;
		case ID_GD:
			direct_link_gpencil(fd, (bGPdata *)id);
			break;
		case ID_MC:
			direct_link_movieclip(fd, (MovieClip *)id);
			break;
		case ID_MSK:
			direct_link_mask(fd, (Mask *)id);
			break;
		case ID_LS:
			direct_link_linestyle(fd, (FreestyleLineStyle *)id);
			break;
		case ID_PAL:
			direct_link_palette(fd, (Palette *)id);
			break;
		case ID_PC:
			direct_link_paint_curve(fd, (PaintCurve *)id);
			break;
		case ID_CF:
			direct_link_cachefile(fd, (CacheFile *)id);
			break;
		case ID_WS:
			direct_link_workspace(fd, (WorkSpace *)id, main);
			break;
	}
	
	oldnewmap_free_unused(fd->datamap);
	oldnewmap_clear(fd->datamap);
	
	if (wrong_id) {
		BKE_libblock_free(main, id);
	}
	
	return (bhead);
}

/* note, this has to be kept for reading older files... */
/* also version info is written here */
static BHead *read_global(BlendFileData *bfd, FileData *fd, BHead *bhead)
{
	FileGlobal *fg = read_struct(fd, bhead, "Global");
	
	/* copy to bfd handle */
	bfd->main->subversionfile = fg->subversion;
	bfd->main->minversionfile = fg->minversion;
	bfd->main->minsubversionfile = fg->minsubversion;
	bfd->main->build_commit_timestamp = fg->build_commit_timestamp;
	BLI_strncpy(bfd->main->build_hash, fg->build_hash, sizeof(bfd->main->build_hash));
	
	bfd->fileflags = fg->fileflags;
	bfd->globalf = fg->globalf;
	BLI_strncpy(bfd->filename, fg->filename, sizeof(bfd->filename));
	
	/* error in 2.65 and older: main->name was not set if you save from startup (not after loading file) */
	if (bfd->filename[0] == 0) {
		if (fd->fileversion < 265 || (fd->fileversion == 265 && fg->subversion < 1))
			if ((G.fileflags & G_FILE_RECOVER)==0)
				BLI_strncpy(bfd->filename, bfd->main->name, sizeof(bfd->filename));
		
		/* early 2.50 version patch - filename not in FileGlobal struct at all */
		if (fd->fileversion <= 250)
			BLI_strncpy(bfd->filename, bfd->main->name, sizeof(bfd->filename));
	}
	
	if (G.fileflags & G_FILE_RECOVER)
		BLI_strncpy(fd->relabase, fg->filename, sizeof(fd->relabase));
	
	bfd->curscreen = fg->curscreen;
	bfd->curscene = fg->curscene;
	bfd->cur_render_layer = fg->cur_render_layer;

	MEM_freeN(fg);
	
	fd->globalf = bfd->globalf;
	fd->fileflags = bfd->fileflags;
	
	return blo_nextbhead(fd, bhead);
}

/* note, this has to be kept for reading older files... */
static void link_global(FileData *fd, BlendFileData *bfd)
{
	bfd->cur_render_layer = newglobadr(fd, bfd->cur_render_layer);
	bfd->curscreen = newlibadr(fd, NULL, bfd->curscreen);
	bfd->curscene = newlibadr(fd, NULL, bfd->curscene);
	// this happens in files older than 2.35
	if (bfd->curscene == NULL) {
		if (bfd->curscreen) bfd->curscene = bfd->curscreen->scene;
	}
}

static void convert_tface_mt(FileData *fd, Main *main)
{
	Main *gmain;
	
	/* this is a delayed do_version (so it can create new materials) */
	if (main->versionfile < 259 || (main->versionfile == 259 && main->subversionfile < 3)) {
		//XXX hack, material.c uses G.main all over the place, instead of main
		// temporarily set G.main to the current main
		gmain = G.main;
		G.main = main;
		
		if (!(do_version_tface(main))) {
			BKE_report(fd->reports, RPT_WARNING, "Texface conversion problem (see error in console)");
		}
		
		//XXX hack, material.c uses G.main allover the place, instead of main
		G.main = gmain;
	}
}

/* initialize userdef with non-UI dependency stuff */
/* other initializers (such as theme color defaults) go to resources.c */
static void do_versions_userdef(FileData *fd, BlendFileData *bfd)
{
	Main *bmain = bfd->main;
	UserDef *user = bfd->user;
	
	if (user == NULL) return;
	
	if (MAIN_VERSION_OLDER(bmain, 266, 4)) {
		bTheme *btheme;
		
		/* themes for Node and Sequence editor were not using grid color, but back. we copy this over then */
		for (btheme = user->themes.first; btheme; btheme = btheme->next) {
			copy_v4_v4_char(btheme->tnode.grid, btheme->tnode.back);
			copy_v4_v4_char(btheme->tseq.grid, btheme->tseq.back);
		}
	}

	if (!DNA_struct_elem_find(fd->filesdna, "UserDef", "WalkNavigation", "walk_navigation")) {
		user->walk_navigation.mouse_speed = 1.0f;
		user->walk_navigation.walk_speed = 2.5f;       /* m/s */
		user->walk_navigation.walk_speed_factor = 5.0f;
		user->walk_navigation.view_height =  1.6f;   /* m */
		user->walk_navigation.jump_height = 0.4f;      /* m */
		user->walk_navigation.teleport_time = 0.2f; /* s */
	}
}

static void do_versions(FileData *fd, Library *lib, Main *main)
{
	/* WATCH IT!!!: pointers from libdata have not been converted */
	
	if (G.debug & G_DEBUG) {
		char build_commit_datetime[32];
		time_t temp_time = main->build_commit_timestamp;
		struct tm *tm = (temp_time) ? gmtime(&temp_time) : NULL;
		if (LIKELY(tm)) {
			strftime(build_commit_datetime, sizeof(build_commit_datetime), "%Y-%m-%d %H:%M", tm);
		}
		else {
			BLI_strncpy(build_commit_datetime, "unknown", sizeof(build_commit_datetime));
		}

		printf("read file %s\n  Version %d sub %d date %s hash %s\n",
		       fd->relabase, main->versionfile, main->subversionfile,
		       build_commit_datetime, main->build_hash);
	}
	
	blo_do_versions_pre250(fd, lib, main);
	blo_do_versions_250(fd, lib, main);
	blo_do_versions_260(fd, lib, main);
	blo_do_versions_270(fd, lib, main);
	blo_do_versions_280(fd, lib, main);

	/* WATCH IT!!!: pointers from libdata have not been converted yet here! */
	/* WATCH IT 2!: Userdef struct init see do_versions_userdef() above! */

	/* don't forget to set version number in BKE_blender_version.h! */
}

static void do_versions_after_linking(FileData *fd, Main *main)
{
//	printf("%s for %s (%s), %d.%d\n", __func__, main->curlib ? main->curlib->name : main->name,
//	       main->curlib ? "LIB" : "MAIN", main->versionfile, main->subversionfile);

	do_versions_after_linking_270(main);
	do_versions_after_linking_280(fd, main);
}

static void lib_link_all(FileData *fd, Main *main)
{
	oldnewmap_sort(fd);
	
	/* No load UI for undo memfiles */
	if (fd->memfile == NULL) {
		lib_link_windowmanager(fd, main);
	}
	/* DO NOT skip screens here, 3Dview may contains pointers to other ID data (like bgpic)! See T41411. */
	lib_link_screen(fd, main);
	lib_link_scene(fd, main);
	lib_link_object(fd, main);
	lib_link_mesh(fd, main);
	lib_link_curve(fd, main);
	lib_link_mball(fd, main);
	lib_link_material(fd, main);
	lib_link_texture(fd, main);
	lib_link_image(fd, main);
	lib_link_ipo(fd, main);        /* XXX deprecated... still needs to be maintained for version patches still */
	lib_link_key(fd, main);
	lib_link_world(fd, main);
	lib_link_lamp(fd, main);
	lib_link_latt(fd, main);
	lib_link_text(fd, main);
	lib_link_camera(fd, main);
	lib_link_speaker(fd, main);
	lib_link_sound(fd, main);
	lib_link_group(fd, main);
	lib_link_armature(fd, main);
	lib_link_action(fd, main);
	lib_link_vfont(fd, main);
	lib_link_nodetree(fd, main);   /* has to be done after scene/materials, this will verify group nodes */
	lib_link_brush(fd, main);
	lib_link_palette(fd, main);
	lib_link_paint_curve(fd, main);
	lib_link_particlesettings(fd, main);
	lib_link_movieclip(fd, main);
	lib_link_mask(fd, main);
	lib_link_linestyle(fd, main);
	lib_link_gpencil(fd, main);
	lib_link_cachefiles(fd, main);
	lib_link_workspaces(fd, main);

	lib_link_library(fd, main);    /* only init users */
}

static void direct_link_keymapitem(FileData *fd, wmKeyMapItem *kmi)
{
	kmi->properties = newdataadr(fd, kmi->properties);
	IDP_DirectLinkGroup_OrFree(&kmi->properties, (fd->flags & FD_FLAGS_SWITCH_ENDIAN), fd);
	kmi->ptr = NULL;
	kmi->flag &= ~KMI_UPDATE;
}

static BHead *read_userdef(BlendFileData *bfd, FileData *fd, BHead *bhead)
{
	UserDef *user;
	wmKeyMap *keymap;
	wmKeyMapItem *kmi;
	wmKeyMapDiffItem *kmdi;
	bAddon *addon;
	
	bfd->user = user= read_struct(fd, bhead, "user def");
	
	/* User struct has separate do-version handling */
	user->versionfile = bfd->main->versionfile;
	user->subversionfile = bfd->main->subversionfile;
	
	/* read all data into fd->datamap */
	bhead = read_data_into_oldnewmap(fd, bhead, "user def");
	
	if (user->keymaps.first) {
		/* backwards compatibility */
		user->user_keymaps= user->keymaps;
		user->keymaps.first= user->keymaps.last= NULL;
	}
	
	link_list(fd, &user->themes);
	link_list(fd, &user->user_keymaps);
	link_list(fd, &user->addons);
	link_list(fd, &user->autoexec_paths);

	for (keymap=user->user_keymaps.first; keymap; keymap=keymap->next) {
		keymap->modal_items= NULL;
		keymap->poll = NULL;
		keymap->flag &= ~KEYMAP_UPDATE;
		
		link_list(fd, &keymap->diff_items);
		link_list(fd, &keymap->items);
		
		for (kmdi=keymap->diff_items.first; kmdi; kmdi=kmdi->next) {
			kmdi->remove_item= newdataadr(fd, kmdi->remove_item);
			kmdi->add_item= newdataadr(fd, kmdi->add_item);
			
			if (kmdi->remove_item)
				direct_link_keymapitem(fd, kmdi->remove_item);
			if (kmdi->add_item)
				direct_link_keymapitem(fd, kmdi->add_item);
		}
		
		for (kmi=keymap->items.first; kmi; kmi=kmi->next)
			direct_link_keymapitem(fd, kmi);
	}

	for (addon = user->addons.first; addon; addon = addon->next) {
		addon->prop = newdataadr(fd, addon->prop);
		IDP_DirectLinkGroup_OrFree(&addon->prop, (fd->flags & FD_FLAGS_SWITCH_ENDIAN), fd);
	}

	// XXX
	user->uifonts.first = user->uifonts.last= NULL;
	
	link_list(fd, &user->uistyles);
	
	/* free fd->datamap again */
	oldnewmap_free_unused(fd->datamap);
	oldnewmap_clear(fd->datamap);
	
	return bhead;
}

BlendFileData *blo_read_file_internal(FileData *fd, const char *filepath)
{
	BHead *bhead = blo_firstbhead(fd);
	BlendFileData *bfd;
	ListBase mainlist = {NULL, NULL};
	
	bfd = MEM_callocN(sizeof(BlendFileData), "blendfiledata");
	bfd->main = BKE_main_new();
	BLI_addtail(&mainlist, bfd->main);
	fd->mainlist = &mainlist;
	
	bfd->main->versionfile = fd->fileversion;
	
	bfd->type = BLENFILETYPE_BLEND;
	BLI_strncpy(bfd->main->name, filepath, sizeof(bfd->main->name));

	if (G.background) {
		/* We only read & store .blend thumbnail in background mode
		 * (because we cannot re-generate it, no OpenGL available).
		 */
		const int *data = read_file_thumbnail(fd);

		if (data) {
			const size_t sz = BLEN_THUMB_MEMSIZE(data[0], data[1]);
			bfd->main->blen_thumb = MEM_mallocN(sz, __func__);

			BLI_assert((sz - sizeof(*bfd->main->blen_thumb)) ==
			           (BLEN_THUMB_MEMSIZE_FILE(data[0], data[1]) - (sizeof(*data) * 2)));
			bfd->main->blen_thumb->width = data[0];
			bfd->main->blen_thumb->height = data[1];
			memcpy(bfd->main->blen_thumb->rect, &data[2], sz - sizeof(*bfd->main->blen_thumb));
		}
	}

	while (bhead) {
		switch (bhead->code) {
		case DATA:
		case DNA1:
		case TEST: /* used as preview since 2.5x */
		case REND:
			bhead = blo_nextbhead(fd, bhead);
			break;
		case GLOB:
			bhead = read_global(bfd, fd, bhead);
			break;
		case USER:
			if (fd->skip_flags & BLO_READ_SKIP_USERDEF) {
				bhead = blo_nextbhead(fd, bhead);
			}
			else {
				bhead = read_userdef(bfd, fd, bhead);
			}
			break;
		case ENDB:
			bhead = NULL;
			break;
		
		case ID_ID:
			/* Always adds to the most recently loaded ID_LI block, see direct_link_library.
			 * This is part of the file format definition. */
			if (fd->skip_flags & BLO_READ_SKIP_DATA) {
				bhead = blo_nextbhead(fd, bhead);
			}
			else {
				bhead = read_libblock(fd, mainlist.last, bhead, LIB_TAG_READ | LIB_TAG_EXTERN, NULL);
			}
			break;
			/* in 2.50+ files, the file identifier for screens is patched, forward compatibility */
		case ID_SCRN:
			bhead->code = ID_SCR;
			/* deliberate pass on to default */
		default:
			if (fd->skip_flags & BLO_READ_SKIP_DATA) {
				bhead = blo_nextbhead(fd, bhead);
			}
			else {
				bhead = read_libblock(fd, bfd->main, bhead, LIB_TAG_LOCAL, NULL);
			}
		}
	}
	
	/* do before read_libraries, but skip undo case */
	if (fd->memfile == NULL) {
		do_versions(fd, NULL, bfd->main);
		do_versions_userdef(fd, bfd);
	}
	
	read_libraries(fd, &mainlist);
	
	blo_join_main(&mainlist);
	
	lib_link_all(fd, bfd->main);

	/* Skip in undo case. */
	if (fd->memfile == NULL) {
		/* Yep, second splitting... but this is a very cheap operation, so no big deal. */
		blo_split_main(&mainlist, bfd->main);
		for (Main *mainvar = mainlist.first; mainvar; mainvar = mainvar->next) {
			BLI_assert(mainvar->versionfile != 0);
			do_versions_after_linking(fd, mainvar);
		}
		blo_join_main(&mainlist);
	}

	BKE_main_id_tag_all(bfd->main, LIB_TAG_NEW, false);

	lib_verify_nodetree(bfd->main, true);
	fix_relpaths_library(fd->relabase, bfd->main); /* make all relative paths, relative to the open blend file */
	
	link_global(fd, bfd);	/* as last */
	
	fd->mainlist = NULL;  /* Safety, this is local variable, shall not be used afterward. */

	return bfd;
}

/* ************* APPEND LIBRARY ************** */

struct BHeadSort {
	BHead *bhead;
	const void *old;
};

static int verg_bheadsort(const void *v1, const void *v2)
{
	const struct BHeadSort *x1=v1, *x2=v2;
	
	if (x1->old > x2->old) return 1;
	else if (x1->old < x2->old) return -1;
	return 0;
}

static void sort_bhead_old_map(FileData *fd)
{
	BHead *bhead;
	struct BHeadSort *bhs;
	int tot = 0;
	
	for (bhead = blo_firstbhead(fd); bhead; bhead = blo_nextbhead(fd, bhead))
		tot++;
	
	fd->tot_bheadmap = tot;
	if (tot == 0) return;
	
	bhs = fd->bheadmap = MEM_mallocN(tot * sizeof(struct BHeadSort), "BHeadSort");
	
	for (bhead = blo_firstbhead(fd); bhead; bhead = blo_nextbhead(fd, bhead), bhs++) {
		bhs->bhead = bhead;
		bhs->old = bhead->old;
	}
	
	qsort(fd->bheadmap, tot, sizeof(struct BHeadSort), verg_bheadsort);
}

static BHead *find_previous_lib(FileData *fd, BHead *bhead)
{
	/* skip library datablocks in undo, see comment in read_libblock */
	if (fd->memfile)
		return NULL;

	for (; bhead; bhead = blo_prevbhead(fd, bhead)) {
		if (bhead->code == ID_LI)
			break;
	}

	return bhead;
}

static BHead *find_bhead(FileData *fd, void *old)
{
#if 0
	BHead *bhead;
#endif
	struct BHeadSort *bhs, bhs_s;
	
	if (!old)
		return NULL;

	if (fd->bheadmap == NULL)
		sort_bhead_old_map(fd);
	
	bhs_s.old = old;
	bhs = bsearch(&bhs_s, fd->bheadmap, fd->tot_bheadmap, sizeof(struct BHeadSort), verg_bheadsort);

	if (bhs)
		return bhs->bhead;
	
#if 0
	for (bhead = blo_firstbhead(fd); bhead; bhead= blo_nextbhead(fd, bhead)) {
		if (bhead->old == old)
			return bhead;
	}
#endif

	return NULL;
}

static BHead *find_bhead_from_code_name(FileData *fd, const short idcode, const char *name)
{
#ifdef USE_GHASH_BHEAD

	char idname_full[MAX_ID_NAME];

	*((short *)idname_full) = idcode;
	BLI_strncpy(idname_full + 2, name, sizeof(idname_full) - 2);

	return BLI_ghash_lookup(fd->bhead_idname_hash, idname_full);

#else
	BHead *bhead;

	for (bhead = blo_firstbhead(fd); bhead; bhead = blo_nextbhead(fd, bhead)) {
		if (bhead->code == idcode) {
			const char *idname_test = bhead_id_name(fd, bhead);
			if (STREQ(idname_test + 2, name)) {
				return bhead;
			}
		}
		else if (bhead->code == ENDB) {
			break;
		}
	}

	return NULL;
#endif
}

static BHead *find_bhead_from_idname(FileData *fd, const char *idname)
{
#ifdef USE_GHASH_BHEAD
	return BLI_ghash_lookup(fd->bhead_idname_hash, idname);
#else
	return find_bhead_from_code_name(fd, GS(idname), idname + 2);
#endif
}

static ID *is_yet_read(FileData *fd, Main *mainvar, BHead *bhead)
{
	const char *idname= bhead_id_name(fd, bhead);
	/* which_libbase can be NULL, intentionally not using idname+2 */
	return BLI_findstring(which_libbase(mainvar, GS(idname)), idname, offsetof(ID, name));
}

static void expand_doit_library(void *fdhandle, Main *mainvar, void *old)
{
	BHead *bhead;
	FileData *fd = fdhandle;
	ID *id;
	
	bhead = find_bhead(fd, old);
	if (bhead) {
		/* from another library? */
		if (bhead->code == ID_ID) {
			BHead *bheadlib= find_previous_lib(fd, bhead);
			
			if (bheadlib) {
				Library *lib = read_struct(fd, bheadlib, "Library");
				Main *ptr = blo_find_main(fd, lib->name, fd->relabase);
				
				if (ptr->curlib == NULL) {
					const char *idname= bhead_id_name(fd, bhead);
					
					blo_reportf_wrap(fd->reports, RPT_WARNING, TIP_("LIB: Data refers to main .blend file: '%s' from %s"),
					                 idname, mainvar->curlib->filepath);
					return;
				}
				else
					id = is_yet_read(fd, ptr, bhead);
				
				if (id == NULL) {
					read_libblock(fd, ptr, bhead, LIB_TAG_READ | LIB_TAG_INDIRECT, NULL);
					// commented because this can print way too much
					// if (G.debug & G_DEBUG) printf("expand_doit: other lib %s\n", lib->name);
					
					/* for outliner dependency only */
					ptr->curlib->parent = mainvar->curlib;
				}
				else {
					/* The line below was commented by Ton (I assume), when Hos did the merge from the orange branch. rev 6568
					 * This line is NEEDED, the case is that you have 3 blend files...
					 * user.blend, lib.blend and lib_indirect.blend - if user.blend already references a "tree" from
					 * lib_indirect.blend but lib.blend does too, linking in a Scene or Group from lib.blend can result in an
					 * empty without the dupli group referenced. Once you save and reload the group would appear. - Campbell */
					/* This crashes files, must look further into it */
					
					/* Update: the issue is that in file reading, the oldnewmap is OK, but for existing data, it has to be
					 * inserted in the map to be found! */
					
					/* Update: previously it was checking for id->tag & LIB_TAG_PRE_EXISTING, however that
					 * does not affect file reading. For file reading we may need to insert it into the libmap as well,
					 * because you might have two files indirectly linking the same datablock, and in that case
					 * we need this in the libmap for the fd of both those files.
					 *
					 * The crash that this check avoided earlier was because bhead->code wasn't properly passed in, making
					 * change_idid_adr not detect the mapping was for an ID_ID datablock. */
					oldnewmap_insert(fd->libmap, bhead->old, id, bhead->code);
					change_idid_adr_fd(fd, bhead->old, id);
					
					// commented because this can print way too much
					// if (G.debug & G_DEBUG) printf("expand_doit: already linked: %s lib: %s\n", id->name, lib->name);
				}
				
				MEM_freeN(lib);
			}
		}
		else {
			/* in 2.50+ file identifier for screens is patched, forward compatibility */
			if (bhead->code == ID_SCRN) {
				bhead->code = ID_SCR;
			}

			id = is_yet_read(fd, mainvar, bhead);
			if (id == NULL) {
				read_libblock(fd, mainvar, bhead, LIB_TAG_TESTIND, NULL);
			}
			else {
				/* this is actually only needed on UI call? when ID was already read before, and another append
				 * happens which invokes same ID... in that case the lookup table needs this entry */
				oldnewmap_insert(fd->libmap, bhead->old, id, bhead->code);
				// commented because this can print way too much
				// if (G.debug & G_DEBUG) printf("expand: already read %s\n", id->name);
			}
		}
	}
}

static BLOExpandDoitCallback expand_doit;

// XXX deprecated - old animation system
static void expand_ipo(FileData *fd, Main *mainvar, Ipo *ipo)
{
	IpoCurve *icu;
	for (icu = ipo->curve.first; icu; icu = icu->next) {
		if (icu->driver)
			expand_doit(fd, mainvar, icu->driver->ob);
	}
}

// XXX deprecated - old animation system
static void expand_constraint_channels(FileData *fd, Main *mainvar, ListBase *chanbase)
{
	bConstraintChannel *chan;
	for (chan = chanbase->first; chan; chan = chan->next) {
		expand_doit(fd, mainvar, chan->ipo);
	}
}

static void expand_fmodifiers(FileData *fd, Main *mainvar, ListBase *list)
{
	FModifier *fcm;
	
	for (fcm = list->first; fcm; fcm = fcm->next) {
		/* library data for specific F-Modifier types */
		switch (fcm->type) {
			case FMODIFIER_TYPE_PYTHON:
			{
				FMod_Python *data = (FMod_Python *)fcm->data;
				
				expand_doit(fd, mainvar, data->script);

				break;
			}
		}
	}
}

static void expand_fcurves(FileData *fd, Main *mainvar, ListBase *list)
{
	FCurve *fcu;
	
	for (fcu = list->first; fcu; fcu = fcu->next) {
		/* Driver targets if there is a driver */
		if (fcu->driver) {
			ChannelDriver *driver = fcu->driver;
			DriverVar *dvar;
			
			for (dvar = driver->variables.first; dvar; dvar = dvar->next) {
				DRIVER_TARGETS_LOOPER(dvar) 
				{
					// TODO: only expand those that are going to get used?
					expand_doit(fd, mainvar, dtar->id);
				}
				DRIVER_TARGETS_LOOPER_END
			}
		}
		
		/* F-Curve Modifiers */
		expand_fmodifiers(fd, mainvar, &fcu->modifiers);
	}
}

static void expand_action(FileData *fd, Main *mainvar, bAction *act)
{
	bActionChannel *chan;
	
	// XXX deprecated - old animation system --------------
	for (chan=act->chanbase.first; chan; chan=chan->next) {
		expand_doit(fd, mainvar, chan->ipo);
		expand_constraint_channels(fd, mainvar, &chan->constraintChannels);
	}
	// ---------------------------------------------------
	
	/* F-Curves in Action */
	expand_fcurves(fd, mainvar, &act->curves);

	for (TimeMarker *marker = act->markers.first; marker; marker = marker->next) {
		if (marker->camera) {
			expand_doit(fd, mainvar, marker->camera);
		}
	}
}

static void expand_keyingsets(FileData *fd, Main *mainvar, ListBase *list)
{
	KeyingSet *ks;
	KS_Path *ksp;
	
	/* expand the ID-pointers in KeyingSets's paths */
	for (ks = list->first; ks; ks = ks->next) {
		for (ksp = ks->paths.first; ksp; ksp = ksp->next) {
			expand_doit(fd, mainvar, ksp->id);
		}
	}
}

static void expand_animdata_nlastrips(FileData *fd, Main *mainvar, ListBase *list)
{
	NlaStrip *strip;
	
	for (strip= list->first; strip; strip= strip->next) {
		/* check child strips */
		expand_animdata_nlastrips(fd, mainvar, &strip->strips);
		
		/* check F-Curves */
		expand_fcurves(fd, mainvar, &strip->fcurves);
		
		/* check F-Modifiers */
		expand_fmodifiers(fd, mainvar, &strip->modifiers);
		
		/* relink referenced action */
		expand_doit(fd, mainvar, strip->act);
	}
}

static void expand_animdata(FileData *fd, Main *mainvar, AnimData *adt)
{
	NlaTrack *nlt;
	
	/* own action */
	expand_doit(fd, mainvar, adt->action);
	expand_doit(fd, mainvar, adt->tmpact);
	
	/* drivers - assume that these F-Curves have driver data to be in this list... */
	expand_fcurves(fd, mainvar, &adt->drivers);
	
	/* nla-data - referenced actions */
	for (nlt = adt->nla_tracks.first; nlt; nlt = nlt->next) 
		expand_animdata_nlastrips(fd, mainvar, &nlt->strips);
}	

static void expand_particlesettings(FileData *fd, Main *mainvar, ParticleSettings *part)
{
	int a;
	
	expand_doit(fd, mainvar, part->dup_ob);
	expand_doit(fd, mainvar, part->dup_group);
	expand_doit(fd, mainvar, part->eff_group);
	expand_doit(fd, mainvar, part->bb_ob);
	expand_doit(fd, mainvar, part->collision_group);
	
	if (part->adt)
		expand_animdata(fd, mainvar, part->adt);
	
	for (a = 0; a < MAX_MTEX; a++) {
		if (part->mtex[a]) {
			expand_doit(fd, mainvar, part->mtex[a]->tex);
			expand_doit(fd, mainvar, part->mtex[a]->object);
		}
	}

	if (part->effector_weights) {
		expand_doit(fd, mainvar, part->effector_weights->group);
	}

	if (part->pd) {
		expand_doit(fd, mainvar, part->pd->tex);
		expand_doit(fd, mainvar, part->pd->f_source);
	}
	if (part->pd2) {
		expand_doit(fd, mainvar, part->pd2->tex);
		expand_doit(fd, mainvar, part->pd2->f_source);
	}

	if (part->boids) {
		BoidState *state;
		BoidRule *rule;

		for (state = part->boids->states.first; state; state = state->next) {
			for (rule = state->rules.first; rule; rule = rule->next) {
				if (rule->type == eBoidRuleType_Avoid) {
					BoidRuleGoalAvoid *gabr = (BoidRuleGoalAvoid *)rule;
					expand_doit(fd, mainvar, gabr->ob);
				}
				else if (rule->type == eBoidRuleType_FollowLeader) {
					BoidRuleFollowLeader *flbr = (BoidRuleFollowLeader *)rule;
					expand_doit(fd, mainvar, flbr->ob);
				}
			}
		}
	}
}

static void expand_group(FileData *fd, Main *mainvar, Group *group)
{
	GroupObject *go;
	
	for (go = group->gobject.first; go; go = go->next) {
		expand_doit(fd, mainvar, go->ob);
	}
}

static void expand_key(FileData *fd, Main *mainvar, Key *key)
{
	expand_doit(fd, mainvar, key->ipo); // XXX deprecated - old animation system
	
	if (key->adt)
		expand_animdata(fd, mainvar, key->adt);
}

static void expand_nodetree(FileData *fd, Main *mainvar, bNodeTree *ntree)
{
	bNode *node;
	
	if (ntree->adt)
		expand_animdata(fd, mainvar, ntree->adt);
		
	if (ntree->gpd)
		expand_doit(fd, mainvar, ntree->gpd);
	
	for (node = ntree->nodes.first; node; node = node->next) {
		if (node->id && node->type != CMP_NODE_R_LAYERS)
			expand_doit(fd, mainvar, node->id);
	}

}

static void expand_texture(FileData *fd, Main *mainvar, Tex *tex)
{
	expand_doit(fd, mainvar, tex->ima);
	expand_doit(fd, mainvar, tex->ipo); // XXX deprecated - old animation system
	
	if (tex->adt)
		expand_animdata(fd, mainvar, tex->adt);
	
	if (tex->nodetree)
		expand_nodetree(fd, mainvar, tex->nodetree);
}

static void expand_brush(FileData *fd, Main *mainvar, Brush *brush)
{
	expand_doit(fd, mainvar, brush->mtex.tex);
	expand_doit(fd, mainvar, brush->mask_mtex.tex);
	expand_doit(fd, mainvar, brush->clone.image);
	expand_doit(fd, mainvar, brush->paint_curve);
}

static void expand_material(FileData *fd, Main *mainvar, Material *ma)
{
	int a;
	
	for (a = 0; a < MAX_MTEX; a++) {
		if (ma->mtex[a]) {
			expand_doit(fd, mainvar, ma->mtex[a]->tex);
			expand_doit(fd, mainvar, ma->mtex[a]->object);
		}
	}
	
	expand_doit(fd, mainvar, ma->ipo); // XXX deprecated - old animation system
	
	if (ma->adt)
		expand_animdata(fd, mainvar, ma->adt);
	
	if (ma->nodetree)
		expand_nodetree(fd, mainvar, ma->nodetree);
	
	if (ma->group)
		expand_doit(fd, mainvar, ma->group);
}

static void expand_lamp(FileData *fd, Main *mainvar, Lamp *la)
{
	int a;
	
	for (a = 0; a < MAX_MTEX; a++) {
		if (la->mtex[a]) {
			expand_doit(fd, mainvar, la->mtex[a]->tex);
			expand_doit(fd, mainvar, la->mtex[a]->object);
		}
	}
	
	expand_doit(fd, mainvar, la->ipo); // XXX deprecated - old animation system
	
	if (la->adt)
		expand_animdata(fd, mainvar, la->adt);
	
	if (la->nodetree)
		expand_nodetree(fd, mainvar, la->nodetree);
}

static void expand_lattice(FileData *fd, Main *mainvar, Lattice *lt)
{
	expand_doit(fd, mainvar, lt->ipo); // XXX deprecated - old animation system
	expand_doit(fd, mainvar, lt->key);
	
	if (lt->adt)
		expand_animdata(fd, mainvar, lt->adt);
}


static void expand_world(FileData *fd, Main *mainvar, World *wrld)
{
	int a;
	
	for (a = 0; a < MAX_MTEX; a++) {
		if (wrld->mtex[a]) {
			expand_doit(fd, mainvar, wrld->mtex[a]->tex);
			expand_doit(fd, mainvar, wrld->mtex[a]->object);
		}
	}
	
	expand_doit(fd, mainvar, wrld->ipo); // XXX deprecated - old animation system
	
	if (wrld->adt)
		expand_animdata(fd, mainvar, wrld->adt);
	
	if (wrld->nodetree)
		expand_nodetree(fd, mainvar, wrld->nodetree);
}


static void expand_mball(FileData *fd, Main *mainvar, MetaBall *mb)
{
	int a;
	
	for (a = 0; a < mb->totcol; a++) {
		expand_doit(fd, mainvar, mb->mat[a]);
	}
	
	if (mb->adt)
		expand_animdata(fd, mainvar, mb->adt);
}

static void expand_curve(FileData *fd, Main *mainvar, Curve *cu)
{
	int a;
	
	for (a = 0; a < cu->totcol; a++) {
		expand_doit(fd, mainvar, cu->mat[a]);
	}
	
	expand_doit(fd, mainvar, cu->vfont);
	expand_doit(fd, mainvar, cu->vfontb);
	expand_doit(fd, mainvar, cu->vfonti);
	expand_doit(fd, mainvar, cu->vfontbi);
	expand_doit(fd, mainvar, cu->key);
	expand_doit(fd, mainvar, cu->ipo); // XXX deprecated - old animation system
	expand_doit(fd, mainvar, cu->bevobj);
	expand_doit(fd, mainvar, cu->taperobj);
	expand_doit(fd, mainvar, cu->textoncurve);
	
	if (cu->adt)
		expand_animdata(fd, mainvar, cu->adt);
}

static void expand_mesh(FileData *fd, Main *mainvar, Mesh *me)
{
	CustomDataLayer *layer;
	TFace *tf;
	int a, i;
	
	if (me->adt)
		expand_animdata(fd, mainvar, me->adt);
		
	for (a = 0; a < me->totcol; a++) {
		expand_doit(fd, mainvar, me->mat[a]);
	}
	
	expand_doit(fd, mainvar, me->key);
	expand_doit(fd, mainvar, me->texcomesh);
	
	if (me->tface) {
		tf = me->tface;
		for (i=0; i<me->totface; i++, tf++) {
			if (tf->tpage)
				expand_doit(fd, mainvar, tf->tpage);
		}
	}

	if (me->mface && !me->mpoly) {
		MTFace *mtf;

		for (a = 0; a < me->fdata.totlayer; a++) {
			layer = &me->fdata.layers[a];

			if (layer->type == CD_MTFACE) {
				mtf = (MTFace *) layer->data;
				for (i = 0; i < me->totface; i++, mtf++) {
					if (mtf->tpage)
						expand_doit(fd, mainvar, mtf->tpage);
				}
			}
		}
	}
	else {
		MTexPoly *mtp;

		for (a = 0; a < me->pdata.totlayer; a++) {
			layer = &me->pdata.layers[a];

			if (layer->type == CD_MTEXPOLY) {
				mtp = (MTexPoly *) layer->data;

				for (i = 0; i < me->totpoly; i++, mtp++) {
					if (mtp->tpage)
						expand_doit(fd, mainvar, mtp->tpage);
				}
			}
		}
	}
}

/* temp struct used to transport needed info to expand_constraint_cb() */
typedef struct tConstraintExpandData {
	FileData *fd;
	Main *mainvar;
} tConstraintExpandData;
/* callback function used to expand constraint ID-links */
static void expand_constraint_cb(bConstraint *UNUSED(con), ID **idpoin, bool UNUSED(is_reference), void *userdata)
{
	tConstraintExpandData *ced = (tConstraintExpandData *)userdata;
	expand_doit(ced->fd, ced->mainvar, *idpoin);
}

static void expand_constraints(FileData *fd, Main *mainvar, ListBase *lb)
{
	tConstraintExpandData ced;
	bConstraint *curcon;
	
	/* relink all ID-blocks used by the constraints */
	ced.fd = fd;
	ced.mainvar = mainvar;
	
	BKE_constraints_id_loop(lb, expand_constraint_cb, &ced);
	
	/* deprecated manual expansion stuff */
	for (curcon = lb->first; curcon; curcon = curcon->next) {
		if (curcon->ipo)
			expand_doit(fd, mainvar, curcon->ipo); // XXX deprecated - old animation system
	}
}

#if 0 /* Disabled as it doesn't actually do anything except recurse... */
static void expand_bones(FileData *fd, Main *mainvar, Bone *bone)
{
	Bone *curBone;
	
	for (curBone = bone->childbase.first; curBone; curBone=curBone->next) {
		expand_bones(fd, mainvar, curBone);
	}
}
#endif

static void expand_pose(FileData *fd, Main *mainvar, bPose *pose)
{
	bPoseChannel *chan;
	
	if (!pose)
		return;
	
	for (chan = pose->chanbase.first; chan; chan = chan->next) {
		expand_constraints(fd, mainvar, &chan->constraints);
		expand_doit(fd, mainvar, chan->custom);
	}
}

static void expand_armature(FileData *fd, Main *mainvar, bArmature *arm)
{	
	if (arm->adt)
		expand_animdata(fd, mainvar, arm->adt);
	
#if 0 /* Disabled as this currently only recurses down the chain doing nothing */
	{
		Bone *curBone;
		
		for (curBone = arm->bonebase.first; curBone; curBone=curBone->next) {
			expand_bones(fd, mainvar, curBone);
		}
	}
#endif
}

static void expand_object_expandModifiers(
        void *userData, Object *UNUSED(ob), ID **idpoin, int UNUSED(cb_flag))
{
	struct { FileData *fd; Main *mainvar; } *data= userData;
	
	FileData *fd = data->fd;
	Main *mainvar = data->mainvar;
	
	expand_doit(fd, mainvar, *idpoin);
}

static void expand_object(FileData *fd, Main *mainvar, Object *ob)
{
	ParticleSystem *psys;
	bSensor *sens;
	bController *cont;
	bActuator *act;
	bActionStrip *strip;
	PartEff *paf;
	int a;
	
	expand_doit(fd, mainvar, ob->data);
	
	/* expand_object_expandModifier() */
	if (ob->modifiers.first) {
		struct { FileData *fd; Main *mainvar; } data;
		data.fd = fd;
		data.mainvar = mainvar;
		
		modifiers_foreachIDLink(ob, expand_object_expandModifiers, (void *)&data);
	}
	
	expand_pose(fd, mainvar, ob->pose);
	expand_doit(fd, mainvar, ob->poselib);
	expand_constraints(fd, mainvar, &ob->constraints);
	
	expand_doit(fd, mainvar, ob->gpd);
	
// XXX deprecated - old animation system (for version patching only)
	expand_doit(fd, mainvar, ob->ipo);
	expand_doit(fd, mainvar, ob->action);
	
	expand_constraint_channels(fd, mainvar, &ob->constraintChannels);
	
	for (strip=ob->nlastrips.first; strip; strip=strip->next) {
		expand_doit(fd, mainvar, strip->object);
		expand_doit(fd, mainvar, strip->act);
		expand_doit(fd, mainvar, strip->ipo);
	}
// XXX deprecated - old animation system (for version patching only)
	
	if (ob->adt)
		expand_animdata(fd, mainvar, ob->adt);
	
	for (a = 0; a < ob->totcol; a++) {
		expand_doit(fd, mainvar, ob->mat[a]);
	}
	
	paf = blo_do_version_give_parteff_245(ob);
	if (paf && paf->group) 
		expand_doit(fd, mainvar, paf->group);
	
	if (ob->dup_group)
		expand_doit(fd, mainvar, ob->dup_group);
	
	if (ob->proxy)
		expand_doit(fd, mainvar, ob->proxy);
	if (ob->proxy_group)
		expand_doit(fd, mainvar, ob->proxy_group);

	for (psys = ob->particlesystem.first; psys; psys = psys->next)
		expand_doit(fd, mainvar, psys->part);

	for (sens = ob->sensors.first; sens; sens = sens->next) {
		if (sens->type == SENS_MESSAGE) {
			bMessageSensor *ms = sens->data;
			expand_doit(fd, mainvar, ms->fromObject);
		}
	}
	
	for (cont = ob->controllers.first; cont; cont = cont->next) {
		if (cont->type == CONT_PYTHON) {
			bPythonCont *pc = cont->data;
			expand_doit(fd, mainvar, pc->text);
		}
	}
	
	for (act = ob->actuators.first; act; act = act->next) {
		if (act->type == ACT_SOUND) {
			bSoundActuator *sa = act->data;
			expand_doit(fd, mainvar, sa->sound);
		}
		else if (act->type == ACT_CAMERA) {
			bCameraActuator *ca = act->data;
			expand_doit(fd, mainvar, ca->ob);
		}
		else if (act->type == ACT_EDIT_OBJECT) {
			bEditObjectActuator *eoa = act->data;
			if (eoa) {
				expand_doit(fd, mainvar, eoa->ob);
				expand_doit(fd, mainvar, eoa->me);
			}
		}
		else if (act->type == ACT_OBJECT) {
			bObjectActuator *oa = act->data;
			expand_doit(fd, mainvar, oa->reference);
		}
		else if (act->type == ACT_ADD_OBJECT) {
			bAddObjectActuator *aoa = act->data;
			expand_doit(fd, mainvar, aoa->ob);
		}
		else if (act->type == ACT_SCENE) {
			bSceneActuator *sa = act->data;
			expand_doit(fd, mainvar, sa->camera);
			expand_doit(fd, mainvar, sa->scene);
		}
		else if (act->type == ACT_2DFILTER) {
			bTwoDFilterActuator *tdfa = act->data;
			expand_doit(fd, mainvar, tdfa->text);
		}
		else if (act->type == ACT_ACTION) {
			bActionActuator *aa = act->data;
			expand_doit(fd, mainvar, aa->act);
		}
		else if (act->type == ACT_SHAPEACTION) {
			bActionActuator *aa = act->data;
			expand_doit(fd, mainvar, aa->act);
		}
		else if (act->type == ACT_PROPERTY) {
			bPropertyActuator *pa = act->data;
			expand_doit(fd, mainvar, pa->ob);
		}
		else if (act->type == ACT_MESSAGE) {
			bMessageActuator *ma = act->data;
			expand_doit(fd, mainvar, ma->toObject);
		}
		else if (act->type==ACT_PARENT) {
			bParentActuator *pa = act->data;
			expand_doit(fd, mainvar, pa->ob);
		}
		else if (act->type == ACT_ARMATURE) {
			bArmatureActuator *arma = act->data;
			expand_doit(fd, mainvar, arma->target);
		}
		else if (act->type == ACT_STEERING) {
			bSteeringActuator *sta = act->data;
			expand_doit(fd, mainvar, sta->target);
			expand_doit(fd, mainvar, sta->navmesh);
		}
	}
	
	if (ob->pd) {
		expand_doit(fd, mainvar, ob->pd->tex);
		expand_doit(fd, mainvar, ob->pd->f_source);
	}

	if (ob->soft) {
		expand_doit(fd, mainvar, ob->soft->collision_group);

		if (ob->soft->effector_weights) {
			expand_doit(fd, mainvar, ob->soft->effector_weights->group);
		}
	}

	if (ob->rigidbody_constraint) {
		expand_doit(fd, mainvar, ob->rigidbody_constraint->ob1);
		expand_doit(fd, mainvar, ob->rigidbody_constraint->ob2);
	}

	if (ob->currentlod) {
		LodLevel *level;
		for (level = ob->lodlevels.first; level; level = level->next) {
			expand_doit(fd, mainvar, level->source);
		}
	}
}

static void expand_scene_collection(FileData *fd, Main *mainvar, SceneCollection *sc)
{
	for (LinkData *link = sc->objects.first; link; link = link->next) {
		expand_doit(fd, mainvar, link->data);
	}

	for (LinkData *link = sc->filter_objects.first; link; link = link->next) {
		expand_doit(fd, mainvar, link->data);
	}

	for (SceneCollection *nsc= sc->scene_collections.first; nsc; nsc = nsc->next) {
		expand_scene_collection(fd, mainvar, nsc);
	}
}

static void expand_scene(FileData *fd, Main *mainvar, Scene *sce)
{
	BaseLegacy *base;
	SceneRenderLayer *srl;
	FreestyleModuleConfig *module;
	FreestyleLineSet *lineset;
	
	for (base = sce->base.first; base; base = base->next) {
		expand_doit(fd, mainvar, base->object);
	}
	expand_doit(fd, mainvar, sce->camera);
	expand_doit(fd, mainvar, sce->world);
	
	if (sce->adt)
		expand_animdata(fd, mainvar, sce->adt);
	expand_keyingsets(fd, mainvar, &sce->keyingsets);
	
	if (sce->set)
		expand_doit(fd, mainvar, sce->set);
	
	if (sce->nodetree)
		expand_nodetree(fd, mainvar, sce->nodetree);
	
	for (srl = sce->r.layers.first; srl; srl = srl->next) {
		expand_doit(fd, mainvar, srl->mat_override);
		expand_doit(fd, mainvar, srl->light_override);
		for (module = srl->freestyleConfig.modules.first; module; module = module->next) {
			if (module->script)
				expand_doit(fd, mainvar, module->script);
		}
		for (lineset = srl->freestyleConfig.linesets.first; lineset; lineset = lineset->next) {
			if (lineset->group)
				expand_doit(fd, mainvar, lineset->group);
			expand_doit(fd, mainvar, lineset->linestyle);
		}
	}
	
	if (sce->r.dometext)
		expand_doit(fd, mainvar, sce->gm.dome.warptext);
	
	if (sce->gpd)
		expand_doit(fd, mainvar, sce->gpd);
		
	if (sce->ed) {
		Sequence *seq;
		
		SEQ_BEGIN (sce->ed, seq)
		{
			if (seq->scene) expand_doit(fd, mainvar, seq->scene);
			if (seq->scene_camera) expand_doit(fd, mainvar, seq->scene_camera);
			if (seq->clip) expand_doit(fd, mainvar, seq->clip);
			if (seq->mask) expand_doit(fd, mainvar, seq->mask);
			if (seq->sound) expand_doit(fd, mainvar, seq->sound);
		}
		SEQ_END
	}
	
	if (sce->rigidbody_world) {
		expand_doit(fd, mainvar, sce->rigidbody_world->group);
		expand_doit(fd, mainvar, sce->rigidbody_world->constraints);
	}

	for (TimeMarker *marker = sce->markers.first; marker; marker = marker->next) {
		if (marker->camera) {
			expand_doit(fd, mainvar, marker->camera);
		}
	}

	expand_doit(fd, mainvar, sce->clip);

	expand_scene_collection(fd, mainvar, sce->collection);
}

static void expand_camera(FileData *fd, Main *mainvar, Camera *ca)
{
	expand_doit(fd, mainvar, ca->ipo); // XXX deprecated - old animation system
	
	if (ca->adt)
		expand_animdata(fd, mainvar, ca->adt);
}

static void expand_cachefile(FileData *fd, Main *mainvar, CacheFile *cache_file)
{
	if (cache_file->adt) {
		expand_animdata(fd, mainvar, cache_file->adt);
	}
}

static void expand_speaker(FileData *fd, Main *mainvar, Speaker *spk)
{
	expand_doit(fd, mainvar, spk->sound);

	if (spk->adt)
		expand_animdata(fd, mainvar, spk->adt);
}

static void expand_sound(FileData *fd, Main *mainvar, bSound *snd)
{
	expand_doit(fd, mainvar, snd->ipo); // XXX deprecated - old animation system
}

static void expand_movieclip(FileData *fd, Main *mainvar, MovieClip *clip)
{
	if (clip->adt)
		expand_animdata(fd, mainvar, clip->adt);
}

static void expand_mask_parent(FileData *fd, Main *mainvar, MaskParent *parent)
{
	if (parent->id) {
		expand_doit(fd, mainvar, parent->id);
	}
}

static void expand_mask(FileData *fd, Main *mainvar, Mask *mask)
{
	MaskLayer *mask_layer;

	if (mask->adt)
		expand_animdata(fd, mainvar, mask->adt);

	for (mask_layer = mask->masklayers.first; mask_layer; mask_layer = mask_layer->next) {
		MaskSpline *spline;

		for (spline = mask_layer->splines.first; spline; spline = spline->next) {
			int i;

			for (i = 0; i < spline->tot_point; i++) {
				MaskSplinePoint *point = &spline->points[i];

				expand_mask_parent(fd, mainvar, &point->parent);
			}

			expand_mask_parent(fd, mainvar, &spline->parent);
		}
	}
}

static void expand_linestyle(FileData *fd, Main *mainvar, FreestyleLineStyle *linestyle)
{
	int a;
	LineStyleModifier *m;

	for (a = 0; a < MAX_MTEX; a++) {
		if (linestyle->mtex[a]) {
			expand_doit(fd, mainvar, linestyle->mtex[a]->tex);
			expand_doit(fd, mainvar, linestyle->mtex[a]->object);
		}
	}
	if (linestyle->nodetree)
		expand_nodetree(fd, mainvar, linestyle->nodetree);

	if (linestyle->adt)
		expand_animdata(fd, mainvar, linestyle->adt);
	for (m = linestyle->color_modifiers.first; m; m = m->next) {
		if (m->type == LS_MODIFIER_DISTANCE_FROM_OBJECT)
			expand_doit(fd, mainvar, ((LineStyleColorModifier_DistanceFromObject *)m)->target);
	}
	for (m = linestyle->alpha_modifiers.first; m; m = m->next) {
		if (m->type == LS_MODIFIER_DISTANCE_FROM_OBJECT)
			expand_doit(fd, mainvar, ((LineStyleAlphaModifier_DistanceFromObject *)m)->target);
	}
	for (m = linestyle->thickness_modifiers.first; m; m = m->next) {
		if (m->type == LS_MODIFIER_DISTANCE_FROM_OBJECT)
			expand_doit(fd, mainvar, ((LineStyleThicknessModifier_DistanceFromObject *)m)->target);
	}
}

static void expand_gpencil(FileData *fd, Main *mainvar, bGPdata *gpd)
{
	if (gpd->adt)
		expand_animdata(fd, mainvar, gpd->adt);
}

static void expand_workspace(FileData *fd, Main *mainvar, WorkSpace *workspace)
{
	ListBase *layouts = BKE_workspace_layouts_get(workspace);

	BKE_workspace_layout_iter_begin(layout, layouts->first)
	{
		expand_doit(fd, mainvar, BKE_workspace_layout_screen_get(layout));
	}
	BKE_workspace_layout_iter_end;
<<<<<<< HEAD
=======

	/* unset render-layer, when changing workspace we'll assign one from the active scene then. */
	BKE_workspace_render_layer_set(workspace, NULL);
>>>>>>> ee1177c8
}

/**
 * Set the callback func used over all ID data found by \a BLO_expand_main func.
 *
 * \param expand_doit_func Called for each ID block it finds.
 */
void BLO_main_expander(BLOExpandDoitCallback expand_doit_func)
{
	expand_doit = expand_doit_func;
}

/**
 * Loop over all ID data in Main to mark relations.
 * Set (id->tag & LIB_TAG_NEED_EXPAND) to mark expanding. Flags get cleared after expanding.
 *
 * \param fdhandle usually filedata, or own handle.
 * \param mainvar the Main database to expand.
 */
void BLO_expand_main(void *fdhandle, Main *mainvar)
{
	ListBase *lbarray[MAX_LIBARRAY];
	FileData *fd = fdhandle;
	ID *id;
	int a;
	bool do_it = true;
	
	while (do_it) {
		do_it = false;
		
		a = set_listbasepointers(mainvar, lbarray);
		while (a--) {
			id = lbarray[a]->first;
			while (id) {
				if (id->tag & LIB_TAG_NEED_EXPAND) {
					switch (GS(id->name)) {
					case ID_OB:
						expand_object(fd, mainvar, (Object *)id);
						break;
					case ID_ME:
						expand_mesh(fd, mainvar, (Mesh *)id);
						break;
					case ID_CU:
						expand_curve(fd, mainvar, (Curve *)id);
						break;
					case ID_MB:
						expand_mball(fd, mainvar, (MetaBall *)id);
						break;
					case ID_SCE:
						expand_scene(fd, mainvar, (Scene *)id);
						break;
					case ID_MA:
						expand_material(fd, mainvar, (Material *)id);
						break;
					case ID_TE:
						expand_texture(fd, mainvar, (Tex *)id);
						break;
					case ID_WO:
						expand_world(fd, mainvar, (World *)id);
						break;
					case ID_LT:
						expand_lattice(fd, mainvar, (Lattice *)id);
						break;
					case ID_LA:
						expand_lamp(fd, mainvar, (Lamp *)id);
						break;
					case ID_KE:
						expand_key(fd, mainvar, (Key *)id);
						break;
					case ID_CA:
						expand_camera(fd, mainvar, (Camera *)id);
						break;
					case ID_SPK:
						expand_speaker(fd, mainvar, (Speaker *)id);
						break;
					case ID_SO:
						expand_sound(fd, mainvar, (bSound *)id);
						break;
					case ID_AR:
						expand_armature(fd, mainvar, (bArmature *)id);
						break;
					case ID_AC:
						expand_action(fd, mainvar, (bAction *)id); // XXX deprecated - old animation system
						break;
					case ID_GR:
						expand_group(fd, mainvar, (Group *)id);
						break;
					case ID_NT:
						expand_nodetree(fd, mainvar, (bNodeTree *)id);
						break;
					case ID_BR:
						expand_brush(fd, mainvar, (Brush *)id);
						break;
					case ID_IP:
						expand_ipo(fd, mainvar, (Ipo *)id); // XXX deprecated - old animation system
						break;
					case ID_PA:
						expand_particlesettings(fd, mainvar, (ParticleSettings *)id);
						break;
					case ID_MC:
						expand_movieclip(fd, mainvar, (MovieClip *)id);
						break;
					case ID_MSK:
						expand_mask(fd, mainvar, (Mask *)id);
						break;
					case ID_LS:
						expand_linestyle(fd, mainvar, (FreestyleLineStyle *)id);
						break;
					case ID_GD:
						expand_gpencil(fd, mainvar, (bGPdata *)id);
						break;
					case ID_CF:
						expand_cachefile(fd, mainvar, (CacheFile *)id);
						break;
					case ID_WS:
						expand_workspace(fd, mainvar, (WorkSpace *)id);
						break;
					}
					
					do_it = true;
					id->tag &= ~LIB_TAG_NEED_EXPAND;
					
				}
				id = id->next;
			}
		}
	}
}


/* ***************************** */
	
static bool object_in_any_scene(Main *mainvar, Object *ob)
{
	Scene *sce;
	
	for (sce = mainvar->scene.first; sce; sce = sce->id.next) {
		if (BKE_scene_base_find(sce, ob)) {
			return true;
		}
	}
	
	return false;
}

static void give_base_to_objects(Main *mainvar, Scene *scene, View3D *v3d, Library *lib, const short flag)
{
	Object *ob;
	BaseLegacy *base;
	const unsigned int active_lay = (flag & FILE_ACTIVELAY) ? BKE_screen_view3d_layer_active(v3d, scene) : 0;
	const bool is_link = (flag & FILE_LINK) != 0;

	BLI_assert(scene);

	/* give all objects which are LIB_TAG_INDIRECT a base, or for a group when *lib has been set */
	for (ob = mainvar->object.first; ob; ob = ob->id.next) {
		if ((ob->id.tag & LIB_TAG_INDIRECT) && (ob->id.tag & LIB_TAG_PRE_EXISTING) == 0) {
			bool do_it = false;

			if (ob->id.us == 0) {
				do_it = true;
			}
			else if (!is_link && (ob->id.lib == lib) && (object_in_any_scene(mainvar, ob) == 0)) {
				/* When appending, make sure any indirectly loaded objects get a base, else they cant be accessed at all
				 * (see T27437). */
				do_it = true;
			}

			if (do_it) {
				base = MEM_callocN(sizeof(BaseLegacy), __func__);
				BLI_addtail(&scene->base, base);

				if (active_lay) {
					ob->lay = active_lay;
				}
				if (flag & FILE_AUTOSELECT) {
					/* Note that link_object_postprocess() already checks for FILE_AUTOSELECT flag,
					 * but it will miss objects from non-instanciated groups... */
					ob->flag |= SELECT;
					/* do NOT make base active here! screws up GUI stuff, if you want it do it on src/ level */
				}

				base->object = ob;
				base->lay = ob->lay;
				BKE_scene_base_flag_sync_from_object(base);

				CLAMP_MIN(ob->id.us, 0);
				id_us_plus_no_lib((ID *)ob);

				ob->id.tag &= ~LIB_TAG_INDIRECT;
				ob->id.tag |= LIB_TAG_EXTERN;
			}
		}
	}
}

static void give_base_to_groups(
        Main *mainvar, Scene *scene, View3D *v3d, Library *UNUSED(lib), const short UNUSED(flag))
{
	Group *group;
	BaseLegacy *base;
	Object *ob;
	const unsigned int active_lay = BKE_screen_view3d_layer_active(v3d, scene);

	/* give all objects which are tagged a base */
	for (group = mainvar->group.first; group; group = group->id.next) {
		if (group->id.tag & LIB_TAG_DOIT) {
			/* any indirect group should not have been tagged */
			BLI_assert((group->id.tag & LIB_TAG_INDIRECT) == 0);

			/* BKE_object_add(...) messes with the selection */
			ob = BKE_object_add_only_object(mainvar, OB_EMPTY, group->id.name + 2);
			ob->type = OB_EMPTY;
			ob->lay = active_lay;

			/* assign the base */
			base = BKE_scene_base_add(scene, ob);
			base->flag_legacy |= SELECT;
			BKE_scene_base_flag_sync_from_base(base);
			DAG_id_tag_update(&ob->id, OB_RECALC_OB | OB_RECALC_DATA | OB_RECALC_TIME);
			scene->basact = base;

			/* assign the group */
			ob->dup_group = group;
			ob->transflag |= OB_DUPLIGROUP;
			copy_v3_v3(ob->loc, scene->cursor);
		}
	}
}

static ID *create_placeholder(Main *mainvar, const short idcode, const char *idname, const short tag)
{
	ListBase *lb = which_libbase(mainvar, idcode);
	ID *ph_id = BKE_libblock_alloc_notest(idcode);

	*((short *)ph_id->name) = idcode;
	BLI_strncpy(ph_id->name + 2, idname, sizeof(ph_id->name) - 2);
	BKE_libblock_init_empty(ph_id);
	ph_id->lib = mainvar->curlib;
	ph_id->tag = tag | LIB_TAG_MISSING;
	ph_id->us = ID_FAKE_USERS(ph_id);
	ph_id->icon_id = 0;

	BLI_addtail(lb, ph_id);
	id_sort_by_name(lb, ph_id);

	return ph_id;
}

/* returns true if the item was found
 * but it may already have already been appended/linked */
static ID *link_named_part(
        Main *mainl, FileData *fd, const short idcode, const char *name,
        const bool use_placeholders, const bool force_indirect)
{
	BHead *bhead = find_bhead_from_code_name(fd, idcode, name);
	ID *id;

	BLI_assert(BKE_idcode_is_valid(idcode));
	/* This function may be called for appending too (which is basically link + make local). */
	BLI_assert(BKE_idcode_is_linkable(idcode) || BKE_idcode_is_appendable(idcode));

	if (bhead) {
		id = is_yet_read(fd, mainl, bhead);
		if (id == NULL) {
			/* not read yet */
			read_libblock(fd, mainl, bhead, force_indirect ? LIB_TAG_TESTIND : LIB_TAG_TESTEXT, &id);

			if (id) {
				/* sort by name in list */
				ListBase *lb = which_libbase(mainl, idcode);
				id_sort_by_name(lb, id);
			}
		}
		else {
			/* already linked */
			if (G.debug)
				printf("append: already linked\n");
			oldnewmap_insert(fd->libmap, bhead->old, id, bhead->code);
			if (!force_indirect && (id->tag & LIB_TAG_INDIRECT)) {
				id->tag &= ~LIB_TAG_INDIRECT;
				id->tag |= LIB_TAG_EXTERN;
			}
		}
	}
	else if (use_placeholders) {
		/* XXX flag part is weak! */
		id = create_placeholder(mainl, idcode, name, force_indirect ? LIB_TAG_INDIRECT : LIB_TAG_EXTERN);
	}
	else {
		id = NULL;
	}
	
	/* if we found the id but the id is NULL, this is really bad */
	BLI_assert(!((bhead != NULL) && (id == NULL)));
	
	return id;
}

static void link_object_postprocess(ID *id, Scene *scene, View3D *v3d, const short flag)
{
	if (scene) {
		BaseLegacy *base;
		Object *ob;

		base = MEM_callocN(sizeof(BaseLegacy), "app_nam_part");
		BLI_addtail(&scene->base, base);

		ob = (Object *)id;

		/* link at active layer (view3d if available in context, else scene one */
		if (flag & FILE_ACTIVELAY) {
			ob->lay = BKE_screen_view3d_layer_active(v3d, scene);
		}

		ob->mode = OB_MODE_OBJECT;
		base->lay = ob->lay;
		base->object = ob;
		base->flag_legacy = ob->flag;
		id_us_plus_no_lib((ID *)ob);

		if (flag & FILE_AUTOSELECT) {
			base->flag_legacy |= SELECT;
			BKE_scene_base_flag_sync_from_base(base);
			/* do NOT make base active here! screws up GUI stuff, if you want it do it on src/ level */
		}
	}
}

/**
 * Simple reader for copy/paste buffers.
 */
void BLO_library_link_copypaste(Main *mainl, BlendHandle *bh)
{
	FileData *fd = (FileData *)(bh);
	BHead *bhead;
	
	for (bhead = blo_firstbhead(fd); bhead; bhead = blo_nextbhead(fd, bhead)) {
		ID *id = NULL;

		if (bhead->code == ENDB)
			break;
		if (ELEM(bhead->code, ID_OB, ID_GR)) {
			read_libblock(fd, mainl, bhead, LIB_TAG_TESTIND, &id);
		}


		if (id) {
			/* sort by name in list */
			ListBase *lb = which_libbase(mainl, GS(id->name));
			id_sort_by_name(lb, id);

			if (bhead->code == ID_OB) {
				/* Instead of instancing Base's directly, postpone until after groups are loaded
				 * otherwise the base's flag is set incorrectly when groups are used */
				Object *ob = (Object *)id;
				ob->mode = OB_MODE_OBJECT;
				/* ensure give_base_to_objects runs on this object */
				BLI_assert(id->us == 0);
			}
		}
	}
}

static ID *link_named_part_ex(
        Main *mainl, FileData *fd, const short idcode, const char *name, const short flag,
		Scene *scene, View3D *v3d, const bool use_placeholders, const bool force_indirect)
{
	ID *id = link_named_part(mainl, fd, idcode, name, use_placeholders, force_indirect);

	if (id && (GS(id->name) == ID_OB)) {	/* loose object: give a base */
		link_object_postprocess(id, scene, v3d, flag);
	}
	else if (id && (GS(id->name) == ID_GR)) {
		/* tag as needing to be instantiated */
		if (flag & FILE_GROUP_INSTANCE)
			id->tag |= LIB_TAG_DOIT;
	}

	return id;
}

/**
 * Link a named datablock from an external blend file.
 *
 * \param mainl The main database to link from (not the active one).
 * \param bh The blender file handle.
 * \param idcode The kind of datablock to link.
 * \param name The name of the datablock (without the 2 char ID prefix).
 * \return the linked ID when found.
 */
ID *BLO_library_link_named_part(Main *mainl, BlendHandle **bh, const short idcode, const char *name)
{
	FileData *fd = (FileData*)(*bh);
	return link_named_part(mainl, fd, idcode, name, false, false);
}

/**
 * Link a named datablock from an external blend file.
 * Optionally instantiate the object/group in the scene when the flags are set.
 *
 * \param mainl The main database to link from (not the active one).
 * \param bh The blender file handle.
 * \param idcode The kind of datablock to link.
 * \param name The name of the datablock (without the 2 char ID prefix).
 * \param flag Options for linking, used for instantiating.
 * \param scene The scene in which to instantiate objects/groups (if NULL, no instantiation is done).
 * \param v3d The active View3D (only to define active layers for instantiated objects & groups, can be NULL).
 * \param use_placeholders If true, generate a placeholder (empty ID) if not found in current lib file.
 * \param force_indirect If true, force loaded ID to be tagged as LIB_TAG_INDIRECT (used in reload context only).
 * \return the linked ID when found.
 */
ID *BLO_library_link_named_part_ex(
        Main *mainl, BlendHandle **bh,
        const short idcode, const char *name, const short flag,
        Scene *scene, View3D *v3d,
        const bool use_placeholders, const bool force_indirect)
{
	FileData *fd = (FileData*)(*bh);
	return link_named_part_ex(mainl, fd, idcode, name, flag, scene, v3d, use_placeholders, force_indirect);
}

static void link_id_part(ReportList *reports, FileData *fd, Main *mainvar, ID *id, ID **r_id)
{
	BHead *bhead = NULL;
	const bool is_valid = BKE_idcode_is_linkable(GS(id->name)) || ((id->tag & LIB_TAG_EXTERN) == 0);

	if (fd) {
		bhead = find_bhead_from_idname(fd, id->name);
	}

	id->tag &= ~LIB_TAG_READ;

	if (!is_valid) {
		blo_reportf_wrap(
		        reports, RPT_ERROR,
		        TIP_("LIB: %s: '%s' is directly linked from '%s' (parent '%s'), but is a non-linkable data type"),
		        BKE_idcode_to_name(GS(id->name)),
		        id->name + 2,
		        mainvar->curlib->filepath,
		        library_parent_filepath(mainvar->curlib));
	}

	if (bhead) {
		id->tag |= LIB_TAG_NEED_EXPAND;
		// printf("read lib block %s\n", id->name);
		read_libblock(fd, mainvar, bhead, id->tag, r_id);
	}
	else {
		blo_reportf_wrap(
		        reports, RPT_WARNING,
		        TIP_("LIB: %s: '%s' missing from '%s', parent '%s'"),
		        BKE_idcode_to_name(GS(id->name)),
		        id->name + 2,
		        mainvar->curlib->filepath,
		        library_parent_filepath(mainvar->curlib));

		/* Generate a placeholder for this ID (simplified version of read_libblock actually...). */
		if (r_id) {
			*r_id = is_valid ? create_placeholder(mainvar, GS(id->name), id->name + 2, id->tag) : NULL;
		}
	}
}

/* common routine to append/link something from a library */

static Main *library_link_begin(Main *mainvar, FileData **fd, const char *filepath)
{
	Main *mainl;

	(*fd)->mainlist = MEM_callocN(sizeof(ListBase), "FileData.mainlist");
	
	/* clear for group instantiating tag */
	BKE_main_id_tag_listbase(&(mainvar->group), LIB_TAG_DOIT, false);

	/* make mains */
	blo_split_main((*fd)->mainlist, mainvar);
	
	/* which one do we need? */
	mainl = blo_find_main(*fd, filepath, G.main->name);
	
	/* needed for do_version */
	mainl->versionfile = (*fd)->fileversion;
	read_file_version(*fd, mainl);
#ifdef USE_GHASH_BHEAD
	read_file_bhead_idname_map_create(*fd);
#endif
	
	return mainl;
}

/**
 * Initialize the BlendHandle for linking library data.
 *
 * \param mainvar The current main database, e.g. G.main or CTX_data_main(C).
 * \param bh A blender file handle as returned by \a BLO_blendhandle_from_file or \a BLO_blendhandle_from_memory.
 * \param filepath Used for relative linking, copied to the \a lib->name.
 * \return the library Main, to be passed to \a BLO_library_append_named_part as \a mainl.
 */
Main *BLO_library_link_begin(Main *mainvar, BlendHandle **bh, const char *filepath)
{
	FileData *fd = (FileData*)(*bh);
	return library_link_begin(mainvar, &fd, filepath);
}

static void split_main_newid(Main *mainptr, Main *main_newid)
{
	/* We only copy the necessary subset of data in this temp main. */
	main_newid->versionfile = mainptr->versionfile;
	main_newid->subversionfile = mainptr->subversionfile;
	BLI_strncpy(main_newid->name, mainptr->name, sizeof(main_newid->name));
	main_newid->curlib = mainptr->curlib;

	ListBase *lbarray[MAX_LIBARRAY];
	ListBase *lbarray_newid[MAX_LIBARRAY];
	int i = set_listbasepointers(mainptr, lbarray);
	set_listbasepointers(main_newid, lbarray_newid);
	while (i--) {
		BLI_listbase_clear(lbarray_newid[i]);

		for (ID *id = lbarray[i]->first, *idnext; id; id = idnext) {
			idnext = id->next;

			if (id->tag & LIB_TAG_NEW) {
				BLI_remlink(lbarray[i], id);
				BLI_addtail(lbarray_newid[i], id);
			}
		}
	}
}

/* scene and v3d may be NULL. */
static void library_link_end(Main *mainl, FileData **fd, const short flag, Scene *scene, View3D *v3d)
{
	Main *mainvar;
	Library *curlib;

	/* expander now is callback function */
	BLO_main_expander(expand_doit_library);

	/* make main consistent */
	BLO_expand_main(*fd, mainl);

	/* do this when expand found other libs */
	read_libraries(*fd, (*fd)->mainlist);

	curlib = mainl->curlib;

	/* make the lib path relative if required */
	if (flag & FILE_RELPATH) {
		/* use the full path, this could have been read by other library even */
		BLI_strncpy(curlib->name, curlib->filepath, sizeof(curlib->name));

		/* uses current .blend file as reference */
		BLI_path_rel(curlib->name, G.main->name);
	}

	blo_join_main((*fd)->mainlist);
	mainvar = (*fd)->mainlist->first;
	mainl = NULL; /* blo_join_main free's mainl, cant use anymore */

	lib_link_all(*fd, mainvar);

	/* Yep, second splitting... but this is a very cheap operation, so no big deal. */
	blo_split_main((*fd)->mainlist, mainvar);
	Main main_newid = {0};
	for (mainvar = ((Main *)(*fd)->mainlist->first)->next; mainvar; mainvar = mainvar->next) {
		BLI_assert(mainvar->versionfile != 0);
		/* We need to split out IDs already existing, or they will go again through do_versions - bad, very bad! */
		split_main_newid(mainvar, &main_newid);

		do_versions_after_linking(*fd, &main_newid);

		add_main_to_main(mainvar, &main_newid);
	}
	blo_join_main((*fd)->mainlist);
	mainvar = (*fd)->mainlist->first;
	MEM_freeN((*fd)->mainlist);

	BKE_main_id_tag_all(mainvar, LIB_TAG_NEW, false);

	lib_verify_nodetree(mainvar, false);
	fix_relpaths_library(G.main->name, mainvar); /* make all relative paths, relative to the open blend file */

	/* Give a base to loose objects. If group append, do it for objects too.
	 * Only directly linked objects & groups are instantiated by `BLO_library_link_named_part_ex()` & co,
	 * here we handle indirect ones and other possible edge-cases. */
	if (scene) {
		give_base_to_objects(mainvar, scene, v3d, curlib, flag);

		if (flag & FILE_GROUP_INSTANCE) {
			give_base_to_groups(mainvar, scene, v3d, curlib, flag);
		}
	}
	else {
		/* printf("library_append_end, scene is NULL (objects wont get bases)\n"); */
	}

	/* clear group instantiating tag */
	BKE_main_id_tag_listbase(&(mainvar->group), LIB_TAG_DOIT, false);

	/* patch to prevent switch_endian happens twice */
	if ((*fd)->flags & FD_FLAGS_SWITCH_ENDIAN) {
		blo_freefiledata(*fd);
		*fd = NULL;
	}
}

/**
 * Finalize linking from a given .blend file (library).
 * Optionally instance the indirect object/group in the scene when the flags are set.
 * \note Do not use \a bh after calling this function, it may frees it.
 *
 * \param mainl The main database to link from (not the active one).
 * \param bh The blender file handle (WARNING! may be freed by this function!).
 * \param flag Options for linking, used for instantiating.
 * \param scene The scene in which to instantiate objects/groups (if NULL, no instantiation is done).
 * \param v3d The active View3D (only to define active layers for instantiated objects & groups, can be NULL).
 */
void BLO_library_link_end(Main *mainl, BlendHandle **bh, short flag, Scene *scene, View3D *v3d)
{
	FileData *fd = (FileData*)(*bh);
	library_link_end(mainl, &fd, flag, scene, v3d);
	*bh = (BlendHandle*)fd;
}

void *BLO_library_read_struct(FileData *fd, BHead *bh, const char *blockname)
{
	return read_struct(fd, bh, blockname);
}

/* ************* READ LIBRARY ************** */

static int mainvar_id_tag_any_check(Main *mainvar, const short tag)
{
	ListBase *lbarray[MAX_LIBARRAY];
	int a;
	
	a = set_listbasepointers(mainvar, lbarray);
	while (a--) {
		ID *id;
		
		for (id = lbarray[a]->first; id; id = id->next) {
			if (id->tag & tag) {
				return true;
			}
		}
	}
	return false;
}

static void read_libraries(FileData *basefd, ListBase *mainlist)
{
	Main *mainl = mainlist->first;
	Main *mainptr;
	ListBase *lbarray[MAX_LIBARRAY];
	int a;
	bool do_it = true;
	
	/* expander now is callback function */
	BLO_main_expander(expand_doit_library);
	
	while (do_it) {
		do_it = false;
		
		/* test 1: read libdata */
		mainptr= mainl->next;
		while (mainptr) {
			if (mainvar_id_tag_any_check(mainptr, LIB_TAG_READ)) {
				// printf("found LIB_TAG_READ %s\n", mainptr->curlib->name);

				FileData *fd = mainptr->curlib->filedata;
				
				if (fd == NULL) {
					
					/* printf and reports for now... its important users know this */
					
					/* if packed file... */
					if (mainptr->curlib->packedfile) {
						PackedFile *pf = mainptr->curlib->packedfile;
						
						blo_reportf_wrap(
						        basefd->reports, RPT_INFO, TIP_("Read packed library:  '%s', parent '%s'"),
						        mainptr->curlib->name,
						        library_parent_filepath(mainptr->curlib));
						fd = blo_openblendermemory(pf->data, pf->size, basefd->reports);
						
						
						/* needed for library_append and read_libraries */
						BLI_strncpy(fd->relabase, mainptr->curlib->filepath, sizeof(fd->relabase));
					}
					else {
						blo_reportf_wrap(
						        basefd->reports, RPT_INFO, TIP_("Read library:  '%s', '%s', parent '%s'"),
						        mainptr->curlib->filepath,
						        mainptr->curlib->name,
						        library_parent_filepath(mainptr->curlib));
						fd = blo_openblenderfile(mainptr->curlib->filepath, basefd->reports);
					}
					/* allow typing in a new lib path */
					if (G.debug_value == -666) {
						while (fd == NULL) {
							char newlib_path[FILE_MAX] = {0};
							printf("Missing library...'\n");
							printf("	current file: %s\n", G.main->name);
							printf("	absolute lib: %s\n", mainptr->curlib->filepath);
							printf("	relative lib: %s\n", mainptr->curlib->name);
							printf("  enter a new path:\n");
							
							if (scanf("%1023s", newlib_path) > 0) {  /* Warning, keep length in sync with FILE_MAX! */
								BLI_strncpy(mainptr->curlib->name, newlib_path, sizeof(mainptr->curlib->name));
								BLI_strncpy(mainptr->curlib->filepath, newlib_path, sizeof(mainptr->curlib->filepath));
								BLI_cleanup_path(G.main->name, mainptr->curlib->filepath);
								
								fd = blo_openblenderfile(mainptr->curlib->filepath, basefd->reports);

								if (fd) {
									fd->mainlist = mainlist;
									printf("found: '%s', party on macuno!\n", mainptr->curlib->filepath);
								}
							}
						}
					}
					
					if (fd) {
						/* share the mainlist, so all libraries are added immediately in a
						 * single list. it used to be that all FileData's had their own list,
						 * but with indirectly linking this meant we didn't catch duplicate
						 * libraries properly */
						fd->mainlist = mainlist;

						fd->reports = basefd->reports;
						
						if (fd->libmap)
							oldnewmap_free(fd->libmap);
						
						fd->libmap = oldnewmap_new();
						
						mainptr->curlib->filedata = fd;
						mainptr->versionfile=  fd->fileversion;
						
						/* subversion */
						read_file_version(fd, mainptr);
#ifdef USE_GHASH_BHEAD
						read_file_bhead_idname_map_create(fd);
#endif

					}
					else {
						mainptr->curlib->filedata = NULL;
						mainptr->curlib->id.tag |= LIB_TAG_MISSING;
						/* Set lib version to current main one... Makes assert later happy. */
						mainptr->versionfile = mainptr->curlib->versionfile = mainl->versionfile;
						mainptr->subversionfile = mainptr->curlib->subversionfile = mainl->subversionfile;
					}
					
					if (fd == NULL) {
						blo_reportf_wrap(basefd->reports, RPT_WARNING, TIP_("Cannot find lib '%s'"),
						                 mainptr->curlib->filepath);
					}
				}
				if (fd) {
					do_it = true;
				}
				a = set_listbasepointers(mainptr, lbarray);
				while (a--) {
					ID *id = lbarray[a]->first;

					while (id) {
						ID *idn = id->next;
						if (id->tag & LIB_TAG_READ) {
							ID *realid = NULL;
							BLI_remlink(lbarray[a], id);

							link_id_part(basefd->reports, fd, mainptr, id, &realid);

							/* realid shall never be NULL - unless some source file/lib is broken
							 * (known case: some directly linked shapekey from a missing lib...). */
							/* BLI_assert(realid != NULL); */

							change_idid_adr(mainlist, basefd, id, realid);

							MEM_freeN(id);
						}
						id = idn;
					}
				}
				BLO_expand_main(fd, mainptr);
			}
			
			mainptr = mainptr->next;
		}
	}
	
	/* test if there are unread libblocks */
	/* XXX This code block is kept for 2.77, until we are sure it never gets reached anymore. Can be removed later. */
	for (mainptr = mainl->next; mainptr; mainptr = mainptr->next) {
		a = set_listbasepointers(mainptr, lbarray);
		while (a--) {
			ID *id, *idn = NULL;
			
			for (id = lbarray[a]->first; id; id = idn) {
				idn = id->next;
				if (id->tag & LIB_TAG_READ) {
					BLI_assert(0);
					BLI_remlink(lbarray[a], id);
					blo_reportf_wrap(
					        basefd->reports, RPT_ERROR,
					        TIP_("LIB: %s: '%s' unread lib block missing from '%s', parent '%s' - "
					             "Please file a bug report if you see this message"),
					        BKE_idcode_to_name(GS(id->name)),
					        id->name + 2,
					        mainptr->curlib->filepath,
					        library_parent_filepath(mainptr->curlib));
					change_idid_adr(mainlist, basefd, id, NULL);
					
					MEM_freeN(id);
				}
			}
		}
	}
	
	/* do versions, link, and free */
	Main main_newid = {0};
	for (mainptr = mainl->next; mainptr; mainptr = mainptr->next) {
		/* some mains still have to be read, then versionfile is still zero! */
		if (mainptr->versionfile) {
			/* We need to split out IDs already existing, or they will go again through do_versions - bad, very bad! */
			split_main_newid(mainptr, &main_newid);

			if (mainptr->curlib->filedata) // can be zero... with shift+f1 append
				do_versions(mainptr->curlib->filedata, mainptr->curlib, &main_newid);
			else
				do_versions(basefd, NULL, &main_newid);

			add_main_to_main(mainptr, &main_newid);
		}
		
		if (mainptr->curlib->filedata)
			lib_link_all(mainptr->curlib->filedata, mainptr);
		
		if (mainptr->curlib->filedata) blo_freefiledata(mainptr->curlib->filedata);
		mainptr->curlib->filedata = NULL;
	}
}


/* reading runtime */

BlendFileData *blo_read_blendafterruntime(int file, const char *name, int actualsize, ReportList *reports)
{
	BlendFileData *bfd = NULL;
	FileData *fd = filedata_new();
	fd->filedes = file;
	fd->buffersize = actualsize;
	fd->read = fd_read_from_file;
	
	/* needed for library_append and read_libraries */
	BLI_strncpy(fd->relabase, name, sizeof(fd->relabase));
	
	fd = blo_decode_and_check(fd, reports);
	if (!fd)
		return NULL;
	
	fd->reports = reports;
	bfd = blo_read_file_internal(fd, "");
	blo_freefiledata(fd);
	
	return bfd;
}<|MERGE_RESOLUTION|>--- conflicted
+++ resolved
@@ -6460,10 +6460,7 @@
 	for (wm = main->wm.first; wm; wm = wm->id.next) {
 		if (wm->id.tag & LIB_TAG_NEED_LINK) {
 			for (win = wm->windows.first; win; win = win->next) {
-<<<<<<< HEAD
-=======
 				/* Note: WM IDProperties are never written to file, hence no need to read/link them here. */
->>>>>>> ee1177c8
 				win->scene = newlibadr(fd, wm->id.lib, win->scene);
 				lib_link_workspace_instance_hook(fd, win->workspace_hook, &wm->id);
 				/* deprecated, but needed for versioning (will be NULL'ed then) */
@@ -6918,7 +6915,6 @@
 				for (bgpic= v3d->bgpicbase.first; bgpic; bgpic= bgpic->next) {
 					if ((bgpic->ima = restore_pointer_by_name(id_map, (ID *)bgpic->ima, USER_IGNORE))) {
 						id_us_plus((ID *)bgpic->ima);
-<<<<<<< HEAD
 					}
 					if ((bgpic->clip = restore_pointer_by_name(id_map, (ID *)bgpic->clip, USER_IGNORE))) {
 						id_us_plus((ID *)bgpic->clip);
@@ -6937,26 +6933,6 @@
 						rv3d->render_engine = NULL;
 					}
 				}
-=======
-					}
-					if ((bgpic->clip = restore_pointer_by_name(id_map, (ID *)bgpic->clip, USER_IGNORE))) {
-						id_us_plus((ID *)bgpic->clip);
-					}
-				}
-
-				/* not very nice, but could help */
-				if ((v3d->layact & v3d->lay) == 0) v3d->layact = v3d->lay;
-
-				/* free render engines for now */
-				for (ar = sa->regionbase.first; ar; ar = ar->next) {
-					RegionView3D *rv3d= ar->regiondata;
-					
-					if (rv3d && rv3d->render_engine) {
-						RE_engine_free(rv3d->render_engine);
-						rv3d->render_engine = NULL;
-					}
-				}
->>>>>>> ee1177c8
 			}
 			else if (sl->spacetype == SPACE_IPO) {
 				SpaceIpo *sipo = (SpaceIpo *)sl;
@@ -7150,11 +7126,7 @@
  * Used to link a file (without UI) to the current UI.
  * Note that it assumes the old pointers in UI are still valid, so old Main is not freed.
  */
-<<<<<<< HEAD
-void blo_lib_link_restore(Main *newmain, wmWindowManager *curwm, Scene *curscene)
-=======
 void blo_lib_link_restore(Main *newmain, wmWindowManager *curwm, Scene *curscene, SceneLayer *cur_render_layer)
->>>>>>> ee1177c8
 {
 	struct IDNameLib_Map *id_map = BKE_main_idmap_create(newmain);
 
@@ -7167,10 +7139,7 @@
 			lib_link_workspace_layout_restore(id_map, newmain, layout);
 		}
 		BKE_workspace_layout_iter_end;
-<<<<<<< HEAD
-=======
 		BKE_workspace_render_layer_set(workspace, cur_render_layer);
->>>>>>> ee1177c8
 	}
 	BKE_workspace_iter_end;
 
@@ -8716,13 +8685,13 @@
 	/* don't forget to set version number in BKE_blender_version.h! */
 }
 
-static void do_versions_after_linking(FileData *fd, Main *main)
+static void do_versions_after_linking(Main *main)
 {
 //	printf("%s for %s (%s), %d.%d\n", __func__, main->curlib ? main->curlib->name : main->name,
 //	       main->curlib ? "LIB" : "MAIN", main->versionfile, main->subversionfile);
 
 	do_versions_after_linking_270(main);
-	do_versions_after_linking_280(fd, main);
+	do_versions_after_linking_280(main);
 }
 
 static void lib_link_all(FileData *fd, Main *main)
@@ -8945,7 +8914,7 @@
 		blo_split_main(&mainlist, bfd->main);
 		for (Main *mainvar = mainlist.first; mainvar; mainvar = mainvar->next) {
 			BLI_assert(mainvar->versionfile != 0);
-			do_versions_after_linking(fd, mainvar);
+			do_versions_after_linking(mainvar);
 		}
 		blo_join_main(&mainlist);
 	}
@@ -10022,12 +9991,9 @@
 		expand_doit(fd, mainvar, BKE_workspace_layout_screen_get(layout));
 	}
 	BKE_workspace_layout_iter_end;
-<<<<<<< HEAD
-=======
 
 	/* unset render-layer, when changing workspace we'll assign one from the active scene then. */
 	BKE_workspace_render_layer_set(workspace, NULL);
->>>>>>> ee1177c8
 }
 
 /**
@@ -10599,7 +10565,7 @@
 		/* We need to split out IDs already existing, or they will go again through do_versions - bad, very bad! */
 		split_main_newid(mainvar, &main_newid);
 
-		do_versions_after_linking(*fd, &main_newid);
+		do_versions_after_linking(&main_newid);
 
 		add_main_to_main(mainvar, &main_newid);
 	}
