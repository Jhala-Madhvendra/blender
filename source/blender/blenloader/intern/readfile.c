--- conflicted
+++ resolved
@@ -9682,12 +9682,8 @@
 }
 
 static ID *link_named_part_ex(
-<<<<<<< HEAD
         Main *mainl, FileData *fd, const AssetEngineType *aet,
-        const char *idname, const int idcode, const AssetUUID *uuid, const int flag,
-=======
-        Main *mainl, FileData *fd, const short idcode, const char *name, const short flag,
->>>>>>> fa3dd5d9
+        const short idcode, const char *name, const AssetUUID *uuid, const int flag,
 		Scene *scene, View3D *v3d)
 {
 	ID *id = link_named_part(mainl, fd, idcode, name);
@@ -9763,8 +9759,7 @@
         Scene *scene, View3D *v3d)
 {
 	FileData *fd = (FileData*)(*bh);
-<<<<<<< HEAD
-	return link_named_part_ex(mainl, fd, NULL, idname, idcode, NULL, flag, scene, v3d);
+	return link_named_part_ex(mainl, fd, NULL, idcode, name, NULL, flag, scene, v3d);
 }
 
 /**
@@ -9774,8 +9769,8 @@
  * \param mainl The main database to link from (not the active one).
  * \param bh The blender file handle.
  * \param aet The asset engine type (NULL when no asset engine is used).
- * \param idname The name of the datablock (without the 2 char ID prefix).
  * \param idcode The kind of datablock to link.
+ * \param name The name of the datablock (without the 2 char ID prefix).
  * \param uuid The asset engine's UUID of this datablock (NULL when no asset engine is used).
  * \param flag Options for linking, used for instantiating.
  * \param scene The scene in which to instantiate objects/groups (if NULL, no instantiation is done).
@@ -9784,14 +9779,11 @@
  */
 struct ID *BLO_library_link_named_part_asset(
         Main *mainl, BlendHandle **bh, const AssetEngineType *aet,
-        const char *idname, const int idcode, const AssetUUID *uuid, const short flag,
+        const short idcode, const char *name, const AssetUUID *uuid, const short flag,
         Scene *scene, View3D *v3d)
 {
 	FileData *fd = (FileData*)(*bh);
-	return link_named_part_ex(mainl, fd, aet, idname, idcode, uuid, flag, scene, v3d);
-=======
-	return link_named_part_ex(mainl, fd, idcode, name, flag, scene, v3d);
->>>>>>> fa3dd5d9
+	return link_named_part_ex(mainl, fd, aet, idcode, name, uuid, flag, scene, v3d);
 }
 
 static void link_id_part(FileData *fd, Main *mainvar, ID *id, ID **r_id)
