--- conflicted
+++ resolved
@@ -1646,9 +1646,6 @@
 		for (a=0; a < IMA_MAX_RENDER_SLOT; a++)
 			if (ima->renders[a])
 				oldnewmap_insert(fd->imamap, ima->renders[a], ima->renders[a], 0);
-		if (ima->bindcode) {
-			oldnewmap_insert(fd->imamap, ima->bindcode, ima->bindcode, 0);
-		}
 		if (ima->gputexture) {
 			oldnewmap_insert(fd->imamap, ima->gputexture, ima->gputexture, 0);
 			for (a = 0; a < max_ii(1, ima->num_tiles)*TEXTARGET_COUNT; a++) {
@@ -1688,20 +1685,12 @@
 		ima->cache = newimaadr(fd, ima->cache);
 		if (ima->cache == NULL) {
 			ima->tpageflag &= ~IMA_GLBIND_IS_DATA;
-<<<<<<< HEAD
-=======
-			for (i = 0; i < TEXTARGET_COUNT; i++) {
-				ima->gputexture[i] = NULL;
-			}
->>>>>>> c2abb6d3
 			ima->rr = NULL;
 			MEM_SAFE_FREE(ima->gputexture);
-			MEM_SAFE_FREE(ima->bindcode);
 		}
 		for (i = 0; i < IMA_MAX_RENDER_SLOT; i++)
 			ima->renders[i] = newimaadr(fd, ima->renders[i]);
 		
-		ima->bindcode = newimaadr(fd, ima->bindcode);
 		ima->gputexture = newimaadr(fd, ima->gputexture);
 		if (ima->gputexture) {
 			for (i = 0; i < max_ii(1, ima->num_tiles)*TEXTARGET_COUNT; i++) {
@@ -3933,15 +3922,7 @@
 	/* if not restored, we keep the binded opengl index */
 	if (!ima->cache) {
 		ima->tpageflag &= ~IMA_GLBIND_IS_DATA;
-<<<<<<< HEAD
-
 		ima->gputexture = NULL;
-		ima->bindcode = NULL;
-=======
-		for (int i = 0; i < TEXTARGET_COUNT; i++) {
-			ima->gputexture[i] = NULL;
-		}
->>>>>>> c2abb6d3
 		ima->rr = NULL;
 	}
 	
