/*
 * ***** BEGIN GPL LICENSE BLOCK *****
 *
 * This program is free software; you can redistribute it and/or
 * modify it under the terms of the GNU General Public License
 * as published by the Free Software Foundation; either version 2
 * of the License, or (at your option) any later version.
 *
 * This program is distributed in the hope that it will be useful,
 * but WITHOUT ANY WARRANTY; without even the implied warranty of
 * MERCHANTABILITY or FITNESS FOR A PARTICULAR PURPOSE.  See the
 * GNU General Public License for more details.
 *
 * You should have received a copy of the GNU General Public License
 * along with this program; if not, write to the Free Software Foundation,
 * Inc., 51 Franklin Street, Fifth Floor, Boston, MA 02110-1301, USA.
 *
 * Contributor(s): Blender Foundation
 *
 * ***** END GPL LICENSE BLOCK *****
 *
 */

/** \file blender/blenloader/intern/versioning_270.c
 *  \ingroup blenloader
 */

#include "BLI_utildefines.h"
#include "BLI_compiler_attrs.h"

/* for MinGW32 definition of NULL, could use BLI_blenlib.h instead too */
#include <stddef.h>

/* allow readfile to use deprecated functionality */
#define DNA_DEPRECATED_ALLOW

#include "DNA_brush_types.h"
#include "DNA_camera_types.h"
#include "DNA_cloth_types.h"
#include "DNA_constraint_types.h"
#include "DNA_sdna_types.h"
#include "DNA_sequence_types.h"
#include "DNA_space_types.h"
#include "DNA_screen_types.h"
#include "DNA_object_types.h"
#include "DNA_mesh_types.h"
#include "DNA_modifier_types.h"
#include "DNA_particle_types.h"
#include "DNA_linestyle_types.h"
#include "DNA_actuator_types.h"
#include "DNA_view3d_types.h"

#include "DNA_genfile.h"

#include "BKE_main.h"
#include "BKE_modifier.h"
#include "BKE_node.h"
#include "BKE_scene.h"
#include "BKE_sequencer.h"
#include "BKE_screen.h"

#include "BLI_math.h"
#include "BLI_listbase.h"
#include "BLI_string.h"

#include "BLO_readfile.h"

#include "readfile.h"

#include "MEM_guardedalloc.h"

static void do_version_constraints_radians_degrees_270_1(ListBase *lb)
{
	bConstraint *con;

	for (con = lb->first; con; con = con->next) {
		if (con->type == CONSTRAINT_TYPE_TRANSFORM) {
			bTransformConstraint *data = (bTransformConstraint *)con->data;
			const float deg_to_rad_f = DEG2RADF(1.0f);

			if (data->from == TRANS_ROTATION) {
				mul_v3_fl(data->from_min, deg_to_rad_f);
				mul_v3_fl(data->from_max, deg_to_rad_f);
			}

			if (data->to == TRANS_ROTATION) {
				mul_v3_fl(data->to_min, deg_to_rad_f);
				mul_v3_fl(data->to_max, deg_to_rad_f);
			}
		}
	}
}

static void do_version_constraints_radians_degrees_270_5(ListBase *lb)
{
	bConstraint *con;

	for (con = lb->first; con; con = con->next) {
		if (con->type == CONSTRAINT_TYPE_TRANSFORM) {
			bTransformConstraint *data = (bTransformConstraint *)con->data;

			if (data->from == TRANS_ROTATION) {
				copy_v3_v3(data->from_min_rot, data->from_min);
				copy_v3_v3(data->from_max_rot, data->from_max);
			}
			else if (data->from == TRANS_SCALE) {
				copy_v3_v3(data->from_min_scale, data->from_min);
				copy_v3_v3(data->from_max_scale, data->from_max);
			}

			if (data->to == TRANS_ROTATION) {
				copy_v3_v3(data->to_min_rot, data->to_min);
				copy_v3_v3(data->to_max_rot, data->to_max);
			}
			else if (data->to == TRANS_SCALE) {
				copy_v3_v3(data->to_min_scale, data->to_min);
				copy_v3_v3(data->to_max_scale, data->to_max);
			}
		}
	}
}

static void do_version_constraints_stretch_to_limits(ListBase *lb)
{
	bConstraint *con;

	for (con = lb->first; con; con = con->next) {
		if (con->type == CONSTRAINT_TYPE_STRETCHTO) {
			bStretchToConstraint *data = (bStretchToConstraint *)con->data;
			data->bulge_min = 1.0f;
			data->bulge_max = 1.0f;
		}
	}
}

void blo_do_versions_270(FileData *fd, Library *UNUSED(lib), Main *main)
{
	if (!MAIN_VERSION_ATLEAST(main, 270, 0)) {

		if (!DNA_struct_elem_find(fd->filesdna, "BevelModifierData", "float", "profile")) {
			Object *ob;

			for (ob = main->object.first; ob; ob = ob->id.next) {
				ModifierData *md;
				for (md = ob->modifiers.first; md; md = md->next) {
					if (md->type == eModifierType_Bevel) {
						BevelModifierData *bmd = (BevelModifierData *)md;
						bmd->profile = 0.5f;
						bmd->val_flags = MOD_BEVEL_AMT_OFFSET;
					}
				}
			}
		}

		/* nodes don't use fixed node->id any more, clean up */
		FOREACH_NODETREE(main, ntree, id) {
			if (ntree->type == NTREE_COMPOSIT) {
				bNode *node;
				for (node = ntree->nodes.first; node; node = node->next) {
					if (ELEM(node->type, CMP_NODE_COMPOSITE, CMP_NODE_OUTPUT_FILE)) {
						node->id = NULL;
					}
				}
			}
		} FOREACH_NODETREE_END

		{
			bScreen *screen;

			for (screen = main->screen.first; screen; screen = screen->id.next) {
				ScrArea *area;
				for (area = screen->areabase.first; area; area = area->next) {
					SpaceLink *space_link;
					for (space_link = area->spacedata.first; space_link; space_link = space_link->next) {
						if (space_link->spacetype == SPACE_CLIP) {
							SpaceClip *space_clip = (SpaceClip *) space_link;
							if (space_clip->mode != SC_MODE_MASKEDIT) {
								space_clip->mode = SC_MODE_TRACKING;
							}
						}
					}
				}
			}
		}

		if (!DNA_struct_elem_find(fd->filesdna, "MovieTrackingSettings", "float", "default_weight")) {
			MovieClip *clip;
			for (clip = main->movieclip.first; clip; clip = clip->id.next) {
				clip->tracking.settings.default_weight = 1.0f;
			}
		}
	}

	if (!MAIN_VERSION_ATLEAST(main, 270, 1)) {
		Scene *sce;
		Object *ob;

		/* Update Transform constraint (another deg -> rad stuff). */
		for (ob = main->object.first; ob; ob = ob->id.next) {
			do_version_constraints_radians_degrees_270_1(&ob->constraints);

			if (ob->pose) {
				/* Bones constraints! */
				bPoseChannel *pchan;
				for (pchan = ob->pose->chanbase.first; pchan; pchan = pchan->next) {
					do_version_constraints_radians_degrees_270_1(&pchan->constraints);
				}
			}
		}

		for (sce = main->scene.first; sce; sce = sce->id.next) {
			if (sce->r.raytrace_structure == R_RAYSTRUCTURE_BLIBVH) {
				sce->r.raytrace_structure = R_RAYSTRUCTURE_AUTO;
			}
		}
	}

	if (!MAIN_VERSION_ATLEAST(main, 270, 2)) {
		Mesh *me;

		/* Mesh smoothresh deg->rad. */
		for (me = main->mesh.first; me; me = me->id.next) {
			me->smoothresh = DEG2RADF(me->smoothresh);
		}
	}

	if (!MAIN_VERSION_ATLEAST(main, 270, 3)) {
		FreestyleLineStyle *linestyle;

		for (linestyle = main->linestyle.first; linestyle; linestyle = linestyle->id.next) {
			linestyle->flag |= LS_NO_SORTING;
			linestyle->sort_key = LS_SORT_KEY_DISTANCE_FROM_CAMERA;
			linestyle->integration_type = LS_INTEGRATION_MEAN;
		}
	}

	if (!MAIN_VERSION_ATLEAST(main, 270, 4)) {
		/* ui_previews were not handled correctly when copying areas, leading to corrupted files (see T39847).
		 * This will always reset situation to a valid state.
		 */
		bScreen *sc;

		for (sc = main->screen.first; sc; sc = sc->id.next) {
			ScrArea *sa;
			for (sa = sc->areabase.first; sa; sa = sa->next) {
				SpaceLink *sl;

				for (sl = sa->spacedata.first; sl; sl = sl->next) {
					ARegion *ar;
					ListBase *lb = (sl == sa->spacedata.first) ? &sa->regionbase : &sl->regionbase;

					for (ar = lb->first; ar; ar = ar->next) {
						BLI_listbase_clear(&ar->ui_previews);
					}
				}
			}
		}
	}

	if (!MAIN_VERSION_ATLEAST(main, 270, 5)) {
		Object *ob;

		/* Update Transform constraint (again :|). */
		for (ob = main->object.first; ob; ob = ob->id.next) {
			do_version_constraints_radians_degrees_270_5(&ob->constraints);

			if (ob->pose) {
				/* Bones constraints! */
				bPoseChannel *pchan;
				for (pchan = ob->pose->chanbase.first; pchan; pchan = pchan->next) {
					do_version_constraints_radians_degrees_270_5(&pchan->constraints);
				}
			}
		}
	}

	if (!MAIN_VERSION_ATLEAST(main, 271, 0)) {
		if (!DNA_struct_elem_find(fd->filesdna, "Material", "int", "mode2")) {
			Material *ma;

			for (ma = main->mat.first; ma; ma = ma->id.next)
				ma->mode2 = MA_CASTSHADOW;
		}

		if (!DNA_struct_elem_find(fd->filesdna, "RenderData", "BakeData", "bake")) {
			Scene *sce;

			for (sce = main->scene.first; sce; sce = sce->id.next) {
				sce->r.bake.flag = R_BAKE_CLEAR;
				sce->r.bake.width = 512;
				sce->r.bake.height = 512;
				sce->r.bake.margin = 16;
				sce->r.bake.normal_space = R_BAKE_SPACE_TANGENT;
				sce->r.bake.normal_swizzle[0] = R_BAKE_POSX;
				sce->r.bake.normal_swizzle[1] = R_BAKE_POSY;
				sce->r.bake.normal_swizzle[2] = R_BAKE_POSZ;
				BLI_strncpy(sce->r.bake.filepath, U.renderdir, sizeof(sce->r.bake.filepath));

				sce->r.bake.im_format.planes = R_IMF_PLANES_RGBA;
				sce->r.bake.im_format.imtype = R_IMF_IMTYPE_PNG;
				sce->r.bake.im_format.depth = R_IMF_CHAN_DEPTH_8;
				sce->r.bake.im_format.quality = 90;
				sce->r.bake.im_format.compress = 15;
			}
		}

		if (!DNA_struct_elem_find(fd->filesdna, "FreestyleLineStyle", "float", "texstep")) {
			FreestyleLineStyle *linestyle;

			for (linestyle = main->linestyle.first; linestyle; linestyle = linestyle->id.next) {
				linestyle->flag |= LS_TEXTURE;
				linestyle->texstep = 1.0;
			}
		}

		{
			Scene *scene;
			for (scene = main->scene.first; scene; scene = scene->id.next) {
				int num_layers = BLI_listbase_count(&scene->r.layers);
				scene->r.actlay = min_ff(scene->r.actlay, num_layers - 1);
			}
		}
	}

	if (!MAIN_VERSION_ATLEAST(main, 271, 1)) {
		if (!DNA_struct_elem_find(fd->filesdna, "Material", "float", "line_col[4]")) {
			Material *mat;

			for (mat = main->mat.first; mat; mat = mat->id.next) {
				mat->line_col[0] = mat->line_col[1] = mat->line_col[2] = 0.0f;
				mat->line_col[3] = mat->alpha;
			}
		}

		if (!DNA_struct_elem_find(fd->filesdna, "RenderData", "int", "preview_start_resolution")) {
			Scene *scene;
			for (scene = main->scene.first; scene; scene = scene->id.next) {
				scene->r.preview_start_resolution = 64;
			}
		}
	}

	if (!MAIN_VERSION_ATLEAST(main, 271, 2)) {
		/* init up & track axis property of trackto actuators */
		Object *ob;

		for (ob = main->object.first; ob; ob = ob->id.next) {
			bActuator *act;
			for (act = ob->actuators.first; act; act = act->next) {
				if (act->type == ACT_EDIT_OBJECT) {
					bEditObjectActuator *eoact = act->data;
					eoact->trackflag = ob->trackflag;
					/* if trackflag is pointing +-Z axis then upflag should point Y axis.
					 * Rest of trackflag cases, upflag should be point z axis */
					if ((ob->trackflag == OB_POSZ) || (ob->trackflag == OB_NEGZ)) {
						eoact->upflag = 1;
					}
					else {
						eoact->upflag = 2;
					}
				}
			}
		}
	}

	if (!MAIN_VERSION_ATLEAST(main, 271, 3)) {
		Brush *br;

		for (br = main->brush.first; br; br = br->id.next) {
			br->fill_threshold = 0.2f;
		}

		if (!DNA_struct_elem_find(fd->filesdna, "BevelModifierData", "int", "mat")) {
			Object *ob;
			for (ob = main->object.first; ob; ob = ob->id.next) {
				ModifierData *md;

				for (md = ob->modifiers.first; md; md = md->next) {
					if (md->type == eModifierType_Bevel) {
						BevelModifierData *bmd = (BevelModifierData *)md;
						bmd->mat = -1;
					}
				}
			}
		}
	}

	if (!MAIN_VERSION_ATLEAST(main, 271, 6)) {
		Object *ob;
		for (ob = main->object.first; ob; ob = ob->id.next) {
			ModifierData *md;

			for (md = ob->modifiers.first; md; md = md->next) {
				if (md->type == eModifierType_ParticleSystem) {
					ParticleSystemModifierData *pmd = (ParticleSystemModifierData *)md;
					if (pmd->psys && pmd->psys->clmd) {
						pmd->psys->clmd->sim_parms->vel_damping = 1.0f;
					}
				}
			}
		}
	}

	if (!MAIN_VERSION_ATLEAST(main, 272, 0)) {
		if (!DNA_struct_elem_find(fd->filesdna, "RenderData", "int", "preview_start_resolution")) {
			Scene *scene;
			for (scene = main->scene.first; scene; scene = scene->id.next) {
				scene->r.preview_start_resolution = 64;
			}
		}
	}

	if (!MAIN_VERSION_ATLEAST(main, 272, 1)) {
		Brush *br;
		for (br = main->brush.first; br; br = br->id.next) {
			if ((br->ob_mode & OB_MODE_SCULPT) && ELEM(br->sculpt_tool, SCULPT_TOOL_GRAB, SCULPT_TOOL_SNAKE_HOOK))
				br->alpha = 1.0f;
		}
	}

	if (!MAIN_VERSION_ATLEAST(main, 272, 2)) {
		if (!DNA_struct_elem_find(fd->filesdna, "Image", "float", "gen_color")) {
			Image *image;
			for (image = main->image.first; image != NULL; image = image->id.next) {
				image->gen_color[3] = 1.0f;
			}
		}

		if (!DNA_struct_elem_find(fd->filesdna, "bStretchToConstraint", "float", "bulge_min")) {
			Object *ob;

			/* Update Transform constraint (again :|). */
			for (ob = main->object.first; ob; ob = ob->id.next) {
				do_version_constraints_stretch_to_limits(&ob->constraints);

				if (ob->pose) {
					/* Bones constraints! */
					bPoseChannel *pchan;
					for (pchan = ob->pose->chanbase.first; pchan; pchan = pchan->next) {
						do_version_constraints_stretch_to_limits(&pchan->constraints);
					}
				}
			}
		}
	}

	if (!MAIN_VERSION_ATLEAST(main, 273, 1)) {
#define	BRUSH_RAKE (1 << 7)
#define BRUSH_RANDOM_ROTATION (1 << 25)

		Brush *br;

		for (br = main->brush.first; br; br = br->id.next) {
			if (br->flag & BRUSH_RAKE) {
				br->mtex.brush_angle_mode |= MTEX_ANGLE_RAKE;
				br->mask_mtex.brush_angle_mode |= MTEX_ANGLE_RAKE;
			}
			else if (br->flag & BRUSH_RANDOM_ROTATION) {
				br->mtex.brush_angle_mode |= MTEX_ANGLE_RANDOM;
				br->mask_mtex.brush_angle_mode |= MTEX_ANGLE_RANDOM;
			}
			br->mtex.random_angle = 2.0 * M_PI;
			br->mask_mtex.random_angle = 2.0 * M_PI;
		}
	}

#undef BRUSH_RAKE
#undef BRUSH_RANDOM_ROTATION

	/* Customizable Safe Areas */
	if (!MAIN_VERSION_ATLEAST(main, 273, 2)) {
		if (!DNA_struct_elem_find(fd->filesdna, "Scene", "DisplaySafeAreas", "safe_areas")) {
			Scene *scene;

			for (scene = main->scene.first; scene; scene = scene->id.next) {
				copy_v2_fl2(scene->safe_areas.title, 3.5f / 100.0f, 3.5f / 100.0f);
				copy_v2_fl2(scene->safe_areas.action, 10.0f / 100.0f, 5.0f / 100.0f);
				copy_v2_fl2(scene->safe_areas.title_center, 17.5f / 100.0f, 5.0f / 100.0f);
				copy_v2_fl2(scene->safe_areas.action_center, 15.0f / 100.0f, 5.0f / 100.0f);
			}
		}
	}
	
	if (!MAIN_VERSION_ATLEAST(main, 273, 3)) {
		ParticleSettings *part;
		for (part = main->particle.first; part; part = part->id.next) {
			if (part->clumpcurve)
				part->child_flag |= PART_CHILD_USE_CLUMP_CURVE;
			if (part->roughcurve)
				part->child_flag |= PART_CHILD_USE_ROUGH_CURVE;
		}
	}

	if (!MAIN_VERSION_ATLEAST(main, 273, 6)) {
		if (!DNA_struct_elem_find(fd->filesdna, "ClothSimSettings", "float", "bending_damping")) {
			Object *ob;
			ModifierData *md;
			for (ob = main->object.first; ob; ob = ob->id.next) {
				for (md = ob->modifiers.first; md; md = md->next) {
					if (md->type == eModifierType_Cloth) {
						ClothModifierData *clmd = (ClothModifierData *)md;
						clmd->sim_parms->bending_damping = 0.5f;
					}
					else if (md->type == eModifierType_ParticleSystem) {
						ParticleSystemModifierData *pmd = (ParticleSystemModifierData *)md;
						if (pmd->psys->clmd) {
							pmd->psys->clmd->sim_parms->bending_damping = 0.5f;
						}
					}
				}
			}
		}

		if (!DNA_struct_elem_find(fd->filesdna, "ParticleSettings", "float", "clump_noise_size")) {
			ParticleSettings *part;
			for (part = main->particle.first; part; part = part->id.next) {
				part->clump_noise_size = 1.0f;
			}
		}

		if (!DNA_struct_elem_find(fd->filesdna, "ParticleSettings", "int", "kink_extra_steps")) {
			ParticleSettings *part;
			for (part = main->particle.first; part; part = part->id.next) {
				part->kink_extra_steps = 4;
			}
		}

		if (!DNA_struct_elem_find(fd->filesdna, "MTex", "float", "kinkampfac")) {
			ParticleSettings *part;
			for (part = main->particle.first; part; part = part->id.next) {
				int a;
				for (a = 0; a < MAX_MTEX; a++) {
					MTex *mtex = part->mtex[a];
					if (mtex) {
						mtex->kinkampfac = 1.0f;
					}
				}
			}
		}

		if (!DNA_struct_elem_find(fd->filesdna, "HookModifierData", "char", "flag")) {
			Object *ob;

			for (ob = main->object.first; ob; ob = ob->id.next) {
				ModifierData *md;
				for (md = ob->modifiers.first; md; md = md->next) {
					if (md->type == eModifierType_Hook) {
						HookModifierData *hmd = (HookModifierData *)md;
						hmd->falloff_type = eHook_Falloff_InvSquare;
					}
				}
			}
		}

		if (!DNA_struct_elem_find(fd->filesdna, "NodePlaneTrackDeformData", "char", "flag")) {
			FOREACH_NODETREE(main, ntree, id) {
				if (ntree->type == NTREE_COMPOSIT) {
					bNode *node;
					for (node = ntree->nodes.first; node; node = node->next) {
						if (ELEM(node->type, CMP_NODE_PLANETRACKDEFORM)) {
							NodePlaneTrackDeformData *data = node->storage;
							data->flag = 0;
							data->motion_blur_samples = 16;
							data->motion_blur_shutter = 0.5f;
						}
					}
				}
			}
			FOREACH_NODETREE_END
		}

		if (!DNA_struct_elem_find(fd->filesdna, "Camera", "GPUDOFSettings", "gpu_dof")) {
			Camera *ca;
			for (ca = main->camera.first; ca; ca = ca->id.next) {
				ca->gpu_dof.fstop = 128.0f;
				ca->gpu_dof.focal_length = 1.0f;
				ca->gpu_dof.focus_distance = 1.0f;
				ca->gpu_dof.sensor = 1.0f;
			}
		}
	}

	if (!MAIN_VERSION_ATLEAST(main, 273, 7)) {
		bScreen *scr;
		ScrArea *sa;
		SpaceLink *sl;
		ARegion *ar;

		for (scr = main->screen.first; scr; scr = scr->id.next) {
			/* Remove old deprecated region from filebrowsers */
			for (sa = scr->areabase.first; sa; sa = sa->next) {
				for (sl = sa->spacedata.first; sl; sl = sl->next) {
					if (sl->spacetype == SPACE_FILE) {
						for (ar = sl->regionbase.first; ar; ar = ar->next) {
							if (ar->regiontype == RGN_TYPE_CHANNELS) {
								break;
							}
						}

						if (ar) {
							/* Free old deprecated 'channel' region... */
							BKE_area_region_free(NULL, ar);
							BLI_freelinkN(&sl->regionbase, ar);
						}
					}
				}
			}
		}
	}

	if (!MAIN_VERSION_ATLEAST(main, 273, 8)) {
		Object *ob;
		for (ob = main->object.first; ob != NULL; ob = ob->id.next) {
			ModifierData *md;
			for (md = ob->modifiers.last; md != NULL; md = md->prev) {
				if (modifier_unique_name(&ob->modifiers, md)) {
					printf("Warning: Object '%s' had several modifiers with the "
					       "same name, renamed one of them to '%s'.\n",
					       ob->id.name + 2, md->name);
				}
			}
		}
	}

	if (!MAIN_VERSION_ATLEAST(main, 273, 9)) {
		bScreen *scr;
		ScrArea *sa;
		SpaceLink *sl;
		ARegion *ar;

		/* Make sure sequencer preview area limits zoom */
		for (scr = main->screen.first; scr; scr = scr->id.next) {
			for (sa = scr->areabase.first; sa; sa = sa->next) {
				for (sl = sa->spacedata.first; sl; sl = sl->next) {
					if (sl->spacetype == SPACE_SEQ) {
						for (ar = sl->regionbase.first; ar; ar = ar->next) {
							if (ar->regiontype == RGN_TYPE_PREVIEW) {
								ar->v2d.keepzoom |= V2D_LIMITZOOM;
								ar->v2d.minzoom = 0.001f;
								ar->v2d.maxzoom = 1000.0f;
								break;
							}
						}
					}
				}
			}
		}
	}

	if (!MAIN_VERSION_ATLEAST(main, 274, 1)) {
		/* particle systems need to be forced to redistribute for jitter mode fix */
		{
			Object *ob;
			ParticleSystem *psys;
			for (ob = main->object.first; ob; ob = ob->id.next) {
				for (psys = ob->particlesystem.first; psys; psys = psys->next) {
					psys->recalc |= PSYS_RECALC_RESET;
				}
			}
		}

		/* hysteresis setted to 10% but not actived */
		if (!DNA_struct_elem_find(fd->filesdna, "LodLevel", "int", "obhysteresis")) {
			Object *ob;
			for (ob = main->object.first; ob; ob = ob->id.next) {
				LodLevel *level;
				for (level = ob->lodlevels.first; level; level = level->next) {
					level->obhysteresis = 10;
				}
			}
		}

		if (!DNA_struct_elem_find(fd->filesdna, "GameData", "int", "scehysteresis")) {
			Scene *scene;
			for (scene = main->scene.first; scene; scene = scene->id.next) {
				scene->gm.scehysteresis = 10;
			}
		}
	}

	if (!MAIN_VERSION_ATLEAST(main, 274, 2)) {
		FOREACH_NODETREE(main, ntree, id) {
			bNode *node;
			bNodeSocket *sock;

			for (node = ntree->nodes.first; node; node = node->next) {
				if (node->type == SH_NODE_MATERIAL) {
					for (sock = node->inputs.first; sock; sock = sock->next) {
						if (STREQ(sock->name, "Refl")) {
							BLI_strncpy(sock->name, "DiffuseIntensity", sizeof(sock->name));
						}
					}
				}
				else if (node->type == SH_NODE_MATERIAL_EXT) {
					for (sock = node->outputs.first; sock; sock = sock->next) {
						if (STREQ(sock->name, "Refl")) {
							BLI_strncpy(sock->name, "DiffuseIntensity", sizeof(sock->name));
						}
						else if (STREQ(sock->name, "Ray Mirror")) {
							BLI_strncpy(sock->name, "Reflectivity", sizeof(sock->name));
						}
					}
				}
			}
		} FOREACH_NODETREE_END
	}

	if (!MAIN_VERSION_ATLEAST(main, 274, 4)) {
		SceneRenderView *srv;
		wmWindowManager *wm;
		bScreen *screen;
		wmWindow *win;
		Scene *scene;
		Camera *cam;
		Image *ima;

		for (scene = main->scene.first; scene; scene = scene->id.next) {
			Sequence *seq;

			BKE_scene_add_render_view(scene, STEREO_LEFT_NAME);
			srv = scene->r.views.first;
			BLI_strncpy(srv->suffix, STEREO_LEFT_SUFFIX, sizeof(srv->suffix));

			BKE_scene_add_render_view(scene, STEREO_RIGHT_NAME);
			srv = scene->r.views.last;
			BLI_strncpy(srv->suffix, STEREO_RIGHT_SUFFIX, sizeof(srv->suffix));

			SEQ_BEGIN (scene->ed, seq)
			{
				seq->stereo3d_format = MEM_callocN(sizeof(Stereo3dFormat), "Stereo Display 3d Format");

#define SEQ_USE_PROXY_CUSTOM_DIR (1 << 19)
#define SEQ_USE_PROXY_CUSTOM_FILE (1 << 21)
				if (seq->strip && seq->strip->proxy && !seq->strip->proxy->storage) {
					if (seq->flag & SEQ_USE_PROXY_CUSTOM_DIR)
						seq->strip->proxy->storage = SEQ_STORAGE_PROXY_CUSTOM_DIR;
					if (seq->flag & SEQ_USE_PROXY_CUSTOM_FILE)
						seq->strip->proxy->storage = SEQ_STORAGE_PROXY_CUSTOM_FILE;
				}
#undef SEQ_USE_PROXY_CUSTOM_DIR
#undef SEQ_USE_PROXY_CUSTOM_FILE

			}
			SEQ_END
		}

		for (screen = main->screen.first; screen; screen = screen->id.next) {
			ScrArea *sa;
			for (sa = screen->areabase.first; sa; sa = sa->next) {
				SpaceLink *sl;

				for (sl = sa->spacedata.first; sl; sl = sl->next) {
					switch (sl->spacetype) {
						case SPACE_VIEW3D:
						{
							View3D *v3d = (View3D *)sl;
							v3d->stereo3d_camera = STEREO_3D_ID;
							v3d->stereo3d_flag |= V3D_S3D_DISPPLANE;
							v3d->stereo3d_convergence_alpha = 0.15f;
							v3d->stereo3d_volume_alpha = 0.05f;
							break;
						}
						case SPACE_IMAGE:
						{
							SpaceImage *sima = (SpaceImage *) sl;
							sima->iuser.flag |= IMA_SHOW_STEREO;
							sima->iuser.passtype = SCE_PASS_COMBINED;
							break;
						}
					}
				}
			}
		}

		for (cam = main->camera.first; cam; cam = cam->id.next) {
			cam->stereo.interocular_distance = 0.065f;
			cam->stereo.convergence_distance = 30.0f * 0.065f;
		}

		for (ima = main->image.first; ima; ima = ima->id.next) {
			ima->stereo3d_format = MEM_callocN(sizeof(Stereo3dFormat), "Image Stereo 3d Format");

			if (ima->packedfile) {
				ImagePackedFile *imapf = MEM_mallocN(sizeof(ImagePackedFile), "Image Packed File");
				BLI_addtail(&ima->packedfiles, imapf);

				imapf->packedfile = ima->packedfile;
				BLI_strncpy(imapf->filepath, ima->name, FILE_MAX);
				ima->packedfile = NULL;
			}
		}

		for (wm = main->wm.first; wm; wm = wm->id.next) {
			for (win = wm->windows.first; win; win = win->next) {
				win->stereo3d_format = MEM_callocN(sizeof(Stereo3dFormat), "Stereo Display 3d Format");
			}
		}
	}

	if (!MAIN_VERSION_ATLEAST(main, 274, 6)) {
		bScreen *screen;

		if (!DNA_struct_elem_find(fd->filesdna, "FileSelectParams", "int", "thumbnail_size")) {
			for (screen = main->screen.first; screen; screen = screen->id.next) {
				ScrArea *sa;

				for (sa = screen->areabase.first; sa; sa = sa->next) {
					SpaceLink *sl;

					for (sl = sa->spacedata.first; sl; sl = sl->next) {
						if (sl->spacetype == SPACE_FILE) {
							SpaceFile *sfile = (SpaceFile *)sl;

							if (sfile->params) {
								sfile->params->thumbnail_size = 128;
							}
						}
					}
				}
			}
		}

		if (!DNA_struct_elem_find(fd->filesdna, "RenderData", "short", "simplify_subsurf_render")) {
			Scene *scene;
			for (scene = main->scene.first; scene != NULL; scene = scene->id.next) {
				scene->r.simplify_subsurf_render = scene->r.simplify_subsurf;
				scene->r.simplify_particles_render = scene->r.simplify_particles;
			}
		}

		if (!DNA_struct_elem_find(fd->filesdna, "DecimateModifierData", "float", "defgrp_factor")) {
			Object *ob;

			for (ob = main->object.first; ob; ob = ob->id.next) {
				ModifierData *md;
				for (md = ob->modifiers.first; md; md = md->next) {
					if (md->type == eModifierType_Decimate) {
						DecimateModifierData *dmd = (DecimateModifierData *)md;
						dmd->defgrp_factor = 1.0f;
					}
				}
			}
		}
	}

<<<<<<< HEAD
	{
		bScreen *screen;
		for (screen = main->screen.first; screen; screen = screen->id.next) {
			ScrArea *sa;

			for (sa = screen->areabase.first; sa; sa = sa->next) {
				const char needed_type = (sa->spacetype == SPACE_CLIP) ? RGN_TYPE_PREVIEW : RGN_TYPE_WINDOW;
				ARegion *ar = BKE_area_find_region_type(sa, needed_type);
				SpaceLink *sl;

				if (ar == NULL)
					continue;

				for (sl = sa->spacedata.first; sl; sl = sl->next) {
					switch (sl->spacetype) {
						case SPACE_TIME:
						case SPACE_ACTION:
						case SPACE_NLA:
							ar->v2d.flag |= V2D_USES_UNITS_HORIZONTAL;
							break;
						case SPACE_IPO:
						case SPACE_SEQ:
							ar->v2d.flag |= (V2D_USES_UNITS_HORIZONTAL | V2D_USES_UNITS_VERTICAL);
							break;
						case SPACE_CLIP:
						{
							SpaceClip *sc = (SpaceClip *)sl;

							if (sc->view == SC_VIEW_DOPESHEET) {
								ar->v2d.flag |= V2D_USES_UNITS_HORIZONTAL;
							}
							else if (sc->view == SC_VIEW_GRAPH) {
								ar->v2d.flag |= (V2D_USES_UNITS_HORIZONTAL | V2D_USES_UNITS_VERTICAL);
							}
							break;
						}
						default:
							break;
					}
				}
			}
		}
=======
	if (!MAIN_VERSION_ATLEAST(main, 275, 3)) {
		Brush *br;
#define BRUSH_TORUS (1 << 1)
		for (br = main->brush.first; br; br = br->id.next) {
			br->flag &= ~BRUSH_TORUS;
		}
#undef BRUSH_TORUS
>>>>>>> a3c5de3e
	}
}<|MERGE_RESOLUTION|>--- conflicted
+++ resolved
@@ -843,7 +843,15 @@
 		}
 	}
 
-<<<<<<< HEAD
+	if (!MAIN_VERSION_ATLEAST(main, 275, 3)) {
+		Brush *br;
+#define BRUSH_TORUS (1 << 1)
+		for (br = main->brush.first; br; br = br->id.next) {
+			br->flag &= ~BRUSH_TORUS;
+		}
+#undef BRUSH_TORUS
+	}
+
 	{
 		bScreen *screen;
 		for (screen = main->screen.first; screen; screen = screen->id.next) {
@@ -886,14 +894,5 @@
 				}
 			}
 		}
-=======
-	if (!MAIN_VERSION_ATLEAST(main, 275, 3)) {
-		Brush *br;
-#define BRUSH_TORUS (1 << 1)
-		for (br = main->brush.first; br; br = br->id.next) {
-			br->flag &= ~BRUSH_TORUS;
-		}
-#undef BRUSH_TORUS
->>>>>>> a3c5de3e
 	}
 }