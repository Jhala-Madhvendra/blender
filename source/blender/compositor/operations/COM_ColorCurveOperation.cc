--- conflicted
+++ resolved
@@ -105,18 +105,10 @@
   CurveMapping *cumap = this->m_curveMapping;
   float bwmul[3];
   for (BuffersIterator<float> it = output->iterate_with(inputs, area); !it.is_end(); ++it) {
-<<<<<<< HEAD
-    /* Local versions of cumap->black, cumap->white. */
-    const float *black = it.in(2);
-    const float *white = it.in(3);
-    /* Get our own local bwmul value, since we can't be threadsafe and use cumap->bwmul &
-     * friends. */
-=======
     /* Local versions of `cumap->black` and `cumap->white`. */
     const float *black = it.in(2);
     const float *white = it.in(3);
     /* Get a local `bwmul` value, it's not threadsafe using `cumap->bwmul` and others. */
->>>>>>> b6538e14
     BKE_curvemapping_set_black_white_ex(black, white, bwmul);
 
     const float fac = *it.in(0);
