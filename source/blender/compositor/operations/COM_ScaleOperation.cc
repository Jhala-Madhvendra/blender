/*
 * This program is free software; you can redistribute it and/or
 * modify it under the terms of the GNU General Public License
 * as published by the Free Software Foundation; either version 2
 * of the License, or (at your option) any later version.
 *
 * This program is distributed in the hope that it will be useful,
 * but WITHOUT ANY WARRANTY; without even the implied warranty of
 * MERCHANTABILITY or FITNESS FOR A PARTICULAR PURPOSE.  See the
 * GNU General Public License for more details.
 *
 * You should have received a copy of the GNU General Public License
 * along with this program; if not, write to the Free Software Foundation,
 * Inc., 51 Franklin Street, Fifth Floor, Boston, MA 02110-1301, USA.
 *
 * Copyright 2011, Blender Foundation.
 */

#include "COM_ScaleOperation.h"
#include "COM_ConstantOperation.h"

namespace blender::compositor {

#define USE_FORCE_BILINEAR
/* XXX(campbell): ignore input and use default from old compositor,
 * could become an option like the transform node.
 *
 * NOTE: use bilinear because bicubic makes fuzzy even when not scaling at all (1:1)
 */

BaseScaleOperation::BaseScaleOperation()
{
#ifdef USE_FORCE_BILINEAR
  m_sampler = (int)PixelSampler::Bilinear;
#else
  m_sampler = -1;
#endif
  m_variable_size = false;
}

ScaleOperation::ScaleOperation() : ScaleOperation(DataType::Color)
{
}

ScaleOperation::ScaleOperation(DataType data_type) : BaseScaleOperation()
{
  this->addInputSocket(data_type);
  this->addInputSocket(DataType::Value);
  this->addInputSocket(DataType::Value);
  this->addOutputSocket(data_type);
  this->setResolutionInputSocketIndex(0);
  this->m_inputOperation = nullptr;
  this->m_inputXOperation = nullptr;
  this->m_inputYOperation = nullptr;
}

<<<<<<< HEAD
static std::optional<float> get_constant_scale(NodeOperation *op)
{
  if (op->get_flags().is_constant_operation) {
    return ((ConstantOperation *)op)->get_constant_elem()[0];
  }

  return std::optional<float>();
=======
float ScaleOperation::get_constant_scale(const int input_op_idx, const float factor)
{
  const bool is_constant = getInputOperation(input_op_idx)->get_flags().is_constant_operation;
  if (is_constant) {
    return ((ConstantOperation *)getInputOperation(input_op_idx))->get_constant_elem()[0] * factor;
  }

  return 1.0f;
>>>>>>> f5cc3486
}

float ScaleOperation::get_constant_scale_x()
{
<<<<<<< HEAD
  std::optional<float> scale_x = get_constant_scale(getInputOperation(1));
  if (scale_x.has_value()) {
    return scale_x.value() * get_relative_scale_x_factor();
  }

  return 1.0f;
=======
  return get_constant_scale(1, get_relative_scale_x_factor());
>>>>>>> f5cc3486
}

float ScaleOperation::get_constant_scale_y()
{
<<<<<<< HEAD
  std::optional<float> scale_y = get_constant_scale(getInputOperation(2));
  if (scale_y.has_value()) {
    return scale_y.value() * get_relative_scale_y_factor();
  }

  return 1.0f;
=======
  return get_constant_scale(2, get_relative_scale_y_factor());
>>>>>>> f5cc3486
}

BLI_INLINE float scale_coord(const int coord, const float center, const float relative_scale)
{
  return center + (coord - center) / relative_scale;
}

void ScaleOperation::scale_area(rcti &rect, float scale_x, float scale_y)
{
  rect.xmin = scale_coord(rect.xmin, m_centerX, scale_x);
  rect.xmax = scale_coord(rect.xmax, m_centerX, scale_x);
  rect.ymin = scale_coord(rect.ymin, m_centerY, scale_y);
  rect.ymax = scale_coord(rect.ymax, m_centerY, scale_y);
}

void ScaleOperation::init_data()
{
  m_centerX = getWidth() / 2.0f;
  m_centerY = getHeight() / 2.0f;
}

void ScaleOperation::initExecution()
{
  this->m_inputOperation = this->getInputSocketReader(0);
  this->m_inputXOperation = this->getInputSocketReader(1);
  this->m_inputYOperation = this->getInputSocketReader(2);
}

void ScaleOperation::deinitExecution()
{
  this->m_inputOperation = nullptr;
  this->m_inputXOperation = nullptr;
  this->m_inputYOperation = nullptr;
}

void ScaleOperation::get_area_of_interest(const int input_idx,
                                          const rcti &output_area,
                                          rcti &r_input_area)
{
  r_input_area = output_area;
  if (input_idx != 0 || m_variable_size) {
    return;
  }

  float scale_x = get_constant_scale_x();
  float scale_y = get_constant_scale_y();
  scale_area(r_input_area, scale_x, scale_y);
  expand_area_for_sampler(r_input_area, (PixelSampler)m_sampler);
}

void ScaleOperation::update_memory_buffer_partial(MemoryBuffer *output,
                                                  const rcti &area,
                                                  Span<MemoryBuffer *> inputs)
{
  const MemoryBuffer *input_img = inputs[0];
  MemoryBuffer *input_x = inputs[1];
  MemoryBuffer *input_y = inputs[2];
  const float scale_x_factor = get_relative_scale_x_factor();
  const float scale_y_factor = get_relative_scale_y_factor();
  BuffersIterator<float> it = output->iterate_with({input_x, input_y}, area);
  for (; !it.is_end(); ++it) {
    const float rel_scale_x = *it.in(0) * scale_x_factor;
    const float rel_scale_y = *it.in(1) * scale_y_factor;
    const float scaled_x = scale_coord(it.x, m_centerX, rel_scale_x);
    const float scaled_y = scale_coord(it.y, m_centerY, rel_scale_y);
    input_img->read_elem_sampled(scaled_x, scaled_y, (PixelSampler)m_sampler, it.out);
  }
}

ScaleRelativeOperation::ScaleRelativeOperation() : ScaleOperation()
{
}

ScaleRelativeOperation::ScaleRelativeOperation(DataType data_type) : ScaleOperation(data_type)
{
}

void ScaleRelativeOperation::executePixelSampled(float output[4],
                                                 float x,
                                                 float y,
                                                 PixelSampler sampler)
{
  PixelSampler effective_sampler = getEffectiveSampler(sampler);

  float scaleX[4];
  float scaleY[4];

  this->m_inputXOperation->readSampled(scaleX, x, y, effective_sampler);
  this->m_inputYOperation->readSampled(scaleY, x, y, effective_sampler);

  const float scx = scaleX[0];
  const float scy = scaleY[0];

  float nx = this->m_centerX + (x - this->m_centerX) / scx;
  float ny = this->m_centerY + (y - this->m_centerY) / scy;
  this->m_inputOperation->readSampled(output, nx, ny, effective_sampler);
}

bool ScaleRelativeOperation::determineDependingAreaOfInterest(rcti *input,
                                                              ReadBufferOperation *readOperation,
                                                              rcti *output)
{
  rcti newInput;
  if (!m_variable_size) {
    float scaleX[4];
    float scaleY[4];

    this->m_inputXOperation->readSampled(scaleX, 0, 0, PixelSampler::Nearest);
    this->m_inputYOperation->readSampled(scaleY, 0, 0, PixelSampler::Nearest);

    const float scx = scaleX[0];
    const float scy = scaleY[0];

    newInput.xmax = this->m_centerX + (input->xmax - this->m_centerX) / scx + 1;
    newInput.xmin = this->m_centerX + (input->xmin - this->m_centerX) / scx - 1;
    newInput.ymax = this->m_centerY + (input->ymax - this->m_centerY) / scy + 1;
    newInput.ymin = this->m_centerY + (input->ymin - this->m_centerY) / scy - 1;
  }
  else {
    newInput.xmax = this->getWidth();
    newInput.xmin = 0;
    newInput.ymax = this->getHeight();
    newInput.ymin = 0;
  }
  return BaseScaleOperation::determineDependingAreaOfInterest(&newInput, readOperation, output);
}

void ScaleAbsoluteOperation::executePixelSampled(float output[4],
                                                 float x,
                                                 float y,
                                                 PixelSampler sampler)
{
  PixelSampler effective_sampler = getEffectiveSampler(sampler);

  float scaleX[4];
  float scaleY[4];

  this->m_inputXOperation->readSampled(scaleX, x, y, effective_sampler);
  this->m_inputYOperation->readSampled(scaleY, x, y, effective_sampler);

  const float scx = scaleX[0];  // target absolute scale
  const float scy = scaleY[0];  // target absolute scale

  const float width = this->getWidth();
  const float height = this->getHeight();
  // div
  float relativeXScale = scx / width;
  float relativeYScale = scy / height;

  float nx = this->m_centerX + (x - this->m_centerX) / relativeXScale;
  float ny = this->m_centerY + (y - this->m_centerY) / relativeYScale;

  this->m_inputOperation->readSampled(output, nx, ny, effective_sampler);
}

bool ScaleAbsoluteOperation::determineDependingAreaOfInterest(rcti *input,
                                                              ReadBufferOperation *readOperation,
                                                              rcti *output)
{
  rcti newInput;
  if (!m_variable_size) {
    float scaleX[4];
    float scaleY[4];

    this->m_inputXOperation->readSampled(scaleX, 0, 0, PixelSampler::Nearest);
    this->m_inputYOperation->readSampled(scaleY, 0, 0, PixelSampler::Nearest);

    const float scx = scaleX[0];
    const float scy = scaleY[0];
    const float width = this->getWidth();
    const float height = this->getHeight();
    // div
    float relateveXScale = scx / width;
    float relateveYScale = scy / height;

    newInput.xmax = this->m_centerX + (input->xmax - this->m_centerX) / relateveXScale;
    newInput.xmin = this->m_centerX + (input->xmin - this->m_centerX) / relateveXScale;
    newInput.ymax = this->m_centerY + (input->ymax - this->m_centerY) / relateveYScale;
    newInput.ymin = this->m_centerY + (input->ymin - this->m_centerY) / relateveYScale;
  }
  else {
    newInput.xmax = this->getWidth();
    newInput.xmin = 0;
    newInput.ymax = this->getHeight();
    newInput.ymin = 0;
  }
  return ScaleOperation::determineDependingAreaOfInterest(&newInput, readOperation, output);
}

// Absolute fixed size
ScaleFixedSizeOperation::ScaleFixedSizeOperation() : BaseScaleOperation()
{
  this->addInputSocket(DataType::Color, ResizeMode::None);
  this->addOutputSocket(DataType::Color);
  this->setResolutionInputSocketIndex(0);
  this->m_inputOperation = nullptr;
  this->m_is_offset = false;
}

void ScaleFixedSizeOperation::init_data()
{
  const NodeOperation *input_op = getInputOperation(0);
  this->m_relX = input_op->getWidth() / (float)this->m_newWidth;
  this->m_relY = input_op->getHeight() / (float)this->m_newHeight;

  /* *** all the options below are for a fairly special case - camera framing *** */
  if (this->m_offsetX != 0.0f || this->m_offsetY != 0.0f) {
    this->m_is_offset = true;

    if (this->m_newWidth > this->m_newHeight) {
      this->m_offsetX *= this->m_newWidth;
      this->m_offsetY *= this->m_newWidth;
    }
    else {
      this->m_offsetX *= this->m_newHeight;
      this->m_offsetY *= this->m_newHeight;
    }
  }

  if (this->m_is_aspect) {
    /* apply aspect from clip */
    const float w_src = input_op->getWidth();
    const float h_src = input_op->getHeight();

    /* destination aspect is already applied from the camera frame */
    const float w_dst = this->m_newWidth;
    const float h_dst = this->m_newHeight;

    const float asp_src = w_src / h_src;
    const float asp_dst = w_dst / h_dst;

    if (fabsf(asp_src - asp_dst) >= FLT_EPSILON) {
      if ((asp_src > asp_dst) == (this->m_is_crop == true)) {
        /* fit X */
        const float div = asp_src / asp_dst;
        this->m_relX /= div;
        this->m_offsetX += ((w_src - (w_src * div)) / (w_src / w_dst)) / 2.0f;
      }
      else {
        /* fit Y */
        const float div = asp_dst / asp_src;
        this->m_relY /= div;
        this->m_offsetY += ((h_src - (h_src * div)) / (h_src / h_dst)) / 2.0f;
      }

      this->m_is_offset = true;
    }
  }
  /* *** end framing options *** */
}

void ScaleFixedSizeOperation::initExecution()
{
  this->m_inputOperation = this->getInputSocketReader(0);
}

void ScaleFixedSizeOperation::deinitExecution()
{
  this->m_inputOperation = nullptr;
}

void ScaleFixedSizeOperation::executePixelSampled(float output[4],
                                                  float x,
                                                  float y,
                                                  PixelSampler sampler)
{
  PixelSampler effective_sampler = getEffectiveSampler(sampler);

  if (this->m_is_offset) {
    float nx = ((x - this->m_offsetX) * this->m_relX);
    float ny = ((y - this->m_offsetY) * this->m_relY);
    this->m_inputOperation->readSampled(output, nx, ny, effective_sampler);
  }
  else {
    this->m_inputOperation->readSampled(
        output, x * this->m_relX, y * this->m_relY, effective_sampler);
  }
}

bool ScaleFixedSizeOperation::determineDependingAreaOfInterest(rcti *input,
                                                               ReadBufferOperation *readOperation,
                                                               rcti *output)
{
  rcti newInput;

  newInput.xmax = (input->xmax - m_offsetX) * this->m_relX + 1;
  newInput.xmin = (input->xmin - m_offsetX) * this->m_relX;
  newInput.ymax = (input->ymax - m_offsetY) * this->m_relY + 1;
  newInput.ymin = (input->ymin - m_offsetY) * this->m_relY;

  return BaseScaleOperation::determineDependingAreaOfInterest(&newInput, readOperation, output);
}

void ScaleFixedSizeOperation::determineResolution(unsigned int resolution[2],
                                                  unsigned int /*preferredResolution*/[2])
{
  unsigned int nr[2];
  nr[0] = this->m_newWidth;
  nr[1] = this->m_newHeight;
  BaseScaleOperation::determineResolution(resolution, nr);
  resolution[0] = this->m_newWidth;
  resolution[1] = this->m_newHeight;
}

void ScaleFixedSizeOperation::get_area_of_interest(const int input_idx,
                                                   const rcti &output_area,
                                                   rcti &r_input_area)
{
  BLI_assert(input_idx == 0);
  UNUSED_VARS_NDEBUG(input_idx);
  r_input_area.xmax = (output_area.xmax - m_offsetX) * this->m_relX;
  r_input_area.xmin = (output_area.xmin - m_offsetX) * this->m_relX;
  r_input_area.ymax = (output_area.ymax - m_offsetY) * this->m_relY;
  r_input_area.ymin = (output_area.ymin - m_offsetY) * this->m_relY;
  expand_area_for_sampler(r_input_area, (PixelSampler)m_sampler);
}

void ScaleFixedSizeOperation::update_memory_buffer_partial(MemoryBuffer *output,
                                                           const rcti &area,
                                                           Span<MemoryBuffer *> inputs)
{
  const MemoryBuffer *input_img = inputs[0];
  PixelSampler sampler = (PixelSampler)m_sampler;
  BuffersIterator<float> it = output->iterate_with({}, area);
  if (this->m_is_offset) {
    for (; !it.is_end(); ++it) {
      const float nx = (it.x - this->m_offsetX) * this->m_relX;
      const float ny = (it.y - this->m_offsetY) * this->m_relY;
      input_img->read_elem_sampled(nx, ny, sampler, it.out);
    }
  }
  else {
    for (; !it.is_end(); ++it) {
      input_img->read_elem_sampled(it.x * this->m_relX, it.y * this->m_relY, sampler, it.out);
    }
  }
}

}  // namespace blender::compositor<|MERGE_RESOLUTION|>--- conflicted
+++ resolved
@@ -54,15 +54,6 @@
   this->m_inputYOperation = nullptr;
 }
 
-<<<<<<< HEAD
-static std::optional<float> get_constant_scale(NodeOperation *op)
-{
-  if (op->get_flags().is_constant_operation) {
-    return ((ConstantOperation *)op)->get_constant_elem()[0];
-  }
-
-  return std::optional<float>();
-=======
 float ScaleOperation::get_constant_scale(const int input_op_idx, const float factor)
 {
   const bool is_constant = getInputOperation(input_op_idx)->get_flags().is_constant_operation;
@@ -71,35 +62,16 @@
   }
 
   return 1.0f;
->>>>>>> f5cc3486
 }
 
 float ScaleOperation::get_constant_scale_x()
 {
-<<<<<<< HEAD
-  std::optional<float> scale_x = get_constant_scale(getInputOperation(1));
-  if (scale_x.has_value()) {
-    return scale_x.value() * get_relative_scale_x_factor();
-  }
-
-  return 1.0f;
-=======
   return get_constant_scale(1, get_relative_scale_x_factor());
->>>>>>> f5cc3486
 }
 
 float ScaleOperation::get_constant_scale_y()
 {
-<<<<<<< HEAD
-  std::optional<float> scale_y = get_constant_scale(getInputOperation(2));
-  if (scale_y.has_value()) {
-    return scale_y.value() * get_relative_scale_y_factor();
-  }
-
-  return 1.0f;
-=======
   return get_constant_scale(2, get_relative_scale_y_factor());
->>>>>>> f5cc3486
 }
 
 BLI_INLINE float scale_coord(const int coord, const float center, const float relative_scale)
