/*
 * This program is free software; you can redistribute it and/or
 * modify it under the terms of the GNU General Public License
 * as published by the Free Software Foundation; either version 2
 * of the License, or (at your option) any later version.
 *
 * This program is distributed in the hope that it will be useful,
 * but WITHOUT ANY WARRANTY; without even the implied warranty of
 * MERCHANTABILITY or FITNESS FOR A PARTICULAR PURPOSE.  See the
 * GNU General Public License for more details.
 *
 * You should have received a copy of the GNU General Public License
 * along with this program; if not, write to the Free Software Foundation,
 * Inc., 51 Franklin Street, Fifth Floor, Boston, MA 02110-1301, USA.
 *
 * Copyright 2021, Blender Foundation.
 */

#include "COM_SharedOperationBuffers.h"
#include "BLI_rect.h"
#include "COM_NodeOperation.h"

namespace blender::compositor {

SharedOperationBuffers::SharedOperationBuffers() : buffers_()
{
}
SharedOperationBuffers::BufferData::BufferData()
<<<<<<< HEAD
    : buffer(nullptr), render_areas(), render_bounds({0}), registered_reads(0), received_reads(0)
=======
    : buffer(nullptr), registered_reads(0), received_reads(0), is_rendered(false)
>>>>>>> 1a91c573
{
}

SharedOperationBuffers::BufferData &SharedOperationBuffers::get_buffer_data(NodeOperation *op)
{
  return buffers_.lookup_or_add_cb(op, []() { return BufferData(); });
}

/**
 * Whether given operation area to render is already registered.
 * TODO: Possibly refactor to "request_area". Current implementation is incomplete: partial
 * overlapping, etc. Leading to more rendering than necessary.
 */
bool SharedOperationBuffers::is_area_registered(NodeOperation *op, const rcti &area_to_render)
{
  BufferData &buf_data = get_buffer_data(op);
  for (rcti &reg_rect : buf_data.render_areas) {
    if (BLI_rcti_inside_rcti(&reg_rect, &area_to_render)) {
      return true;
    }
  }
  return false;
}

/**
 * Registers an operation area to render.
 */
void SharedOperationBuffers::register_area(NodeOperation *op, const rcti &area_to_render)
{
  BufferData &buf_data = get_buffer_data(op);
  buf_data.render_areas.append(area_to_render);
  BLI_rcti_union(&buf_data.render_bounds, &area_to_render);
}

/**
 * Whether given operation has any registered reads (other operation registered it depends on given
 * operation).
 */
bool SharedOperationBuffers::has_registered_reads(NodeOperation *op)
{
  return get_buffer_data(op).registered_reads > 0;
}

/**
 * Registers an operation read (other operation depends on given operation).
 */
void SharedOperationBuffers::register_read(NodeOperation *read_op)
{
  get_buffer_data(read_op).registered_reads++;
}

/**
 * Get registered areas given operation needs to render.
 */
blender::Span<rcti> SharedOperationBuffers::get_areas_to_render(NodeOperation *op)
{
  return get_buffer_data(op).render_areas.as_span();
}

/**
 * Gets the minimum rectangle that includes all rendered areas.
 */
const rcti &SharedOperationBuffers::get_render_bounds(NodeOperation *op)
{
  return get_buffer_data(op).render_bounds;
}

/**
 * Whether this operation buffer has already been rendered.
 */
bool SharedOperationBuffers::is_operation_rendered(NodeOperation *op)
{
  return get_buffer_data(op).is_rendered;
}

/**
 * Stores given operation rendered buffer.
 */
void SharedOperationBuffers::set_rendered_buffer(NodeOperation *op,
                                                 std::unique_ptr<MemoryBuffer> buffer)
{
  BufferData &buf_data = get_buffer_data(op);
  BLI_assert(buf_data.received_reads == 0);
  BLI_assert(buf_data.buffer == nullptr);
  buf_data.buffer = std::move(buffer);
  buf_data.is_rendered = true;
}

/**
 * Get given operation rendered buffer.
 */
MemoryBuffer *SharedOperationBuffers::get_rendered_buffer(NodeOperation *op)
{
  BLI_assert(is_operation_rendered(op));
  return get_buffer_data(op).buffer.get();
}

/**
 * Reports an operation has finished reading given operation. If all given operation dependencies
 * have finished its buffer will be disposed.
 */
void SharedOperationBuffers::read_finished(NodeOperation *read_op)
{
  BufferData &buf_data = get_buffer_data(read_op);
  buf_data.received_reads++;
  BLI_assert(buf_data.received_reads > 0 && buf_data.received_reads <= buf_data.registered_reads);
  if (buf_data.received_reads == buf_data.registered_reads) {
    /* Dispose buffer. */
    buf_data.buffer = nullptr;
  }
}

}  // namespace blender::compositor<|MERGE_RESOLUTION|>--- conflicted
+++ resolved
@@ -26,11 +26,7 @@
 {
 }
 SharedOperationBuffers::BufferData::BufferData()
-<<<<<<< HEAD
-    : buffer(nullptr), render_areas(), render_bounds({0}), registered_reads(0), received_reads(0)
-=======
     : buffer(nullptr), registered_reads(0), received_reads(0), is_rendered(false)
->>>>>>> 1a91c573
 {
 }
 
