/*
 * This program is free software; you can redistribute it and/or
 * modify it under the terms of the GNU General Public License
 * as published by the Free Software Foundation; either version 2
 * of the License, or (at your option) any later version.
 *
 * This program is distributed in the hope that it will be useful,
 * but WITHOUT ANY WARRANTY; without even the implied warranty of
 * MERCHANTABILITY or FITNESS FOR A PARTICULAR PURPOSE.  See the
 * GNU General Public License for more details.
 *
 * You should have received a copy of the GNU General Public License
 * along with this program; if not, write to the Free Software Foundation,
 * Inc., 51 Franklin Street, Fifth Floor, Boston, MA 02110-1301, USA.
 *
 * Copyright 2011, Blender Foundation.
 */

#pragma once

#include <list>
#include <sstream>
#include <string>

#include "BLI_math_color.h"
#include "BLI_math_vector.h"
#include "BLI_threads.h"

#include "COM_Enums.h"
#include "COM_MemoryBuffer.h"
#include "COM_MemoryProxy.h"
#include "COM_MetaData.h"
#include "COM_Node.h"

#include "clew.h"

namespace blender::compositor {

class OpenCLDevice;
class ReadBufferOperation;
class WriteBufferOperation;
class ExecutionSystem;

class NodeOperation;
typedef NodeOperation SocketReader;

/**
 * RESOLUTION_INPUT_ANY is a wildcard when any resolution of an input can be used.
 * This solves the issue that the FileInputNode in a group node cannot find the
 * correct resolution.
 */
static constexpr unsigned int RESOLUTION_INPUT_ANY = 999999;

/**
 * \brief Resize modes of inputsockets
 * How are the input and working resolutions matched
 * \ingroup Model
 */
enum class ResizeMode {
  /** \brief Center the input image to the center of the working area of the node, no resizing
   * occurs */
  Center = NS_CR_CENTER,
  /** \brief The bottom left of the input image is the bottom left of the working area of the node,
   * no resizing occurs */
  None = NS_CR_NONE,
  /** \brief Fit the width of the input image to the width of the working area of the node */
  FitWidth = NS_CR_FIT_WIDTH,
  /** \brief Fit the height of the input image to the height of the working area of the node */
  FitHeight = NS_CR_FIT_HEIGHT,
  /** \brief Fit the width or the height of the input image to the width or height of the working
   * area of the node, image will be larger than the working area */
  FitAny = NS_CR_FIT,
  /** \brief Fit the width and the height of the input image to the width and height of the working
   * area of the node, image will be equally larger than the working area */
  Stretch = NS_CR_STRETCH,
};

enum class PixelSampler {
  Nearest = 0,
  Bilinear = 1,
  Bicubic = 2,
};

class NodeOperationInput {
 private:
  NodeOperation *m_operation;

  /** Datatype of this socket. Is used for automatically data transformation.
   * \section data-conversion
   */
  DataType m_datatype;

  /** Resize mode of this socket */
  ResizeMode m_resizeMode;

  /** Connected output */
  NodeOperationOutput *m_link;

 public:
  NodeOperationInput(NodeOperation *op,
                     DataType datatype,
                     ResizeMode resizeMode = ResizeMode::Center);

  NodeOperation &getOperation() const
  {
    return *m_operation;
  }
  DataType getDataType() const
  {
    return m_datatype;
  }

  void setLink(NodeOperationOutput *link)
  {
    m_link = link;
  }
  NodeOperationOutput *getLink() const
  {
    return m_link;
  }
  bool isConnected() const
  {
    return m_link;
  }

  void setResizeMode(ResizeMode resizeMode)
  {
    this->m_resizeMode = resizeMode;
  }
  ResizeMode getResizeMode() const
  {
    return this->m_resizeMode;
  }

  SocketReader *getReader();

  void determineResolution(unsigned int resolution[2], unsigned int preferredResolution[2]);

#ifdef WITH_CXX_GUARDEDALLOC
  MEM_CXX_CLASS_ALLOC_FUNCS("COM:NodeOperation")
#endif
};

class NodeOperationOutput {
 private:
  NodeOperation *m_operation;

  /** Datatype of this socket. Is used for automatically data transformation.
   * \section data-conversion
   */
  DataType m_datatype;

 public:
  NodeOperationOutput(NodeOperation *op, DataType datatype);

  NodeOperation &getOperation() const
  {
    return *m_operation;
  }
  DataType getDataType() const
  {
    return m_datatype;
  }

  /**
   * \brief determine the resolution of this data going through this socket
   * \param resolution: the result of this operation
   * \param preferredResolution: the preferable resolution as no resolution could be determined
   */
  void determineResolution(unsigned int resolution[2], unsigned int preferredResolution[2]);

#ifdef WITH_CXX_GUARDEDALLOC
  MEM_CXX_CLASS_ALLOC_FUNCS("COM:NodeOperation")
#endif
};

struct NodeOperationFlags {
  /**
   * Is this an complex operation.
   *
   * The input and output buffers of Complex operations are stored in buffers. It allows
   * sequential and read/write.
   *
   * Complex operations are typically doing many reads to calculate the output of a single pixel.
   * Mostly Filter types (Blurs, Convolution, Defocus etc) need this to be set to true.
   */
  bool complex : 1;

  /**
   * Does this operation support OpenCL.
   */
  bool open_cl : 1;

  /**
   * TODO: Remove this flag and SingleThreadedOperation if tiled implemention is removed.
   * Full-frame implemention doesn't need it.
   */
  bool single_threaded : 1;

  /**
   * Does the operation needs a viewer border.
   * Basically, setting border need to happen for only operations
   * which operates in render resolution buffers (like compositor
   * output nodes).
   *
   * In this cases adding border will lead to mapping coordinates
   * from output buffer space to input buffer spaces when executing
   * operation.
   *
   * But nodes like viewer and file output just shall display or
   * safe the same exact buffer which goes to their input, no need
   * in any kind of coordinates mapping.
   */
  bool use_render_border : 1;
  bool use_viewer_border : 1;

  /**
   * Is the resolution of the operation set.
   */
  bool is_resolution_set : 1;

  /**
   * Is this a set operation (value, color, vector).
<<<<<<< HEAD
   * TODO: To be replaced by is_constant flag once tiled implementation is removed.
=======
   * TODO: To be replaced by is_constant_operation flag once tiled implementation is removed.
>>>>>>> 1a91c573
   */
  bool is_set_operation : 1;
  bool is_write_buffer_operation : 1;
  bool is_read_buffer_operation : 1;
  bool is_proxy_operation : 1;
  bool is_viewer_operation : 1;
  bool is_preview_operation : 1;

  /**
   * When set additional data conversion operations are added to
   * convert the data. SocketProxyOperation don't always need to do data conversions.
   *
   * By default data conversions are enabled.
   */
  bool use_datatype_conversion : 1;

  /**
   * Has this operation fullframe implementation.
   */
  bool is_fullframe_operation : 1;

  /**
   * Whether operation is a primitive constant operation (Color/Vector/Value).
   */
  bool is_constant_operation : 1;

  /**
   * Whether operation have constant elements/pixels values when all its inputs are constant
   * operations.
   */
  bool can_be_constant : 1;

  NodeOperationFlags()
  {
    complex = false;
    single_threaded = false;
    open_cl = false;
    use_render_border = false;
    use_viewer_border = false;
    is_resolution_set = false;
    is_set_operation = false;
    is_read_buffer_operation = false;
    is_write_buffer_operation = false;
    is_proxy_operation = false;
    is_viewer_operation = false;
    is_preview_operation = false;
    use_datatype_conversion = true;
    is_fullframe_operation = false;
    is_constant_operation = false;
    can_be_constant = false;
  }
};

/**
 * \brief NodeOperation contains calculation logic
 *
 * Subclasses needs to implement the execution method (defined in SocketReader) to implement logic.
 * \ingroup Model
 */
class NodeOperation {
 private:
  int m_id;
  std::string m_name;
  Vector<NodeOperationInput> m_inputs;
  Vector<NodeOperationOutput> m_outputs;

  /**
   * \brief the index of the input socket that will be used to determine the resolution
   */
  unsigned int m_resolutionInputSocketIndex;

  /**
   * \brief mutex reference for very special node initializations
   * \note only use when you really know what you are doing.
   * this mutex is used to share data among chunks in the same operation
   * \see TonemapOperation for an example of usage
   * \see NodeOperation.initMutex initializes this mutex
   * \see NodeOperation.deinitMutex deinitializes this mutex
   * \see NodeOperation.getMutex retrieve a pointer to this mutex.
   */
  ThreadMutex m_mutex;

  /**
   * \brief reference to the editing bNodeTree, used for break and update callback
   */
  const bNodeTree *m_btree;

 protected:
  eExecutionModel execution_model_;

  /**
   * Compositor execution model.
   */
  eExecutionModel execution_model_;

  /**
   * Width of the output of this operation.
   */
  unsigned int m_width;

  /**
   * Height of the output of this operation.
   */
  unsigned int m_height;

  /**
   * Operation canvas x coordinate within whole compositing canvas.
   */
  int offset_x_;

  /**
   * Operation canvas y coordinate within whole compositing canvas.
   */
  int offset_y_;

  /**
   * Flags how to evaluate this operation.
   */
  NodeOperationFlags flags;

  ExecutionSystem *exec_system_;

 public:
  virtual ~NodeOperation()
  {
  }

  void set_execution_model(const eExecutionModel model)
  {
    execution_model_ = model;
  }

  void set_name(const std::string name)
  {
    m_name = name;
  }

  const std::string get_name() const
  {
    return m_name;
  }

  void set_id(const int id)
  {
    m_id = id;
  }

  const int get_id() const
  {
    return m_id;
  }

  const NodeOperationFlags get_flags() const
  {
    return flags;
  }

  eExecutionModel get_execution_model() const
  {
    return execution_model_;
  }

  void set_execution_model(eExecutionModel model)
  {
    execution_model_ = model;
  }

  rcti get_canvas_area() const;
  void set_canvas_area(const rcti &rect);

  unsigned int getNumberOfInputSockets() const
  {
    return m_inputs.size();
  }
  unsigned int getNumberOfOutputSockets() const
  {
    return m_outputs.size();
  }
  NodeOperationOutput *getOutputSocket(unsigned int index = 0);
  NodeOperationInput *getInputSocket(unsigned int index);

  NodeOperation *get_input_operation(int index)
  {
    /* TODO: Rename protected getInputOperation to get_input_operation and make it public replacing
     * this method. */
    return getInputOperation(index);
  }

  /**
   * \brief determine the resolution of this node
   * \note this method will not set the resolution, this is the responsibility of the caller
   * \param resolution: the result of this operation
   * \param preferredResolution: the preferable resolution as no resolution could be determined
   */
  virtual void determineResolution(unsigned int resolution[2],
                                   unsigned int preferredResolution[2]);

  /**
   * \brief isOutputOperation determines whether this operation is an output of the
   * ExecutionSystem during rendering or editing.
   *
   * Default behavior if not overridden, this operation will not be evaluated as being an output
   * of the ExecutionSystem.
   *
   * \see ExecutionSystem
   * \ingroup check
   * \param rendering: [true false]
   *  true: rendering
   *  false: editing
   *
   * \return bool the result of this method
   */
  virtual bool isOutputOperation(bool /*rendering*/) const
  {
    return false;
  }

  void setbNodeTree(const bNodeTree *tree)
  {
    this->m_btree = tree;
  }

  void set_execution_system(ExecutionSystem *system)
  {
    exec_system_ = system;
  }

  virtual void initExecution();

  /**
   * \brief when a chunk is executed by a CPUDevice, this method is called
   * \ingroup execution
   * \param rect: the rectangle of the chunk (location and size)
   * \param chunkNumber: the chunkNumber to be calculated
   * \param memoryBuffers: all input MemoryBuffer's needed
   */
  virtual void executeRegion(rcti * /*rect*/, unsigned int /*chunkNumber*/)
  {
  }

  /**
   * \brief when a chunk is executed by an OpenCLDevice, this method is called
   * \ingroup execution
   * \note this method is only implemented in WriteBufferOperation
   * \param context: the OpenCL context
   * \param program: the OpenCL program containing all compositor kernels
   * \param queue: the OpenCL command queue of the device the chunk is executed on
   * \param rect: the rectangle of the chunk (location and size)
   * \param chunkNumber: the chunkNumber to be calculated
   * \param memoryBuffers: all input MemoryBuffer's needed
   * \param outputBuffer: the outputbuffer to write to
   */
  virtual void executeOpenCLRegion(OpenCLDevice * /*device*/,
                                   rcti * /*rect*/,
                                   unsigned int /*chunkNumber*/,
                                   MemoryBuffer ** /*memoryBuffers*/,
                                   MemoryBuffer * /*outputBuffer*/)
  {
  }

  /**
   * \brief custom handle to add new tasks to the OpenCL command queue
   * in order to execute a chunk on an GPUDevice.
   * \ingroup execution
   * \param context: the OpenCL context
   * \param program: the OpenCL program containing all compositor kernels
   * \param queue: the OpenCL command queue of the device the chunk is executed on
   * \param outputMemoryBuffer: the allocated memory buffer in main CPU memory
   * \param clOutputBuffer: the allocated memory buffer in OpenCLDevice memory
   * \param inputMemoryBuffers: all input MemoryBuffer's needed
   * \param clMemToCleanUp: all created cl_mem references must be added to this list.
   * Framework will clean this after execution
   * \param clKernelsToCleanUp: all created cl_kernel references must be added to this list.
   * Framework will clean this after execution
   */
  virtual void executeOpenCL(OpenCLDevice * /*device*/,
                             MemoryBuffer * /*outputMemoryBuffer*/,
                             cl_mem /*clOutputBuffer*/,
                             MemoryBuffer ** /*inputMemoryBuffers*/,
                             std::list<cl_mem> * /*clMemToCleanUp*/,
                             std::list<cl_kernel> * /*clKernelsToCleanUp*/)
  {
  }
  virtual void deinitExecution();

  /**
   * \brief set the resolution
   * \param resolution: the resolution to set
   */
  void setResolution(unsigned int resolution[2])
  {
    if (!this->flags.is_resolution_set) {
      this->m_width = resolution[0];
      this->m_height = resolution[1];
      this->flags.is_resolution_set = true;
    }
  }

  /**
   * \brief is this operation the active viewer output
   * user can select an ViewerNode to be active
   * (the result of this node will be drawn on the backdrop).
   * \return [true:false]
   * \see BaseViewerOperation
   */
  virtual bool isActiveViewerOutput() const
  {
    return false;
  }

  virtual bool determineDependingAreaOfInterest(rcti *input,
                                                ReadBufferOperation *readOperation,
                                                rcti *output);

  /**
   * \brief set the index of the input socket that will determine the resolution of this
   * operation \param index: the index to set
   */
  void setResolutionInputSocketIndex(unsigned int index);

  /**
   * \brief get the render priority of this node.
   * \note only applicable for output operations like ViewerOperation
   * \return eCompositorPriority
   */
  virtual eCompositorPriority getRenderPriority() const
  {
    return eCompositorPriority::Low;
  }

  inline bool isBraked() const
  {
    return this->m_btree->test_break(this->m_btree->tbh);
  }

  inline void updateDraw()
  {
    if (this->m_btree->update_draw) {
      this->m_btree->update_draw(this->m_btree->udh);
    }
  }

  unsigned int getWidth() const
  {
    return m_width;
  }

  unsigned int getHeight() const
  {
    return m_height;
  }

  inline void readSampled(float result[4], float x, float y, PixelSampler sampler)
  {
    executePixelSampled(result, x, y, sampler);
  }

  inline void readFiltered(float result[4], float x, float y, float dx[2], float dy[2])
  {
    executePixelFiltered(result, x, y, dx, dy);
  }

  inline void read(float result[4], int x, int y, void *chunkData)
  {
    executePixel(result, x, y, chunkData);
  }

  virtual void *initializeTileData(rcti * /*rect*/)
  {
    return 0;
  }

  virtual void deinitializeTileData(rcti * /*rect*/, void * /*data*/)
  {
  }

  virtual MemoryBuffer *getInputMemoryBuffer(MemoryBuffer ** /*memoryBuffers*/)
  {
    return 0;
  }

  /**
   * Return the meta data associated with this branch.
   *
   * The return parameter holds an instance or is an nullptr. */
  virtual std::unique_ptr<MetaData> getMetaData()
  {
    return std::unique_ptr<MetaData>();
  }

  /* -------------------------------------------------------------------- */
  /** \name Full Frame Methods
   * \{ */

  void render(MemoryBuffer *output_buf, Span<rcti> areas, Span<MemoryBuffer *> inputs_bufs);

  /**
   * Executes operation updating output memory buffer. Single-threaded calls.
   */
  virtual void update_memory_buffer(MemoryBuffer *UNUSED(output),
                                    const rcti &UNUSED(area),
                                    Span<MemoryBuffer *> UNUSED(inputs))
  {
  }

  /**
   * Get input operation area being read by this operation on rendering given output area.
   */
  virtual void get_area_of_interest(int input_idx, const rcti &output_area, rcti &r_input_area);
  void get_area_of_interest(NodeOperation *input_op, const rcti &output_area, rcti &r_input_area);

  /** \} */

 protected:
  NodeOperation();

  void addInputSocket(DataType datatype, ResizeMode resize_mode = ResizeMode::Center);
  void addOutputSocket(DataType datatype);

  void setWidth(unsigned int width)
  {
    this->m_width = width;
    this->flags.is_resolution_set = true;
  }
  void setHeight(unsigned int height)
  {
    this->m_height = height;
    this->flags.is_resolution_set = true;
  }
  SocketReader *getInputSocketReader(unsigned int inputSocketindex);
  NodeOperation *getInputOperation(unsigned int inputSocketindex);

  void deinitMutex();
  void initMutex();
  void lockMutex();
  void unlockMutex();

  /**
   * \brief set whether this operation is complex
   *
   * Complex operations are typically doing many reads to calculate the output of a single pixel.
   * Mostly Filter types (Blurs, Convolution, Defocus etc) need this to be set to true.
   */
  void setComplex(bool complex)
  {
    this->flags.complex = complex;
  }

  /**
   * \brief calculate a single pixel
   * \note this method is called for non-complex
   * \param result: is a float[4] array to store the result
   * \param x: the x-coordinate of the pixel to calculate in image space
   * \param y: the y-coordinate of the pixel to calculate in image space
   * \param inputBuffers: chunks that can be read by their ReadBufferOperation.
   */
  virtual void executePixelSampled(float /*output*/[4],
                                   float /*x*/,
                                   float /*y*/,
                                   PixelSampler /*sampler*/)
  {
  }

  /**
   * \brief calculate a single pixel
   * \note this method is called for complex
   * \param result: is a float[4] array to store the result
   * \param x: the x-coordinate of the pixel to calculate in image space
   * \param y: the y-coordinate of the pixel to calculate in image space
   * \param inputBuffers: chunks that can be read by their ReadBufferOperation.
   * \param chunkData: chunk specific data a during execution time.
   */
  virtual void executePixel(float output[4], int x, int y, void * /*chunkData*/)
  {
    executePixelSampled(output, x, y, PixelSampler::Nearest);
  }

  /**
   * \brief calculate a single pixel using an EWA filter
   * \note this method is called for complex
   * \param result: is a float[4] array to store the result
   * \param x: the x-coordinate of the pixel to calculate in image space
   * \param y: the y-coordinate of the pixel to calculate in image space
   * \param dx:
   * \param dy:
   * \param inputBuffers: chunks that can be read by their ReadBufferOperation.
   */
  virtual void executePixelFiltered(
      float /*output*/[4], float /*x*/, float /*y*/, float /*dx*/[2], float /*dy*/[2])
  {
  }

 private:
  /* -------------------------------------------------------------------- */
  /** \name Full Frame Methods
   * \{ */

  void render_full_frame(MemoryBuffer *output_buf,
                         Span<rcti> areas,
                         Span<MemoryBuffer *> inputs_bufs);

  void render_full_frame_fallback(MemoryBuffer *output_buf,
                                  Span<rcti> areas,
                                  Span<MemoryBuffer *> inputs);
  void render_tile(MemoryBuffer *output_buf, rcti *tile_rect);
  Vector<NodeOperationOutput *> replace_inputs_with_buffers(Span<MemoryBuffer *> inputs_bufs);
  void remove_buffers_and_restore_original_inputs(
      Span<NodeOperationOutput *> original_inputs_links);

  /** \} */

  /* allow the DebugInfo class to look at internals */
  friend class DebugInfo;

#ifdef WITH_CXX_GUARDEDALLOC
  MEM_CXX_CLASS_ALLOC_FUNCS("COM:NodeOperation")
#endif
};

std::ostream &operator<<(std::ostream &os, const NodeOperationFlags &node_operation_flags);
std::ostream &operator<<(std::ostream &os, const NodeOperation &node_operation);

}  // namespace blender::compositor<|MERGE_RESOLUTION|>--- conflicted
+++ resolved
@@ -221,11 +221,7 @@
 
   /**
    * Is this a set operation (value, color, vector).
-<<<<<<< HEAD
-   * TODO: To be replaced by is_constant flag once tiled implementation is removed.
-=======
    * TODO: To be replaced by is_constant_operation flag once tiled implementation is removed.
->>>>>>> 1a91c573
    */
   bool is_set_operation : 1;
   bool is_write_buffer_operation : 1;
