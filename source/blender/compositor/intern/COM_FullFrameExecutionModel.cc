--- conflicted
+++ resolved
@@ -40,41 +40,13 @@
                                                  Vector<NodeOperation *> &operations)
     : ExecutionModel(eExecutionModel::FullFrame, context, operations),
       active_buffers_(shared_buffers),
-<<<<<<< HEAD
-      num_operations_finished_(0),
-      priorities_(),
-      work_mutex_(),
-      work_finished_cond_()
-=======
       num_operations_finished_(0)
->>>>>>> 1a91c573
 {
   priorities_.append(eCompositorPriority::High);
   if (!context.isFastCalculation()) {
     priorities_.append(eCompositorPriority::Medium);
     priorities_.append(eCompositorPriority::Low);
   }
-<<<<<<< HEAD
-
-  BLI_mutex_init(&work_mutex_);
-  BLI_condition_init(&work_finished_cond_);
-
-  /* Get operations output links to other operations. */
-  for (NodeOperation *op : operations_) {
-    for (int i = 0; i < op->getNumberOfInputSockets(); i++) {
-      NodeOperation *input_op = op->get_input_operation(i);
-      Set<NodeOperation *> &links = output_links_.lookup_or_add_default(input_op);
-      links.add(op);
-    }
-  }
-}
-
-FullFrameExecutionModel::~FullFrameExecutionModel()
-{
-  BLI_condition_end(&work_finished_cond_);
-  BLI_mutex_end(&work_mutex_);
-=======
->>>>>>> 1a91c573
 }
 
 void FullFrameExecutionModel::execute(ExecutionSystem &exec_system)
@@ -82,22 +54,10 @@
   const bNodeTree *node_tree = this->context_.getbNodeTree();
   node_tree->stats_draw(node_tree->sdh, TIP_("Compositing | Initializing execution"));
 
-<<<<<<< HEAD
-  DebugInfo::graphviz(&exec_system, "compositor_prior_folding");
-  ConstantFolder folder(operations_, output_links_, exec_system);
-  folder.fold_operations();
-  DebugInfo::graphviz(&exec_system, "compositor_after_folding");
-
-  determine_areas_to_render_and_reads();
-  clamp_operations_to_rendered_areas();
-  DebugInfo::graphviz(&exec_system, "compositor_after_clamping");
-  render_operations(exec_system);
-=======
   DebugInfo::graphviz(&exec_system, "compositor_prior_rendering");
 
   determine_areas_to_render_and_reads();
   render_operations();
->>>>>>> 1a91c573
 }
 
 void FullFrameExecutionModel::determine_areas_to_render_and_reads()
@@ -118,29 +78,6 @@
   }
 }
 
-<<<<<<< HEAD
-void FullFrameExecutionModel::clamp_operations_to_rendered_areas()
-{
-  for (NodeOperation *op : operations_) {
-    rcti bounds = active_buffers_.get_render_bounds(op);
-    op->set_canvas_area(bounds);
-  }
-}
-
-void FullFrameExecutionModel::ensure_inputs_rendered(NodeOperation *op,
-                                                     ExecutionSystem &exec_system)
-{
-  const int num_inputs = op->getNumberOfInputSockets();
-  for (int i = 0; i < num_inputs; i++) {
-    NodeOperation *input_op = op->get_input_operation(i);
-    if (!active_buffers_.is_operation_rendered(input_op)) {
-      render_operation(input_op, exec_system);
-    }
-  }
-}
-
-=======
->>>>>>> 1a91c573
 Vector<MemoryBuffer *> FullFrameExecutionModel::get_input_buffers(NodeOperation *op)
 {
   const int num_inputs = op->getNumberOfInputSockets();
@@ -156,11 +93,7 @@
 {
   const DataType data_type = op->getOutputSocket(0)->getDataType();
   const bool is_a_single_elem = op->get_flags().is_constant_operation;
-<<<<<<< HEAD
-  return new MemoryBuffer(data_type, op->get_canvas_area(), is_a_single_elem);
-=======
   return new MemoryBuffer(data_type, op_rect, is_a_single_elem);
->>>>>>> 1a91c573
 }
 
 void FullFrameExecutionModel::render_operation(NodeOperation *op)
@@ -230,17 +163,8 @@
   /* Reverse to get dependencies from inputs to outputs. */
   std::reverse(dependencies.begin(), dependencies.end());
 
-<<<<<<< HEAD
-  const int num_inputs = operation->getNumberOfInputSockets();
-  for (int i = 0; i < num_inputs; i++) {
-    NodeOperation *input_op = operation->get_input_operation(i);
-    rcti input_op_rect = input_op->get_canvas_area();
-    rcti input_area;
-    operation->get_area_of_interest(input_op, render_area, input_area);
-=======
   return dependencies;
 }
->>>>>>> 1a91c573
 
 void FullFrameExecutionModel::render_output_dependencies(NodeOperation *output_op)
 {
