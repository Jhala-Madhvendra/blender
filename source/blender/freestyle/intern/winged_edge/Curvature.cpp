--- conflicted
+++ resolved
@@ -372,11 +372,7 @@
     e = *itE;
 
     /* Since this vertex passed the tests in gts_vertex_mean_curvature_normal(),
-<<<<<<< HEAD
-       this should be true. */
-=======
      * this should be true. */
->>>>>>> 54bd5efa
     // g_assert(gts_edge_face_number (e, s) == 2);
 
     /* Identify the two triangles bordering e in s. */
