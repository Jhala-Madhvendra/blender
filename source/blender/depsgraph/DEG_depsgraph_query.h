--- conflicted
+++ resolved
@@ -33,11 +33,8 @@
 #ifndef __DEG_DEPSGRAPH_QUERY_H__
 #define __DEG_DEPSGRAPH_QUERY_H__
 
-<<<<<<< HEAD
-=======
 #include "BLI_ghash.h"
 
->>>>>>> 0a15b7da
 #include "DEG_depsgraph.h"
 
 struct ID;
@@ -86,12 +83,6 @@
 	struct Scene *scene;
 	struct EvaluationContext eval_ctx;
 
-<<<<<<< HEAD
-	/* TODO(sergey): Base should never be a thing coming FROM depsgraph. */
-	struct Base *base;
-	int base_flag;
-=======
->>>>>>> 0a15b7da
 	int flag;
 
 	/* **** Iteration over dupli-list. *** */
@@ -110,23 +101,16 @@
 	 * other users of the iterator.
 	 */
 	struct Object temp_dupli_object;
-<<<<<<< HEAD
-=======
 
 	/* **** ghash **** */
 	struct GHashIterator gh_iter;
 
->>>>>>> 0a15b7da
 } DEGObjectsIteratorData;
 
 void DEG_objects_iterator_begin(struct BLI_Iterator *iter, DEGObjectsIteratorData *data);
 void DEG_objects_iterator_next(struct BLI_Iterator *iter);
 void DEG_objects_iterator_end(struct BLI_Iterator *iter);
 
-<<<<<<< HEAD
-/* Temporary hacky solution waiting for cow depsgraph implementation. */
-=======
->>>>>>> 0a15b7da
 #define DEG_OBJECT_ITER(graph_, instance_, flag_)                                 \
 	{                                                                             \
 		DEGObjectsIteratorData data_ = {                                          \
