/*
 * ***** BEGIN GPL LICENSE BLOCK *****
 *
 * This program is free software; you can redistribute it and/or
 * modify it under the terms of the GNU General Public License
 * as published by the Free Software Foundation; either version 2
 * of the License, or (at your option) any later version.
 *
 * This program is distributed in the hope that it will be useful,
 * but WITHOUT ANY WARRANTY; without even the implied warranty of
 * MERCHANTABILITY or FITNESS FOR A PARTICULAR PURPOSE.  See the
 * GNU General Public License for more details.
 *
 * You should have received a copy of the GNU General Public License
 * along with this program; if not, write to the Free Software Foundation,
 * Inc., 51 Franklin Street, Fifth Floor, Boston, MA 02110-1301, USA.
 *
 * The Original Code is Copyright (C) 2013 Blender Foundation.
 * All rights reserved.
 *
 * Original Author: Joshua Leung
 * Contributor(s): Based on original depsgraph.c code - Blender Foundation (2005-2013)
 *
 * ***** END GPL LICENSE BLOCK *****
 */

/** \file blender/depsgraph/intern/builder/deg_builder_relations.cc
 *  \ingroup depsgraph
 *
 * Methods for constructing depsgraph
 */

#include "intern/builder/deg_builder_relations.h"

#include <stdio.h>
#include <stdlib.h>
#include <cstring>  /* required for STREQ later on. */

#include "MEM_guardedalloc.h"

#include "BLI_utildefines.h"
#include "BLI_blenlib.h"

extern "C" {
#include "DNA_action_types.h"
#include "DNA_anim_types.h"
#include "DNA_armature_types.h"
#include "DNA_camera_types.h"
#include "DNA_cachefile_types.h"
#include "DNA_constraint_types.h"
#include "DNA_curve_types.h"
#include "DNA_effect_types.h"
#include "DNA_gpencil_types.h"
#include "DNA_group_types.h"
#include "DNA_key_types.h"
#include "DNA_lamp_types.h"
#include "DNA_material_types.h"
#include "DNA_mask_types.h"
#include "DNA_mesh_types.h"
#include "DNA_meta_types.h"
#include "DNA_movieclip_types.h"
#include "DNA_node_types.h"
#include "DNA_particle_types.h"
#include "DNA_lightprobe_types.h"
#include "DNA_object_types.h"
#include "DNA_rigidbody_types.h"
#include "DNA_scene_types.h"
#include "DNA_texture_types.h"
#include "DNA_world_types.h"
#include "DNA_object_force_types.h"

#include "BKE_action.h"
#include "BKE_armature.h"
#include "BKE_animsys.h"
#include "BKE_constraint.h"
#include "BKE_curve.h"
#include "BKE_effect.h"
#include "BKE_collision.h"
#include "BKE_fcurve.h"
#include "BKE_group.h"
#include "BKE_key.h"
#include "BKE_library.h"
#include "BKE_main.h"
#include "BKE_material.h"
#include "BKE_mball.h"
#include "BKE_modifier.h"
#include "BKE_node.h"
#include "BKE_object.h"
#include "BKE_particle.h"
#include "BKE_rigidbody.h"
#include "BKE_sound.h"
#include "BKE_tracking.h"
#include "BKE_world.h"

#include "RNA_access.h"
#include "RNA_types.h"
} /* extern "C" */

#include "DEG_depsgraph.h"
#include "DEG_depsgraph_build.h"

#include "intern/builder/deg_builder.h"
#include "intern/builder/deg_builder_pchanmap.h"

#include "intern/nodes/deg_node.h"
#include "intern/nodes/deg_node_component.h"
#include "intern/nodes/deg_node_id.h"
#include "intern/nodes/deg_node_operation.h"
#include "intern/nodes/deg_node_time.h"

#include "intern/depsgraph_intern.h"
#include "intern/depsgraph_types.h"

#include "util/deg_util_foreach.h"

namespace DEG {

<<<<<<< HEAD
namespace {

struct BuilderWalkUserData {
	DepsgraphRelationBuilder *builder;
};

void modifier_walk(void *user_data,
                   struct Object * /*object*/,
                   struct ID **idpoin,
                   int /*cb_flag*/)
{
	BuilderWalkUserData *data = (BuilderWalkUserData *)user_data;
	ID *id = *idpoin;
	if (id == NULL) {
		return;
	}
	switch (GS(id->name)) {
		case ID_OB:
			data->builder->build_object(NULL, (Object *)id);
			break;
		case ID_TE:
			data->builder->build_texture((Tex *)id);
			break;
		default:
			/* pass */
			break;
	}
}

void constraint_walk(bConstraint * /*con*/,
                     ID **idpoin,
                     bool /*is_reference*/,
                     void *user_data)
{
	BuilderWalkUserData *data = (BuilderWalkUserData *)user_data;
	if (*idpoin) {
		ID *id = *idpoin;
		if (GS(id->name) == ID_OB) {
			data->builder->build_object(NULL, (Object *)id);
		}
	}
}

}  /* namespace */

=======
>>>>>>> 5c3857b3
/* ***************** */
/* Relations Builder */

/* TODO(sergey): This is somewhat weak, but we don't want neither false-positive
 * time dependencies nor special exceptions in the depsgraph evaluation.
 */
static bool python_driver_depends_on_time(ChannelDriver *driver)
{
	if (driver->expression[0] == '\0') {
		/* Empty expression depends on nothing. */
		return false;
	}
	if (strchr(driver->expression, '(') != NULL) {
		/* Function calls are considered dependent on a time. */
		return true;
	}
	if (strstr(driver->expression, "frame") != NULL) {
		/* Variable `frame` depends on time. */
		/* TODO(sergey): This is a bit weak, but not sure about better way of
		 * handling this.
		 */
		return true;
	}
	/* Possible indirect time relation s should be handled via variable
	 * targets.
	 */
	return false;
}

static bool particle_system_depends_on_time(ParticleSystem *psys)
{
	ParticleSettings *part = psys->part;
	/* Non-hair particles we always consider dependent on time. */
	if (part->type != PART_HAIR) {
		return true;
	}
	/* Dynamics always depends on time. */
	if (psys->flag & PSYS_HAIR_DYNAMICS) {
		return true;
	}
	/* TODO(sergey): Check what else makes hair dependent on time. */
	return false;
}

static bool object_particles_depends_on_time(Object *object)
{
	LISTBASE_FOREACH (ParticleSystem *, psys, &object->particlesystem) {
		if (particle_system_depends_on_time(psys)) {
			return true;
		}
	}
	return false;
}

/* **** General purpose functions ****  */

DepsgraphRelationBuilder::DepsgraphRelationBuilder(Main *bmain,
                                                   Depsgraph *graph)
    : bmain_(bmain),
      graph_(graph),
      scene_(NULL)
{
}

TimeSourceDepsNode *DepsgraphRelationBuilder::get_node(
        const TimeSourceKey &key) const
{
	if (key.id) {
		/* XXX TODO */
		return NULL;
	}
	else {
		return graph_->time_source;
	}
}

ComponentDepsNode *DepsgraphRelationBuilder::get_node(
        const ComponentKey &key) const
{
	IDDepsNode *id_node = graph_->find_id_node(key.id);
	if (!id_node) {
		fprintf(stderr, "find_node component: Could not find ID %s\n",
		        (key.id != NULL) ? key.id->name : "<null>");
		return NULL;
	}

	ComponentDepsNode *node = id_node->find_component(key.type, key.name);
	return node;
}

OperationDepsNode *DepsgraphRelationBuilder::get_node(
        const OperationKey &key) const
{
	OperationDepsNode *op_node = find_node(key);
	if (op_node == NULL) {
		fprintf(stderr, "find_node_operation: Failed for (%s, '%s')\n",
		        DEG_OPNAMES[key.opcode], key.name);
	}
	return op_node;
}

DepsNode *DepsgraphRelationBuilder::get_node(const RNAPathKey &key) const
{
	return graph_->find_node_from_pointer(&key.ptr, key.prop);
}

OperationDepsNode *DepsgraphRelationBuilder::find_node(
        const OperationKey &key) const
{
	IDDepsNode *id_node = graph_->find_id_node(key.id);
	if (!id_node) {
		return NULL;
	}
	ComponentDepsNode *comp_node = id_node->find_component(key.component_type,
	                                                       key.component_name);
	if (!comp_node) {
		return NULL;
	}
	return comp_node->find_operation(key.opcode, key.name, key.name_tag);
}

bool DepsgraphRelationBuilder::has_node(const OperationKey &key) const
{
	return find_node(key) != NULL;
}

void DepsgraphRelationBuilder::add_time_relation(TimeSourceDepsNode *timesrc,
                                                 DepsNode *node_to,
                                                 const char *description,
                                                 bool check_unique)
{
	if (timesrc && node_to) {
		graph_->add_new_relation(timesrc, node_to, description, check_unique);
	}
	else {
		DEG_DEBUG_PRINTF(BUILD, "add_time_relation(%p = %s, %p = %s, %s) Failed\n",
		                 timesrc,   (timesrc) ? timesrc->identifier().c_str() : "<None>",
		                 node_to,   (node_to) ? node_to->identifier().c_str() : "<None>",
		                 description);
	}
}

void DepsgraphRelationBuilder::add_operation_relation(
        OperationDepsNode *node_from,
        OperationDepsNode *node_to,
        const char *description,
        bool check_unique)
{
	if (node_from && node_to) {
		graph_->add_new_relation(node_from, node_to, description, check_unique);
	}
	else {
		DEG_DEBUG_PRINTF(BUILD, "add_operation_relation(%p = %s, %p = %s, %s) Failed\n",
		                 node_from, (node_from) ? node_from->identifier().c_str() : "<None>",
		                 node_to,   (node_to)   ? node_to->identifier().c_str() : "<None>",
		                 description);
	}
}

void DepsgraphRelationBuilder::add_collision_relations(
        const OperationKey &key,
        Scene *scene,
        Object *object,
        Group *group,
        bool dupli,
        const char *name)
{
	unsigned int numcollobj;
	Object **collobjs = get_collisionobjects_ext(scene,
	                                             object,
	                                             group,
	                                             &numcollobj,
	                                             eModifierType_Collision,
	                                             dupli);
	for (unsigned int i = 0; i < numcollobj; i++) {
		Object *ob1 = collobjs[i];

		ComponentKey trf_key(&ob1->id, DEG_NODE_TYPE_TRANSFORM);
		add_relation(trf_key, key, name);

		ComponentKey coll_key(&ob1->id, DEG_NODE_TYPE_GEOMETRY);
		add_relation(coll_key, key, name);
	}
	if (collobjs != NULL) {
		MEM_freeN(collobjs);
	}
}

void DepsgraphRelationBuilder::add_forcefield_relations(
        const OperationKey &key,
        Scene *scene,
        Object *object,
        ParticleSystem *psys,
        EffectorWeights *eff,
        bool add_absorption,
        const char *name)
{
	ListBase *effectors = pdInitEffectors(NULL, scene, object, psys, eff, false);
	if (effectors != NULL) {
		LISTBASE_FOREACH (EffectorCache *, eff, effectors) {
			if (eff->ob != object) {
				ComponentKey eff_key(&eff->ob->id, DEG_NODE_TYPE_TRANSFORM);
				add_relation(eff_key, key, name);
			}
			if (eff->psys != NULL) {
				if (eff->ob != object) {
					ComponentKey eff_key(&eff->ob->id, DEG_NODE_TYPE_EVAL_PARTICLES);
					add_relation(eff_key, key, name);

					/* TODO: remove this when/if EVAL_PARTICLES is sufficient
					 * for up to date particles.
					 */
					ComponentKey mod_key(&eff->ob->id, DEG_NODE_TYPE_GEOMETRY);
					add_relation(mod_key, key, name);
				}
				else if (eff->psys != psys) {
					OperationKey eff_key(&eff->ob->id,
					                     DEG_NODE_TYPE_EVAL_PARTICLES,
					                     DEG_OPCODE_PARTICLE_SYSTEM_EVAL,
					                     eff->psys->name);
					add_relation(eff_key, key, name);
				}
			}
			if (eff->pd->forcefield == PFIELD_SMOKEFLOW && eff->pd->f_source) {
				ComponentKey trf_key(&eff->pd->f_source->id,
				                     DEG_NODE_TYPE_TRANSFORM);
				add_relation(trf_key, key, "Smoke Force Domain");

				ComponentKey eff_key(&eff->pd->f_source->id,
				                     DEG_NODE_TYPE_GEOMETRY);
				add_relation(eff_key, key, "Smoke Force Domain");
			}
			if (add_absorption && (eff->pd->flag & PFIELD_VISIBILITY)) {
				add_collision_relations(key,
				                        scene,
				                        object,
				                        NULL,
				                        true,
				                        "Force Absorption");
			}
		}
	}

	pdEndEffectors(&effectors);
}

Depsgraph *DepsgraphRelationBuilder::getGraph()
{
	return graph_;
}

/* **** Functions to build relations between entities  **** */

void DepsgraphRelationBuilder::begin_build()
{
}

void DepsgraphRelationBuilder::build_group(Object *object, Group *group)
{
	const bool group_done = built_map_.checkIsBuiltAndTag(group);
	OperationKey object_local_transform_key(object != NULL ? &object->id : NULL,
	                                        DEG_NODE_TYPE_TRANSFORM,
	                                        DEG_OPCODE_TRANSFORM_LOCAL);
	if (!group_done) {
		LISTBASE_FOREACH (Base *, base, &group->view_layer->object_bases) {
			build_object(NULL, base->object);
		}
	}
	if (object != NULL) {
		LISTBASE_FOREACH (Base *, base, &group->view_layer->object_bases) {
			ComponentKey dupli_transform_key(&base->object->id, DEG_NODE_TYPE_TRANSFORM);
			add_relation(dupli_transform_key, object_local_transform_key, "Dupligroup");
		}
	}
}

void DepsgraphRelationBuilder::build_object(Base *base, Object *object)
{
	if (built_map_.checkIsBuiltAndTag(object)) {
		if (base != NULL) {
			build_object_flags(base, object);
		}
		return;
	}
	/* Object Transforms */
	eDepsOperation_Code base_op = (object->parent) ? DEG_OPCODE_TRANSFORM_PARENT
	                                               : DEG_OPCODE_TRANSFORM_LOCAL;
	OperationKey base_op_key(&object->id, DEG_NODE_TYPE_TRANSFORM, base_op);
	OperationKey local_transform_key(&object->id,
	                                 DEG_NODE_TYPE_TRANSFORM,
	                                 DEG_OPCODE_TRANSFORM_LOCAL);
	OperationKey parent_transform_key(&object->id,
	                                  DEG_NODE_TYPE_TRANSFORM,
	                                  DEG_OPCODE_TRANSFORM_PARENT);
	OperationKey final_transform_key(&object->id,
	                                 DEG_NODE_TYPE_TRANSFORM,
	                                 DEG_OPCODE_TRANSFORM_FINAL);
	OperationKey ob_ubereval_key(&object->id,
	                             DEG_NODE_TYPE_TRANSFORM,
	                             DEG_OPCODE_TRANSFORM_OBJECT_UBEREVAL);
	/* Various flags, flushing from bases/collections. */
	build_object_flags(base, object);
	/* Parenting. */
	if (object->parent != NULL) {
		/* Parent relationship. */
		build_object_parent(object);
		/* Local -> parent. */
		add_relation(local_transform_key,
		             parent_transform_key,
		             "ObLocal -> ObParent");
	}
	/* Modifiers. */
	if (object->modifiers.first != NULL) {
		BuilderWalkUserData data;
		data.builder = this;
		modifiers_foreachIDLink(object, modifier_walk, &data);
	}
	/* Constraints. */
	if (object->constraints.first != NULL) {
		BuilderWalkUserData data;
		data.builder = this;
		BKE_constraints_id_loop(&object->constraints, constraint_walk, &data);
	}
	/* Object constraints. */
	if (object->constraints.first != NULL) {
		OperationKey constraint_key(&object->id,
		                            DEG_NODE_TYPE_TRANSFORM,
		                            DEG_OPCODE_TRANSFORM_CONSTRAINTS);
		/* Constraint relations. */
		build_constraints(&object->id,
		                  DEG_NODE_TYPE_TRANSFORM,
		                  "",
		                  &object->constraints,
		                  NULL);
		/* operation order */
		add_relation(base_op_key, constraint_key, "ObBase-> Constraint Stack");
		add_relation(constraint_key, final_transform_key, "ObConstraints -> Done");
		// XXX
		add_relation(constraint_key, ob_ubereval_key, "Temp Ubereval");
		add_relation(ob_ubereval_key, final_transform_key, "Temp Ubereval");
	}
	else {
		/* NOTE: Keep an eye here, we skip some relations here to "streamline"
		 * dependencies and avoid transitive relations which causes overhead.
		 * But once we get rid of uber eval node this will need reconsideration.
		 */
		if (object->rigidbody_object == NULL) {
			/* Rigid body will hook up another node inbetween, so skip
			 * relation here to avoid transitive relation.
			 */
			add_relation(base_op_key, ob_ubereval_key, "Temp Ubereval");
		}
		add_relation(ob_ubereval_key, final_transform_key, "Temp Ubereval");
	}
	/* Animation data */
	build_animdata(&object->id);
	/* Object data. */
	build_object_data(object);
	/* Particle systems. */
	if (object->particlesystem.first != NULL) {
		build_particles(object);
	}
	/* Grease pencil. */
	if (object->gpd != NULL) {
		build_gpencil(object->gpd);
	}
	/* Object that this is a proxy for. */
	if (object->proxy != NULL) {
		object->proxy->proxy_from = object;
		build_object(NULL, object->proxy);
		/* TODO(sergey): This is an inverted relation, matches old depsgraph
		 * behavior and need to be investigated if it still need to be inverted.
		 */
		ComponentKey ob_pose_key(&object->id, DEG_NODE_TYPE_EVAL_POSE);
		ComponentKey proxy_pose_key(&object->proxy->id, DEG_NODE_TYPE_EVAL_POSE);
		add_relation(ob_pose_key, proxy_pose_key, "Proxy");
	}
	/* Object dupligroup. */
	if (object->dup_group != NULL) {
		build_group(object, object->dup_group);
	}
}

void DepsgraphRelationBuilder::build_object_flags(Base *base, Object *object)
{
	if (base == NULL) {
		return;
	}
	OperationKey view_layer_done_key(&scene_->id,
	                                 DEG_NODE_TYPE_LAYER_COLLECTIONS,
	                                 DEG_OPCODE_VIEW_LAYER_DONE);
	OperationKey object_flags_key(&object->id,
	                              DEG_NODE_TYPE_LAYER_COLLECTIONS,
	                              DEG_OPCODE_OBJECT_BASE_FLAGS);
	add_relation(view_layer_done_key, object_flags_key, "Base flags flush");
}

void DepsgraphRelationBuilder::build_object_data(Object *object)
{
	if (object->data == NULL) {
		return;
	}
	ID *obdata_id = (ID *)object->data;
	/* Object data animation. */
	build_animdata(obdata_id);
	/* type-specific data. */
	switch (object->type) {
		case OB_MESH:
		case OB_CURVE:
		case OB_FONT:
		case OB_SURF:
		case OB_MBALL:
		case OB_LATTICE:
		{
			build_obdata_geom(object);
			break;
		}
		case OB_ARMATURE:
			if (ID_IS_LINKED(object) && object->proxy_from != NULL) {
				build_proxy_rig(object);
			}
			else {
				build_rig(object);
			}
			break;
		case OB_LAMP:
			build_lamp(object);
			break;
		case OB_CAMERA:
			build_camera(object);
			break;
		case OB_LIGHTPROBE:
			build_lightprobe(object);
			break;
	}
	Key *key = BKE_key_from_object(object);
	if (key != NULL) {
		ComponentKey geometry_key((ID *)object->data, DEG_NODE_TYPE_GEOMETRY);
		ComponentKey key_key(&key->id, DEG_NODE_TYPE_GEOMETRY);
		add_relation(key_key, geometry_key, "Shapekeys");
	}
}

void DepsgraphRelationBuilder::build_object_parent(Object *object)
{
	/* XXX: for now, need to use the component key (not just direct to the parent op),
	 * or else the matrix doesn't get reset/
	 */
	// XXX: @sergey - it would be good if we got that backwards flushing working
	// when tagging for updates.
	//OperationKey ob_key(&object->id, DEG_NODE_TYPE_TRANSFORM, DEG_OPCODE_TRANSFORM_PARENT);
	ComponentKey ob_key(&object->id, DEG_NODE_TYPE_TRANSFORM);

	/* type-specific links */
	switch (object->partype) {
		case PARSKEL:  /* Armature Deform (Virtual Modifier) */
		{
			ComponentKey parent_key(&object->parent->id, DEG_NODE_TYPE_TRANSFORM);
			add_relation(parent_key, ob_key, "Armature Deform Parent");
			break;
		}

		case PARVERT1: /* Vertex Parent */
		case PARVERT3:
		{
			ComponentKey parent_key(&object->parent->id, DEG_NODE_TYPE_GEOMETRY);
			add_relation(parent_key, ob_key, "Vertex Parent");

			/* XXX not sure what this is for or how you could be done properly - lukas */
			OperationDepsNode *parent_node = find_operation_node(parent_key);
			if (parent_node != NULL) {
				parent_node->customdata_mask |= CD_MASK_ORIGINDEX;
			}

			ComponentKey transform_key(&object->parent->id, DEG_NODE_TYPE_TRANSFORM);
			add_relation(transform_key, ob_key, "Vertex Parent TFM");
			break;
		}

		case PARBONE: /* Bone Parent */
		{
			ComponentKey parent_bone_key(&object->parent->id,
			                             DEG_NODE_TYPE_BONE,
			                             object->parsubstr);
			OperationKey parent_transform_key(&object->parent->id,
			                                  DEG_NODE_TYPE_TRANSFORM,
			                                  DEG_OPCODE_TRANSFORM_FINAL);
			add_relation(parent_bone_key, ob_key, "Bone Parent");
			add_relation(parent_transform_key, ob_key, "Armature Parent");
			break;
		}

		default:
		{
			if (object->parent->type == OB_LATTICE) {
				/* Lattice Deform Parent - Virtual Modifier */
				// XXX: no virtual modifiers should be left!
				ComponentKey parent_key(&object->parent->id, DEG_NODE_TYPE_TRANSFORM);
				ComponentKey geom_key(&object->parent->id, DEG_NODE_TYPE_GEOMETRY);

				add_relation(parent_key, ob_key, "Lattice Deform Parent");
				add_relation(geom_key, ob_key, "Lattice Deform Parent Geom");
			}
			else if (object->parent->type == OB_CURVE) {
				Curve *cu = (Curve *)object->parent->data;

				if (cu->flag & CU_PATH) {
					/* Follow Path */
					ComponentKey parent_key(&object->parent->id, DEG_NODE_TYPE_GEOMETRY);
					add_relation(parent_key, ob_key, "Curve Follow Parent");

					ComponentKey transform_key(&object->parent->id, DEG_NODE_TYPE_TRANSFORM);
					add_relation(transform_key, ob_key, "Curve Follow TFM");
				}
				else {
					/* Standard Parent */
					ComponentKey parent_key(&object->parent->id, DEG_NODE_TYPE_TRANSFORM);
					add_relation(parent_key, ob_key, "Curve Parent");
				}
			}
			else {
				/* Standard Parent */
				ComponentKey parent_key(&object->parent->id, DEG_NODE_TYPE_TRANSFORM);
				add_relation(parent_key, ob_key, "Parent");
			}
			break;
		}
	}

	/* exception case: parent is duplivert */
	if ((object->type == OB_MBALL) && (object->parent->transflag & OB_DUPLIVERTS)) {
		//dag_add_relation(dag, node2, node, DAG_RL_DATA_DATA | DAG_RL_OB_OB, "Duplivert");
	}
}

void DepsgraphRelationBuilder::build_constraints(ID *id,
                                                 eDepsNode_Type component_type,
                                                 const char *component_subdata,
                                                 ListBase *constraints,
                                                 RootPChanMap *root_map)
{
	OperationKey constraint_op_key(
	        id,
	        component_type,
	        component_subdata,
	        (component_type == DEG_NODE_TYPE_BONE)
	                ? DEG_OPCODE_BONE_CONSTRAINTS
	                : DEG_OPCODE_TRANSFORM_CONSTRAINTS);
	/* Add dependencies for each constraint in turn. */
	for (bConstraint *con = (bConstraint *)constraints->first; con; con = con->next) {
		const bConstraintTypeInfo *cti = BKE_constraint_typeinfo_get(con);
		/* Invalid constraint type. */
		if (cti == NULL) {
			continue;
		}
		/* Special case for camera tracking -- it doesn't use targets to
		 * define relations.
		 */
		/* TODO: we can now represent dependencies in a much richer manner,
		 * so review how this is done.
		 */
		if (ELEM(cti->type,
		         CONSTRAINT_TYPE_FOLLOWTRACK,
		         CONSTRAINT_TYPE_CAMERASOLVER,
		         CONSTRAINT_TYPE_OBJECTSOLVER))
		{
			bool depends_on_camera = false;
			if (cti->type == CONSTRAINT_TYPE_FOLLOWTRACK) {
				bFollowTrackConstraint *data = (bFollowTrackConstraint *)con->data;
				if (((data->clip) ||
				     (data->flag & FOLLOWTRACK_ACTIVECLIP)) && data->track[0])
				{
					depends_on_camera = true;
				}
				if (data->depth_ob) {
					ComponentKey depth_transform_key(&data->depth_ob->id,
					                                 DEG_NODE_TYPE_TRANSFORM);
					ComponentKey depth_geometry_key(&data->depth_ob->id,
					                                DEG_NODE_TYPE_GEOMETRY);
					add_relation(depth_transform_key, constraint_op_key, cti->name);
					add_relation(depth_geometry_key, constraint_op_key, cti->name);
				}
			}
			else if (cti->type == CONSTRAINT_TYPE_OBJECTSOLVER) {
				depends_on_camera = true;
			}
			if (depends_on_camera && scene_->camera != NULL) {
				ComponentKey camera_key(&scene_->camera->id, DEG_NODE_TYPE_TRANSFORM);
				add_relation(camera_key, constraint_op_key, cti->name);
			}
			/* TODO(sergey): This is more a TimeSource -> MovieClip ->
			 * Constraint dependency chain.
			 */
			TimeSourceKey time_src_key;
			add_relation(time_src_key, constraint_op_key, "TimeSrc -> Animation");
		}
		else if (cti->type == CONSTRAINT_TYPE_TRANSFORM_CACHE) {
			/* TODO(kevin): This is more a TimeSource -> CacheFile -> Constraint
			 * dependency chain.
			 */
			TimeSourceKey time_src_key;
			add_relation(time_src_key, constraint_op_key, "TimeSrc -> Animation");
			bTransformCacheConstraint *data = (bTransformCacheConstraint *)con->data;
			if (data->cache_file) {
				ComponentKey cache_key(&data->cache_file->id, DEG_NODE_TYPE_CACHE);
				add_relation(cache_key, constraint_op_key, cti->name);
			}
		}
		else if (cti->get_constraint_targets) {
			ListBase targets = {NULL, NULL};
			cti->get_constraint_targets(con, &targets);
			LISTBASE_FOREACH (bConstraintTarget *, ct, &targets) {
				if (ct->tar == NULL) {
					continue;
				}
				if (ELEM(con->type,
				         CONSTRAINT_TYPE_KINEMATIC,
				         CONSTRAINT_TYPE_SPLINEIK))
				{
					/* Ignore IK constraints - these are handled separately
					 * (on pose level).
					 */
				}
				else if (ELEM(con->type,
				              CONSTRAINT_TYPE_FOLLOWPATH,
				              CONSTRAINT_TYPE_CLAMPTO))
				{
					/* These constraints require path geometry data. */
					ComponentKey target_key(&ct->tar->id, DEG_NODE_TYPE_GEOMETRY);
					add_relation(target_key, constraint_op_key, cti->name);
					ComponentKey target_transform_key(&ct->tar->id,
					                                  DEG_NODE_TYPE_TRANSFORM);
					add_relation(target_transform_key, constraint_op_key, cti->name);
				}
				else if ((ct->tar->type == OB_ARMATURE) && (ct->subtarget[0])) {
					/* bone */
					if (&ct->tar->id == id) {
						/* same armature  */
						eDepsOperation_Code target_key_opcode;
						/* Using "done" here breaks in-chain deps, while using
						 * "ready" here breaks most production rigs instead.
						 * So, we do a compromise here, and only do this when an
						 * IK chain conflict may occur.
						 */
						if (root_map->has_common_root(component_subdata,
						                              ct->subtarget))
						{
							target_key_opcode = DEG_OPCODE_BONE_READY;
						}
						else {
							target_key_opcode = DEG_OPCODE_BONE_DONE;
						}
						OperationKey target_key(&ct->tar->id,
						                        DEG_NODE_TYPE_BONE,
						                        ct->subtarget,
						                        target_key_opcode);
						add_relation(target_key, constraint_op_key, cti->name);
					}
					else {
						/* Different armature - we can safely use the result
						 * of that.
						 */
						OperationKey target_key(&ct->tar->id,
						                        DEG_NODE_TYPE_BONE,
						                        ct->subtarget,
						                        DEG_OPCODE_BONE_DONE);
						add_relation(target_key, constraint_op_key, cti->name);
					}
				}
				else if (ELEM(ct->tar->type, OB_MESH, OB_LATTICE) &&
				         (ct->subtarget[0]))
				{
					/* Vertex group. */
					/* NOTE: for now, we don't need to represent vertex groups
					 * separately.
					 */
					ComponentKey target_key(&ct->tar->id, DEG_NODE_TYPE_GEOMETRY);
					add_relation(target_key, constraint_op_key, cti->name);
					if (ct->tar->type == OB_MESH) {
						OperationDepsNode *node2 = find_operation_node(target_key);
						if (node2 != NULL) {
							node2->customdata_mask |= CD_MASK_MDEFORMVERT;
						}
					}
				}
				else if (con->type == CONSTRAINT_TYPE_SHRINKWRAP) {
					/* Constraints which requires the target object surface. */
					ComponentKey target_key(&ct->tar->id, DEG_NODE_TYPE_GEOMETRY);
					add_relation(target_key, constraint_op_key, cti->name);
					/* NOTE: obdata eval now doesn't necessarily depend on the
					 * object's transform.
					 */
					ComponentKey target_transform_key(&ct->tar->id,
					                                  DEG_NODE_TYPE_TRANSFORM);
					add_relation(target_transform_key, constraint_op_key, cti->name);
				}
				else {
					/* Standard object relation. */
					// TODO: loc vs rot vs scale?
					if (&ct->tar->id == id) {
						/* Constraint targetting own object:
						 * - This case is fine IFF we're dealing with a bone
						 *   constraint pointing to its own armature. In that
						 *   case, it's just transform -> bone.
						 * - If however it is a real self targetting case, just
						 *   make it depend on the previous constraint (or the
						 *   pre-constraint state).
						 */
						if ((ct->tar->type == OB_ARMATURE) &&
						    (component_type == DEG_NODE_TYPE_BONE))
						{
							OperationKey target_key(&ct->tar->id,
							                        DEG_NODE_TYPE_TRANSFORM,
							                        DEG_OPCODE_TRANSFORM_FINAL);
							add_relation(target_key, constraint_op_key, cti->name);
						}
						else {
							OperationKey target_key(&ct->tar->id,
							                        DEG_NODE_TYPE_TRANSFORM,
							                        DEG_OPCODE_TRANSFORM_LOCAL);
							add_relation(target_key, constraint_op_key, cti->name);
						}
					}
					else {
						/* Normal object dependency. */
						OperationKey target_key(&ct->tar->id,
						                        DEG_NODE_TYPE_TRANSFORM,
						                        DEG_OPCODE_TRANSFORM_FINAL);
						add_relation(target_key, constraint_op_key, cti->name);
					}
				}
				/* Constraints which needs world's matrix for transform.
				 * TODO(sergey): More constraints here?
				 */
				if (ELEM(con->type,
				         CONSTRAINT_TYPE_ROTLIKE,
				         CONSTRAINT_TYPE_SIZELIKE,
				         CONSTRAINT_TYPE_LOCLIKE,
				         CONSTRAINT_TYPE_TRANSLIKE))
				{
					/* TODO(sergey): Add used space check. */
					ComponentKey target_transform_key(&ct->tar->id,
					                                  DEG_NODE_TYPE_TRANSFORM);
					add_relation(target_transform_key, constraint_op_key, cti->name);
				}
			}
			if (cti->flush_constraint_targets) {
				cti->flush_constraint_targets(con, &targets, 1);
			}
		}
	}
}

void DepsgraphRelationBuilder::build_animdata(ID *id)
{
	/* Animation curves and NLA. */
	build_animdata_curves(id);
	/* Drivers. */
	build_animdata_drivers(id);
}

void DepsgraphRelationBuilder::build_animdata_curves(ID *id)
{
	AnimData *adt = BKE_animdata_from_id(id);
	if (adt == NULL) {
		return;
	}
	if (adt->action == NULL && adt->nla_tracks.first == NULL) {
		return;
	}
	/* Wire up dependency to time source. */
	ComponentKey adt_key(id, DEG_NODE_TYPE_ANIMATION);
	TimeSourceKey time_src_key;
	add_relation(time_src_key, adt_key, "TimeSrc -> Animation");
	/* Get source operations. */
	DepsNode *node_from = get_node(adt_key);
	BLI_assert(node_from != NULL);
	if (node_from == NULL) {
		return;
	}
	OperationDepsNode *operation_from = node_from->get_exit_operation();
	BLI_assert(operation_from != NULL);
	/* Build relations from animation operation to properties it changes. */
	if (adt->action != NULL) {
		build_animdata_curves_targets(id, adt_key,
	                              operation_from,
	                              &adt->action->curves);
	}
	LISTBASE_FOREACH(NlaTrack *, nlt, &adt->nla_tracks) {
		build_animdata_nlastrip_targets(id, adt_key,
		                                operation_from,
		                                &nlt->strips);
	}
}

void DepsgraphRelationBuilder::build_animdata_curves_targets(
        ID *id, ComponentKey &adt_key,
        OperationDepsNode *operation_from,
        ListBase *curves)
{
	/* Iterate over all curves and build relations. */
	PointerRNA id_ptr;
	RNA_id_pointer_create(id, &id_ptr);
	LISTBASE_FOREACH(FCurve *, fcu, curves) {
		PointerRNA ptr;
		PropertyRNA *prop;
		int index;
		if (!RNA_path_resolve_full(&id_ptr, fcu->rna_path,
		                           &ptr, &prop, &index))
		{
			continue;
		}
		DepsNode *node_to = graph_->find_node_from_pointer(&ptr, prop);
		if (node_to == NULL) {
			continue;
		}
		OperationDepsNode *operation_to = node_to->get_entry_operation();
		/* NOTE: Special case for bones, avoid relation from animation to
		 * each of the bones. Bone evaluation could only start from pose
		 * init anyway.
		 */
		if (operation_to->opcode == DEG_OPCODE_BONE_LOCAL) {
			OperationKey pose_init_key(id,
			                           DEG_NODE_TYPE_EVAL_POSE,
			                           DEG_OPCODE_POSE_INIT);
			add_relation(adt_key, pose_init_key, "Animation -> Prop", true);
			continue;
		}
		graph_->add_new_relation(operation_from, operation_to,
		                         "Animation -> Prop",
		                         true);
		/* It is possible that animation is writing to a nested ID datablock,
		 * need to make sure animation is evaluated after target ID is copied.
		 */
		if (DEG_depsgraph_use_copy_on_write()) {
			const IDDepsNode *id_node_from = operation_from->owner->owner;
			const IDDepsNode *id_node_to = operation_to->owner->owner;
			if (id_node_from != id_node_to) {
				ComponentKey cow_key(id_node_to->id_orig,
				                     DEG_NODE_TYPE_COPY_ON_WRITE);
				add_relation(cow_key, adt_key, "Target CoW -> Animation", true);
			}
		}
	}
}

void DepsgraphRelationBuilder::build_animdata_nlastrip_targets(
        ID *id, ComponentKey &adt_key,
        OperationDepsNode *operation_from,
        ListBase *strips)
{
	LISTBASE_FOREACH(NlaStrip *, strip, strips) {
		if (strip->act != NULL) {
			build_animdata_curves_targets(id, adt_key,
			                              operation_from,
			                              &strip->act->curves);
		}
		else if (strip->strips.first != NULL) {
			build_animdata_nlastrip_targets(id, adt_key,
			                                operation_from,
			                                &strip->strips);
		}
	}
}

void DepsgraphRelationBuilder::build_animdata_drivers(ID *id)
{
	AnimData *adt = BKE_animdata_from_id(id);
	if (adt == NULL) {
		return;
	}
	ComponentKey adt_key(id, DEG_NODE_TYPE_ANIMATION);
	LISTBASE_FOREACH (FCurve *, fcu, &adt->drivers) {
		OperationKey driver_key(id,
		                        DEG_NODE_TYPE_PARAMETERS,
		                        DEG_OPCODE_DRIVER,
		                        fcu->rna_path ? fcu->rna_path : "",
		                        fcu->array_index);

		/* create the driver's relations to targets */
		build_driver(id, fcu);
		/* Special case for array drivers: we can not multithread them because
		 * of the way how they work internally: animation system will write the
		 * whole array back to RNA even when changing individual array value.
		 *
		 * Some tricky things here:
		 * - array_index is -1 for single channel drivers, meaning we only have
		 *   to do some magic when array_index is not -1.
		 * - We do relation from next array index to a previous one, so we don't
		 *   have to deal with array index 0.
		 *
		 * TODO(sergey): Avoid liner lookup somehow.
		 */
		if (fcu->array_index > 0) {
			FCurve *fcu_prev = NULL;
			LISTBASE_FOREACH (FCurve *, fcu_candidate, &adt->drivers) {
				/* Writing to different RNA paths is  */
				const char *rna_path = fcu->rna_path ? fcu->rna_path : "";
				if (!STREQ(fcu_candidate->rna_path, rna_path)) {
					continue;
				}
				/* We only do relation from previous fcurve to previous one. */
				if (fcu_candidate->array_index >= fcu->array_index) {
					continue;
				}
				/* Choose fcurve with highest possible array index. */
				if (fcu_prev == NULL ||
				    fcu_candidate->array_index > fcu_prev->array_index)
				{
					fcu_prev = fcu_candidate;
				}
			}
			if (fcu_prev != NULL) {
				OperationKey prev_driver_key(id,
				                             DEG_NODE_TYPE_PARAMETERS,
				                             DEG_OPCODE_DRIVER,
				                             fcu_prev->rna_path ? fcu_prev->rna_path : "",
				                             fcu_prev->array_index);
				OperationKey driver_key(id,
				                        DEG_NODE_TYPE_PARAMETERS,
				                        DEG_OPCODE_DRIVER,
				                        fcu->rna_path ? fcu->rna_path : "",
				                        fcu->array_index);
				add_relation(prev_driver_key, driver_key, "Driver Order");
			}
		}

		/* prevent driver from occurring before own animation... */
		if (adt->action || adt->nla_tracks.first) {
			add_relation(adt_key, driver_key, "AnimData Before Drivers");
		}
	}
}

void DepsgraphRelationBuilder::build_driver(ID *id, FCurve *fcu)
{
	ChannelDriver *driver = fcu->driver;
	OperationKey driver_key(id,
	                        DEG_NODE_TYPE_PARAMETERS,
	                        DEG_OPCODE_DRIVER,
	                        fcu->rna_path ? fcu->rna_path : "",
	                        fcu->array_index);
	/* Driver -> data components (for interleaved evaluation
	 * bones/constraints/modifiers).
	 */
	build_driver_data(id, fcu);
	/* Loop over variables to get the target relationships. */
	build_driver_variables(id, fcu);
	/* It's quite tricky to detect if the driver actually depends on time or
	 * not, so for now we'll be quite conservative here about optimization and
	 * consider all python drivers to be depending on time.
	 */
	if ((driver->type == DRIVER_TYPE_PYTHON) &&
	    python_driver_depends_on_time(driver))
	{
		TimeSourceKey time_src_key;
		add_relation(time_src_key, driver_key, "TimeSrc -> Driver");
	}
}

void DepsgraphRelationBuilder::build_driver_data(ID *id, FCurve *fcu)
{
	OperationKey driver_key(id,
	                        DEG_NODE_TYPE_PARAMETERS,
	                        DEG_OPCODE_DRIVER,
	                        fcu->rna_path ? fcu->rna_path : "",
	                        fcu->array_index);
	const char *rna_path = fcu->rna_path ? fcu->rna_path : "";
	const RNAPathKey self_key(id, rna_path);
	if (GS(id->name) == ID_AR && strstr(rna_path, "bones[")) {
		/* Drivers on armature-level bone settings (i.e. bbone stuff),
		 * which will affect the evaluation of corresponding pose bones.
		 */
		IDDepsNode *arm_node = graph_->find_id_node(id);
		char *bone_name = BLI_str_quoted_substrN(rna_path, "bones[");
		if (arm_node != NULL && bone_name != NULL) {
			/* Find objects which use this, and make their eval callbacks
			 * depend on this.
			 */
			foreach (DepsRelation *rel, arm_node->outlinks) {
				IDDepsNode *to_node = (IDDepsNode *)rel->to;
				/* We only care about objects with pose data which use this. */
				if (GS(to_node->id_orig->name) == ID_OB) {
					Object *object = (Object *)to_node->id_orig;
					// NOTE: object->pose may be NULL
					bPoseChannel *pchan = BKE_pose_channel_find_name(object->pose,
					                                                 bone_name);
					if (pchan != NULL) {
						OperationKey bone_key(&object->id,
						                      DEG_NODE_TYPE_BONE,
						                      pchan->name,
						                      DEG_OPCODE_BONE_LOCAL);
						add_relation(driver_key,
						             bone_key,
						             "Arm Bone -> Driver -> Bone");
					}
				}
			}
			/* Free temp data. */
			MEM_freeN(bone_name);
			bone_name = NULL;
		}
		else {
			fprintf(stderr,
			        "Couldn't find armature bone name for driver path - '%s'\n",
			        rna_path);
		}
	}
	else {
		RNAPathKey target_key(id, rna_path);
		add_relation(driver_key, target_key, "Driver -> Target");
		/* Similar to the case with f-curves, driver might drive a nested
		 * datablock, which means driver execution should wait for that
		 * datablock to be copied.
		 */
		if (DEG_depsgraph_use_copy_on_write()) {
			PointerRNA id_ptr;
			PointerRNA ptr;
			RNA_id_pointer_create(id, &id_ptr);
			if (RNA_path_resolve_full(&id_ptr, fcu->rna_path, &ptr, NULL, NULL)) {
				if (id_ptr.id.data != ptr.id.data) {
					ComponentKey cow_key((ID *)ptr.id.data,
					                     DEG_NODE_TYPE_COPY_ON_WRITE);
					add_relation(cow_key,
					             driver_key,
					             "Target CoW -> Driver",
					             true);
				}
			}
		}
		if (RNA_pointer_is_null(&target_key.ptr)) {
			/* TODO(sergey): This would only mean that driver is broken.
			 * so we can't create relation anyway. However, we need to avoid
			 * adding drivers which are known to be buggy to a dependency
			 * graph, in order to save computational power.
			 */
		}
		else {
			if (target_key.prop != NULL &&
			    RNA_property_is_idprop(target_key.prop))
			{
				OperationKey parameters_key(id,
				                            DEG_NODE_TYPE_PARAMETERS,
				                            DEG_OPCODE_PARAMETERS_EVAL);
				add_relation(target_key,
				             parameters_key,
				             "Driver Target -> Properties");
			}
			add_relation(driver_key, target_key, "Driver -> Target");
		}
	}
}

void DepsgraphRelationBuilder::build_driver_variables(ID *id, FCurve *fcu)
{
	ChannelDriver *driver = fcu->driver;
	OperationKey driver_key(id,
	                        DEG_NODE_TYPE_PARAMETERS,
	                        DEG_OPCODE_DRIVER,
	                        fcu->rna_path ? fcu->rna_path : "",
	                        fcu->array_index);
	const char *rna_path = fcu->rna_path ? fcu->rna_path : "";
	const RNAPathKey self_key(id, rna_path);

	LISTBASE_FOREACH (DriverVar *, dvar, &driver->variables) {
		/* Only used targets. */
		DRIVER_TARGETS_USED_LOOPER(dvar)
		{
			if (dtar->id == NULL) {
				continue;
			}
			/* Special handling for directly-named bones. */
			if ((dtar->flag & DTAR_FLAG_STRUCT_REF) &&
			    (((Object *)dtar->id)->type == OB_ARMATURE) &&
			    (dtar->pchan_name[0]))
			{
				Object *object = (Object *)dtar->id;
				bPoseChannel *target_pchan =
				        BKE_pose_channel_find_name(object->pose,
				                                   dtar->pchan_name);
				if (target_pchan == NULL) {
					continue;
				}
				OperationKey variable_key(dtar->id,
				                          DEG_NODE_TYPE_BONE,
				                          target_pchan->name,
				                          DEG_OPCODE_BONE_DONE);
				if (is_same_bone_dependency(variable_key, self_key)) {
					continue;
				}
				add_relation(variable_key, driver_key, "Bone Target -> Driver");
			}
			else if (dtar->flag & DTAR_FLAG_STRUCT_REF) {
				/* Get node associated with the object's transforms. */
				if (dtar->id == id) {
					/* Ignore input dependency if we're driving properties of
					 * the same ID, otherwise we'll be ending up in a cyclic
					 * dependency here.
					 */
					continue;
				}
				OperationKey target_key(dtar->id,
				                        DEG_NODE_TYPE_TRANSFORM,
				                        DEG_OPCODE_TRANSFORM_FINAL);
				add_relation(target_key, driver_key, "Target -> Driver");
			}
			else if (dtar->rna_path) {
				RNAPathKey variable_key(dtar->id, dtar->rna_path);
				if (RNA_pointer_is_null(&variable_key.ptr)) {
					continue;
				}
				if (is_same_bone_dependency(variable_key, self_key) ||
				    is_same_nodetree_node_dependency(variable_key, self_key) ||
				    is_same_shapekey_dependency(variable_key, self_key))
				{
					continue;
				}
				add_relation(variable_key, driver_key, "RNA Target -> Driver");
			}
			else {
				if (dtar->id == id) {
					/* Ignore input dependency if we're driving properties of
					 * the same ID, otherwise we'll be ending up in a cyclic
					 * dependency here.
					 */
					continue;
				}
				/* Resolve path to get node. */
				RNAPathKey target_key(dtar->id,
				                      dtar->rna_path ? dtar->rna_path : "");
				add_relation(target_key, driver_key, "RNA Target -> Driver");
			}
		}
		DRIVER_TARGETS_LOOPER_END
	}
}

void DepsgraphRelationBuilder::build_world(World *world)
{
	if (built_map_.checkIsBuiltAndTag(world)) {
		return;
	}
	build_animdata(&world->id);
	/* TODO: other settings? */
	/* textures */
	build_texture_stack(world->mtex);
	/* world's nodetree */
	if (world->nodetree != NULL) {
		build_nodetree(world->nodetree);
		ComponentKey ntree_key(&world->nodetree->id, DEG_NODE_TYPE_SHADING);
		ComponentKey world_key(&world->id, DEG_NODE_TYPE_SHADING);
		add_relation(ntree_key, world_key, "NTree->World Shading Update");
	}
}

void DepsgraphRelationBuilder::build_rigidbody(Scene *scene)
{
	RigidBodyWorld *rbw = scene->rigidbody_world;

	OperationKey init_key(&scene->id, DEG_NODE_TYPE_TRANSFORM, DEG_OPCODE_RIGIDBODY_REBUILD);
	OperationKey sim_key(&scene->id, DEG_NODE_TYPE_TRANSFORM, DEG_OPCODE_RIGIDBODY_SIM);

	/* rel between the two sim-nodes */
	add_relation(init_key, sim_key, "Rigidbody [Init -> SimStep]");

	/* set up dependencies between these operations and other builtin nodes --------------- */

	/* time dependency */
	TimeSourceKey time_src_key;
	add_relation(time_src_key, init_key, "TimeSrc -> Rigidbody Reset/Rebuild (Optional)");

	/* objects - simulation participants */
	if (rbw->group) {
		LISTBASE_FOREACH (Base *, base, &rbw->group->view_layer->object_bases) {
			Object *object = base->object;
			if (object == NULL || object->type != OB_MESH) {
				continue;
			}

			/* hook up evaluation order...
			 * 1) flushing rigidbody results follows base transforms being applied
			 * 2) rigidbody flushing can only be performed after simulation has been run
			 *
			 * 3) simulation needs to know base transforms to figure out what to do
			 *    XXX: there's probably a difference between passive and active
			 *         - passive don't change, so may need to know full transform...
			 */
			OperationKey rbo_key(&object->id, DEG_NODE_TYPE_TRANSFORM, DEG_OPCODE_RIGIDBODY_TRANSFORM_COPY);

			eDepsOperation_Code trans_opcode = object->parent ? DEG_OPCODE_TRANSFORM_PARENT : DEG_OPCODE_TRANSFORM_LOCAL;
			OperationKey trans_op(&object->id, DEG_NODE_TYPE_TRANSFORM, trans_opcode);

			add_relation(sim_key, rbo_key, "Rigidbody Sim Eval -> RBO Sync");

			/* if constraints exist, those depend on the result of the rigidbody sim
			 * - This allows constraints to modify the result of the sim (i.e. clamping)
			 *   while still allowing the sim to depend on some changes to the objects.
			 *   Also, since constraints are hooked up to the final nodes, this link
			 *   means that we can also fit in there too...
			 * - Later, it might be good to include a constraint in the stack allowing us
			 *   to control whether rigidbody eval gets interleaved into the constraint stack
			 */
			if (object->constraints.first) {
				OperationKey constraint_key(&object->id,
				                            DEG_NODE_TYPE_TRANSFORM,
				                            DEG_OPCODE_TRANSFORM_CONSTRAINTS);
				add_relation(rbo_key, constraint_key, "RBO Sync -> Ob Constraints");
			}
			else {
				/* Final object transform depends on rigidbody.
				 *
				 * NOTE: Currently we consider final here an ubereval node.
				 * If it is gone we'll need to reconsider relation here.
				 */
				OperationKey uber_key(&object->id,
				                      DEG_NODE_TYPE_TRANSFORM,
				                      DEG_OPCODE_TRANSFORM_OBJECT_UBEREVAL);
				add_relation(rbo_key, uber_key, "RBO Sync -> Uber (Temp)");
			}

			/* Needed to get correct base values. */
			add_relation(trans_op, sim_key, "Base Ob Transform -> Rigidbody Sim Eval");
		}
	}

	/* constraints */
	if (rbw->constraints) {
		LISTBASE_FOREACH (Base *, base, &rbw->constraints->view_layer->object_bases) {
			Object *object = base->object;
			if (object == NULL || !object->rigidbody_constraint) {
				continue;
			}

			RigidBodyCon *rbc = object->rigidbody_constraint;

			/* final result of the constraint object's transform controls how the
			 * constraint affects the physics sim for these objects
			 */
			ComponentKey trans_key(&object->id, DEG_NODE_TYPE_TRANSFORM);
			OperationKey ob1_key(&rbc->ob1->id, DEG_NODE_TYPE_TRANSFORM, DEG_OPCODE_RIGIDBODY_TRANSFORM_COPY);
			OperationKey ob2_key(&rbc->ob2->id, DEG_NODE_TYPE_TRANSFORM, DEG_OPCODE_RIGIDBODY_TRANSFORM_COPY);

			/* - constrained-objects sync depends on the constraint-holder */
			add_relation(trans_key, ob1_key, "RigidBodyConstraint -> RBC.Object_1");
			add_relation(trans_key, ob2_key, "RigidBodyConstraint -> RBC.Object_2");

			/* - ensure that sim depends on this constraint's transform */
			add_relation(trans_key, sim_key, "RigidBodyConstraint Transform -> RB Simulation");
		}
	}
}

void DepsgraphRelationBuilder::build_particles(Object *object)
{
	TimeSourceKey time_src_key;
	OperationKey obdata_ubereval_key(&object->id,
	                                 DEG_NODE_TYPE_GEOMETRY,
	                                 DEG_OPCODE_GEOMETRY_UBEREVAL);
	OperationKey eval_init_key(&object->id,
	                           DEG_NODE_TYPE_EVAL_PARTICLES,
	                           DEG_OPCODE_PARTICLE_SYSTEM_EVAL_INIT);

	/* Particle systems. */
	LISTBASE_FOREACH (ParticleSystem *, psys, &object->particlesystem) {
		ParticleSettings *part = psys->part;

		/* Build particle settings relations.
		 *
		 * NOTE: The call itself ensures settings are only build once.
		 */
		build_particle_settings(part);

		/* This particle system. */
		OperationKey psys_key(&object->id,
		                      DEG_NODE_TYPE_EVAL_PARTICLES,
		                      DEG_OPCODE_PARTICLE_SYSTEM_EVAL,
		                      psys->name);

		/* Update particle system when settings changes. */
		OperationKey particle_settings_key(&part->id,
		                                   DEG_NODE_TYPE_PARAMETERS,
		                                   DEG_OPCODE_PARTICLE_SETTINGS_EVAL);
		add_relation(particle_settings_key, eval_init_key, "Particle Settings Change");
		add_relation(eval_init_key, psys_key, "Init -> PSys");
		/* TODO(sergey): Currently particle update is just a placeholder,
		 * hook it to the ubereval node so particle system is getting updated
		 * on playback.
		 */
		add_relation(psys_key, obdata_ubereval_key, "PSys -> UberEval");
		/* Collisions */
		if (part->type != PART_HAIR) {
			add_collision_relations(psys_key,
			                        scene_,
			                        object,
			                        part->collision_group,
			                        true,
			                        "Particle Collision");
		}
		else if ((psys->flag & PSYS_HAIR_DYNAMICS) &&
		         psys->clmd != NULL &&
		         psys->clmd->coll_parms != NULL)
		{
			add_collision_relations(psys_key,
			                        scene_,
			                        object,
			                        psys->clmd->coll_parms->group,
			                        true,
			                        "Hair Collision");
		}
		/* Effectors. */
		add_forcefield_relations(psys_key,
		                         scene_,
		                         object,
		                         psys,
		                         part->effector_weights,
		                         part->type == PART_HAIR,
		                         "Particle Field");
		/* Boids .*/
		if (part->boids) {
			LISTBASE_FOREACH (BoidState *, state, &part->boids->states) {
				LISTBASE_FOREACH (BoidRule *, rule, &state->rules) {
					Object *ruleob = NULL;
					if (rule->type == eBoidRuleType_Avoid) {
						ruleob = ((BoidRuleGoalAvoid *)rule)->ob;
					}
					else if (rule->type == eBoidRuleType_FollowLeader) {
						ruleob = ((BoidRuleFollowLeader *)rule)->ob;
					}
					if (ruleob) {
						ComponentKey ruleob_key(&ruleob->id,
						                        DEG_NODE_TYPE_TRANSFORM);
						add_relation(ruleob_key, psys_key, "Boid Rule");
					}
				}
			}
		}
		switch (part->ren_as) {
			case PART_DRAW_OB:
				if (part->dup_ob != NULL) {
					/* Make sure object's relations are all built.  */
					build_object(NULL, part->dup_ob);
					/* Build relation for the particle visualization. */
					build_particles_visualization_object(object,
					                                     psys,
					                                     part->dup_ob);
				}
				break;
			case PART_DRAW_GR:
				if (part->dup_group != NULL) {
					build_group(NULL, part->dup_group);
					LISTBASE_FOREACH (GroupObject *, go, &part->dup_group->gobject) {
						build_particles_visualization_object(object,
						                                     psys,
						                                     go->ob);
					}
				}
				break;
		}
	}

	/* Particle depends on the object transform, so that channel is to be ready
	 * first.
	 *
	 * TODO(sergey): This relation should be altered once real granular update
	 * is implemented.
	 */
	ComponentKey transform_key(&object->id, DEG_NODE_TYPE_TRANSFORM);
	add_relation(transform_key, obdata_ubereval_key, "Partcile Eval");

	OperationKey point_cache_reset_key(&object->id,
	                                   DEG_NODE_TYPE_CACHE,
	                                   DEG_OPCODE_POINT_CACHE_RESET);
	add_relation(transform_key, point_cache_reset_key, "Object Transform -> Point Cache Reset");
	add_relation(point_cache_reset_key, obdata_ubereval_key, "Point Cache Reset -> UberEval");
}

void DepsgraphRelationBuilder::build_particle_settings(ParticleSettings *part)
{
	if (built_map_.checkIsBuiltAndTag(part)) {
		return;
	}
	/* Animation data relations. */
	build_animdata(&part->id);
}

void DepsgraphRelationBuilder::build_particles_visualization_object(
        Object *object,
        ParticleSystem *psys,
        Object *draw_object)
{
	OperationKey psys_key(&object->id,
	                      DEG_NODE_TYPE_EVAL_PARTICLES,
	                      DEG_OPCODE_PARTICLE_SYSTEM_EVAL,
	                      psys->name);
	OperationKey obdata_ubereval_key(&object->id,
	                                 DEG_NODE_TYPE_GEOMETRY,
	                                 DEG_OPCODE_GEOMETRY_UBEREVAL);
	ComponentKey dup_ob_key(&draw_object->id, DEG_NODE_TYPE_TRANSFORM);
	add_relation(dup_ob_key, psys_key, "Particle Object Visualization");
	if (draw_object->type == OB_MBALL) {
		ComponentKey dup_geometry_key(&draw_object->id, DEG_NODE_TYPE_GEOMETRY);
		add_relation(obdata_ubereval_key,
		             dup_geometry_key,
		             "Particle MBall Visualization");
	}
}

void DepsgraphRelationBuilder::build_cloth(Object *object,
                                           ModifierData * /*md*/)
{
	OperationKey cache_key(&object->id,
	                       DEG_NODE_TYPE_CACHE,
	                       DEG_OPCODE_GEOMETRY_CLOTH_MODIFIER);
	/* Cache component affects on modifier. */
	OperationKey modifier_key(&object->id,
	                          DEG_NODE_TYPE_GEOMETRY,
	                          DEG_OPCODE_GEOMETRY_UBEREVAL);
	add_relation(cache_key, modifier_key, "Cloth Cache -> Cloth");
}

/* Shapekeys */
void DepsgraphRelationBuilder::build_shapekeys(ID *obdata, Key *key)
{
	ComponentKey obdata_key(obdata, DEG_NODE_TYPE_GEOMETRY);

	/* attach animdata to geometry */
	build_animdata(&key->id);

	if (key->adt) {
		// TODO: this should really be handled in build_animdata, since many of these cases will need it
		if (key->adt->action || key->adt->nla_tracks.first) {
			ComponentKey adt_key(&key->id, DEG_NODE_TYPE_ANIMATION);
			add_relation(adt_key, obdata_key, "Animation");
		}

		/* NOTE: individual shapekey drivers are handled above already */
	}

	/* attach to geometry */
	// XXX: aren't shapekeys now done as a pseudo-modifier on object?
	//ComponentKey key_key(&key->id, DEG_NODE_TYPE_GEOMETRY); // FIXME: this doesn't exist
	//add_relation(key_key, obdata_key, "Shapekeys");
}

/**
 * ObData Geometry Evaluation
 * ==========================
 *
 * The evaluation of geometry on objects is as follows:
 * - The actual evaluated of the derived geometry (e.g. DerivedMesh, DispList, etc.)
 *   occurs in the Geometry component of the object which references this. This includes
 *   modifiers, and the temporary "ubereval" for geometry.
 * - Therefore, each user of a piece of shared geometry data ends up evaluating its own
 *   version of the stuff, complete with whatever modifiers it may use.
 *
 * - The datablocks for the geometry data - "obdata" (e.g. ID_ME, ID_CU, ID_LT, etc.) are used for
 *     1) calculating the bounding boxes of the geometry data,
 *     2) aggregating inward links from other objects (e.g. for text on curve, etc.)
 *        and also for the links coming from the shapekey datablocks
 * - Animation/Drivers affecting the parameters of the geometry are made to trigger
 *   updates on the obdata geometry component, which then trigger downstream
 *   re-evaluation of the individual instances of this geometry.
 */
// TODO: Materials and lighting should probably get their own component, instead of being lumped under geometry?
void DepsgraphRelationBuilder::build_obdata_geom(Object *object)
{
	ID *obdata = (ID *)object->data;

	/* Init operation of object-level geometry evaluation. */
	OperationKey geom_init_key(&object->id, DEG_NODE_TYPE_GEOMETRY, DEG_OPCODE_PLACEHOLDER, "Eval Init");

	/* get nodes for result of obdata's evaluation, and geometry evaluation on object */
	ComponentKey obdata_geom_key(obdata, DEG_NODE_TYPE_GEOMETRY);
	ComponentKey geom_key(&object->id, DEG_NODE_TYPE_GEOMETRY);

	/* link components to each other */
	add_relation(obdata_geom_key, geom_key, "Object Geometry Base Data");

	OperationKey obdata_ubereval_key(&object->id,
	                                 DEG_NODE_TYPE_GEOMETRY,
	                                 DEG_OPCODE_GEOMETRY_UBEREVAL);

	/* Special case: modifiers and DerivedMesh creation queries scene for various
	 * things like data mask to be used. We add relation here to ensure object is
	 * never evaluated prior to Scene's CoW is ready.
	 */
	OperationKey scene_key(&scene_->id,
	                       DEG_NODE_TYPE_PARAMETERS,
	                       DEG_OPCODE_PLACEHOLDER,
	                       "Scene Eval");
	add_relation(scene_key, obdata_ubereval_key, "CoW Relation");

	/* Modifiers */
	if (object->modifiers.first != NULL) {
		ModifierUpdateDepsgraphContext ctx = {};
		ctx.scene = scene_;
		ctx.object = object;

		LISTBASE_FOREACH (ModifierData *, md, &object->modifiers) {
			const ModifierTypeInfo *mti = modifierType_getInfo((ModifierType)md->type);
			if (mti->updateDepsgraph) {
				DepsNodeHandle handle = create_node_handle(obdata_ubereval_key);
				ctx.node = reinterpret_cast< ::DepsNodeHandle* >(&handle);
				mti->updateDepsgraph(md, &ctx);
			}
			if (BKE_object_modifier_use_time(object, md)) {
				TimeSourceKey time_src_key;
				add_relation(time_src_key, obdata_ubereval_key, "Time Source");
			}
			if (md->type == eModifierType_Cloth) {
				build_cloth(object, md);
			}
		}
	}

	/* materials */
	if (object->totcol) {
		for (int a = 1; a <= object->totcol; a++) {
			Material *ma = give_current_material(object, a);
			if (ma != NULL) {
				build_material(ma);

				if (object->type == OB_MESH) {
					OperationKey material_key(&ma->id,
					                          DEG_NODE_TYPE_SHADING,
					                          DEG_OPCODE_MATERIAL_UPDATE);
					OperationKey shading_key(&object->id, DEG_NODE_TYPE_SHADING, DEG_OPCODE_SHADING);
					add_relation(material_key, shading_key, "Material Update");
				}
			}
		}
	}

	/* geometry collision */
	if (ELEM(object->type, OB_MESH, OB_CURVE, OB_LATTICE)) {
		// add geometry collider relations
	}

	/* Make sure uber update is the last in the dependencies.
	 *
	 * TODO(sergey): Get rid of this node.
	 */
	if (object->type != OB_ARMATURE) {
		/* Armatures does no longer require uber node. */
		OperationKey obdata_ubereval_key(&object->id, DEG_NODE_TYPE_GEOMETRY, DEG_OPCODE_GEOMETRY_UBEREVAL);
		add_relation(geom_init_key, obdata_ubereval_key, "Object Geometry UberEval");
	}

	if (built_map_.checkIsBuiltAndTag(obdata)) {
		return;
	}

	/* Link object data evaluation node to exit operation. */
	OperationKey obdata_geom_eval_key(obdata, DEG_NODE_TYPE_GEOMETRY, DEG_OPCODE_PLACEHOLDER, "Geometry Eval");
	OperationKey obdata_geom_done_key(obdata, DEG_NODE_TYPE_GEOMETRY, DEG_OPCODE_PLACEHOLDER, "Eval Done");
	add_relation(obdata_geom_eval_key, obdata_geom_done_key, "ObData Geom Eval Done");

	/* type-specific node/links */
	switch (object->type) {
		case OB_MESH:
			/* NOTE: This is compatibility code to support particle systems
			 *
			 * for viewport being properly rendered in final render mode.
			 * This relation is similar to what dag_object_time_update_flags()
			 * was doing for mesh objects with particle system.
			 *
			 * Ideally we need to get rid of this relation.
			 */
			if (object_particles_depends_on_time(object)) {
				TimeSourceKey time_key;
				OperationKey obdata_ubereval_key(&object->id,
				                                 DEG_NODE_TYPE_GEOMETRY,
				                                 DEG_OPCODE_GEOMETRY_UBEREVAL);
				add_relation(time_key, obdata_ubereval_key, "Legacy particle time");
			}
			break;

		case OB_MBALL:
		{
			Object *mom = BKE_mball_basis_find(scene_, object);
			ComponentKey mom_geom_key(&mom->id, DEG_NODE_TYPE_GEOMETRY);
			/* motherball - mom depends on children! */
			if (mom == object) {
				ComponentKey mom_transform_key(&mom->id,
				                               DEG_NODE_TYPE_TRANSFORM);
				add_relation(mom_transform_key,
				             mom_geom_key,
				             "Metaball Motherball Transform -> Geometry");
			}
			else {
				ComponentKey transform_key(&object->id, DEG_NODE_TYPE_TRANSFORM);
				add_relation(geom_key, mom_geom_key, "Metaball Motherball");
				add_relation(transform_key, mom_geom_key, "Metaball Motherball");
			}
			break;
		}

		case OB_CURVE:
		case OB_FONT:
		{
			Curve *cu = (Curve *)obdata;

			/* curve's dependencies */
			// XXX: these needs geom data, but where is geom stored?
			if (cu->bevobj) {
				ComponentKey bevob_key(&cu->bevobj->id, DEG_NODE_TYPE_GEOMETRY);
				build_object(NULL, cu->bevobj);
				add_relation(bevob_key, geom_key, "Curve Bevel");
			}
			if (cu->taperobj) {
				ComponentKey taperob_key(&cu->taperobj->id, DEG_NODE_TYPE_GEOMETRY);
				build_object(NULL, cu->taperobj);
				add_relation(taperob_key, geom_key, "Curve Taper");
			}
			if (object->type == OB_FONT) {
				if (cu->textoncurve) {
					ComponentKey textoncurve_key(&cu->textoncurve->id, DEG_NODE_TYPE_GEOMETRY);
					build_object(NULL, cu->textoncurve);
					add_relation(textoncurve_key, geom_key, "Text on Curve");
				}
			}
			break;
		}

		case OB_SURF: /* Nurbs Surface */
		{
			break;
		}

		case OB_LATTICE: /* Lattice */
		{
			break;
		}
	}

	/* ShapeKeys */
	Key *key = BKE_key_from_object(object);
	if (key) {
		build_shapekeys(obdata, key);
	}
}

/* Cameras */
// TODO: Link scene-camera links in somehow...
void DepsgraphRelationBuilder::build_camera(Object *object)
{
	Camera *camera = (Camera *)object->data;
	if (built_map_.checkIsBuiltAndTag(camera)) {
		return;
	}

	ComponentKey object_parameters_key(&object->id, DEG_NODE_TYPE_PARAMETERS);
	ComponentKey camera_parameters_key(&camera->id, DEG_NODE_TYPE_PARAMETERS);

	add_relation(camera_parameters_key, object_parameters_key,
	             "Camera -> Object");

	/* DOF */
	if (camera->dof_ob != NULL) {
		ComponentKey dof_ob_key(&camera->dof_ob->id, DEG_NODE_TYPE_TRANSFORM);
		add_relation(dof_ob_key, object_parameters_key, "Camera DOF");
	}
}

/* Lamps */
void DepsgraphRelationBuilder::build_lamp(Object *object)
{
	Lamp *lamp = (Lamp *)object->data;
	if (built_map_.checkIsBuiltAndTag(lamp)) {
		return;
	}

	ComponentKey object_parameters_key(&object->id, DEG_NODE_TYPE_PARAMETERS);
	ComponentKey lamp_parameters_key(&lamp->id, DEG_NODE_TYPE_PARAMETERS);

	add_relation(lamp_parameters_key, object_parameters_key,
	             "Lamp -> Object");

	/* lamp's nodetree */
	if (lamp->nodetree != NULL) {
		build_nodetree(lamp->nodetree);
		ComponentKey nodetree_key(&lamp->nodetree->id, DEG_NODE_TYPE_SHADING);
		add_relation(nodetree_key, lamp_parameters_key, "NTree->Lamp Parameters");
	}
	/* textures */
	build_texture_stack(lamp->mtex);

	if (DEG_depsgraph_use_copy_on_write()) {
		/* Make sure copy on write of lamp data is always properly updated for
		 * visible lamps.
		 */
		OperationKey ob_copy_on_write_key(&object->id,
		                                  DEG_NODE_TYPE_COPY_ON_WRITE,
		                                  DEG_OPCODE_COPY_ON_WRITE);
		OperationKey lamp_copy_on_write_key(&lamp->id,
		                                    DEG_NODE_TYPE_COPY_ON_WRITE,
		                                    DEG_OPCODE_COPY_ON_WRITE);
		add_relation(lamp_copy_on_write_key, ob_copy_on_write_key, "Eval Order");
	}
}

void DepsgraphRelationBuilder::build_nodetree(bNodeTree *ntree)
{
	if (ntree == NULL) {
		return;
	}
	if (built_map_.checkIsBuiltAndTag(ntree)) {
		return;
	}
	build_animdata(&ntree->id);
	ComponentKey shading_key(&ntree->id, DEG_NODE_TYPE_SHADING);
	/* nodetree's nodes... */
	LISTBASE_FOREACH (bNode *, bnode, &ntree->nodes) {
		ID *id = bnode->id;
		if (id == NULL) {
			continue;
		}
		ID_Type id_type = GS(id->name);
		if (id_type == ID_MA) {
			build_material((Material *)bnode->id);
		}
		else if (id_type == ID_TE) {
			build_texture((Tex *)bnode->id);
		}
		else if (id_type == ID_IM) {
			/* nothing for now. */
		}
		else if (id_type == ID_OB) {
			build_object(NULL, (Object *)id);
		}
		else if (id_type == ID_SCE) {
			/* Scenes are used by compositor trees, and handled by render
			 * pipeline. No need to build dependencies for them here.
			 */
		}
		else if (id_type == ID_TXT) {
			/* Ignore script nodes. */
		}
		else if (bnode->type == NODE_GROUP) {
			bNodeTree *group_ntree = (bNodeTree *)id;
			build_nodetree(group_ntree);
			ComponentKey group_shading_key(&group_ntree->id,
			                               DEG_NODE_TYPE_SHADING);
			add_relation(group_shading_key, shading_key, "Group Node");
		}
		else {
			BLI_assert(!"Unknown ID type used for node");
		}
	}

	OperationKey shading_update_key(&ntree->id,
	                                DEG_NODE_TYPE_SHADING,
	                                DEG_OPCODE_MATERIAL_UPDATE);
	OperationKey shading_parameters_key(&ntree->id,
	                                    DEG_NODE_TYPE_SHADING_PARAMETERS,
	                                    DEG_OPCODE_MATERIAL_UPDATE);
	add_relation(shading_parameters_key, shading_update_key, "NTree Shading Parameters");
}

/* Recursively build graph for material */
void DepsgraphRelationBuilder::build_material(Material *material)
{
	if (built_map_.checkIsBuiltAndTag(material)) {
		return;
	}
	/* animation */
	build_animdata(&material->id);
	/* textures */
	build_texture_stack(material->mtex);
	/* material's nodetree */
	if (material->nodetree != NULL) {
		build_nodetree(material->nodetree);
		OperationKey ntree_key(&material->nodetree->id,
		                       DEG_NODE_TYPE_SHADING,
		                       DEG_OPCODE_MATERIAL_UPDATE);
		OperationKey material_key(&material->id,
		                          DEG_NODE_TYPE_SHADING,
		                          DEG_OPCODE_MATERIAL_UPDATE);
		add_relation(ntree_key, material_key, "Material's NTree");
	}
}

/* Recursively build graph for texture */
void DepsgraphRelationBuilder::build_texture(Tex *texture)
{
	if (built_map_.checkIsBuiltAndTag(texture)) {
		return;
	}
	/* texture itself */
	build_animdata(&texture->id);
	/* texture's nodetree */
	build_nodetree(texture->nodetree);
}

/* Texture-stack attached to some shading datablock */
void DepsgraphRelationBuilder::build_texture_stack(MTex **texture_stack)
{
	/* for now assume that all texture-stacks have same number of max items */
	for (int i = 0; i < MAX_MTEX; i++) {
		MTex *mtex = texture_stack[i];
		if (mtex && mtex->tex)
			build_texture(mtex->tex);
	}
}

void DepsgraphRelationBuilder::build_compositor(Scene *scene)
{
	/* For now, just a plain wrapper? */
	build_nodetree(scene->nodetree);
}

void DepsgraphRelationBuilder::build_gpencil(bGPdata *gpd)
{
	/* animation */
	build_animdata(&gpd->id);

	// TODO: parent object (when that feature is implemented)
}

void DepsgraphRelationBuilder::build_cachefile(CacheFile *cache_file)
{
	/* Animation. */
	build_animdata(&cache_file->id);
}

void DepsgraphRelationBuilder::build_mask(Mask *mask)
{
	ID *mask_id = &mask->id;
	/* F-Curve animation. */
	build_animdata(mask_id);
	/* Own mask animation. */
	OperationKey mask_animation_key(mask_id,
	                                DEG_NODE_TYPE_ANIMATION,
	                                DEG_OPCODE_MASK_ANIMATION);
	TimeSourceKey time_src_key;
	add_relation(time_src_key, mask_animation_key, "TimeSrc -> Mask Animation");
	/* Final mask evaluation. */
	ComponentKey parameters_key(mask_id, DEG_NODE_TYPE_PARAMETERS);
	add_relation(mask_animation_key, parameters_key, "Mask Animation -> Mask Eval");
}

void DepsgraphRelationBuilder::build_movieclip(MovieClip *clip)
{
	/* Animation. */
	build_animdata(&clip->id);
}

<<<<<<< HEAD
void DepsgraphRelationBuilder::build_lightprobe(Object *object)
{
	LightProbe *probe = (LightProbe *)object->data;
	if (built_map_.checkIsBuiltAndTag(probe)) {
		return;
	}
	build_animdata(&probe->id);

	OperationKey probe_key(&probe->id,
	                       DEG_NODE_TYPE_PARAMETERS,
	                       DEG_OPCODE_PLACEHOLDER,
	                       "LightProbe Eval");
	OperationKey object_key(&object->id,
	                        DEG_NODE_TYPE_PARAMETERS,
	                        DEG_OPCODE_PLACEHOLDER,
	                        "LightProbe Eval");
	add_relation(probe_key, object_key, "LightProbe Update");
}

void DepsgraphRelationBuilder::build_copy_on_write_relations()
{
	foreach (IDDepsNode *id_node, graph_->id_nodes) {
		build_copy_on_write_relations(id_node);
	}
}

void DepsgraphRelationBuilder::build_copy_on_write_relations(IDDepsNode *id_node)
{
	ID *id_orig = id_node->id_orig;

	TimeSourceKey time_source_key;
	OperationKey copy_on_write_key(id_orig,
	                               DEG_NODE_TYPE_COPY_ON_WRITE,
	                               DEG_OPCODE_COPY_ON_WRITE);
	/* XXX: This is a quick hack to make Alt-A to work. */
	// add_relation(time_source_key, copy_on_write_key, "Fluxgate capacitor hack");
	/* Resat of code is using rather low level trickery, so need to get some
	 * explicit pointers.
	 */
	DepsNode *node_cow = find_node(copy_on_write_key);
	OperationDepsNode *op_cow = node_cow->get_exit_operation();
	/* Plug any other components to this one. */
	GHASH_FOREACH_BEGIN(ComponentDepsNode *, comp_node, id_node->components)
	{
		if (comp_node->type == DEG_NODE_TYPE_COPY_ON_WRITE) {
			/* Copy-on-write component never depends on itself. */
			continue;
		}
		if (!comp_node->depends_on_cow()) {
			/* Component explicitly requests to not add relation. */
			continue;
		}
		/* All entry operations of each component should wait for a proper
		 * copy of ID.
		 */
		OperationDepsNode *op_entry = comp_node->get_entry_operation();
		if (op_entry != NULL) {
			graph_->add_new_relation(op_cow, op_entry, "CoW Dependency");
		}
		/* All dangling operations should also be executed after copy-on-write. */
		GHASH_FOREACH_BEGIN(OperationDepsNode *, op_node, comp_node->operations_map)
		{
			if (op_node->inlinks.size() == 0) {
				graph_->add_new_relation(op_cow, op_node, "CoW Dependency");
			}
			else {
				bool has_same_comp_dependency = false;
				foreach (DepsRelation *rel, op_node->inlinks) {
					if (rel->from->type != DEG_NODE_TYPE_OPERATION) {
						continue;
					}
					OperationDepsNode *op_node_from = (OperationDepsNode *)rel->from;
					if (op_node_from->owner == op_node->owner) {
						has_same_comp_dependency = true;
						break;
					}
				}
				if (!has_same_comp_dependency) {
					graph_->add_new_relation(op_cow, op_node, "CoW Dependency");
				}
			}
		}
		GHASH_FOREACH_END();
		/* NOTE: We currently ignore implicit relations to an external
		 * datablocks for copy-on-write operations. This means, for example,
		 * copy-on-write component of Object will not wait for copy-on-write
		 * component of it's Mesh. This is because pointers are all known
		 * already so remapping will happen all correct. And then If some object
		 * evaluation step needs geometry, it will have transitive dependency
		 * to Mesh copy-on-write already.
		 */
	}
	GHASH_FOREACH_END();
	/* TODO(sergey): This solves crash for now, but causes too many
	 * updates potentially.
	 */
	if (GS(id_orig->name) == ID_OB) {
		Object *object = (Object *)id_orig;
		ID *object_data_id = (ID *)object->data;
		if (object_data_id != NULL) {
			OperationKey data_copy_on_write_key(object_data_id,
			                                    DEG_NODE_TYPE_COPY_ON_WRITE,
			                                    DEG_OPCODE_COPY_ON_WRITE);
			add_relation(data_copy_on_write_key, copy_on_write_key, "Eval Order");
		}
		else {
			BLI_assert(object->type == OB_EMPTY);
=======
/* **** ID traversal callbacks functions **** */

void DepsgraphRelationBuilder::modifier_walk(void *user_data,
                                             struct Object * /*object*/,
                                             struct ID **idpoin,
                                             int /*cb_flag*/)
{
	BuilderWalkUserData *data = (BuilderWalkUserData *)user_data;
	ID *id = *idpoin;
	if (id == NULL) {
		return;
	}
	switch (GS(id->name)) {
		case ID_OB:
			data->builder->build_object((Object *)id);
			break;
		case ID_TE:
			data->builder->build_texture((Tex *)id);
			break;
		default:
			/* pass */
			break;
	}
}

void DepsgraphRelationBuilder::constraint_walk(bConstraint * /*con*/,
                                               ID **idpoin,
                                               bool /*is_reference*/,
                                               void *user_data)
{
	BuilderWalkUserData *data = (BuilderWalkUserData *)user_data;
	if (*idpoin) {
		ID *id = *idpoin;
		if (GS(id->name) == ID_OB) {
			data->builder->build_object((Object *)id);
>>>>>>> 5c3857b3
		}
	}
}

}  // namespace DEG<|MERGE_RESOLUTION|>--- conflicted
+++ resolved
@@ -115,54 +115,6 @@
 
 namespace DEG {
 
-<<<<<<< HEAD
-namespace {
-
-struct BuilderWalkUserData {
-	DepsgraphRelationBuilder *builder;
-};
-
-void modifier_walk(void *user_data,
-                   struct Object * /*object*/,
-                   struct ID **idpoin,
-                   int /*cb_flag*/)
-{
-	BuilderWalkUserData *data = (BuilderWalkUserData *)user_data;
-	ID *id = *idpoin;
-	if (id == NULL) {
-		return;
-	}
-	switch (GS(id->name)) {
-		case ID_OB:
-			data->builder->build_object(NULL, (Object *)id);
-			break;
-		case ID_TE:
-			data->builder->build_texture((Tex *)id);
-			break;
-		default:
-			/* pass */
-			break;
-	}
-}
-
-void constraint_walk(bConstraint * /*con*/,
-                     ID **idpoin,
-                     bool /*is_reference*/,
-                     void *user_data)
-{
-	BuilderWalkUserData *data = (BuilderWalkUserData *)user_data;
-	if (*idpoin) {
-		ID *id = *idpoin;
-		if (GS(id->name) == ID_OB) {
-			data->builder->build_object(NULL, (Object *)id);
-		}
-	}
-}
-
-}  /* namespace */
-
-=======
->>>>>>> 5c3857b3
 /* ***************** */
 /* Relations Builder */
 
@@ -2010,7 +1962,6 @@
 	build_animdata(&clip->id);
 }
 
-<<<<<<< HEAD
 void DepsgraphRelationBuilder::build_lightprobe(Object *object)
 {
 	LightProbe *probe = (LightProbe *)object->data;
@@ -2118,7 +2069,10 @@
 		}
 		else {
 			BLI_assert(object->type == OB_EMPTY);
-=======
+		}
+	}
+}
+
 /* **** ID traversal callbacks functions **** */
 
 void DepsgraphRelationBuilder::modifier_walk(void *user_data,
@@ -2133,7 +2087,7 @@
 	}
 	switch (GS(id->name)) {
 		case ID_OB:
-			data->builder->build_object((Object *)id);
+			data->builder->build_object(NULL, (Object *)id);
 			break;
 		case ID_TE:
 			data->builder->build_texture((Tex *)id);
@@ -2153,8 +2107,7 @@
 	if (*idpoin) {
 		ID *id = *idpoin;
 		if (GS(id->name) == ID_OB) {
-			data->builder->build_object((Object *)id);
->>>>>>> 5c3857b3
+			data->builder->build_object(NULL, (Object *)id);
 		}
 	}
 }
