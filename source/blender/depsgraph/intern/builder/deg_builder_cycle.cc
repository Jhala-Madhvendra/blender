/*
 * ***** BEGIN GPL LICENSE BLOCK *****
 *
 * This program is free software; you can redistribute it and/or
 * modify it under the terms of the GNU General Public License
 * as published by the Free Software Foundation; either version 2
 * of the License, or (at your option) any later version.
 *
 * This program is distributed in the hope that it will be useful,
 * but WITHOUT ANY WARRANTY; without even the implied warranty of
 * MERCHANTABILITY or FITNESS FOR A PARTICULAR PURPOSE.  See the
 * GNU General Public License for more details.
 *
 * You should have received a copy of the GNU General Public License
 * along with this program; if not, write to the Free Software Foundation,
 * Inc., 51 Franklin Street, Fifth Floor, Boston, MA 02110-1301, USA.
 *
 * The Original Code is Copyright (C) 2015 Blender Foundation.
 * All rights reserved.
 *
 * Contributor(s): Sergey Sharybin
 *
 * ***** END GPL LICENSE BLOCK *****
 */

/** \file blender/depsgraph/intern/builder/deg_builder_cycle.cc
 *  \ingroup depsgraph
 */

#include "intern/builder/deg_builder_cycle.h"

// TOO(sergey): Use some wrappers over those?
#include <cstdio>
#include <cstdlib>

#include "BLI_utildefines.h"
#include "BLI_stack.h"

#include "util/deg_util_foreach.h"

#include "intern/nodes/deg_node.h"
#include "intern/nodes/deg_node_component.h"
#include "intern/nodes/deg_node_operation.h"

#include "intern/depsgraph.h"

namespace DEG {

void deg_graph_detect_cycles(Depsgraph *graph)
{
	enum {
		/* Not is not visited at all during traversal. */
		NODE_NOT_VISITED = 0,
		/* Node has been visited during traversal and not in current stack. */
		NODE_VISITED = 1,
		/* Node has been visited during traversal and is in current stack. */
		NODE_IN_STACK = 2,
	};

<<<<<<< HEAD
	std::stack<StackEntry> traversal_stack;
=======
	struct StackEntry {
		OperationDepsNode *node;
		StackEntry *from;
		DepsRelation *via_relation;
	};

	BLI_Stack *traversal_stack = BLI_stack_new(sizeof(StackEntry),
	                                           "DEG detect cycles stack");

>>>>>>> 5e9132b3
	foreach (OperationDepsNode *node, graph->operations) {
		bool has_inlinks = false;
		foreach (DepsRelation *rel, node->inlinks) {
			if (rel->from->type == DEG_NODE_TYPE_OPERATION) {
				has_inlinks = true;
			}
		}
		if (has_inlinks == false) {
			StackEntry entry;
			entry.node = node;
			entry.from = NULL;
			entry.via_relation = NULL;
<<<<<<< HEAD
			traversal_stack.push(entry);
=======
			BLI_stack_push(traversal_stack, &entry);
>>>>>>> 5e9132b3
			node->tag = NODE_IN_STACK;
		}
		else {
			node->tag = NODE_NOT_VISITED;
		}
		node->done = 0;
	}

<<<<<<< HEAD
	while (!traversal_stack.empty()) {
		StackEntry& entry = traversal_stack.top();
		OperationDepsNode *node = entry.node;
		bool all_child_traversed = true;
		for (int i = node->done; i < node->outlinks.size(); ++i) {
			DepsRelation *rel = node->outlinks[i];
			if (rel->to->type == DEPSNODE_TYPE_OPERATION) {
=======
	while (!BLI_stack_is_empty(traversal_stack)) {
		StackEntry *entry = (StackEntry *)BLI_stack_peek(traversal_stack);
		OperationDepsNode *node = entry->node;
		bool all_child_traversed = true;
		for (int i = node->done; i < node->outlinks.size(); ++i) {
			DepsRelation *rel = node->outlinks[i];
			if (rel->to->type == DEG_NODE_TYPE_OPERATION) {
>>>>>>> 5e9132b3
				OperationDepsNode *to = (OperationDepsNode *)rel->to;
				if (to->tag == NODE_IN_STACK) {
					printf("Dependency cycle detected:\n");
					printf("  '%s' depends on '%s' through '%s'\n",
					       to->full_identifier().c_str(),
					       node->full_identifier().c_str(),
					       rel->name);

					StackEntry *current = entry;
					while (current->node != to) {
						BLI_assert(current != NULL);
						printf("  '%s' depends on '%s' through '%s'\n",
						       current->node->full_identifier().c_str(),
						       current->from->node->full_identifier().c_str(),
						       current->via_relation->name);
						current = current->from;
					}
					/* TODO(sergey): So called russian roulette cycle solver. */
					rel->flag |= DEPSREL_FLAG_CYCLIC;
				}
				else if (to->tag == NODE_NOT_VISITED) {
					StackEntry new_entry;
					new_entry.node = to;
					new_entry.from = entry;
					new_entry.via_relation = rel;
<<<<<<< HEAD
					traversal_stack.push(new_entry);
=======
					BLI_stack_push(traversal_stack, &new_entry);
>>>>>>> 5e9132b3
					to->tag = NODE_IN_STACK;
					all_child_traversed = false;
					node->done = i;
					break;
				}
			}
		}
		if (all_child_traversed) {
			node->tag = NODE_VISITED;
<<<<<<< HEAD
			traversal_stack.pop();
=======
			BLI_stack_discard(traversal_stack);
>>>>>>> 5e9132b3
		}
	}

	BLI_stack_free(traversal_stack);
}

}  // namespace DEG<|MERGE_RESOLUTION|>--- conflicted
+++ resolved
@@ -57,9 +57,6 @@
 		NODE_IN_STACK = 2,
 	};
 
-<<<<<<< HEAD
-	std::stack<StackEntry> traversal_stack;
-=======
 	struct StackEntry {
 		OperationDepsNode *node;
 		StackEntry *from;
@@ -69,7 +66,6 @@
 	BLI_Stack *traversal_stack = BLI_stack_new(sizeof(StackEntry),
 	                                           "DEG detect cycles stack");
 
->>>>>>> 5e9132b3
 	foreach (OperationDepsNode *node, graph->operations) {
 		bool has_inlinks = false;
 		foreach (DepsRelation *rel, node->inlinks) {
@@ -82,11 +78,7 @@
 			entry.node = node;
 			entry.from = NULL;
 			entry.via_relation = NULL;
-<<<<<<< HEAD
-			traversal_stack.push(entry);
-=======
 			BLI_stack_push(traversal_stack, &entry);
->>>>>>> 5e9132b3
 			node->tag = NODE_IN_STACK;
 		}
 		else {
@@ -95,15 +87,6 @@
 		node->done = 0;
 	}
 
-<<<<<<< HEAD
-	while (!traversal_stack.empty()) {
-		StackEntry& entry = traversal_stack.top();
-		OperationDepsNode *node = entry.node;
-		bool all_child_traversed = true;
-		for (int i = node->done; i < node->outlinks.size(); ++i) {
-			DepsRelation *rel = node->outlinks[i];
-			if (rel->to->type == DEPSNODE_TYPE_OPERATION) {
-=======
 	while (!BLI_stack_is_empty(traversal_stack)) {
 		StackEntry *entry = (StackEntry *)BLI_stack_peek(traversal_stack);
 		OperationDepsNode *node = entry->node;
@@ -111,7 +94,6 @@
 		for (int i = node->done; i < node->outlinks.size(); ++i) {
 			DepsRelation *rel = node->outlinks[i];
 			if (rel->to->type == DEG_NODE_TYPE_OPERATION) {
->>>>>>> 5e9132b3
 				OperationDepsNode *to = (OperationDepsNode *)rel->to;
 				if (to->tag == NODE_IN_STACK) {
 					printf("Dependency cycle detected:\n");
@@ -137,11 +119,7 @@
 					new_entry.node = to;
 					new_entry.from = entry;
 					new_entry.via_relation = rel;
-<<<<<<< HEAD
-					traversal_stack.push(new_entry);
-=======
 					BLI_stack_push(traversal_stack, &new_entry);
->>>>>>> 5e9132b3
 					to->tag = NODE_IN_STACK;
 					all_child_traversed = false;
 					node->done = i;
@@ -151,11 +129,7 @@
 		}
 		if (all_child_traversed) {
 			node->tag = NODE_VISITED;
-<<<<<<< HEAD
-			traversal_stack.pop();
-=======
 			BLI_stack_discard(traversal_stack);
->>>>>>> 5e9132b3
 		}
 	}
 
