/*
 * This program is free software; you can redistribute it and/or
 * modify it under the terms of the GNU General Public License
 * as published by the Free Software Foundation; either version 2
 * of the License, or (at your option) any later version.
 *
 * This program is distributed in the hope that it will be useful,
 * but WITHOUT ANY WARRANTY; without even the implied warranty of
 * MERCHANTABILITY or FITNESS FOR A PARTICULAR PURPOSE.  See the
 * GNU General Public License for more details.
 *
 * You should have received a copy of the GNU General Public License
 * along with this program; if not, write to the Free Software Foundation,
 * Inc., 51 Franklin Street, Fifth Floor, Boston, MA 02110-1301, USA.
 */

#include "NOD_derived_node_tree.hh"

#include "BLI_dot_export.hh"

namespace blender::nodes {

/* Construct a new derived node tree for a given root node tree. The generated derived node tree
 * does not own the used node tree refs (so that those can be used by others as well). The caller
 * has to make sure that the node tree refs added to #node_tree_refs live at least as long as the
 * derived node tree. */
DerivedNodeTree::DerivedNodeTree(bNodeTree &btree, NodeTreeRefMap &node_tree_refs)
{
  /* Construct all possible contexts immediately. This is significantly cheaper than inlining all
   * node groups. If it still becomes a performance issue in the future, contexts could be
   * constructed lazily when they are needed. */
  root_context_ = &this->construct_context_recursively(nullptr, nullptr, btree, node_tree_refs);
}

DTreeContext &DerivedNodeTree::construct_context_recursively(DTreeContext *parent_context,
                                                             const NodeRef *parent_node,
                                                             bNodeTree &btree,
                                                             NodeTreeRefMap &node_tree_refs)
{
  DTreeContext &context = *allocator_.construct<DTreeContext>().release();
  context.parent_context_ = parent_context;
  context.parent_node_ = parent_node;
  context.tree_ = &get_tree_ref_from_map(node_tree_refs, btree);
  used_node_tree_refs_.add(context.tree_);

  for (const NodeRef *node : context.tree_->nodes()) {
    if (node->is_group_node()) {
      bNode *bnode = node->bnode();
      bNodeTree *child_btree = reinterpret_cast<bNodeTree *>(bnode->id);
      if (child_btree != nullptr) {
        DTreeContext &child = this->construct_context_recursively(
            &context, node, *child_btree, node_tree_refs);
        context.children_.add_new(node, &child);
      }
    }
  }

  return context;
}

DerivedNodeTree::~DerivedNodeTree()
{
  /* Has to be destructed manually, because the context info is allocated in a linear allocator. */
  this->destruct_context_recursively(root_context_);
}

void DerivedNodeTree::destruct_context_recursively(DTreeContext *context)
{
  for (DTreeContext *child : context->children_.values()) {
    this->destruct_context_recursively(child);
  }
  context->~DTreeContext();
}

/* Returns true if there are any cycles in the node tree. */
bool DerivedNodeTree::has_link_cycles() const
{
  for (const NodeTreeRef *tree_ref : used_node_tree_refs_) {
    if (tree_ref->has_link_cycles()) {
      return true;
    }
  }
  return false;
}

/* Calls the given callback on all nodes in the (possibly nested) derived node tree. */
void DerivedNodeTree::foreach_node(FunctionRef<void(DNode)> callback) const
{
  this->foreach_node_in_context_recursive(*root_context_, callback);
}

void DerivedNodeTree::foreach_node_in_context_recursive(const DTreeContext &context,
                                                        FunctionRef<void(DNode)> callback) const
{
  for (const NodeRef *node_ref : context.tree_->nodes()) {
    callback(DNode(&context, node_ref));
  }
  for (const DTreeContext *child_context : context.children_.values()) {
    this->foreach_node_in_context_recursive(*child_context, callback);
  }
}

DOutputSocket DInputSocket::get_corresponding_group_node_output() const
{
  BLI_assert(*this);
  BLI_assert(socket_ref_->node().is_group_output_node());
  BLI_assert(socket_ref_->index() < socket_ref_->node().inputs().size() - 1);

  const DTreeContext *parent_context = context_->parent_context();
  const NodeRef *parent_node = context_->parent_node();
  BLI_assert(parent_context != nullptr);
  BLI_assert(parent_node != nullptr);

  const int socket_index = socket_ref_->index();
  return {parent_context, &parent_node->output(socket_index)};
}

Vector<DOutputSocket> DInputSocket::get_corresponding_group_input_sockets() const
{
  BLI_assert(*this);
  BLI_assert(socket_ref_->node().is_group_node());

  const DTreeContext *child_context = context_->child_context(socket_ref_->node());
  BLI_assert(child_context != nullptr);

  const NodeTreeRef &child_tree = child_context->tree();
  Span<const NodeRef *> group_input_nodes = child_tree.nodes_by_type("NodeGroupInput");
  const int socket_index = socket_ref_->index();
  Vector<DOutputSocket> sockets;
  for (const NodeRef *group_input_node : group_input_nodes) {
    sockets.append(DOutputSocket(child_context, &group_input_node->output(socket_index)));
  }
  return sockets;
}

DInputSocket DOutputSocket::get_corresponding_group_node_input() const
{
  BLI_assert(*this);
  BLI_assert(socket_ref_->node().is_group_input_node());
  BLI_assert(socket_ref_->index() < socket_ref_->node().outputs().size() - 1);

  const DTreeContext *parent_context = context_->parent_context();
  const NodeRef *parent_node = context_->parent_node();
  BLI_assert(parent_context != nullptr);
  BLI_assert(parent_node != nullptr);

  const int socket_index = socket_ref_->index();
  return {parent_context, &parent_node->input(socket_index)};
}

DInputSocket DOutputSocket::get_active_corresponding_group_output_socket() const
{
  BLI_assert(*this);
  BLI_assert(socket_ref_->node().is_group_node());

  const DTreeContext *child_context = context_->child_context(socket_ref_->node());
  BLI_assert(child_context != nullptr);

  const NodeTreeRef &child_tree = child_context->tree();
  Span<const NodeRef *> group_output_nodes = child_tree.nodes_by_type("NodeGroupOutput");
  const int socket_index = socket_ref_->index();
  for (const NodeRef *group_output_node : group_output_nodes) {
    if (group_output_node->bnode()->flag & NODE_DO_OUTPUT || group_output_nodes.size() == 1) {
      return {child_context, &group_output_node->input(socket_index)};
    }
  }
  return {};
}

/* Call the given callback for every "real" origin socket. "Real" means that reroutes, muted nodes
 * and node groups are handled by this function. Origin sockets are ones where a node gets its
 * inputs from. */
void DInputSocket::foreach_origin_socket(FunctionRef<void(DSocket)> callback) const
{
  BLI_assert(*this);
  for (const OutputSocketRef *linked_socket : socket_ref_->as_input().logically_linked_sockets()) {
    const NodeRef &linked_node = linked_socket->node();
    DOutputSocket linked_dsocket{context_, linked_socket};

<<<<<<< HEAD
    if (linked_node.is_muted()) {
      /* If the node is muted, follow the internal links of the node. */
      for (const InternalLinkRef *internal_link : linked_node.internal_links()) {
        if (&internal_link->to() == linked_socket) {
          DInputSocket input_of_muted_node{context_, &internal_link->from()};
          input_of_muted_node.foreach_origin_socket(callback, true);
        }
      }
    }
    else if (linked_node.is_portal_out()) {
      NodePortalOut *node_storage = (NodePortalOut *)linked_node.bnode()->storage;
      Span<const NodeRef *> portal_in_nodes = context_->tree().portal_in_nodes_by_id(
          node_storage->portal_id);
      if (portal_in_nodes.size() == 1) {
        const NodeRef *portal_in_node = portal_in_nodes[0];
        DInputSocket input_of_portal{context_, &portal_in_node->input(linked_socket->index())};
        if (input_of_portal->is_linked()) {
          input_of_portal.foreach_origin_socket(callback);
        }
        else {
          callback(input_of_portal);
        }
      }
    }
    else if (linked_node.is_group_input_node()) {
=======
    if (linked_node.is_group_input_node()) {
>>>>>>> 482a42c0
      if (context_->is_root()) {
        /* This is a group input in the root node group. */
        callback(linked_dsocket);
      }
      else {
        DInputSocket socket_in_parent_group = linked_dsocket.get_corresponding_group_node_input();
        if (socket_in_parent_group->is_logically_linked()) {
          /* Follow the links coming into the corresponding socket on the parent group node. */
          socket_in_parent_group.foreach_origin_socket(callback);
        }
        else {
          /* The corresponding input on the parent group node is not connected. Therefore, we use
           * the value of that input socket directly. */
          callback(socket_in_parent_group);
        }
      }
    }
    else if (linked_node.is_group_node()) {
      DInputSocket socket_in_group = linked_dsocket.get_active_corresponding_group_output_socket();
      if (socket_in_group) {
        if (socket_in_group->is_logically_linked()) {
          /* Follow the links coming into the group output node of the child node group. */
          socket_in_group.foreach_origin_socket(callback);
        }
        else {
          /* The output of the child node group is not connected, so we have to get the value from
           * that socket. */
          callback(socket_in_group);
        }
      }
    }
    else {
      /* The normal case: just use the value of a linked output socket. */
      callback(linked_dsocket);
    }
  }
}

/* Calls the given callback for every "real" target socket. "Real" means that reroutes, muted nodes
 * and node groups are handled by this function. Target sockets are on the nodes that use the value
 * from this socket.   */
void DOutputSocket::foreach_target_socket(FunctionRef<void(DInputSocket)> callback) const
{
  for (const InputSocketRef *linked_socket : socket_ref_->as_output().logically_linked_sockets()) {
    const NodeRef &linked_node = linked_socket->node();
    DInputSocket linked_dsocket{context_, linked_socket};

<<<<<<< HEAD
    if (linked_node.is_muted()) {
      /* If the target node is muted, follow its internal links. */
      for (const InternalLinkRef *internal_link : linked_node.internal_links()) {
        if (&internal_link->from() == linked_socket) {
          DOutputSocket output_of_muted_node{context_, &internal_link->to()};
          output_of_muted_node.foreach_target_socket(callback);
        }
      }
    }
    else if (linked_node.is_portal_in()) {
      NodePortalIn *node_storage = (NodePortalIn *)linked_node.bnode()->storage;
      Span<const NodeRef *> portal_out_nodes = context_->tree().portal_out_nodes_by_id(
          node_storage->portal_id);
      for (const NodeRef *portal_out_node : portal_out_nodes) {
        DOutputSocket output_of_portal{context_, &portal_out_node->output(linked_socket->index())};
        output_of_portal.foreach_target_socket(callback);
      }
    }
    else if (linked_node.is_group_output_node()) {
=======
    if (linked_node.is_group_output_node()) {
>>>>>>> 482a42c0
      if (context_->is_root()) {
        /* This is a group output in the root node group. */
        callback(linked_dsocket);
      }
      else {
        /* Follow the links going out of the group node in the parent node group. */
        DOutputSocket socket_in_parent_group =
            linked_dsocket.get_corresponding_group_node_output();
        socket_in_parent_group.foreach_target_socket(callback);
      }
    }
    else if (linked_node.is_group_node()) {
      /* Follow the links within the nested node group. */
      Vector<DOutputSocket> sockets_in_group =
          linked_dsocket.get_corresponding_group_input_sockets();
      for (DOutputSocket socket_in_group : sockets_in_group) {
        socket_in_group.foreach_target_socket(callback);
      }
    }
    else {
      /* The normal case: just use the linked input socket as target. */
      callback(linked_dsocket);
    }
  }
}

/* Each nested node group gets its own cluster. Just as node groups, clusters can be nested. */
static dot::Cluster *get_dot_cluster_for_context(
    dot::DirectedGraph &digraph,
    const DTreeContext *context,
    Map<const DTreeContext *, dot::Cluster *> &dot_clusters)
{
  return dot_clusters.lookup_or_add_cb(context, [&]() -> dot::Cluster * {
    const DTreeContext *parent_context = context->parent_context();
    if (parent_context == nullptr) {
      return nullptr;
    }
    dot::Cluster *parent_cluster = get_dot_cluster_for_context(
        digraph, parent_context, dot_clusters);
    std::string cluster_name = context->tree().name() + " / " + context->parent_node()->name();
    dot::Cluster &cluster = digraph.new_cluster(cluster_name);
    cluster.set_parent_cluster(parent_cluster);
    return &cluster;
  });
}

/* Generates a graph in dot format. The generated graph has all node groups inlined. */
std::string DerivedNodeTree::to_dot() const
{
  dot::DirectedGraph digraph;
  digraph.set_rankdir(dot::Attr_rankdir::LeftToRight);

  Map<const DTreeContext *, dot::Cluster *> dot_clusters;
  Map<DInputSocket, dot::NodePort> dot_input_sockets;
  Map<DOutputSocket, dot::NodePort> dot_output_sockets;

  this->foreach_node([&](DNode node) {
    /* Ignore nodes that should not show up in the final output. */
    if (node->is_muted() || node->is_group_node() || node->is_reroute_node() || node->is_frame()) {
      return;
    }
    if (!node.context()->is_root()) {
      if (node->is_group_input_node() || node->is_group_output_node()) {
        return;
      }
    }

    dot::Cluster *cluster = get_dot_cluster_for_context(digraph, node.context(), dot_clusters);

    dot::Node &dot_node = digraph.new_node("");
    dot_node.set_parent_cluster(cluster);
    dot_node.set_background_color("white");

    Vector<std::string> input_names;
    Vector<std::string> output_names;
    for (const InputSocketRef *socket : node->inputs()) {
      if (socket->is_available()) {
        input_names.append(socket->name());
      }
    }
    for (const OutputSocketRef *socket : node->outputs()) {
      if (socket->is_available()) {
        output_names.append(socket->name());
      }
    }

    dot::NodeWithSocketsRef dot_node_with_sockets = dot::NodeWithSocketsRef(
        dot_node, node->name(), input_names, output_names);

    int input_index = 0;
    for (const InputSocketRef *socket : node->inputs()) {
      if (socket->is_available()) {
        dot_input_sockets.add_new(DInputSocket{node.context(), socket},
                                  dot_node_with_sockets.input(input_index));
        input_index++;
      }
    }
    int output_index = 0;
    for (const OutputSocketRef *socket : node->outputs()) {
      if (socket->is_available()) {
        dot_output_sockets.add_new(DOutputSocket{node.context(), socket},
                                   dot_node_with_sockets.output(output_index));
        output_index++;
      }
    }
  });

  /* Floating inputs are used for example to visualize unlinked group node inputs. */
  Map<DSocket, dot::Node *> dot_floating_inputs;

  for (const auto item : dot_input_sockets.items()) {
    DInputSocket to_socket = item.key;
    dot::NodePort dot_to_port = item.value;
    to_socket.foreach_origin_socket([&](DSocket from_socket) {
      if (from_socket->is_output()) {
        dot::NodePort *dot_from_port = dot_output_sockets.lookup_ptr(DOutputSocket(from_socket));
        if (dot_from_port != nullptr) {
          digraph.new_edge(*dot_from_port, dot_to_port);
          return;
        }
      }
      dot::Node &dot_node = *dot_floating_inputs.lookup_or_add_cb(from_socket, [&]() {
        dot::Node &dot_node = digraph.new_node(from_socket->name());
        dot_node.set_background_color("white");
        dot_node.set_shape(dot::Attr_shape::Ellipse);
        dot_node.set_parent_cluster(
            get_dot_cluster_for_context(digraph, from_socket.context(), dot_clusters));
        return &dot_node;
      });
      digraph.new_edge(dot_node, dot_to_port);
    });
  }

  digraph.set_random_cluster_bgcolors();

  return digraph.to_dot_string();
}

}  // namespace blender::nodes<|MERGE_RESOLUTION|>--- conflicted
+++ resolved
@@ -177,35 +177,7 @@
     const NodeRef &linked_node = linked_socket->node();
     DOutputSocket linked_dsocket{context_, linked_socket};
 
-<<<<<<< HEAD
-    if (linked_node.is_muted()) {
-      /* If the node is muted, follow the internal links of the node. */
-      for (const InternalLinkRef *internal_link : linked_node.internal_links()) {
-        if (&internal_link->to() == linked_socket) {
-          DInputSocket input_of_muted_node{context_, &internal_link->from()};
-          input_of_muted_node.foreach_origin_socket(callback, true);
-        }
-      }
-    }
-    else if (linked_node.is_portal_out()) {
-      NodePortalOut *node_storage = (NodePortalOut *)linked_node.bnode()->storage;
-      Span<const NodeRef *> portal_in_nodes = context_->tree().portal_in_nodes_by_id(
-          node_storage->portal_id);
-      if (portal_in_nodes.size() == 1) {
-        const NodeRef *portal_in_node = portal_in_nodes[0];
-        DInputSocket input_of_portal{context_, &portal_in_node->input(linked_socket->index())};
-        if (input_of_portal->is_linked()) {
-          input_of_portal.foreach_origin_socket(callback);
-        }
-        else {
-          callback(input_of_portal);
-        }
-      }
-    }
-    else if (linked_node.is_group_input_node()) {
-=======
     if (linked_node.is_group_input_node()) {
->>>>>>> 482a42c0
       if (context_->is_root()) {
         /* This is a group input in the root node group. */
         callback(linked_dsocket);
@@ -253,29 +225,7 @@
     const NodeRef &linked_node = linked_socket->node();
     DInputSocket linked_dsocket{context_, linked_socket};
 
-<<<<<<< HEAD
-    if (linked_node.is_muted()) {
-      /* If the target node is muted, follow its internal links. */
-      for (const InternalLinkRef *internal_link : linked_node.internal_links()) {
-        if (&internal_link->from() == linked_socket) {
-          DOutputSocket output_of_muted_node{context_, &internal_link->to()};
-          output_of_muted_node.foreach_target_socket(callback);
-        }
-      }
-    }
-    else if (linked_node.is_portal_in()) {
-      NodePortalIn *node_storage = (NodePortalIn *)linked_node.bnode()->storage;
-      Span<const NodeRef *> portal_out_nodes = context_->tree().portal_out_nodes_by_id(
-          node_storage->portal_id);
-      for (const NodeRef *portal_out_node : portal_out_nodes) {
-        DOutputSocket output_of_portal{context_, &portal_out_node->output(linked_socket->index())};
-        output_of_portal.foreach_target_socket(callback);
-      }
-    }
-    else if (linked_node.is_group_output_node()) {
-=======
     if (linked_node.is_group_output_node()) {
->>>>>>> 482a42c0
       if (context_->is_root()) {
         /* This is a group output in the root node group. */
         callback(linked_dsocket);
