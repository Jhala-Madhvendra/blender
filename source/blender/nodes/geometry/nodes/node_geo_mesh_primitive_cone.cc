--- conflicted
+++ resolved
@@ -32,11 +32,6 @@
     {SOCK_FLOAT, N_("Radius Top"), 0.0f, 0.0f, 0.0f, 0.0f, 0.0f, FLT_MAX, PROP_DISTANCE},
     {SOCK_FLOAT, N_("Radius Bottom"), 1.0f, 0.0f, 0.0f, 0.0f, 0.0f, FLT_MAX, PROP_DISTANCE},
     {SOCK_FLOAT, N_("Depth"), 2.0f, 0.0f, 0.0f, 0.0f, 0.0f, FLT_MAX, PROP_DISTANCE},
-<<<<<<< HEAD
-    {SOCK_VECTOR, N_("Location"), 0.0f, 0.0f, 0.0f, 0.0f, -FLT_MAX, FLT_MAX, PROP_TRANSLATION},
-    {SOCK_VECTOR, N_("Rotation"), 0.0f, 0.0f, 0.0f, 0.0f, -FLT_MAX, FLT_MAX, PROP_EULER},
-=======
->>>>>>> 26b45448
     {-1, ""},
 };
 
