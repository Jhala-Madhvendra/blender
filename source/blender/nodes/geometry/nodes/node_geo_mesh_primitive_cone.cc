/*
 * This program is free software; you can redistribute it and/or
 * modify it under the terms of the GNU General Public License
 * as published by the Free Software Foundation; either version 2
 * of the License, or (at your option) any later version.
 *
 * This program is distributed in the hope that it will be useful,
 * but WITHOUT ANY WARRANTY; without even the implied warranty of
 * MERCHANTABILITY or FITNESS FOR A PARTICULAR PURPOSE.  See the
 * GNU General Public License for more details.
 *
 * You should have received a copy of the GNU General Public License
 * along with this program; if not, write to the Free Software Foundation,
 * Inc., 51 Franklin Street, Fifth Floor, Boston, MA 02110-1301, USA.
 */

#include "DNA_mesh_types.h"
#include "DNA_meshdata_types.h"

#include "BKE_material.h"
#include "BKE_mesh.h"

#include "UI_interface.h"
#include "UI_resources.h"

#include "node_geometry_util.hh"

namespace blender::nodes {

static void geo_node_mesh_primitive_cone_declare(NodeDeclarationBuilder &b)
{
  b.add_input<decl::Int>("Vertices").default_value(32).min(3).max(512);
  b.add_input<decl::Int>("Side Segments").default_value(1).min(1).max(512);
  b.add_input<decl::Int>("Fill Segments").default_value(1).min(1).max(512);
  b.add_input<decl::Float>("Radius Top").min(0.0f).subtype(PROP_DISTANCE);
  b.add_input<decl::Float>("Radius Bottom").default_value(1.0f).min(0.0f).subtype(PROP_DISTANCE);
  b.add_input<decl::Float>("Depth").default_value(2.0f).min(0.0f).subtype(PROP_DISTANCE);
  b.add_output<decl::Geometry>("Geometry");
}

static void geo_node_mesh_primitive_cone_init(bNodeTree *UNUSED(ntree), bNode *node)
{
  NodeGeometryMeshCone *node_storage = (NodeGeometryMeshCone *)MEM_callocN(
      sizeof(NodeGeometryMeshCone), __func__);

  node_storage->fill_type = GEO_NODE_MESH_CIRCLE_FILL_NGON;

  node->storage = node_storage;
}

static void geo_node_mesh_primitive_cone_update(bNodeTree *UNUSED(ntree), bNode *node)
{
  bNodeSocket *vertices_socket = (bNodeSocket *)node->inputs.first;
  bNodeSocket *rings_socket = vertices_socket->next;
  bNodeSocket *fill_subdiv_socket = rings_socket->next;

  const NodeGeometryMeshCone &storage = *(const NodeGeometryMeshCone *)node->storage;
  const GeometryNodeMeshCircleFillType fill_type =
      static_cast<const GeometryNodeMeshCircleFillType>(storage.fill_type);
  const bool has_fill = fill_type != GEO_NODE_MESH_CIRCLE_FILL_NONE;
  nodeSetSocketAvailability(fill_subdiv_socket, has_fill);
}

static void geo_node_mesh_primitive_cone_layout(uiLayout *layout,
                                                bContext *UNUSED(C),
                                                PointerRNA *ptr)
{
  uiLayoutSetPropSep(layout, true);
  uiLayoutSetPropDecorate(layout, false);
  uiItemR(layout, ptr, "fill_type", 0, nullptr, ICON_NONE);
}

struct ConeConfig {
  float radius_top;
  float radius_bottom;
  float height;
  int circle_segments;
  int side_segments;
  int fill_segments;
  GeometryNodeMeshCircleFillType fill_type;

  bool top_is_point;
  bool bottom_is_point;
  /* The cone tip and a triangle fan filling are topologically identical.
   * This simplifies the logic in some cases. */
  bool top_has_center_vert;
  bool bottom_has_center_vert;

  /* Helpful quantities. */
  int tot_quad_rings;
  int tot_edge_rings;
  int tot_verts;
  int tot_edges;

  /* Helpful vertex indices. */
  int first_vert;
  int first_ring_verts_start;
  int last_ring_verts_start;
  int last_vert;

  /* Helpful edge indices. */
  int first_ring_edges_start;
  int last_ring_edges_start;
  int last_fan_edges_start;
  int last_edge;

  ConeConfig(float radius_top,
             float radius_bottom,
             float depth,
             int circle_segments,
             int side_segments,
             int fill_segments,
             GeometryNodeMeshCircleFillType fill_type)
      : radius_top(radius_top),
        radius_bottom(radius_bottom),
        height(0.5f * depth),
        circle_segments(circle_segments),
        side_segments(side_segments),
        fill_segments(fill_segments),
        fill_type(fill_type)
  {
    this->top_is_point = this->radius_top == 0.0f;
    this->bottom_is_point = this->radius_bottom == 0.0f;
    this->top_has_center_vert = this->top_is_point ||
                                this->fill_type == GEO_NODE_MESH_CIRCLE_FILL_TRIANGLE_FAN;
    this->bottom_has_center_vert = this->bottom_is_point ||
                                   this->fill_type == GEO_NODE_MESH_CIRCLE_FILL_TRIANGLE_FAN;

    this->tot_quad_rings = this->calculate_total_quad_rings();
    this->tot_edge_rings = this->calculate_total_edge_rings();
    this->tot_verts = this->calculate_total_verts();
    this->tot_edges = this->calculate_total_edges();

    this->first_vert = 0;
    this->first_ring_verts_start = this->top_has_center_vert ? 1 : first_vert;
    this->last_vert = this->tot_verts - 1;
    this->last_ring_verts_start = this->last_vert - this->circle_segments;

    this->first_ring_edges_start = this->top_has_center_vert ? this->circle_segments : 0;
    this->last_ring_edges_start = this->first_ring_edges_start +
                                  this->tot_quad_rings * this->circle_segments * 2;
    this->last_fan_edges_start = this->tot_edges - this->circle_segments;
    this->last_edge = this->tot_edges - 1;
  }

 private:
  int calculate_total_quad_rings();
  int calculate_total_edge_rings();
  int calculate_total_verts();
  int calculate_total_edges();

 public:
  int get_tot_corners() const;
  int get_tot_faces() const;
};

int ConeConfig::calculate_total_quad_rings()
{
  if (top_is_point && bottom_is_point) {
    return 0;
  }

  int quad_rings = 0;

  if (!top_is_point) {
    quad_rings += fill_segments - 1;
  }

  quad_rings += (!top_is_point && !bottom_is_point) ? side_segments : (side_segments - 1);

  if (!bottom_is_point) {
    quad_rings += fill_segments - 1;
  }

  return quad_rings;
}

int ConeConfig::calculate_total_edge_rings()
{
  if (top_is_point && bottom_is_point) {
    return 0;
  }

  int edge_rings = 0;

  if (!top_is_point) {
    edge_rings += fill_segments;
  }

  edge_rings += side_segments - 1;

  if (!bottom_is_point) {
    edge_rings += fill_segments;
  }

  return edge_rings;
}

int ConeConfig::calculate_total_verts()
{
  if (top_is_point && bottom_is_point) {
    return side_segments + 1;
  }

  int vert_total = 0;

  if (top_has_center_vert) {
    vert_total++;
  }

  if (!top_is_point) {
    vert_total += circle_segments * fill_segments;
  }

  vert_total += circle_segments * (side_segments - 1);

  if (!bottom_is_point) {
    vert_total += circle_segments * fill_segments;
  }

  if (bottom_has_center_vert) {
    vert_total++;
  }

  return vert_total;
}

int ConeConfig::calculate_total_edges()
{
  if (top_is_point && bottom_is_point) {
    return side_segments;
  }

  int edge_total = 0;
  if (top_has_center_vert) {
    edge_total += circle_segments;
  }

  edge_total += circle_segments * (tot_quad_rings * 2 + 1);

  if (bottom_has_center_vert) {
    edge_total += circle_segments;
  }

  return edge_total;
}

int ConeConfig::get_tot_corners() const
{
  if (top_is_point && bottom_is_point) {
    return 0;
  }

  int corner_total = 0;

  if (top_has_center_vert) {
    corner_total += (circle_segments * 3);
  }
  else if (!top_is_point && fill_type == GEO_NODE_MESH_CIRCLE_FILL_NGON) {
    corner_total += circle_segments;
  }

  corner_total += tot_quad_rings * (circle_segments * 4);

  if (bottom_has_center_vert) {
    corner_total += (circle_segments * 3);
  }
  else if (!bottom_is_point && fill_type == GEO_NODE_MESH_CIRCLE_FILL_NGON) {
    corner_total += circle_segments;
  }

  return corner_total;
}

int ConeConfig::get_tot_faces() const
{
  if (top_is_point && bottom_is_point) {
    return 0;
  }

  int face_total = 0;
  if (top_has_center_vert) {
    face_total += circle_segments;
  }
  else if (!top_is_point && fill_type == GEO_NODE_MESH_CIRCLE_FILL_NGON) {
    face_total++;
  }

  face_total += tot_quad_rings * circle_segments;

  if (bottom_has_center_vert) {
    face_total += circle_segments;
  }
  else if (!bottom_is_point && fill_type == GEO_NODE_MESH_CIRCLE_FILL_NGON) {
    face_total++;
  }

  return face_total;
}

static void calculate_cone_vertices(const MutableSpan<MVert> &verts, const ConeConfig &config)
{
  Array<float2> circle(config.circle_segments);
  const float angle_delta = 2.0f * (M_PI / static_cast<float>(config.circle_segments));
  float angle = 0.0f;
  for (const int i : IndexRange(config.circle_segments)) {
    circle[i].x = std::cos(angle);
    circle[i].y = std::sin(angle);
    angle += angle_delta;
  }

  int vert_index = 0;

  /* Top cone tip or triangle fan center. */
  if (config.top_has_center_vert) {
    copy_v3_fl3(verts[vert_index++].co, 0.0f, 0.0f, config.height);
  }

  /* Top fill including the outer edge of the fill. */
  if (!config.top_is_point) {
    const float top_fill_radius_delta = config.radius_top /
                                        static_cast<float>(config.fill_segments);
    for (const int i : IndexRange(config.fill_segments)) {
      const float top_fill_radius = top_fill_radius_delta * (i + 1);
      for (const int j : IndexRange(config.circle_segments)) {
        const float x = circle[j].x * top_fill_radius;
        const float y = circle[j].y * top_fill_radius;
        copy_v3_fl3(verts[vert_index++].co, x, y, config.height);
      }
    }
  }

  /* Rings along the side. */
  const float side_radius_delta = (config.radius_bottom - config.radius_top) /
                                  static_cast<float>(config.side_segments);
  const float height_delta = 2.0f * config.height / static_cast<float>(config.side_segments);
  for (const int i : IndexRange(config.side_segments - 1)) {
    const float ring_radius = config.radius_top + (side_radius_delta * (i + 1));
    const float ring_height = config.height - (height_delta * (i + 1));
    for (const int j : IndexRange(config.circle_segments)) {
      const float x = circle[j].x * ring_radius;
      const float y = circle[j].y * ring_radius;
      copy_v3_fl3(verts[vert_index++].co, x, y, ring_height);
    }
  }

  /* Bottom fill including the outer edge of the fill. */
  if (!config.bottom_is_point) {
    const float bottom_fill_radius_delta = config.radius_bottom /
                                           static_cast<float>(config.fill_segments);
    for (const int i : IndexRange(config.fill_segments)) {
      const float bottom_fill_radius = config.radius_bottom - (i * bottom_fill_radius_delta);
      for (const int j : IndexRange(config.circle_segments)) {
        const float x = circle[j].x * bottom_fill_radius;
        const float y = circle[j].y * bottom_fill_radius;
        copy_v3_fl3(verts[vert_index++].co, x, y, -config.height);
      }
    }
  }

  /* Bottom cone tip or triangle fan center. */
  if (config.bottom_has_center_vert) {
    copy_v3_fl3(verts[vert_index++].co, 0.0f, 0.0f, -config.height);
  }
}

static void calculate_cone_edges(const MutableSpan<MEdge> &edges, const ConeConfig &config)
{
<<<<<<< HEAD
  const bool top_is_point = radius_top == 0.0f;
  const bool bottom_is_point = radius_bottom == 0.0f;
  const float height = depth * 0.5f;
  /* Handle the case of a line / single point before everything else to avoid
   * the need to check for it later. */
  if (top_is_point && bottom_is_point) {
    const bool single_vertex = height == 0.0f;
    Mesh *mesh = BKE_mesh_new_nomain(single_vertex ? 1 : 2, single_vertex ? 0 : 1, 0, 0, 0);
    BKE_mesh_normals_tag_dirty(mesh);
    copy_v3_v3(mesh->mvert[0].co, float3(0.0f, 0.0f, height));
    if (single_vertex) {
      return mesh;
    }
    copy_v3_v3(mesh->mvert[1].co, float3(0.0f, 0.0f, -height));
    mesh->medge[0].v1 = 0;
    mesh->medge[0].v2 = 1;
    mesh->medge[0].flag |= ME_LOOSEEDGE;
    return mesh;
  }

  Mesh *mesh = BKE_mesh_new_nomain(
      vert_total(fill_type, verts_num, top_is_point, bottom_is_point),
      edge_total(fill_type, verts_num, top_is_point, bottom_is_point),
      0,
      corner_total(fill_type, verts_num, top_is_point, bottom_is_point),
      face_total(fill_type, verts_num, top_is_point, bottom_is_point));
  BKE_id_material_eval_ensure_default_slot(&mesh->id);
  MutableSpan<MVert> verts{mesh->mvert, mesh->totvert};
  MutableSpan<MLoop> loops{mesh->mloop, mesh->totloop};
  MutableSpan<MEdge> edges{mesh->medge, mesh->totedge};
  MutableSpan<MPoly> polys{mesh->mpoly, mesh->totpoly};

  /* Calculate vertex positions. */
  const int top_verts_start = 0;
  const int bottom_verts_start = top_verts_start + (!top_is_point ? verts_num : 1);
  const float angle_delta = 2.0f * (M_PI / static_cast<float>(verts_num));
  for (const int i : IndexRange(verts_num)) {
    const float angle = i * angle_delta;
    const float x = std::cos(angle);
    const float y = std::sin(angle);
    if (!top_is_point) {
      copy_v3_v3(verts[top_verts_start + i].co, float3(x * radius_top, y * radius_top, height));
    }
    if (!bottom_is_point) {
      copy_v3_v3(verts[bottom_verts_start + i].co,
                 float3(x * radius_bottom, y * radius_bottom, -height));
=======
  int edge_index = 0;

  /* Edges for top cone tip or triangle fan */
  if (config.top_has_center_vert) {
    for (const int i : IndexRange(config.circle_segments)) {
      MEdge &edge = edges[edge_index++];
      edge.v1 = config.first_vert;
      edge.v2 = config.first_ring_verts_start + i;
      edge.flag = ME_EDGEDRAW | ME_EDGERENDER;
>>>>>>> 6eefcd7d
    }
  }

  /* Rings and connecting edges between the rings. */
  for (const int i : IndexRange(config.tot_edge_rings)) {
    const int this_ring_vert_start = config.first_ring_verts_start + (i * config.circle_segments);
    const int next_ring_vert_start = this_ring_vert_start + config.circle_segments;
    /* Edge rings. */
    for (const int j : IndexRange(config.circle_segments)) {
      MEdge &edge = edges[edge_index++];
      edge.v1 = this_ring_vert_start + j;
      edge.v2 = this_ring_vert_start + ((j + 1) % config.circle_segments);
      edge.flag = ME_EDGEDRAW | ME_EDGERENDER;
    }
    if (i == config.tot_edge_rings - 1) {
      /* There is one fewer ring of connecting edges. */
      break;
    }
    /* Connecting edges. */
    for (const int j : IndexRange(config.circle_segments)) {
      MEdge &edge = edges[edge_index++];
      edge.v1 = this_ring_vert_start + j;
      edge.v2 = next_ring_vert_start + j;
      edge.flag = ME_EDGEDRAW | ME_EDGERENDER;
    }
  }

  /* Edges for bottom triangle fan or tip. */
  if (config.bottom_has_center_vert) {
    for (const int i : IndexRange(config.circle_segments)) {
      MEdge &edge = edges[edge_index++];
      edge.v1 = config.last_ring_verts_start + i;
      edge.v2 = config.last_vert;
      edge.flag = ME_EDGEDRAW | ME_EDGERENDER;
    }
  }
}

static void calculate_cone_faces(const MutableSpan<MLoop> &loops,
                                 const MutableSpan<MPoly> &polys,
                                 const ConeConfig &config)
{
  int loop_index = 0;
  int poly_index = 0;

  if (config.top_has_center_vert) {
    /* Top cone tip or center triangle fan in the fill. */
    const int top_center_vert = 0;
    const int top_fan_edges_start = 0;

    for (const int i : IndexRange(config.circle_segments)) {
      MPoly &poly = polys[poly_index++];
      poly.loopstart = loop_index;
      poly.totloop = 3;

      MLoop &loop_a = loops[loop_index++];
      loop_a.v = config.first_ring_verts_start + i;
      loop_a.e = config.first_ring_edges_start + i;
      MLoop &loop_b = loops[loop_index++];
      loop_b.v = config.first_ring_verts_start + ((i + 1) % config.circle_segments);
      loop_b.e = top_fan_edges_start + ((i + 1) % config.circle_segments);
      MLoop &loop_c = loops[loop_index++];
      loop_c.v = top_center_vert;
      loop_c.e = top_fan_edges_start + i;
    }
  }
  else if (config.fill_type == GEO_NODE_MESH_CIRCLE_FILL_NGON) {
    /* Center n-gon in the fill. */
    MPoly &poly = polys[poly_index++];
    poly.loopstart = loop_index;
    poly.totloop = config.circle_segments;
    for (const int i : IndexRange(config.circle_segments)) {
      MLoop &loop = loops[loop_index++];
      loop.v = i;
      loop.e = i;
    }
  }

  /* Quads connect one edge ring to the next one. */
  if (config.tot_quad_rings > 0) {
    for (const int i : IndexRange(config.tot_quad_rings)) {
      const int this_ring_vert_start = config.first_ring_verts_start +
                                       (i * config.circle_segments);
      const int next_ring_vert_start = this_ring_vert_start + config.circle_segments;

      const int this_ring_edges_start = config.first_ring_edges_start +
                                        (i * 2 * config.circle_segments);
      const int next_ring_edges_start = this_ring_edges_start + (2 * config.circle_segments);
      const int ring_connections_start = this_ring_edges_start + config.circle_segments;

      for (const int j : IndexRange(config.circle_segments)) {
        MPoly &poly = polys[poly_index++];
        poly.loopstart = loop_index;
        poly.totloop = 4;

        MLoop &loop_a = loops[loop_index++];
        loop_a.v = this_ring_vert_start + j;
        loop_a.e = ring_connections_start + j;
        MLoop &loop_b = loops[loop_index++];
        loop_b.v = next_ring_vert_start + j;
        loop_b.e = next_ring_edges_start + j;
        MLoop &loop_c = loops[loop_index++];
        loop_c.v = next_ring_vert_start + ((j + 1) % config.circle_segments);
        loop_c.e = ring_connections_start + ((j + 1) % config.circle_segments);
        MLoop &loop_d = loops[loop_index++];
        loop_d.v = this_ring_vert_start + ((j + 1) % config.circle_segments);
        loop_d.e = this_ring_edges_start + j;
      }
    }
  }

  if (config.bottom_has_center_vert) {
    /* Bottom cone tip or center triangle fan in the fill. */
    for (const int i : IndexRange(config.circle_segments)) {
      MPoly &poly = polys[poly_index++];
      poly.loopstart = loop_index;
      poly.totloop = 3;

      MLoop &loop_a = loops[loop_index++];
      loop_a.v = config.last_ring_verts_start + i;
      loop_a.e = config.last_fan_edges_start + i;
      MLoop &loop_b = loops[loop_index++];
      loop_b.v = config.last_vert;
      loop_b.e = config.last_fan_edges_start + (i + 1) % config.circle_segments;
      MLoop &loop_c = loops[loop_index++];
      loop_c.v = config.last_ring_verts_start + (i + 1) % config.circle_segments;
      loop_c.e = config.last_ring_edges_start + i;
    }
  }
  else if (config.fill_type == GEO_NODE_MESH_CIRCLE_FILL_NGON) {
    /* Center n-gon in the fill. */
    MPoly &poly = polys[poly_index++];
    poly.loopstart = loop_index;
    poly.totloop = config.circle_segments;

    for (const int i : IndexRange(config.circle_segments)) {
      /* Go backwards to reverse surface normal. */
      MLoop &loop = loops[loop_index++];
      loop.v = config.last_vert - i;
      loop.e = config.last_edge - ((i + 1) % config.circle_segments);
    }
  }
}

/**
 * If the top is the cone tip or has a fill, it is unwrapped into a circle in the
 * lower left quadrant of the UV.
 * Likewise, if the bottom is the cone tip or has a fill, it is unwrapped into a circle
 * in the lower right quadrant of the UV.
 * If the mesh is a truncated cone or a cylinder, the side faces are unwrapped into
 * a rectangle that fills the top half of the UV (or the entire UV, if there are no fills).
 */
static void calculate_cone_uvs(Mesh *mesh, const ConeConfig &config)
{
  MeshComponent mesh_component;
  mesh_component.replace(mesh, GeometryOwnershipType::Editable);
  OutputAttribute_Typed<float2> uv_attribute =
      mesh_component.attribute_try_get_for_output_only<float2>("uv_map", ATTR_DOMAIN_CORNER);
  MutableSpan<float2> uvs = uv_attribute.as_span();

  Array<float2> circle(config.circle_segments);
  float angle = 0.0f;
  const float angle_delta = 2.0f * M_PI / static_cast<float>(config.circle_segments);
  for (const int i : IndexRange(config.circle_segments)) {
    circle[i].x = std::cos(angle) * 0.225f;
    circle[i].y = std::sin(angle) * 0.225f;
    angle += angle_delta;
  }

  int loop_index = 0;

  /* Left circle of the UV representing the top fill or top cone tip. */
  if (config.top_is_point || config.fill_type != GEO_NODE_MESH_CIRCLE_FILL_NONE) {
    const float2 center_left(0.25f, 0.25f);
    const float radius_factor_delta = 1.0f / (config.top_is_point ?
                                                  static_cast<float>(config.side_segments) :
                                                  static_cast<float>(config.fill_segments));
    const int left_circle_segment_count = config.top_is_point ? config.side_segments :
                                                                config.fill_segments;

    if (config.top_has_center_vert) {
      /* Cone tip itself or triangle fan center of the fill. */
      for (const int i : IndexRange(config.circle_segments)) {
        uvs[loop_index++] = radius_factor_delta * circle[i] + center_left;
        uvs[loop_index++] = radius_factor_delta * circle[(i + 1) % config.circle_segments] +
                            center_left;
        uvs[loop_index++] = center_left;
      }
    }
    else if (!config.top_is_point && config.fill_type == GEO_NODE_MESH_CIRCLE_FILL_NGON) {
      /* N-gon at the center of the fill. */
      for (const int i : IndexRange(config.circle_segments)) {
        uvs[loop_index++] = radius_factor_delta * circle[i] + center_left;
      }
    }
    /* The rest of the top fill is made out of quad rings. */
    for (const int i : IndexRange(1, left_circle_segment_count - 1)) {
      const float inner_radius_factor = i * radius_factor_delta;
      const float outer_radius_factor = (i + 1) * radius_factor_delta;
      for (const int j : IndexRange(config.circle_segments)) {
        uvs[loop_index++] = inner_radius_factor * circle[j] + center_left;
        uvs[loop_index++] = outer_radius_factor * circle[j] + center_left;
        uvs[loop_index++] = outer_radius_factor * circle[(j + 1) % config.circle_segments] +
                            center_left;
        uvs[loop_index++] = inner_radius_factor * circle[(j + 1) % config.circle_segments] +
                            center_left;
      }
    }
  }

  if (!config.top_is_point && !config.bottom_is_point) {
    /* Mesh is a truncated cone or cylinder. The sides are unwrapped into a rectangle. */
    const float bottom = (config.fill_type == GEO_NODE_MESH_CIRCLE_FILL_NONE) ? 0.0f : 0.5f;
    const float x_delta = 1.0f / static_cast<float>(config.circle_segments);
    const float y_delta = (1.0f - bottom) / static_cast<float>(config.side_segments);

    for (const int i : IndexRange(config.side_segments)) {
      for (const int j : IndexRange(config.circle_segments)) {
        uvs[loop_index++] = float2(j * x_delta, i * y_delta + bottom);
        uvs[loop_index++] = float2(j * x_delta, (i + 1) * y_delta + bottom);
        uvs[loop_index++] = float2((j + 1) * x_delta, (i + 1) * y_delta + bottom);
        uvs[loop_index++] = float2((j + 1) * x_delta, i * y_delta + bottom);
      }
    }
  }

  /* Right circle of the UV representing the bottom fill or bottom cone tip. */
  if (config.bottom_is_point || config.fill_type != GEO_NODE_MESH_CIRCLE_FILL_NONE) {
    const float2 center_right(0.75f, 0.25f);
    const float radius_factor_delta = 1.0f / (config.bottom_is_point ?
                                                  static_cast<float>(config.side_segments) :
                                                  static_cast<float>(config.fill_segments));
    const int right_circle_segment_count = config.bottom_is_point ? config.side_segments :
                                                                    config.fill_segments;

    /* The bottom circle has to be created outside in to match the loop order. */
    for (const int i : IndexRange(right_circle_segment_count - 1)) {
      const float outer_radius_factor = 1.0f - i * radius_factor_delta;
      const float inner_radius_factor = 1.0f - (i + 1) * radius_factor_delta;
      for (const int j : IndexRange(config.circle_segments)) {
        uvs[loop_index++] = outer_radius_factor * circle[j] + center_right;
        uvs[loop_index++] = inner_radius_factor * circle[j] + center_right;
        uvs[loop_index++] = inner_radius_factor * circle[(j + 1) % config.circle_segments] +
                            center_right;
        uvs[loop_index++] = outer_radius_factor * circle[(j + 1) % config.circle_segments] +
                            center_right;
      }
    }

    if (config.bottom_has_center_vert) {
      /* Cone tip itself or triangle fan center of the fill. */
      for (const int i : IndexRange(config.circle_segments)) {
        uvs[loop_index++] = radius_factor_delta * circle[i] + center_right;
        uvs[loop_index++] = center_right;
        uvs[loop_index++] = radius_factor_delta * circle[(i + 1) % config.circle_segments] +
                            center_right;
      }
    }
    else if (!config.bottom_is_point && config.fill_type == GEO_NODE_MESH_CIRCLE_FILL_NGON) {
      /* N-gon at the center of the fill. */
      for (const int i : IndexRange(config.circle_segments)) {
        /* Go backwards because of reversed face normal. */
        uvs[loop_index++] = radius_factor_delta * circle[config.circle_segments - 1 - i] +
                            center_right;
      }
    }
  }

  uv_attribute.save();
}

static Mesh *create_vertex_mesh()
{
  /* Returns a mesh with a single vertex at the origin. */
  Mesh *mesh = BKE_mesh_new_nomain(1, 0, 0, 0, 0);
  copy_v3_fl3(mesh->mvert[0].co, 0.0f, 0.0f, 0.0f);
  const short up[3] = {0, 0, SHRT_MAX};
  copy_v3_v3_short(mesh->mvert[0].no, up);
  return mesh;
}

Mesh *create_cylinder_or_cone_mesh(const float radius_top,
                                   const float radius_bottom,
                                   const float depth,
                                   const int circle_segments,
                                   const int side_segments,
                                   const int fill_segments,
                                   const GeometryNodeMeshCircleFillType fill_type)
{
  const ConeConfig config(
      radius_top, radius_bottom, depth, circle_segments, side_segments, fill_segments, fill_type);

  /* Handle the case of a line / single point before everything else to avoid
   * the need to check for it later. */
  if (config.top_is_point && config.bottom_is_point) {
    if (config.height == 0.0f) {
      return create_vertex_mesh();
    }
    const float z_delta = -2.0f * config.height / static_cast<float>(config.side_segments);
    const float3 start(0.0f, 0.0f, config.height);
    const float3 delta(0.0f, 0.0f, z_delta);
    return create_line_mesh(start, delta, config.tot_verts);
  }

  Mesh *mesh = BKE_mesh_new_nomain(
      config.tot_verts, config.tot_edges, 0, config.get_tot_corners(), config.get_tot_faces());
  BKE_id_material_eval_ensure_default_slot(&mesh->id);

  MutableSpan<MVert> verts{mesh->mvert, mesh->totvert};
  MutableSpan<MLoop> loops{mesh->mloop, mesh->totloop};
  MutableSpan<MEdge> edges{mesh->medge, mesh->totedge};
  MutableSpan<MPoly> polys{mesh->mpoly, mesh->totpoly};

  calculate_cone_vertices(verts, config);
  calculate_cone_edges(edges, config);
  calculate_cone_faces(loops, polys, config);
  calculate_cone_uvs(mesh, config);

  BKE_mesh_normals_tag_dirty(mesh);

  calculate_cone_uvs(mesh, config);

  return mesh;
}

static void geo_node_mesh_primitive_cone_exec(GeoNodeExecParams params)
{
  const bNode &node = params.node();
  const NodeGeometryMeshCone &storage = *(const NodeGeometryMeshCone *)node.storage;
  const GeometryNodeMeshCircleFillType fill_type = (const GeometryNodeMeshCircleFillType)
                                                       storage.fill_type;

  const int circle_segments = params.extract_input<int>("Vertices");
  if (circle_segments < 3) {
    params.error_message_add(NodeWarningType::Info, TIP_("Vertices must be at least 3"));
    params.set_output("Geometry", GeometrySet());
    return;
  }

  const int side_segments = params.extract_input<int>("Side Segments");
  if (side_segments < 1) {
    params.error_message_add(NodeWarningType::Info, TIP_("Side Segments must be at least 1"));
    params.set_output("Geometry", GeometrySet());
    return;
  }

  const bool no_fill = fill_type == GEO_NODE_MESH_CIRCLE_FILL_NONE;
  const int fill_segments = no_fill ? 1 : params.extract_input<int>("Fill Segments");
  if (fill_segments < 1) {
    params.error_message_add(NodeWarningType::Info, TIP_("Fill Segments must be at least 1"));
    params.set_output("Geometry", GeometrySet());
    return;
  }

  const float radius_top = params.extract_input<float>("Radius Top");
  const float radius_bottom = params.extract_input<float>("Radius Bottom");
  const float depth = params.extract_input<float>("Depth");

  Mesh *mesh = create_cylinder_or_cone_mesh(
      radius_top, radius_bottom, depth, circle_segments, side_segments, fill_segments, fill_type);

  /* Transform the mesh so that the base of the cone is at the origin. */
  BKE_mesh_translate(mesh, float3(0.0f, 0.0f, depth * 0.5f), false);

  params.set_output("Geometry", GeometrySet::create_with_mesh(mesh));
}

}  // namespace blender::nodes

void register_node_type_geo_mesh_primitive_cone()
{
  static bNodeType ntype;

  geo_node_type_base(&ntype, GEO_NODE_MESH_PRIMITIVE_CONE, "Cone", NODE_CLASS_GEOMETRY, 0);
  node_type_init(&ntype, blender::nodes::geo_node_mesh_primitive_cone_init);
  node_type_update(&ntype, blender::nodes::geo_node_mesh_primitive_cone_update);
  node_type_storage(
      &ntype, "NodeGeometryMeshCone", node_free_standard_storage, node_copy_standard_storage);
  ntype.geometry_node_execute = blender::nodes::geo_node_mesh_primitive_cone_exec;
  ntype.draw_buttons = blender::nodes::geo_node_mesh_primitive_cone_layout;
  ntype.declare = blender::nodes::geo_node_mesh_primitive_cone_declare;
  nodeRegisterType(&ntype);
}<|MERGE_RESOLUTION|>--- conflicted
+++ resolved
@@ -366,54 +366,6 @@
 
 static void calculate_cone_edges(const MutableSpan<MEdge> &edges, const ConeConfig &config)
 {
-<<<<<<< HEAD
-  const bool top_is_point = radius_top == 0.0f;
-  const bool bottom_is_point = radius_bottom == 0.0f;
-  const float height = depth * 0.5f;
-  /* Handle the case of a line / single point before everything else to avoid
-   * the need to check for it later. */
-  if (top_is_point && bottom_is_point) {
-    const bool single_vertex = height == 0.0f;
-    Mesh *mesh = BKE_mesh_new_nomain(single_vertex ? 1 : 2, single_vertex ? 0 : 1, 0, 0, 0);
-    BKE_mesh_normals_tag_dirty(mesh);
-    copy_v3_v3(mesh->mvert[0].co, float3(0.0f, 0.0f, height));
-    if (single_vertex) {
-      return mesh;
-    }
-    copy_v3_v3(mesh->mvert[1].co, float3(0.0f, 0.0f, -height));
-    mesh->medge[0].v1 = 0;
-    mesh->medge[0].v2 = 1;
-    mesh->medge[0].flag |= ME_LOOSEEDGE;
-    return mesh;
-  }
-
-  Mesh *mesh = BKE_mesh_new_nomain(
-      vert_total(fill_type, verts_num, top_is_point, bottom_is_point),
-      edge_total(fill_type, verts_num, top_is_point, bottom_is_point),
-      0,
-      corner_total(fill_type, verts_num, top_is_point, bottom_is_point),
-      face_total(fill_type, verts_num, top_is_point, bottom_is_point));
-  BKE_id_material_eval_ensure_default_slot(&mesh->id);
-  MutableSpan<MVert> verts{mesh->mvert, mesh->totvert};
-  MutableSpan<MLoop> loops{mesh->mloop, mesh->totloop};
-  MutableSpan<MEdge> edges{mesh->medge, mesh->totedge};
-  MutableSpan<MPoly> polys{mesh->mpoly, mesh->totpoly};
-
-  /* Calculate vertex positions. */
-  const int top_verts_start = 0;
-  const int bottom_verts_start = top_verts_start + (!top_is_point ? verts_num : 1);
-  const float angle_delta = 2.0f * (M_PI / static_cast<float>(verts_num));
-  for (const int i : IndexRange(verts_num)) {
-    const float angle = i * angle_delta;
-    const float x = std::cos(angle);
-    const float y = std::sin(angle);
-    if (!top_is_point) {
-      copy_v3_v3(verts[top_verts_start + i].co, float3(x * radius_top, y * radius_top, height));
-    }
-    if (!bottom_is_point) {
-      copy_v3_v3(verts[bottom_verts_start + i].co,
-                 float3(x * radius_bottom, y * radius_bottom, -height));
-=======
   int edge_index = 0;
 
   /* Edges for top cone tip or triangle fan */
@@ -423,7 +375,6 @@
       edge.v1 = config.first_vert;
       edge.v2 = config.first_ring_verts_start + i;
       edge.flag = ME_EDGEDRAW | ME_EDGERENDER;
->>>>>>> 6eefcd7d
     }
   }
 
@@ -700,8 +651,7 @@
   /* Returns a mesh with a single vertex at the origin. */
   Mesh *mesh = BKE_mesh_new_nomain(1, 0, 0, 0, 0);
   copy_v3_fl3(mesh->mvert[0].co, 0.0f, 0.0f, 0.0f);
-  const short up[3] = {0, 0, SHRT_MAX};
-  copy_v3_v3_short(mesh->mvert[0].no, up);
+  BKE_mesh_normals_tag_dirty(mesh);
   return mesh;
 }
 
