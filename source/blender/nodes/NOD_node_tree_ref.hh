--- conflicted
+++ resolved
@@ -67,10 +67,7 @@
 class NodeRef;
 class NodeTreeRef;
 class LinkRef;
-<<<<<<< HEAD
-=======
 class InternalLinkRef;
->>>>>>> cdb0b3ce
 
 class SocketRef : NonCopyable, NonMovable {
  protected:
@@ -187,8 +184,6 @@
   bNodeLink *blink() const;
 };
 
-<<<<<<< HEAD
-=======
 class InternalLinkRef : NonCopyable, NonMovable {
  private:
   InputSocketRef *from_;
@@ -204,7 +199,6 @@
   bNodeLink *blink() const;
 };
 
->>>>>>> cdb0b3ce
 class NodeTreeRef : NonCopyable, NonMovable {
  private:
   LinearAllocator<> allocator_;
@@ -523,8 +517,6 @@
 }
 
 /* --------------------------------------------------------------------
-<<<<<<< HEAD
-=======
  * InternalLinkRef inline methods.
  */
 
@@ -544,7 +536,6 @@
 }
 
 /* --------------------------------------------------------------------
->>>>>>> cdb0b3ce
  * NodeTreeRef inline methods.
  */
 
