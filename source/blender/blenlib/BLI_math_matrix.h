--- conflicted
+++ resolved
@@ -94,12 +94,9 @@
 void mul_v3_m4v3(float r[3], float M[4][4], const float v[3]);
 void mul_v2_m4v3(float r[2], float M[4][4], const float v[3]);
 void mul_v2_m2v2(float r[2], float M[2][2], const float v[2]);
-<<<<<<< HEAD
+void mul_m2v2(float M[2][2], float v[2]);
 void mul_v4_m4v3(float r[4], const float M[4][4], const float v[3]);
 void mul_v3_m4v3_q(float r[3], float M[4][4], const float v[3]);
-=======
-void mul_m2v2(float M[2][2], float v[2]);
->>>>>>> 42946c37
 void mul_mat3_m4_v3(float M[4][4], float r[3]);
 void mul_m4_v4(const float M[4][4], float r[4]);
 void mul_v4_m4v4(float r[4], const float M[4][4], const float v[4]);
