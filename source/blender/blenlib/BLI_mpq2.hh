/*
 * This program is free software; you can redistribute it and/or
 * modify it under the terms of the GNU General Public License
 * as published by the Free Software Foundation; either version 2
 * of the License, or (at your option) any later version.
 *
 * This program is distributed in the hope that it will be useful,
 * but WITHOUT ANY WARRANTY; without even the implied warranty of
 * MERCHANTABILITY or FITNESS FOR A PARTICULAR PURPOSE.  See the
 * GNU General Public License for more details.
 *
 * You should have received a copy of the GNU General Public License
 * along with this program; if not, write to the Free Software Foundation,
 * Inc., 51 Franklin Street, Fifth Floor, Boston, MA 02110-1301, USA.
 */

#pragma once

/** \file
 * \ingroup bli
 */

#ifdef WITH_GMP

#  include "BLI_math_mpq.hh"
#  include "BLI_mpq3.hh"

namespace blender::math {

struct mpq2 {
  mpq_class x, y;

  mpq2() = default;

  mpq2(const mpq_class *ptr) : x{ptr[0]}, y{ptr[1]}
  {
  }

  mpq2(mpq_class x, mpq_class y) : x(x), y(y)
  {
  }

  mpq2(const mpq2 &other) : x(other.x), y(other.y)
  {
  }

  mpq2(mpq2 &&other) noexcept : x(std::move(other.x)), y(std::move(other.y))
  {
  }

  ~mpq2() = default;

  mpq2 &operator=(const mpq2 &other)
  {
    if (this != &other) {
      x = other.x;
      y = other.y;
    }
    return *this;
  }

  mpq2 &operator=(mpq2 &&other) noexcept
  {
    x = std::move(other.x);
    y = std::move(other.y);
    return *this;
  }

  mpq2(const mpq3 &other) : x(other.x), y(other.y)
  {
  }

  operator mpq_class *()
  {
    return &x;
  }

  operator const mpq_class *() const
  {
    return &x;
  }

<<<<<<< HEAD
=======
  /**
   * Cannot do this exactly in rational arithmetic!
   * Approximate by going in and out of doubles.
   */
  mpq_class length() const
  {
    mpq_class lsquared = dot(*this, *this);
    return mpq_class(sqrt(lsquared.get_d()));
  }

  friend mpq2 operator+(const mpq2 &a, const mpq2 &b)
  {
    return {a.x + b.x, a.y + b.y};
  }

  friend mpq2 operator-(const mpq2 &a, const mpq2 &b)
  {
    return {a.x - b.x, a.y - b.y};
  }

  friend mpq2 operator*(const mpq2 &a, mpq_class b)
  {
    return {a.x * b, a.y * b};
  }

  friend mpq2 operator/(const mpq2 &a, mpq_class b)
  {
    BLI_assert(b != 0);
    return {a.x / b, a.y / b};
  }

  friend mpq2 operator*(mpq_class a, const mpq2 &b)
  {
    return b * a;
  }

  friend bool operator==(const mpq2 &a, const mpq2 &b)
  {
    return a.x == b.x && a.y == b.y;
  }

  friend bool operator!=(const mpq2 &a, const mpq2 &b)
  {
    return a.x != b.x || a.y != b.y;
  }

  friend std::ostream &operator<<(std::ostream &stream, const mpq2 &v)
  {
    stream << "(" << v.x << ", " << v.y << ")";
    return stream;
  }

  static mpq_class dot(const mpq2 &a, const mpq2 &b)
  {
    return a.x * b.x + a.y * b.y;
  }

  static mpq2 interpolate(const mpq2 &a, const mpq2 &b, mpq_class t)
  {
    return a * (1 - t) + b * t;
  }

  static mpq2 abs(const mpq2 &a)
  {
    mpq_class abs_x = (a.x >= 0) ? a.x : -a.x;
    mpq_class abs_y = (a.y >= 0) ? a.y : -a.y;
    return mpq2(abs_x, abs_y);
  }

  static mpq_class distance(const mpq2 &a, const mpq2 &b)
  {
    return (a - b).length();
  }

  static mpq_class distance_squared(const mpq2 &a, const mpq2 &b)
  {
    mpq2 diff = a - b;
    return dot(diff, diff);
  }

>>>>>>> beb5863e
  struct isect_result {
    enum {
      LINE_LINE_COLINEAR = -1,
      LINE_LINE_NONE = 0,
      LINE_LINE_EXACT = 1,
      LINE_LINE_CROSS = 2,
    } kind;
    mpq_class lambda;
  };

  static isect_result isect_seg_seg(const mpq2 &v1,
                                    const mpq2 &v2,
                                    const mpq2 &v3,
                                    const mpq2 &v4);

  /** There is a sensible use for hashing on exact arithmetic types. */
  uint64_t hash() const;
};

inline mpq2 operator+(const mpq2 &a, const mpq2 &b)
{
  return {a.x + b.x, a.y + b.y};
}

inline mpq2 operator-(const mpq2 &a, const mpq2 &b)
{
  return {a.x - b.x, a.y - b.y};
}

inline mpq2 operator*(const mpq2 &a, mpq_class b)
{
  return {a.x * b, a.y * b};
}

inline mpq2 operator/(const mpq2 &a, mpq_class b)
{
  BLI_assert(b != 0);
  return {a.x / b, a.y / b};
}

inline mpq2 operator*(mpq_class a, const mpq2 &b)
{
  return b * a;
}

inline bool operator==(const mpq2 &a, const mpq2 &b)
{
  return a.x == b.x && a.y == b.y;
}

inline bool operator!=(const mpq2 &a, const mpq2 &b)
{
  return a.x != b.x || a.y != b.y;
}

inline std::ostream &operator<<(std::ostream &stream, const mpq2 &v)
{
  stream << "(" << v.x << ", " << v.y << ")";
  return stream;
}

inline mpq_class dot(const mpq2 &a, const mpq2 &b)
{
  return a.x * b.x + a.y * b.y;
}

/**
 * Cannot do this exactly in rational arithmetic!
 * Approximate by going in and out of doubles.
 */
inline mpq_class length(const mpq2 &a)
{
  mpq_class lsquared = dot(a, a);
  return mpq_class(sqrt(lsquared.get_d()));
}

inline mpq2 lerp(const mpq2 &a, const mpq2 &b, mpq_class t)
{
  return a * (1 - t) + b * t;
}

inline mpq2 abs(const mpq2 &a)
{
  mpq_class abs_x = (a.x >= 0) ? a.x : -a.x;
  mpq_class abs_y = (a.y >= 0) ? a.y : -a.y;
  return mpq2(abs_x, abs_y);
}

inline mpq_class distance(const mpq2 &a, const mpq2 &b)
{
  return length(a - b);
}

inline mpq_class distance_squared(const mpq2 &a, const mpq2 &b)
{
  return dot(a, b);
}

}  // namespace blender::math

namespace blender {
using math::mpq2;
}

#endif /* WITH_GMP */<|MERGE_RESOLUTION|>--- conflicted
+++ resolved
@@ -80,89 +80,6 @@
     return &x;
   }
 
-<<<<<<< HEAD
-=======
-  /**
-   * Cannot do this exactly in rational arithmetic!
-   * Approximate by going in and out of doubles.
-   */
-  mpq_class length() const
-  {
-    mpq_class lsquared = dot(*this, *this);
-    return mpq_class(sqrt(lsquared.get_d()));
-  }
-
-  friend mpq2 operator+(const mpq2 &a, const mpq2 &b)
-  {
-    return {a.x + b.x, a.y + b.y};
-  }
-
-  friend mpq2 operator-(const mpq2 &a, const mpq2 &b)
-  {
-    return {a.x - b.x, a.y - b.y};
-  }
-
-  friend mpq2 operator*(const mpq2 &a, mpq_class b)
-  {
-    return {a.x * b, a.y * b};
-  }
-
-  friend mpq2 operator/(const mpq2 &a, mpq_class b)
-  {
-    BLI_assert(b != 0);
-    return {a.x / b, a.y / b};
-  }
-
-  friend mpq2 operator*(mpq_class a, const mpq2 &b)
-  {
-    return b * a;
-  }
-
-  friend bool operator==(const mpq2 &a, const mpq2 &b)
-  {
-    return a.x == b.x && a.y == b.y;
-  }
-
-  friend bool operator!=(const mpq2 &a, const mpq2 &b)
-  {
-    return a.x != b.x || a.y != b.y;
-  }
-
-  friend std::ostream &operator<<(std::ostream &stream, const mpq2 &v)
-  {
-    stream << "(" << v.x << ", " << v.y << ")";
-    return stream;
-  }
-
-  static mpq_class dot(const mpq2 &a, const mpq2 &b)
-  {
-    return a.x * b.x + a.y * b.y;
-  }
-
-  static mpq2 interpolate(const mpq2 &a, const mpq2 &b, mpq_class t)
-  {
-    return a * (1 - t) + b * t;
-  }
-
-  static mpq2 abs(const mpq2 &a)
-  {
-    mpq_class abs_x = (a.x >= 0) ? a.x : -a.x;
-    mpq_class abs_y = (a.y >= 0) ? a.y : -a.y;
-    return mpq2(abs_x, abs_y);
-  }
-
-  static mpq_class distance(const mpq2 &a, const mpq2 &b)
-  {
-    return (a - b).length();
-  }
-
-  static mpq_class distance_squared(const mpq2 &a, const mpq2 &b)
-  {
-    mpq2 diff = a - b;
-    return dot(diff, diff);
-  }
-
->>>>>>> beb5863e
   struct isect_result {
     enum {
       LINE_LINE_COLINEAR = -1,
@@ -258,7 +175,8 @@
 
 inline mpq_class distance_squared(const mpq2 &a, const mpq2 &b)
 {
-  return dot(a, b);
+  const mpq2 diff = a - b;
+  return dot(diff, diff);
 }
 
 }  // namespace blender::math
