/*
 * This program is free software; you can redistribute it and/or
 * modify it under the terms of the GNU General Public License
 * as published by the Free Software Foundation; either version 2
 * of the License, or (at your option) any later version.
 *
 * This program is distributed in the hope that it will be useful,
 * but WITHOUT ANY WARRANTY; without even the implied warranty of
 * MERCHANTABILITY or FITNESS FOR A PARTICULAR PURPOSE.  See the
 * GNU General Public License for more details.
 *
 * You should have received a copy of the GNU General Public License
 * along with this program; if not, write to the Free Software Foundation,
 * Inc., 51 Franklin Street, Fifth Floor, Boston, MA 02110-1301, USA.
 *
 * The Original Code is Copyright (C) 2001-2002 by NaN Holding BV.
 * All rights reserved.
 * various string, file, list operations.
 */

/** \file
 * \ingroup bli
 */

#include <ctype.h>
#include <stdlib.h>
#include <string.h>

#include "DNA_listBase.h"

#include "BLI_fileops.h"
#include "BLI_fnmatch.h"
#include "BLI_path_util.h"
#include "BLI_string.h"
#include "BLI_utildefines.h"

#ifdef WIN32
#  include "utf_winfunc.h"
#  include "utfconv.h"
#  include <io.h>
#  ifdef _WIN32_IE
#    undef _WIN32_IE
#  endif
#  define _WIN32_IE 0x0501
#  include "BLI_alloca.h"
#  include "BLI_winstuff.h"
#  include <shlobj.h>
#  include <windows.h>
#else
#  include "unistd.h"
#endif /* WIN32 */

#include "MEM_guardedalloc.h"

/* Declarations */

#ifdef WIN32

/**
 * Return true if the path is absolute ie starts with a drive specifier
 * (eg A:\) or is a UNC path.
 */
static bool BLI_path_is_abs(const char *name);

#endif /* WIN32 */

// #define DEBUG_STRSIZE

/* implementation */

/**
 * Looks for a sequence of decimal digits in string, preceding any filename extension,
 * returning the integer value if found, or 0 if not.
 *
 * \param string: String to scan.
 * \param head: Optional area to return copy of part of string prior to digits,
 * or before dot if no digits.
 * \param tail: Optional area to return copy of part of string following digits,
 * or from dot if no digits.
 * \param r_num_len: Optional to return number of digits found.
 */
int BLI_path_sequence_decode(const char *string, char *head, char *tail, ushort *r_num_len)
{
  uint nums = 0, nume = 0;
  int i;
  bool found_digit = false;
  const char *const lslash = BLI_path_slash_rfind(string);
  const uint string_len = strlen(string);
  const uint lslash_len = lslash != NULL ? (int)(lslash - string) : 0;
  uint name_end = string_len;

  while (name_end > lslash_len && string[--name_end] != '.') {
    /* name ends at dot if present */
  }
  if (name_end == lslash_len && string[name_end] != '.') {
    name_end = string_len;
  }

  for (i = name_end - 1; i >= (int)lslash_len; i--) {
    if (isdigit(string[i])) {
      if (found_digit) {
        nums = i;
      }
      else {
        nume = i;
        nums = i;
        found_digit = true;
      }
    }
    else {
      if (found_digit) {
        break;
      }
    }
  }

  if (found_digit) {
    const long long int ret = strtoll(&(string[nums]), NULL, 10);
    if (ret >= INT_MIN && ret <= INT_MAX) {
      if (tail) {
        strcpy(tail, &string[nume + 1]);
      }
      if (head) {
        strcpy(head, string);
        head[nums] = 0;
      }
      if (r_num_len) {
        *r_num_len = nume - nums + 1;
      }
      return (int)ret;
    }
  }

  if (tail) {
    strcpy(tail, string + name_end);
  }
  if (head) {
    /* name_end points to last character of head,
     * make it +1 so null-terminator is nicely placed
     */
    BLI_strncpy(head, string, name_end + 1);
  }
  if (r_num_len) {
    *r_num_len = 0;
  }
  return 0;
}

/**
 * Returns in area pointed to by string a string of the form "<head><pic><tail>", where pic
 * is formatted as numlen digits with leading zeroes.
 */
void BLI_path_sequence_encode(
    char *string, const char *head, const char *tail, unsigned short numlen, int pic)
{
  sprintf(string, "%s%.*d%s", head, numlen, MAX2(0, pic), tail);
}

static int BLI_path_unc_prefix_len(const char *path); /* defined below in same file */

/* ******************** string encoding ***************** */

/**
 * Remove redundant characters from \a path and optionally make absolute.
 *
 * \param relabase: The path this is relative to, or ignored when NULL.
 * \param path: Can be any input, and this function converts it to a regular full path.
 * Also removes garbage from directory paths, like `/../` or double slashes etc.
 *
 * \note \a path isn't protected for max string names...
 */
void BLI_path_normalize(const char *relabase, char *path)
{
  ptrdiff_t a;
  char *start, *eind;
  if (relabase) {
    BLI_path_abs(path, relabase);
  }
  else {
    if (path[0] == '/' && path[1] == '/') {
      if (path[2] == '\0') {
        return; /* path is "//" - cant clean it */
      }
      path = path + 2; /* leave the initial "//" untouched */
    }
  }

  /* Note
   *   memmove(start, eind, strlen(eind) + 1);
   * is the same as
   *   strcpy(start, eind);
   * except strcpy should not be used because there is overlap,
   * so use memmove's slightly more obscure syntax - Campbell
   */

#ifdef WIN32
  while ((start = strstr(path, "\\..\\"))) {
    eind = start + strlen("\\..\\") - 1;
    a = start - path - 1;
    while (a > 0) {
      if (path[a] == '\\') {
        break;
      }
      a--;
    }
    if (a < 0) {
      break;
    }
    else {
      memmove(path + a, eind, strlen(eind) + 1);
    }
  }

  while ((start = strstr(path, "\\.\\"))) {
    eind = start + strlen("\\.\\") - 1;
    memmove(start, eind, strlen(eind) + 1);
  }

  /* remove two consecutive backslashes, but skip the UNC prefix,
   * which needs to be preserved */
  while ((start = strstr(path + BLI_path_unc_prefix_len(path), "\\\\"))) {
    eind = start + strlen("\\\\") - 1;
    memmove(start, eind, strlen(eind) + 1);
  }
#else
  while ((start = strstr(path, "/../"))) {
    a = start - path - 1;
    if (a > 0) {
      /* <prefix>/<parent>/../<postfix> => <prefix>/<postfix> */
      eind = start + (4 - 1) /* strlen("/../") - 1 */; /* strip "/.." and keep last "/" */
      while (a > 0 && path[a] != '/') {                /* find start of <parent> */
        a--;
      }
      memmove(path + a, eind, strlen(eind) + 1);
    }
    else {
      /* support for odd paths: eg /../home/me --> /home/me
       * this is a valid path in blender but we cant handle this the usual way below
       * simply strip this prefix then evaluate the path as usual.
       * pythons os.path.normpath() does this */

      /* Note: previous version of following call used an offset of 3 instead of 4,
       * which meant that the "/../home/me" example actually became "home/me".
       * Using offset of 3 gives behavior consistent with the aforementioned
       * Python routine. */
      memmove(path, path + 3, strlen(path + 3) + 1);
    }
  }

  while ((start = strstr(path, "/./"))) {
    eind = start + (3 - 1) /* strlen("/./") - 1 */;
    memmove(start, eind, strlen(eind) + 1);
  }

  while ((start = strstr(path, "//"))) {
    eind = start + (2 - 1) /* strlen("//") - 1 */;
    memmove(start, eind, strlen(eind) + 1);
  }
#endif
}

/**
 * Cleanup filepath ensuring a trailing slash.
 */
void BLI_path_normalize_dir(const char *relabase, char *dir)
{
  /* Would just create an unexpected "/" path, just early exit entirely. */
  if (dir[0] == '\0') {
    return;
  }
<<<<<<< HEAD
=======

>>>>>>> add875b1
  BLI_path_normalize(relabase, dir);
  BLI_path_slash_ensure(dir);
}

/**
 * Make given name safe to be used in paths.
 *
 * \return true if \a fname was changed, false otherwise.
 *
 * For now, simply replaces reserved chars (as listed in
 * https://en.wikipedia.org/wiki/Filename#Reserved_characters_and_words )
 * by underscores ('_').
 *
 * \note Space case ' ' is a bit of an edge case here - in theory it is allowed,
 * but again can be an issue in some cases, so we simply replace it by an underscore too
 * (good practice anyway).
 * REMOVED based on popular demand (see T45900).
 * Percent '%' char is a bit same case - not recommended to use it,
 * but supported by all decent FS/OS around.
 *
 * \note On Windows, it also ensures there is no '.' (dot char) at the end of the file,
 * this can lead to issues.
 *
 * \note On Windows, it also checks for forbidden names
 * (see https://msdn.microsoft.com/en-us/library/windows/desktop/aa365247%28v=vs.85%29.aspx ).
 */
bool BLI_filename_make_safe(char *fname)
{
  const char *invalid =
      "\x01\x02\x03\x04\x05\x06\x07\x08\x09\x0a\x0b\x0c\x0d\x0e\x0f"
      "\x10\x11\x12\x13\x14\x15\x16\x17\x18\x19\x1a\x1b\x1c\x1d\x1e\x1f"
      "/\\?*:|\"<>";
  char *fn;
  bool changed = false;

  if (*fname == '\0') {
    return changed;
  }

  for (fn = fname; *fn && (fn = strpbrk(fn, invalid)); fn++) {
    *fn = '_';
    changed = true;
  }

  /* Forbid only dots. */
  for (fn = fname; *fn == '.'; fn++) {
    /* pass */
  }
  if (*fn == '\0') {
    *fname = '_';
    changed = true;
  }

#ifdef WIN32
  {
    const size_t len = strlen(fname);
    const char *invalid_names[] = {
        "con",  "prn",  "aux",  "null", "com1", "com2", "com3", "com4",
        "com5", "com6", "com7", "com8", "com9", "lpt1", "lpt2", "lpt3",
        "lpt4", "lpt5", "lpt6", "lpt7", "lpt8", "lpt9", NULL,
    };
    char *lower_fname = BLI_strdup(fname);
    const char **iname;

    /* Forbid trailing dot (trailing space has already been replaced above). */
    if (fname[len - 1] == '.') {
      fname[len - 1] = '_';
      changed = true;
    }

    /* Check for forbidden names - not we have to check all combination
     * of upper and lower cases, hence the usage of lower_fname
     * (more efficient than using BLI_strcasestr repeatedly). */
    BLI_str_tolower_ascii(lower_fname, len);
    for (iname = invalid_names; *iname; iname++) {
      if (strstr(lower_fname, *iname) == lower_fname) {
        const size_t iname_len = strlen(*iname);
        /* Only invalid if the whole name is made of the invalid chunk, or it has an
         * (assumed extension) dot just after. This means it will also catch 'valid'
         * names like 'aux.foo.bar', but should be
         * good enough for us! */
        if ((iname_len == len) || (lower_fname[iname_len] == '.')) {
          *fname = '_';
          changed = true;
          break;
        }
      }
    }

    MEM_freeN(lower_fname);
  }
#endif

  return changed;
}

/**
 * Make given path OS-safe.
 *
 * \return true if \a path was changed, false otherwise.
 */
bool BLI_path_make_safe(char *path)
{
  /* Simply apply BLI_filename_make_safe() over each component of the path.
   * Luckily enough, same 'safe' rules applies to filenames and dirnames. */
  char *curr_slash, *curr_path = path;
  bool changed = false;
  bool skip_first = false;

#ifdef WIN32
  if (BLI_path_is_abs(path)) {
    /* Do not make safe 'C:' in 'C:\foo\bar'... */
    skip_first = true;
  }
#endif

  for (curr_slash = (char *)BLI_path_slash_find(curr_path); curr_slash;
       curr_slash = (char *)BLI_path_slash_find(curr_path)) {
    const char backup = *curr_slash;
    *curr_slash = '\0';
    if (!skip_first && (*curr_path != '\0') && BLI_filename_make_safe(curr_path)) {
      changed = true;
    }
    skip_first = false;
    curr_path = curr_slash + 1;
    *curr_slash = backup;
  }
  if (BLI_filename_make_safe(curr_path)) {
    changed = true;
  }

  return changed;
}

/**
 * Does path begin with the special "//" prefix that Blender uses to indicate
 * a path relative to the .blend file.
 */
bool BLI_path_is_rel(const char *path)
{
  return path[0] == '/' && path[1] == '/';
}

/* return true if the path is a UNC share */
bool BLI_path_is_unc(const char *name)
{
  return name[0] == '\\' && name[1] == '\\';
}

/**
 * Returns the length of the identifying prefix
 * of a UNC path which can start with '\\' (short version)
 * or '\\?\' (long version)
 * If the path is not a UNC path, return 0
 */
static int BLI_path_unc_prefix_len(const char *path)
{
  if (BLI_path_is_unc(path)) {
    if ((path[2] == '?') && (path[3] == '\\')) {
      /* we assume long UNC path like \\?\server\share\folder etc... */
      return 4;
    }

    return 2;
  }

  return 0;
}

#if defined(WIN32)

/**
 * Return true if the path is absolute ie starts with a drive specifier
 * (eg A:\) or is a UNC path.
 */
static bool BLI_path_is_abs(const char *name)
{
  return (name[1] == ':' && ELEM(name[2], '\\', '/')) || BLI_path_is_unc(name);
}

static wchar_t *next_slash(wchar_t *path)
{
  wchar_t *slash = path;
  while (*slash && *slash != L'\\') {
    slash++;
  }
  return slash;
}

/* adds a slash if the unc path points sto a share */
static void BLI_path_add_slash_to_share(wchar_t *uncpath)
{
  wchar_t *slash_after_server = next_slash(uncpath + 2);
  if (*slash_after_server) {
    wchar_t *slash_after_share = next_slash(slash_after_server + 1);
    if (!(*slash_after_share)) {
      slash_after_share[0] = L'\\';
      slash_after_share[1] = L'\0';
    }
  }
}

static void BLI_path_unc_to_short(wchar_t *unc)
{
  wchar_t tmp[PATH_MAX];

  int len = wcslen(unc);
  /* convert:
   *    \\?\UNC\server\share\folder\... to \\server\share\folder\...
   *    \\?\C:\ to C:\ and \\?\C:\folder\... to C:\folder\...
   */
  if ((len > 3) && (unc[0] == L'\\') && (unc[1] == L'\\') && (unc[2] == L'?') &&
      ELEM(unc[3], L'\\', L'/')) {
    if ((len > 5) && (unc[5] == L':')) {
      wcsncpy(tmp, unc + 4, len - 4);
      tmp[len - 4] = L'\0';
      wcscpy(unc, tmp);
    }
    else if ((len > 7) && (wcsncmp(&unc[4], L"UNC", 3) == 0) && ELEM(unc[7], L'\\', L'/')) {
      tmp[0] = L'\\';
      tmp[1] = L'\\';
      wcsncpy(tmp + 2, unc + 8, len - 8);
      tmp[len - 6] = L'\0';
      wcscpy(unc, tmp);
    }
  }
}

void BLI_path_normalize_unc(char *path, int maxlen)
{
  wchar_t *tmp_16 = alloc_utf16_from_8(path, 1);
  BLI_path_normalize_unc_16(tmp_16);
  conv_utf_16_to_8(tmp_16, path, maxlen);
}

void BLI_path_normalize_unc_16(wchar_t *path_16)
{
  BLI_path_unc_to_short(path_16);
  BLI_path_add_slash_to_share(path_16);
}
#endif

/**
 * Replaces *file with a relative version (prefixed by "//") such that BLI_path_abs, given
 * the same *relfile, will convert it back to its original value.
 */
void BLI_path_rel(char *file, const char *relfile)
{
  const char *lslash;
  char temp[FILE_MAX];
  char res[FILE_MAX];

  /* if file is already relative, bail out */
  if (BLI_path_is_rel(file)) {
    return;
  }

  /* also bail out if relative path is not set */
  if (relfile[0] == '\0') {
    return;
  }

#ifdef WIN32
  if (BLI_strnlen(relfile, 3) > 2 && !BLI_path_is_abs(relfile)) {
    char *ptemp;
    /* fix missing volume name in relative base,
     * can happen with old recent-files.txt files */
    BLI_windows_get_default_root_dir(temp);
    ptemp = &temp[2];
    if (relfile[0] != '\\' && relfile[0] != '/') {
      ptemp++;
    }
    BLI_strncpy(ptemp, relfile, FILE_MAX - 3);
  }
  else {
    BLI_strncpy(temp, relfile, FILE_MAX);
  }

  if (BLI_strnlen(file, 3) > 2) {
    bool is_unc = BLI_path_is_unc(file);

    /* Ensure paths are both UNC paths or are both drives */
    if (BLI_path_is_unc(temp) != is_unc) {
      return;
    }

    /* Ensure both UNC paths are on the same share */
    if (is_unc) {
      int off;
      int slash = 0;
      for (off = 0; temp[off] && slash < 4; off++) {
        if (temp[off] != file[off]) {
          return;
        }

        if (temp[off] == '\\') {
          slash++;
        }
      }
    }
    else if ((temp[1] == ':' && file[1] == ':') && (tolower(temp[0]) != tolower(file[0]))) {
      return;
    }
  }
#else
  BLI_strncpy(temp, relfile, FILE_MAX);
#endif

  BLI_str_replace_char(temp + BLI_path_unc_prefix_len(temp), '\\', '/');
  BLI_str_replace_char(file + BLI_path_unc_prefix_len(file), '\\', '/');

  /* remove /./ which confuse the following slash counting... */
  BLI_path_normalize(NULL, file);
  BLI_path_normalize(NULL, temp);

  /* the last slash in the file indicates where the path part ends */
  lslash = BLI_path_slash_rfind(temp);

  if (lslash) {
    /* find the prefix of the filename that is equal for both filenames.
     * This is replaced by the two slashes at the beginning */
    const char *p = temp;
    const char *q = file;
    char *r = res;

#ifdef WIN32
    while (tolower(*p) == tolower(*q))
#else
    while (*p == *q)
#endif
    {
      p++;
      q++;

      /* don't search beyond the end of the string
       * in the rare case they match */
      if ((*p == '\0') || (*q == '\0')) {
        break;
      }
    }

    /* we might have passed the slash when the beginning of a dir matches
     * so we rewind. Only check on the actual filename
     */
    if (*q != '/') {
      while ((q >= file) && (*q != '/')) {
        q--;
        p--;
      }
    }
    else if (*p != '/') {
      while ((p >= temp) && (*p != '/')) {
        p--;
        q--;
      }
    }

    r += BLI_strcpy_rlen(r, "//");

    /* p now points to the slash that is at the beginning of the part
     * where the path is different from the relative path.
     * We count the number of directories we need to go up in the
     * hierarchy to arrive at the common 'prefix' of the path
     */
    if (p < temp) {
      p = temp;
    }
    while (p && p < lslash) {
      if (*p == '/') {
        r += BLI_strcpy_rlen(r, "../");
      }
      p++;
    }

    /* don't copy the slash at the beginning */
    r += BLI_strncpy_rlen(r, q + 1, FILE_MAX - (r - res));

#ifdef WIN32
    BLI_str_replace_char(res + 2, '/', '\\');
#endif
    strcpy(file, res);
  }
}

/**
 * Appends a suffix to the string, fitting it before the extension
 *
 * string = Foo.png, suffix = 123, separator = _
 * Foo.png -> Foo_123.png
 *
 * \param string: original (and final) string
 * \param maxlen: Maximum length of string
 * \param suffix: String to append to the original string
 * \param sep: Optional separator character
 * \return  true if succeeded
 */
bool BLI_path_suffix(char *string, size_t maxlen, const char *suffix, const char *sep)
{
#ifdef DEBUG_STRSIZE
  memset(string, 0xff, sizeof(*string) * maxlen);
#endif
  const size_t string_len = strlen(string);
  const size_t suffix_len = strlen(suffix);
  const size_t sep_len = strlen(sep);
  ssize_t a;
  char extension[FILE_MAX];
  bool has_extension = false;

  if (string_len + sep_len + suffix_len >= maxlen) {
    return false;
  }

  for (a = string_len - 1; a >= 0; a--) {
    if (string[a] == '.') {
      has_extension = true;
      break;
    }
    if (ELEM(string[a], '/', '\\')) {
      break;
    }
  }

  if (!has_extension) {
    a = string_len;
  }

  BLI_strncpy(extension, string + a, sizeof(extension));
  sprintf(string + a, "%s%s%s", sep, suffix, extension);
  return true;
}

/**
 * Replaces path with the path of its parent directory, returning true if
 * it was able to find a parent directory within the pathname.
 */
bool BLI_path_parent_dir(char *path)
{
  const char parent_dir[] = {'.', '.', SEP, '\0'}; /* "../" or "..\\" */
  char tmp[FILE_MAX + 4];

  BLI_join_dirfile(tmp, sizeof(tmp), path, parent_dir);
  BLI_path_normalize(NULL, tmp); /* does all the work of normalizing the path for us */

  if (!BLI_path_extension_check(tmp, parent_dir)) {
    strcpy(path, tmp); /* We assume pardir is always shorter... */
    return true;
  }

  return false;
}

/**
 * Strips off nonexistent (or non-accessible) subdirectories from the end of *dir,
 * leaving the path of the lowest-level directory that does exist and we can read.
 */
bool BLI_path_parent_dir_until_exists(char *dir)
{
  bool valid_path = true;

  /* Loop as long as cur path is not a dir, and we can get a parent path. */
  while ((BLI_access(dir, R_OK) != 0) && (valid_path = BLI_path_parent_dir(dir))) {
    /* pass */
  }
  return (valid_path && dir[0]);
}

/**
 * Looks for a sequence of "#" characters in the last slash-separated component of *path,
 * returning the indexes of the first and one past the last character in the sequence in
 * *char_start and *char_end respectively. Returns true if such a sequence was found.
 */
static bool stringframe_chars(const char *path, int *char_start, int *char_end)
{
  uint ch_sta, ch_end, i;
  /* Insert current frame: file### -> file001 */
  ch_sta = ch_end = 0;
  for (i = 0; path[i] != '\0'; i++) {
    if (ELEM(path[i], '\\', '/')) {
      ch_end = 0; /* this is a directory name, don't use any hashes we found */
    }
    else if (path[i] == '#') {
      ch_sta = i;
      ch_end = ch_sta + 1;
      while (path[ch_end] == '#') {
        ch_end++;
      }
      i = ch_end - 1; /* keep searching */

      /* don't break, there may be a slash after this that invalidates the previous #'s */
    }
  }

  if (ch_end) {
    *char_start = ch_sta;
    *char_end = ch_end;
    return true;
  }

  *char_start = -1;
  *char_end = -1;
  return false;
}

/**
 * Ensure *path contains at least one "#" character in its last slash-separated
 * component, appending one digits long if not.
 */
static void ensure_digits(char *path, int digits)
{
  char *file = (char *)BLI_path_slash_rfind(path);

  if (file == NULL) {
    file = path;
  }

  if (strrchr(file, '#') == NULL) {
    int len = strlen(file);

    while (digits--) {
      file[len++] = '#';
    }
    file[len] = '\0';
  }
}

/**
 * Replaces "#" character sequence in last slash-separated component of *path
 * with frame as decimal integer, with leading zeroes as necessary, to make digits digits.
 */
bool BLI_path_frame(char *path, int frame, int digits)
{
  int ch_sta, ch_end;

  if (digits) {
    ensure_digits(path, digits);
  }

  if (stringframe_chars(path, &ch_sta, &ch_end)) { /* warning, ch_end is the last # +1 */
    char tmp[FILE_MAX];
    BLI_snprintf(
        tmp, sizeof(tmp), "%.*s%.*d%s", ch_sta, path, ch_end - ch_sta, frame, path + ch_end);
    BLI_strncpy(path, tmp, FILE_MAX);
    return true;
  }
  return false;
}

/**
 * Replaces "#" character sequence in last slash-separated component of *path
 * with sta and end as decimal integers, with leading zeroes as necessary, to make digits
 * digits each, with a hyphen in-between.
 */
bool BLI_path_frame_range(char *path, int sta, int end, int digits)
{
  int ch_sta, ch_end;

  if (digits) {
    ensure_digits(path, digits);
  }

  if (stringframe_chars(path, &ch_sta, &ch_end)) { /* warning, ch_end is the last # +1 */
    char tmp[FILE_MAX];
    BLI_snprintf(tmp,
                 sizeof(tmp),
                 "%.*s%.*d-%.*d%s",
                 ch_sta,
                 path,
                 ch_end - ch_sta,
                 sta,
                 ch_end - ch_sta,
                 end,
                 path + ch_end);
    BLI_strncpy(path, tmp, FILE_MAX);
    return true;
  }
  return false;
}

/**
 * Get the frame from a filename formatted by blender's frame scheme
 */
bool BLI_path_frame_get(char *path, int *r_frame, int *r_numdigits)
{
  if (*path) {
    char *file = (char *)BLI_path_slash_rfind(path);
    char *c;
    int len, numdigits;

    numdigits = *r_numdigits = 0;

    if (file == NULL) {
      file = path;
    }

    /* first get the extension part */
    len = strlen(file);

    c = file + len;

    /* isolate extension */
    while (--c != file) {
      if (*c == '.') {
        c--;
        break;
      }
    }

    /* find start of number */
    while (c != (file - 1) && isdigit(*c)) {
      c--;
      numdigits++;
    }

    if (numdigits) {
      char prevchar;

      c++;
      prevchar = c[numdigits];
      c[numdigits] = 0;

      /* was the number really an extension? */
      *r_frame = atoi(c);
      c[numdigits] = prevchar;

      *r_numdigits = numdigits;

      return true;
    }
  }

  return false;
}

void BLI_path_frame_strip(char *path, char *r_ext)
{
  *r_ext = '\0';
  if (*path == '\0') {
    return;
  }

  char *file = (char *)BLI_path_slash_rfind(path);
  char *c, *suffix;
  int len;
  int numdigits = 0;

  if (file == NULL) {
    file = path;
  }

  /* first get the extension part */
  len = strlen(file);

  c = file + len;

  /* isolate extension */
  while (--c != file) {
    if (*c == '.') {
      c--;
      break;
    }
  }

  suffix = c + 1;

  /* find start of number */
  while (c != (file - 1) && isdigit(*c)) {
    c--;
    numdigits++;
  }

  c++;

  int suffix_length = len - (suffix - file);
  BLI_strncpy(r_ext, suffix, suffix_length + 1);

  /* replace the number with the suffix and terminate the string */
  while (numdigits--) {
    *c++ = '#';
  }
  *c = '\0';
}

/**
 * Check if we have '#' chars, usable for #BLI_path_frame, #BLI_path_frame_range
 */
bool BLI_path_frame_check_chars(const char *path)
{
  int ch_sta, ch_end; /* dummy args */
  return stringframe_chars(path, &ch_sta, &ch_end);
}

/**
 * Creates a display string from path to be used menus and the user interface.
 * Like bpy.path.display_name().
 */
void BLI_path_to_display_name(char *display_name, int maxlen, const char *name)
{
  /* Strip leading underscores and spaces. */
  int strip_offset = 0;
  while (ELEM(name[strip_offset], '_', ' ')) {
    strip_offset++;
  }

  BLI_strncpy(display_name, name + strip_offset, maxlen);

  /* Replace underscores with spaces. */
  BLI_str_replace_char(display_name, '_', ' ');

  /* Strip extension. */
  BLI_path_extension_replace(display_name, maxlen, "");

  /* Test if string has any upper case characters. */
  bool all_lower = true;
  for (int i = 0; display_name[i]; i++) {
    if (isupper(display_name[i])) {
      all_lower = false;
      break;
    }
  }

  if (all_lower) {
    /* For full lowercase string, use title case. */
    bool prevspace = true;
    for (int i = 0; display_name[i]; i++) {
      if (prevspace) {
        display_name[i] = toupper(display_name[i]);
      }

      prevspace = isspace(display_name[i]);
    }
  }
}

/**
 * If path begins with "//", strips that and replaces it with basepath directory.
 *
 * \note Also converts drive-letter prefix to something more sensible
 * if this is a non-drive-letter-based system.
 *
 * \param path: The path to convert.
 * \param basepath: The directory to base relative paths with.
 * \return true if the path was relative (started with "//").
 */
bool BLI_path_abs(char *path, const char *basepath)
{
  const bool wasrelative = BLI_path_is_rel(path);
  char tmp[FILE_MAX];
  char base[FILE_MAX];
#ifdef WIN32

  /* without this: "" --> "C:\" */
  if (*path == '\0') {
    return wasrelative;
  }

  /* we are checking here if we have an absolute path that is not in the current
   * blend file as a lib main - we are basically checking for the case that a
   * UNIX root '/' is passed.
   */
  if (!wasrelative && !BLI_path_is_abs(path)) {
    char *p = path;
    BLI_windows_get_default_root_dir(tmp);
    /* Get rid of the slashes at the beginning of the path. */
    while (ELEM(*p, '\\', '/')) {
      p++;
    }
    strcat(tmp, p);
  }
  else {
    BLI_strncpy(tmp, path, FILE_MAX);
  }
#else
  BLI_strncpy(tmp, path, sizeof(tmp));

  /* Check for loading a windows path on a posix system
   * in this case, there is no use in trying C:/ since it
   * will never exist on a unix os.
   *
   * Add a '/' prefix and lowercase the drive-letter, remove the ':'.
   * C:\foo.JPG -> /c/foo.JPG */

  if (isalpha(tmp[0]) && (tmp[1] == ':') && ELEM(tmp[2], '\\', '/')) {
    tmp[1] = tolower(tmp[0]); /* Replace ':' with drive-letter. */
    tmp[0] = '/';
    /* '\' the slash will be converted later */
  }

#endif

  /* push slashes into unix mode - strings entering this part are
   * potentially messed up: having both back- and forward slashes.
   * Here we push into one conform direction, and at the end we
   * push them into the system specific dir. This ensures uniformity
   * of paths and solving some problems (and prevent potential future
   * ones) -jesterKing.
   * For UNC paths the first characters containing the UNC prefix
   * shouldn't be switched as we need to distinguish them from
   * paths relative to the .blend file -elubie */
  BLI_str_replace_char(tmp + BLI_path_unc_prefix_len(tmp), '\\', '/');

  /* Paths starting with // will get the blend file as their base,
   * this isn't standard in any os but is used in blender all over the place */
  if (wasrelative) {
    const char *lslash;
    BLI_strncpy(base, basepath, sizeof(base));

    /* file component is ignored, so don't bother with the trailing slash */
    BLI_path_normalize(NULL, base);
    lslash = BLI_path_slash_rfind(base);
    BLI_str_replace_char(base + BLI_path_unc_prefix_len(base), '\\', '/');

    if (lslash) {
      /* length up to and including last "/" */
      const int baselen = (int)(lslash - base) + 1;
      /* use path for temp storage here, we copy back over it right away */
      BLI_strncpy(path, tmp + 2, FILE_MAX); /* strip "//" */

      memcpy(tmp, base, baselen); /* prefix with base up to last "/" */
      BLI_strncpy(tmp + baselen, path, sizeof(tmp) - baselen); /* append path after "//" */
      BLI_strncpy(path, tmp, FILE_MAX);                        /* return as result */
    }
    else {
      /* base doesn't seem to be a directory--ignore it and just strip "//" prefix on path */
      BLI_strncpy(path, tmp + 2, FILE_MAX);
    }
  }
  else {
    /* base ignored */
    BLI_strncpy(path, tmp, FILE_MAX);
  }

#ifdef WIN32
  /* skip first two chars, which in case of
   * absolute path will be drive:/blabla and
   * in case of relpath //blabla/. So relpath
   * // will be retained, rest will be nice and
   * shiny win32 backward slashes :) -jesterKing
   */
  BLI_str_replace_char(path + 2, '/', '\\');
#endif

  /* ensure this is after correcting for path switch */
  BLI_path_normalize(NULL, path);

  return wasrelative;
}

/**
 * Checks for relative path, expanding them relative to the current working directory.
 * Returns true if the expansion was performed.
 *
 * \note Should only be called with command line paths.
 * This is _not_ something Blender's internal paths support, instead they use the "//" prefix.
 * In most cases #BLI_path_abs should be used instead.
 */
bool BLI_path_abs_from_cwd(char *path, const size_t maxlen)
{
#ifdef DEBUG_STRSIZE
  memset(path, 0xff, sizeof(*path) * maxlen);
#endif
  bool wasrelative = true;
  const int filelen = strlen(path);

#ifdef WIN32
  if ((filelen >= 3 && BLI_path_is_abs(path)) || BLI_path_is_unc(path)) {
    wasrelative = false;
  }
#else
  if (filelen >= 2 && path[0] == '/') {
    wasrelative = false;
  }
#endif

  if (wasrelative) {
    char cwd[FILE_MAX];
    /* in case the full path to the blend isn't used */
    if (BLI_current_working_dir(cwd, sizeof(cwd))) {
      char origpath[FILE_MAX];
      BLI_strncpy(origpath, path, FILE_MAX);
      BLI_join_dirfile(path, maxlen, cwd, origpath);
    }
    else {
      printf("Could not get the current working directory - $PWD for an unknown reason.\n");
    }
  }

  return wasrelative;
}

#ifdef _WIN32
/**
 * Tries appending each of the semicolon-separated extensions in the PATHEXT
 * environment variable (Windows-only) onto *name in turn until such a file is found.
 * Returns success/failure.
 */
bool BLI_path_program_extensions_add_win32(char *name, const size_t maxlen)
{
  bool retval = false;
  int type;

  type = BLI_exists(name);
  if ((type == 0) || S_ISDIR(type)) {
    /* typically 3-5, ".EXE", ".BAT"... etc */
    const int ext_max = 12;
    const char *ext = BLI_getenv("PATHEXT");
    if (ext) {
      const int name_len = strlen(name);
      char *filename = alloca(name_len + ext_max);
      char *filename_ext;
      const char *ext_next;

      /* null terminated in the loop */
      memcpy(filename, name, name_len);
      filename_ext = filename + name_len;

      do {
        int ext_len;
        ext_next = strchr(ext, ';');
        ext_len = ext_next ? ((ext_next++) - ext) : strlen(ext);

        if (LIKELY(ext_len < ext_max)) {
          memcpy(filename_ext, ext, ext_len);
          filename_ext[ext_len] = '\0';

          type = BLI_exists(filename);
          if (type && (!S_ISDIR(type))) {
            retval = true;
            BLI_strncpy(name, filename, maxlen);
            break;
          }
        }
      } while ((ext = ext_next));
    }
  }
  else {
    retval = true;
  }

  return retval;
}
#endif /* WIN32 */

/**
 * Search for a binary (executable)
 */
bool BLI_path_program_search(char *fullname, const size_t maxlen, const char *name)
{
#ifdef DEBUG_STRSIZE
  memset(fullname, 0xff, sizeof(*fullname) * maxlen);
#endif
  const char *path;
  bool retval = false;

#ifdef _WIN32
  const char separator = ';';
#else
  const char separator = ':';
#endif

  path = BLI_getenv("PATH");
  if (path) {
    char filename[FILE_MAX];
    const char *temp;

    do {
      temp = strchr(path, separator);
      if (temp) {
        memcpy(filename, path, temp - path);
        filename[temp - path] = 0;
        path = temp + 1;
      }
      else {
        BLI_strncpy(filename, path, sizeof(filename));
      }

      BLI_path_append(filename, maxlen, name);
      if (
#ifdef _WIN32
          BLI_path_program_extensions_add_win32(filename, maxlen)
#else
          BLI_exists(filename)
#endif
      ) {
        BLI_strncpy(fullname, filename, maxlen);
        retval = true;
        break;
      }
    } while (temp);
  }

  if (retval == false) {
    *fullname = '\0';
  }

  return retval;
}

/**
 * Sets the specified environment variable to the specified value,
 * and clears it if val == NULL.
 */
void BLI_setenv(const char *env, const char *val)
{
  /* free windows */

#if (defined(WIN32) || defined(WIN64))
  uputenv(env, val);

#else
  /* linux/osx/bsd */
  if (val) {
    setenv(env, val, 1);
  }
  else {
    unsetenv(env);
  }
#endif
}

/**
 * Only set an env var if already not there.
 * Like Unix setenv(env, val, 0);
 *
 * (not used anywhere).
 */
void BLI_setenv_if_new(const char *env, const char *val)
{
  if (BLI_getenv(env) == NULL) {
    BLI_setenv(env, val);
  }
}

/**
 * Get an env var, result has to be used immediately.
 *
 * On windows getenv gets its variables from a static copy of the environment variables taken at
 * process start-up, causing it to not pick up on environment variables created during runtime.
 * This function uses an alternative method to get environment variables that does pick up on
 * runtime environment variables.
 */
const char *BLI_getenv(const char *env)
{
#ifdef _MSC_VER
  static char buffer[32767]; /* 32767 is the total size of the environment block on windows*/
  if (GetEnvironmentVariableA(env, buffer, sizeof(buffer))) {
    return buffer;
  }
  else {
    return NULL;
  }
#else
  return getenv(env);
#endif
}

/**
 * Ensures that the parent directory of *name exists.
 *
 * \return true on success (i.e. given path now exists on FS), false otherwise.
 */
bool BLI_make_existing_file(const char *name)
{
  char di[FILE_MAX];
  BLI_split_dir_part(name, di, sizeof(di));

  /* make if the dir doesn't exist */
  return BLI_dir_create_recursive(di);
}

/**
 * Returns in *string the concatenation of *dir and *file (also with *relabase on the
 * front if specified and *dir begins with "//"). Normalizes all occurrences of path
 * separators, including ensuring there is exactly one between the copies of *dir and *file,
 * and between the copies of *relabase and *dir.
 *
 * \param relabase: Optional prefix to substitute for "//" on front of *dir
 * \param string: Area to return result
 */
void BLI_make_file_string(const char *relabase, char *string, const char *dir, const char *file)
{
  int sl;

  if (string) {
    /* ensure this is always set even if dir/file are NULL */
    string[0] = '\0';

    if (ELEM(NULL, dir, file)) {
      return; /* We don't want any NULLs */
    }
  }
  else {
    return; /* string is NULL, probably shouldnt happen but return anyway */
  }

  /* Resolve relative references */
  if (relabase && dir[0] == '/' && dir[1] == '/') {
    char *lslash;

    /* Get the file name, chop everything past the last slash (ie. the filename) */
    strcpy(string, relabase);

    lslash = (char *)BLI_path_slash_rfind(string);
    if (lslash) {
      *(lslash + 1) = 0;
    }

    dir += 2; /* Skip over the relative reference */
  }
#ifdef WIN32
  else {
    if (BLI_strnlen(dir, 3) >= 2 && dir[1] == ':') {
      BLI_strncpy(string, dir, 3);
      dir += 2;
    }
    else if (BLI_strnlen(dir, 3) >= 2 && BLI_path_is_unc(dir)) {
      string[0] = 0;
    }
    else { /* no drive specified */
           /* first option: get the drive from the relabase if it has one */
      if (relabase && BLI_strnlen(relabase, 3) >= 2 && relabase[1] == ':') {
        BLI_strncpy(string, relabase, 3);
        string[2] = '\\';
        string[3] = '\0';
      }
      else { /* we're out of luck here, guessing the first valid drive, usually c:\ */
        BLI_windows_get_default_root_dir(string);
      }

      /* ignore leading slashes */
      while (ELEM(*dir, '/', '\\')) {
        dir++;
      }
    }
  }
#endif

  strcat(string, dir);

  /* Make sure string ends in one (and only one) slash */
  /* first trim all slashes from the end of the string */
  sl = strlen(string);
  while ((sl > 0) && ELEM(string[sl - 1], '/', '\\')) {
    string[sl - 1] = '\0';
    sl--;
  }
  /* since we've now removed all slashes, put back one slash at the end. */
  strcat(string, "/");

  while (ELEM(*file, '/', '\\')) {
    /* Trim slashes from the front of file */
    file++;
  }

  strcat(string, file);

  /* Push all slashes to the system preferred direction */
  BLI_path_slash_native(string);
}

static bool path_extension_check_ex(const char *str,
                                    const size_t str_len,
                                    const char *ext,
                                    const size_t ext_len)
{
  BLI_assert(strlen(str) == str_len);
  BLI_assert(strlen(ext) == ext_len);

  return (((str_len == 0 || ext_len == 0 || ext_len >= str_len) == 0) &&
          (BLI_strcasecmp(ext, str + str_len - ext_len) == 0));
}

/* does str end with ext. */
bool BLI_path_extension_check(const char *str, const char *ext)
{
  return path_extension_check_ex(str, strlen(str), ext, strlen(ext));
}

bool BLI_path_extension_check_n(const char *str, ...)
{
  const size_t str_len = strlen(str);

  va_list args;
  const char *ext;
  bool ret = false;

  va_start(args, str);

  while ((ext = (const char *)va_arg(args, void *))) {
    if (path_extension_check_ex(str, str_len, ext, strlen(ext))) {
      ret = true;
      break;
    }
  }

  va_end(args);

  return ret;
}

/* does str end with any of the suffixes in *ext_array. */
bool BLI_path_extension_check_array(const char *str, const char **ext_array)
{
  const size_t str_len = strlen(str);
  int i = 0;

  while (ext_array[i]) {
    if (path_extension_check_ex(str, str_len, ext_array[i], strlen(ext_array[i]))) {
      return true;
    }

    i++;
  }
  return false;
}

/**
 * Semicolon separated wildcards, eg:
 *  '*.zip;*.py;*.exe'
 * does str match any of the semicolon-separated glob patterns in fnmatch.
 */
bool BLI_path_extension_check_glob(const char *str, const char *ext_fnmatch)
{
  const char *ext_step = ext_fnmatch;
  char pattern[16];

  while (ext_step[0]) {
    const char *ext_next;
    size_t len_ext;

    if ((ext_next = strchr(ext_step, ';'))) {
      len_ext = ext_next - ext_step + 1;
      BLI_strncpy(pattern, ext_step, (len_ext > sizeof(pattern)) ? sizeof(pattern) : len_ext);
    }
    else {
      len_ext = BLI_strncpy_rlen(pattern, ext_step, sizeof(pattern));
    }

    if (fnmatch(pattern, str, FNM_CASEFOLD) == 0) {
      return true;
    }
    ext_step += len_ext;
  }

  return false;
}

/**
 * Does basic validation of the given glob string, to prevent common issues from string truncation.
 *
 * For now, only forbids last group to be a wildcard-only one, if there are more than one group
 * (i.e. things like "*.txt;*.cpp;*" are changed to "*.txt;*.cpp;")
 *
 * \returns true if it had to modify given \a ext_fnmatch pattern.
 */
bool BLI_path_extension_glob_validate(char *ext_fnmatch)
{
  bool only_wildcards = false;

  for (size_t i = strlen(ext_fnmatch); i-- > 0;) {
    if (ext_fnmatch[i] == ';') {
      /* Group separator, we truncate here if we only had wildcards so far.
       * Otherwise, all is sound and fine. */
      if (only_wildcards) {
        ext_fnmatch[i] = '\0';
        return true;
      }
      return false;
    }
    if (!ELEM(ext_fnmatch[i], '?', '*')) {
      /* Non-wildcard char, we can break here and consider the pattern valid. */
      return false;
    }
    /* So far, only wildcards in last group of the pattern... */
    only_wildcards = true;
  }
  /* Only one group in the pattern, so even if its only made of wildcard(s),
   * it is assumed valid. */
  return false;
}

/**
 * Removes any existing extension on the end of \a path and appends \a ext.
 * \return false if there was no room.
 */
bool BLI_path_extension_replace(char *path, size_t maxlen, const char *ext)
{
#ifdef DEBUG_STRSIZE
  memset(path, 0xff, sizeof(*path) * maxlen);
#endif
  const size_t path_len = strlen(path);
  const size_t ext_len = strlen(ext);
  ssize_t a;

  for (a = path_len - 1; a >= 0; a--) {
    if (ELEM(path[a], '.', '/', '\\')) {
      break;
    }
  }

  if ((a < 0) || (path[a] != '.')) {
    a = path_len;
  }

  if (a + ext_len >= maxlen) {
    return false;
  }

  memcpy(path + a, ext, ext_len + 1);
  return true;
}

/**
 * Strip's trailing '.'s and adds the extension only when needed
 */
bool BLI_path_extension_ensure(char *path, size_t maxlen, const char *ext)
{
#ifdef DEBUG_STRSIZE
  memset(path, 0xff, sizeof(*path) * maxlen);
#endif
  const size_t path_len = strlen(path);
  const size_t ext_len = strlen(ext);
  ssize_t a;

  /* first check the extension is already there */
  if ((ext_len <= path_len) && (STREQ(path + (path_len - ext_len), ext))) {
    return true;
  }

  for (a = path_len - 1; a >= 0; a--) {
    if (path[a] == '.') {
      path[a] = '\0';
    }
    else {
      break;
    }
  }
  a++;

  if (a + ext_len >= maxlen) {
    return false;
  }

  memcpy(path + a, ext, ext_len + 1);
  return true;
}

bool BLI_path_filename_ensure(char *filepath, size_t maxlen, const char *filename)
{
#ifdef DEBUG_STRSIZE
  memset(filepath, 0xff, sizeof(*filepath) * maxlen);
#endif
  char *c = (char *)BLI_path_slash_rfind(filepath);
  if (!c || ((c - filepath) < maxlen - (strlen(filename) + 1))) {
    strcpy(c ? &c[1] : filepath, filename);
    return true;
  }
  return false;
}

/**
 * Converts `/foo/bar.txt` to "/foo/" and `bar.txt`
 *
 * - Wont change \a string.
 * - Wont create any directories.
 * - Doesn't use CWD, or deal with relative paths.
 * - Only fill's in \a dir and \a file when they are non NULL.
 * */
void BLI_split_dirfile(
    const char *string, char *dir, char *file, const size_t dirlen, const size_t filelen)
{
#ifdef DEBUG_STRSIZE
  memset(dir, 0xff, sizeof(*dir) * dirlen);
  memset(file, 0xff, sizeof(*file) * filelen);
#endif
  const char *lslash_str = BLI_path_slash_rfind(string);
  const size_t lslash = lslash_str ? (size_t)(lslash_str - string) + 1 : 0;

  if (dir) {
    if (lslash) {
      /* +1 to include the slash and the last char */
      BLI_strncpy(dir, string, MIN2(dirlen, lslash + 1));
    }
    else {
      dir[0] = '\0';
    }
  }

  if (file) {
    BLI_strncpy(file, string + lslash, filelen);
  }
}

/**
 * Copies the parent directory part of string into *dir, max length dirlen.
 */
void BLI_split_dir_part(const char *string, char *dir, const size_t dirlen)
{
  BLI_split_dirfile(string, dir, NULL, dirlen, 0);
}

/**
 * Copies the leaf filename part of string into *file, max length filelen.
 */
void BLI_split_file_part(const char *string, char *file, const size_t filelen)
{
  BLI_split_dirfile(string, NULL, file, 0, filelen);
}

/**
 * Returns a pointer to the last extension (e.g. the position of the last period).
 * Returns NULL if there is no extension.
 */
const char *BLI_path_extension(const char *filepath)
{
  const char *extension = strrchr(filepath, '.');
  if (extension == NULL) {
    return NULL;
  }
  if (BLI_path_slash_find(extension) != NULL) {
    /* There is a path separator in the extension, so the '.' was found in a
     * directory component and not in the filename. */
    return NULL;
  }
  return extension;
}

/**
 * Append a filename to a dir, ensuring slash separates.
 */
void BLI_path_append(char *__restrict dst, const size_t maxlen, const char *__restrict file)
{
  size_t dirlen = BLI_strnlen(dst, maxlen);

  /* inline BLI_path_slash_ensure */
  if ((dirlen > 0) && (dst[dirlen - 1] != SEP)) {
    dst[dirlen++] = SEP;
    dst[dirlen] = '\0';
  }

  if (dirlen >= maxlen) {
    return; /* fills the path */
  }

  BLI_strncpy(dst + dirlen, file, maxlen - dirlen);
}

/**
 * Simple appending of filename to dir, does not check for valid path!
 * Puts result into *dst, which may be same area as *dir.
 */
void BLI_join_dirfile(char *__restrict dst,
                      const size_t maxlen,
                      const char *__restrict dir,
                      const char *__restrict file)
{
#ifdef DEBUG_STRSIZE
  memset(dst, 0xff, sizeof(*dst) * maxlen);
#endif
  size_t dirlen = BLI_strnlen(dir, maxlen);

  /* args can't match */
  BLI_assert(!ELEM(dst, dir, file));

  if (dirlen == maxlen) {
    memcpy(dst, dir, dirlen);
    dst[dirlen - 1] = '\0';
    return; /* dir fills the path */
  }

  memcpy(dst, dir, dirlen + 1);

  if (dirlen + 1 >= maxlen) {
    return; /* fills the path */
  }

  /* inline BLI_path_slash_ensure */
  if ((dirlen > 0) && !ELEM(dst[dirlen - 1], SEP, ALTSEP)) {
    dst[dirlen++] = SEP;
    dst[dirlen] = '\0';
  }

  if (dirlen >= maxlen) {
    return; /* fills the path */
  }

  BLI_strncpy(dst + dirlen, file, maxlen - dirlen);
}

/**
 * Join multiple strings into a path, ensuring only a single path separator between each,
 * and trailing slash is kept.
 *
 * \note If you want a trailing slash, add ``SEP_STR`` as the last path argument,
 * duplicate slashes will be cleaned up.
 */
size_t BLI_path_join(char *__restrict dst, const size_t dst_len, const char *path, ...)
{
#ifdef DEBUG_STRSIZE
  memset(dst, 0xff, sizeof(*dst) * dst_len);
#endif
  if (UNLIKELY(dst_len == 0)) {
    return 0;
  }
  const size_t dst_last = dst_len - 1;
  size_t ofs = BLI_strncpy_rlen(dst, path, dst_len);

  if (ofs == dst_last) {
    return ofs;
  }

  /* remove trailing slashes, unless there are _only_ trailing slashes
   * (allow "//" as the first argument). */
  bool has_trailing_slash = false;
  if (ofs != 0) {
    size_t len = ofs;
    while ((len != 0) && ELEM(path[len - 1], SEP, ALTSEP)) {
      len -= 1;
    }
    if (len != 0) {
      ofs = len;
    }
    has_trailing_slash = (path[len] != '\0');
  }

  va_list args;
  va_start(args, path);
  while ((path = (const char *)va_arg(args, const char *))) {
    has_trailing_slash = false;
    const char *path_init = path;
    while (ELEM(path[0], SEP, ALTSEP)) {
      path++;
    }
    size_t len = strlen(path);
    if (len != 0) {
      while ((len != 0) && ELEM(path[len - 1], SEP, ALTSEP)) {
        len -= 1;
      }

      if (len != 0) {
        /* the very first path may have a slash at the end */
        if (ofs && !ELEM(dst[ofs - 1], SEP, ALTSEP)) {
          dst[ofs++] = SEP;
          if (ofs == dst_last) {
            break;
          }
        }
        has_trailing_slash = (path[len] != '\0');
        if (ofs + len >= dst_last) {
          len = dst_last - ofs;
        }
        memcpy(&dst[ofs], path, len);
        ofs += len;
        if (ofs == dst_last) {
          break;
        }
      }
    }
    else {
      has_trailing_slash = (path_init != path);
    }
  }
  va_end(args);

  if (has_trailing_slash) {
    if ((ofs != dst_last) && (ofs != 0) && (ELEM(dst[ofs - 1], SEP, ALTSEP) == 0)) {
      dst[ofs++] = SEP;
    }
  }

  BLI_assert(ofs <= dst_last);
  dst[ofs] = '\0';

  return ofs;
}

/**
 * like pythons os.path.basename()
 *
 * \return The pointer into \a path string immediately after last slash,
 * or start of \a path if none found.
 */
const char *BLI_path_basename(const char *path)
{
  const char *const filename = BLI_path_slash_rfind(path);
  return filename ? filename + 1 : path;
}

/**
 * Get an element of the path at an index, eg:
 * "/some/path/file.txt" where an index of...
 * - 0 or -3: "some"
 * - 1 or -2: "path"
 * - 2 or -1: "file.txt"
 *
 * Ignores multiple slashes at any point in the path (including start/end).
 */
bool BLI_path_name_at_index(const char *__restrict path,
                            const int index,
                            int *__restrict r_offset,
                            int *__restrict r_len)
{
  if (index >= 0) {
    int index_step = 0;
    int prev = -1;
    int i = 0;
    while (true) {
      const char c = path[i];
      if (ELEM(c, SEP, ALTSEP, '\0')) {
        if (prev + 1 != i) {
          prev += 1;
          if (index_step == index) {
            *r_offset = prev;
            *r_len = i - prev;
            /* printf("!!! %d %d\n", start, end); */
            return true;
          }
          index_step += 1;
        }
        if (c == '\0') {
          break;
        }
        prev = i;
      }
      i += 1;
    }
    return false;
  }

  /* negative number, reverse where -1 is the last element */
  int index_step = -1;
  int prev = strlen(path);
  int i = prev - 1;
  while (true) {
    const char c = i >= 0 ? path[i] : '\0';
    if (ELEM(c, SEP, ALTSEP, '\0')) {
      if (prev - 1 != i) {
        i += 1;
        if (index_step == index) {
          *r_offset = i;
          *r_len = prev - i;
          return true;
        }
        index_step -= 1;
      }
      if (c == '\0') {
        break;
      }
      prev = i;
    }
    i -= 1;
  }
  return false;
}

/**
 * Returns pointer to the leftmost path separator in string. Not actually used anywhere.
 */
const char *BLI_path_slash_find(const char *string)
{
  const char *const ffslash = strchr(string, '/');
  const char *const fbslash = strchr(string, '\\');

  if (!ffslash) {
    return fbslash;
  }
  if (!fbslash) {
    return ffslash;
  }

  return (ffslash < fbslash) ? ffslash : fbslash;
}

/**
 * Returns pointer to the rightmost path separator in string.
 */
const char *BLI_path_slash_rfind(const char *string)
{
  const char *const lfslash = strrchr(string, '/');
  const char *const lbslash = strrchr(string, '\\');

  if (!lfslash) {
    return lbslash;
  }
  if (!lbslash) {
    return lfslash;
  }

  return (lfslash > lbslash) ? lfslash : lbslash;
}

/**
 * Appends a slash to string if there isn't one there already.
 * Returns the new length of the string.
 */
int BLI_path_slash_ensure(char *string)
{
  int len = strlen(string);
  if (len == 0 || string[len - 1] != SEP) {
    string[len] = SEP;
    string[len + 1] = '\0';
    return len + 1;
  }
  return len;
}

/**
 * Removes the last slash and everything after it to the end of string, if there is one.
 */
void BLI_path_slash_rstrip(char *string)
{
  int len = strlen(string);
  while (len) {
    if (string[len - 1] == SEP) {
      string[len - 1] = '\0';
      len--;
    }
    else {
      break;
    }
  }
}

/**
 * Changes to the path separators to the native ones for this OS.
 */
void BLI_path_slash_native(char *path)
{
#ifdef WIN32
  if (path && BLI_strnlen(path, 3) > 2) {
    BLI_str_replace_char(path + 2, '/', '\\');
  }
#else
  BLI_str_replace_char(path + BLI_path_unc_prefix_len(path), '\\', '/');
#endif
}<|MERGE_RESOLUTION|>--- conflicted
+++ resolved
@@ -268,10 +268,7 @@
   if (dir[0] == '\0') {
     return;
   }
-<<<<<<< HEAD
-=======
-
->>>>>>> add875b1
+
   BLI_path_normalize(relabase, dir);
   BLI_path_slash_ensure(dir);
 }
