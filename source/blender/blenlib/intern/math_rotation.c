--- conflicted
+++ resolved
@@ -1674,8 +1674,6 @@
 float angle_to_lens(float angle)
 {
 	return 16.0f / tanf(angle * 0.5f);
-<<<<<<< HEAD
-=======
 }
 
 /* 'mod_inline(-3,4)= 1', 'fmod(-3,4)= -3' */
@@ -1692,5 +1690,4 @@
 float angle_wrap_deg(float angle)
 {
 	return mod_inline(angle + 180.0f, 360.0f) - 180.0f;
->>>>>>> 5932cec2
 }