--- conflicted
+++ resolved
@@ -179,11 +179,7 @@
 // COLLADA allows this through multiple <channel>s in <animation>.
 // For this to work, we need to know objects that use a certain action.
 
-<<<<<<< HEAD
-int DocumentExporter::exportCurrentScene(const EvaluationContext *eval_ctx, Scene *sce)
-=======
 int DocumentExporter::exportCurrentScene(EvaluationContext *eval_ctx, Scene *sce)
->>>>>>> 7dd0e36d
 {
 	PointerRNA sceneptr, unit_settings;
 	PropertyRNA *system; /* unused , *scale; */
@@ -304,39 +300,12 @@
 
 	SceneExporter se(writer, &arm_exporter, this->export_settings);
 
-<<<<<<< HEAD
-	// <library_animations>
-	AnimationExporter ae(writer, this->export_settings);
-
-#if 0
-	bool has_animations = ae.exportAnimations(eval_ctx, sce);
-	/* The following code seems to be an obsolete workaround
-	Comment out until it proofs correct that we no longer need it.
-	*/
-	if (has_animations && this->export_settings->export_transformation_type == BC_TRANSFORMATION_TYPE_MATRIX) {
-		// channels adressing <matrix> objects is not (yet) supported
-		// So we force usage of <location>, <translation> and <scale>
-		fprintf(stdout, 
-			"For animated Ojects we must use decomposed <matrix> elements,\n" \
-			"Forcing usage of TransLocRot transformation type.");
-		se.setExportTransformationType(BC_TRANSFORMATION_TYPE_TRANSROTLOC);
-	}
-	else {
-		se.setExportTransformationType(this->export_settings->export_transformation_type);
-	}
-#else
-	ae.exportAnimations(eval_ctx, sce);
-	se.setExportTransformationType(this->export_settings->export_transformation_type);
-#endif
-	se.exportScene(eval_ctx, sce);
-=======
 	if (this->export_settings->include_animations) {
 		// <library_animations>
 		AnimationExporter ae(writer, this->export_settings);
-		ae.exportAnimations(sce);
-	}
-	se.exportScene(sce);
->>>>>>> 7dd0e36d
+		ae.exportAnimations(eval_ctx, sce);
+	}
+	se.exportScene(eval_ctx, sce);
 	
 	// <scene>
 	std::string scene_name(translate_id(id_name(sce)));
