--- conflicted
+++ resolved
@@ -866,11 +866,7 @@
 			if ((fillgrp) && (!stl->storage->simplify_fill)) {
 				gpencil_add_fill_shgroup(
 				        cache, fillgrp, ob, gpl, derived_gpf, gps,
-<<<<<<< HEAD
 						opacity, tintcolor, false, custonion);
-=======
-				        tintcolor, false, custonion);
->>>>>>> 01973290
 			}
 			/* stroke */
 			if (strokegrp) {
