/*
 * This program is free software; you can redistribute it and/or
 * modify it under the terms of the GNU General Public License
 * as published by the Free Software Foundation; either version 2
 * of the License, or (at your option) any later version.
 *
 * This program is distributed in the hope that it will be useful,
 * but WITHOUT ANY WARRANTY; without even the implied warranty of
 * MERCHANTABILITY or FITNESS FOR A PARTICULAR PURPOSE.  See the
 * GNU General Public License for more details.
 *
 * You should have received a copy of the GNU General Public License
 * along with this program; if not, write to the Free Software Foundation,
 * Inc., 51 Franklin Street, Fifth Floor, Boston, MA 02110-1301, USA.
 *
 * Copyright 2017, Blender Foundation.
 */

/** \file
 * \ingroup draw
 */

#ifndef __GPENCIL_ENGINE_H__
#define __GPENCIL_ENGINE_H__

#include "GPU_batch.h"

struct GPENCIL_Data;
struct GPENCIL_StorageList;
struct MaterialGPencilStyle;
struct ModifierData;
struct Object;
struct RenderEngine;
struct RenderLayer;
struct bGPDstroke;
struct tGPspoint;

#define GPENCIL_CACHE_BLOCK_SIZE 8
#define GPENCIL_MAX_SHGROUPS 65536
#define GPENCIL_GROUPS_BLOCK_SIZE 1024

/* used to expand VBOs. Size has a big impact in the speed */
#define GPENCIL_VBO_BLOCK_SIZE 128

#define GPENCIL_COLOR_SOLID   0
#define GPENCIL_COLOR_TEXTURE 1
#define GPENCIL_COLOR_PATTERN 2

#define GP_SIMPLIFY(scene) ((scene->r.simplify_gpencil & SIMPLIFY_GPENCIL_ENABLE))
#define GP_SIMPLIFY_ONPLAY(playing) (((playing == true) && (scene->r.simplify_gpencil & SIMPLIFY_GPENCIL_ON_PLAY)) || ((scene->r.simplify_gpencil & SIMPLIFY_GPENCIL_ON_PLAY) == 0))
#define GP_SIMPLIFY_FILL(scene, playing) ((GP_SIMPLIFY_ONPLAY(playing) && (GP_SIMPLIFY(scene)) && (scene->r.simplify_gpencil & SIMPLIFY_GPENCIL_FILL)))
#define GP_SIMPLIFY_MODIF(scene, playing) ((GP_SIMPLIFY_ONPLAY(playing) && (GP_SIMPLIFY(scene)) && (scene->r.simplify_gpencil & SIMPLIFY_GPENCIL_MODIFIER)))
#define GP_SIMPLIFY_FX(scene, playing) ((GP_SIMPLIFY_ONPLAY(playing) && (GP_SIMPLIFY(scene)) && (scene->r.simplify_gpencil & SIMPLIFY_GPENCIL_FX)))
#define GP_SIMPLIFY_BLEND(scene, playing) ((GP_SIMPLIFY_ONPLAY(playing) && (GP_SIMPLIFY(scene)) && (scene->r.simplify_gpencil & SIMPLIFY_GPENCIL_BLEND)))

#define GP_IS_CAMERAVIEW ((rv3d != NULL) && (rv3d->persp == RV3D_CAMOB && v3d->camera))

 /* *********** OBJECTS CACHE *********** */
typedef struct tGPencilObjectCache_shgrp {
	int mode;
	bool clamp_layer;
	float blend_opacity;
	DRWShadingGroup *init_shgrp;
	DRWShadingGroup *end_shgrp;
} tGPencilObjectCache_shgrp;

 /* used to save gpencil object data for drawing */
typedef struct tGPencilObjectCache {
	struct Object *ob;
	struct bGPdata *gpd;
	int idx;  /*original index, can change after sort */
	char *name;

	/* effects */
	bool has_fx;
	ListBase shader_fx;
	float pixfactor;
	DRWShadingGroup *fx_wave_sh;
	DRWShadingGroup *fx_blur_sh;
	DRWShadingGroup *fx_colorize_sh;
	DRWShadingGroup *fx_pixel_sh;
	DRWShadingGroup *fx_rim_sh;
	DRWShadingGroup *fx_shadow_sh;
	DRWShadingGroup *fx_glow_sh;
	DRWShadingGroup *fx_swirl_sh;
	DRWShadingGroup *fx_flip_sh;
	DRWShadingGroup *fx_light_sh;

	float loc[3];
	float obmat[4][4];
	float zdepth;  /* z-depth value to sort gp object */
	bool is_dup_ob;  /* flag to tag duplicate objects */
	float scale;

	/* shading type */
	int shading_type[2];

	/* GPU data size */
	int tot_vertex;
	int tot_triangles;

	/* Save shader groups by layer */
	int tot_layers;
	tGPencilObjectCache_shgrp *shgrp_array;

} tGPencilObjectCache;

  /* *********** LISTS *********** */
typedef struct GPENCIL_shgroup {
	int s_clamp;
	int stroke_style;
	int color_type;
	int mode;
	int texture_mix;
	int texture_flip;
	int texture_clamp;
	int fill_style;
	int keep_size;
	int caps_mode[2];
	float obj_scale;
	int xray_mode;
	int use_follow_path;

	float gradient_f;
	float gradient_s[2];

	/* color of the wireframe */
	float wire_color[4];
	/* shading type and mode */
	int shading_type[2];
	int is_xray;
} GPENCIL_shgroup;

typedef struct GPENCIL_Storage {
	int shgroup_id; /* total elements */
	float unit_matrix[4][4];
	int stroke_style;
	int color_type;
	int mode;
	int xray;
	int keep_size;
	float obj_scale;
	float pixfactor;
	bool is_playing;
	bool is_render;
	bool is_mat_preview;
	int is_xray;
	bool reset_cache;
	bool buffer_stroke;
	bool buffer_fill;
	bool buffer_ctrlpoint;
	const float *pixsize;
	float render_pixsize;
	int tonemapping;
	int do_select_outline;
	float select_color[4];
	short multisamples;

	short framebuffer_flag; /* flag what framebuffer need to create */

	int blend_mode;
	int clamp_layer;
	float blend_opacity;

	/* simplify settings*/
	bool simplify_fill;
	bool simplify_modif;
	bool simplify_fx;
	bool simplify_blend;

	float gradient_f;
	float gradient_s[2];
<<<<<<< HEAD
=======
	int use_follow_path;
>>>>>>> 240940c5

	/* Render Matrices and data */
	float persmat[4][4], persinv[4][4];
	float viewmat[4][4], viewinv[4][4];
	float winmat[4][4], wininv[4][4];
	float view_vecs[2][4]; /* vec4[2] */

	float grid_matrix[4][4];
	int shade_render[2];

	Object *camera; /* camera pointer for render mode */
} GPENCIL_Storage;

typedef enum eGpencilFramebuffer_Flag {
	GP_FRAMEBUFFER_MULTISAMPLE = (1 << 0),
	GP_FRAMEBUFFER_BASIC       = (1 << 1),
	GP_FRAMEBUFFER_DRAW        = (1 << 2),
} eGpencilFramebuffer_Flag;

typedef struct GPENCIL_StorageList {
	struct GPENCIL_Storage *storage;
	struct g_data *g_data;
	struct GPENCIL_shgroup *shgroups;
} GPENCIL_StorageList;

typedef struct GPENCIL_PassList {
	struct DRWPass *stroke_pass_2d;
	struct DRWPass *stroke_pass_3d;
	struct DRWPass *edit_pass;
	struct DRWPass *drawing_pass;
	struct DRWPass *mix_pass;
	struct DRWPass *mix_pass_noblend;
	struct DRWPass *background_pass;
	struct DRWPass *paper_pass;
	struct DRWPass *grid_pass;
	struct DRWPass *blend_pass;

	/* effects */
	struct DRWPass *fx_shader_pass;
	struct DRWPass *fx_shader_pass_blend;

} GPENCIL_PassList;

typedef struct GPENCIL_FramebufferList {
	struct GPUFrameBuffer *main;
	struct GPUFrameBuffer *temp_fb_a;
	struct GPUFrameBuffer *temp_fb_b;
	struct GPUFrameBuffer *temp_fb_fx;
	struct GPUFrameBuffer *background_fb;

	struct GPUFrameBuffer *multisample_fb;
} GPENCIL_FramebufferList;

typedef struct GPENCIL_TextureList {
	struct GPUTexture *texture;

	/* multisample textures */
	struct GPUTexture *multisample_color;
	struct GPUTexture *multisample_depth;

} GPENCIL_TextureList;

typedef struct GPENCIL_Data {
	void *engine_type; /* Required */
	struct GPENCIL_FramebufferList *fbl;
	struct GPENCIL_TextureList *txl;
	struct GPENCIL_PassList *psl;
	struct GPENCIL_StorageList *stl;

	/* render textures */
	struct GPUTexture *render_depth_tx;
	struct GPUTexture *render_color_tx;

} GPENCIL_Data;

/* *********** STATIC *********** */
typedef struct g_data {
	struct DRWShadingGroup *shgrps_edit_point;
	struct DRWShadingGroup *shgrps_edit_line;
	struct DRWShadingGroup *shgrps_drawing_stroke;
	struct DRWShadingGroup *shgrps_drawing_fill;
	struct DRWShadingGroup *shgrps_grid;

	int gp_cache_used; /* total objects in cache */
	int gp_cache_size; /* size of the cache */
	struct tGPencilObjectCache *gp_object_cache;

	int session_flag;
	bool do_instances;

} g_data; /* Transient data */

/* flags for fast drawing support */
typedef enum eGPsession_Flag {
	GP_DRW_PAINT_HOLD     = (1 << 0),
	GP_DRW_PAINT_IDLE     = (1 << 1),
	GP_DRW_PAINT_FILLING  = (1 << 2),
	GP_DRW_PAINT_READY    = (1 << 3),
	GP_DRW_PAINT_PAINTING = (1 << 4),
} eGPsession_Flag;

typedef struct GPENCIL_e_data {
	/* general drawing shaders */
	struct GPUShader *gpencil_fill_sh;
	struct GPUShader *gpencil_stroke_sh;
	struct GPUShader *gpencil_point_sh;
	struct GPUShader *gpencil_edit_point_sh;
	struct GPUShader *gpencil_line_sh;
	struct GPUShader *gpencil_drawing_fill_sh;
	struct GPUShader *gpencil_fullscreen_sh;
	struct GPUShader *gpencil_simple_fullscreen_sh;
	struct GPUShader *gpencil_blend_fullscreen_sh;
	struct GPUShader *gpencil_background_sh;
	struct GPUShader *gpencil_paper_sh;

	/* effects */
	struct GPUShader *gpencil_fx_blur_sh;
	struct GPUShader *gpencil_fx_colorize_sh;
	struct GPUShader *gpencil_fx_flip_sh;
	struct GPUShader *gpencil_fx_glow_prepare_sh;
	struct GPUShader *gpencil_fx_glow_resolve_sh;
	struct GPUShader *gpencil_fx_light_sh;
	struct GPUShader *gpencil_fx_pixel_sh;
	struct GPUShader *gpencil_fx_rim_prepare_sh;
	struct GPUShader *gpencil_fx_rim_resolve_sh;
	struct GPUShader *gpencil_fx_shadow_prepare_sh;
	struct GPUShader *gpencil_fx_shadow_resolve_sh;
	struct GPUShader *gpencil_fx_swirl_sh;
	struct GPUShader *gpencil_fx_wave_sh;

	/* textures */
	struct GPUTexture *background_depth_tx;
	struct GPUTexture *background_color_tx;

	struct GPUTexture *gpencil_blank_texture;

	/* runtime pointers texture */
	struct GPUTexture *input_depth_tx;
	struct GPUTexture *input_color_tx;

	/* working textures */
	struct GPUTexture *temp_color_tx_a;
	struct GPUTexture *temp_depth_tx_a;

	struct GPUTexture *temp_color_tx_b;
	struct GPUTexture *temp_depth_tx_b;

	struct GPUTexture *temp_color_tx_fx;
	struct GPUTexture *temp_depth_tx_fx;

	/* for buffer only one batch is nedeed because the drawing is only of one stroke */
	GPUBatch *batch_buffer_stroke;
	GPUBatch *batch_buffer_fill;
	GPUBatch *batch_buffer_ctrlpoint;

	/* grid geometry */
	GPUBatch *batch_grid;

} GPENCIL_e_data; /* Engine data */

/* GPUBatch Cache */
typedef struct GpencilBatchCacheElem {
	GPUBatch *batch;
	GPUVertBuf *vbo;
	int vbo_len;
	/* attr ids */
	GPUVertFormat format;
	uint pos_id;
	uint color_id;
	uint thickness_id;
	uint uvdata_id;
	uint prev_pos_id;

	/* size for VBO alloc */
	int tot_vertex;
} GpencilBatchCacheElem;

typedef struct GpencilBatchGroup {
	bGPDlayer *gpl;         /* reference to original layer */
	bGPDframe *gpf;         /* reference to original frame */
	bGPDstroke *gps;        /* reference to original stroke */
	short type;             /* type of element */
	bool onion;             /* the group is part of onion skin */
	int vertex_idx;         /* index of vertex data */
} GpencilBatchGroup;

typedef enum GpencilBatchGroup_Type {
	eGpencilBatchGroupType_Stroke = 1,
	eGpencilBatchGroupType_Point  = 2,
	eGpencilBatchGroupType_Fill   = 3,
	eGpencilBatchGroupType_Edit   = 4,
	eGpencilBatchGroupType_Edlin  = 5,
} GpencilBatchGroup_Type;

typedef struct GpencilBatchCache {
	GpencilBatchCacheElem b_stroke;
	GpencilBatchCacheElem b_point;
	GpencilBatchCacheElem b_fill;
	GpencilBatchCacheElem b_edit;
	GpencilBatchCacheElem b_edlin;

	/* settings to determine if cache is invalid */
	bool is_dirty;
	bool is_editmode;
	int cache_frame;

	/* data with the shading groups */
	int grp_used;                         /* total groups in arrays */
	int grp_size;                         /* max size of the array */
	struct GpencilBatchGroup *grp_cache;  /* array of elements */

	int tot_layers;
	struct bGPDframe *derived_array;      /* runtime data created by modifiers */
} GpencilBatchCache;

/* general drawing functions */
struct DRWShadingGroup *DRW_gpencil_shgroup_stroke_create(
        struct GPENCIL_e_data *e_data, struct GPENCIL_Data *vedata, struct DRWPass *pass, struct GPUShader *shader,
        struct Object *ob, struct bGPdata *gpd,
        struct bGPDlayer *gpl, struct bGPDstroke *gps,
        struct MaterialGPencilStyle *gp_style, int id, bool onion,
        const float scale, const int shading_type[2]);
void DRW_gpencil_populate_datablock(
        struct GPENCIL_e_data *e_data, void *vedata,
        struct Object *ob, struct tGPencilObjectCache *cache_ob);
void DRW_gpencil_populate_buffer_strokes(
        struct GPENCIL_e_data *e_data, void *vedata, struct ToolSettings *ts, struct Object *ob);
void DRW_gpencil_populate_multiedit(
        struct GPENCIL_e_data *e_data, void *vedata,
        struct Object *ob, struct tGPencilObjectCache *cache_ob);
void DRW_gpencil_triangulate_stroke_fill(struct Object *ob, struct bGPDstroke *gps);
void DRW_gpencil_populate_particles(struct GPENCIL_e_data *e_data, struct GHash *gh_objects, void *vedata);

void DRW_gpencil_multisample_ensure(struct GPENCIL_Data *vedata, int rect_w, int rect_h);

/* create geometry functions */
void DRW_gpencil_get_point_geom(struct GpencilBatchCacheElem *be, struct bGPDstroke *gps, short thickness, const float ink[4]);
void DRW_gpencil_get_stroke_geom(struct GpencilBatchCacheElem *be, struct bGPDstroke *gps, short thickness, const float ink[4]);
void DRW_gpencil_get_fill_geom(struct GpencilBatchCacheElem *be, struct Object *ob, struct bGPDstroke *gps, const float color[4]);
void DRW_gpencil_get_edit_geom(struct GpencilBatchCacheElem *be, struct bGPDstroke *gps, float alpha, short dflag);
void DRW_gpencil_get_edlin_geom(struct GpencilBatchCacheElem *be, struct bGPDstroke *gps, float alpha, short dflag);

struct GPUBatch *DRW_gpencil_get_buffer_stroke_geom(struct bGPdata *gpd, short thickness);
struct GPUBatch *DRW_gpencil_get_buffer_fill_geom(struct bGPdata *gpd);
struct GPUBatch *DRW_gpencil_get_buffer_point_geom(struct bGPdata *gpd, short thickness);
struct GPUBatch *DRW_gpencil_get_buffer_ctrlpoint_geom(struct bGPdata *gpd);
struct GPUBatch *DRW_gpencil_get_grid(Object *ob);

/* object cache functions */
struct tGPencilObjectCache *gpencil_object_cache_add(
        struct tGPencilObjectCache *cache_array, struct Object *ob,
        int *gp_cache_size, int *gp_cache_used);

bool DRW_gpencil_onion_active(struct bGPdata *gpd);

/* shading groups cache functions */
struct GpencilBatchGroup *gpencil_group_cache_add(
	struct GpencilBatchGroup *cache_array,
	struct bGPDlayer *gpl, struct bGPDframe *gpf, struct bGPDstroke *gps,
	const short type, const bool onion,
	const int vertex_idx,
	int *grp_size, int *grp_used);

/* geometry batch cache functions */
struct GpencilBatchCache *gpencil_batch_cache_get(struct Object *ob, int cfra);

/* effects */
void GPENCIL_create_fx_shaders(struct GPENCIL_e_data *e_data);
void GPENCIL_delete_fx_shaders(struct GPENCIL_e_data *e_data);
void GPENCIL_create_fx_passes(struct GPENCIL_PassList *psl);

void DRW_gpencil_fx_prepare(
	struct GPENCIL_e_data *e_data, struct GPENCIL_Data *vedata,
	struct tGPencilObjectCache *cache_ob);
void DRW_gpencil_fx_draw(
	struct GPENCIL_e_data *e_data, struct GPENCIL_Data *vedata,
	struct tGPencilObjectCache *cache_ob);

/* main functions */
void GPENCIL_engine_init(void *vedata);
void GPENCIL_cache_init(void *vedata);
void GPENCIL_cache_populate(void *vedata, struct Object *ob);
void GPENCIL_cache_finish(void *vedata);
void GPENCIL_draw_scene(void *vedata);

/* render */
void GPENCIL_render_init(struct GPENCIL_Data *ved, struct RenderEngine *engine, struct Depsgraph *depsgraph);
void GPENCIL_render_to_image(void *vedata, struct RenderEngine *engine, struct RenderLayer *render_layer, const rcti *rect);

/* Use of multisample framebuffers. */
#define MULTISAMPLE_GP_SYNC_ENABLE(lvl, fbl) { \
	if ((lvl > 0) && (fbl->multisample_fb != NULL)) { \
		DRW_stats_query_start("GP Multisample Blit"); \
		GPU_framebuffer_bind(fbl->multisample_fb); \
		GPU_framebuffer_clear_color_depth(fbl->multisample_fb, (const float[4]){0.0f}, 1.0f); \
		DRW_stats_query_end(); \
	} \
} ((void)0)

#define MULTISAMPLE_GP_SYNC_DISABLE(lvl, fbl, fb, txl) { \
	if ((lvl > 0) && (fbl->multisample_fb != NULL)) { \
		DRW_stats_query_start("GP Multisample Resolve"); \
		GPU_framebuffer_bind(fb); \
		DRW_multisamples_resolve(txl->multisample_depth, txl->multisample_color, true); \
		DRW_stats_query_end(); \
	} \
} ((void)0)

#define GPENCIL_3D_DRAWMODE(ob, gpd) \
	((gpd) && (gpd->draw_mode == GP_DRAWMODE_3D) && \
	 ((ob->dtx & OB_DRAWXRAY) == 0))

#define GPENCIL_USE_SOLID(stl) \
	((stl) && ((stl->storage->is_render) || (stl->storage->is_mat_preview)))

#endif /* __GPENCIL_ENGINE_H__ */<|MERGE_RESOLUTION|>--- conflicted
+++ resolved
@@ -119,8 +119,8 @@
 	int caps_mode[2];
 	float obj_scale;
 	int xray_mode;
+
 	int use_follow_path;
-
 	float gradient_f;
 	float gradient_s[2];
 
@@ -170,10 +170,7 @@
 
 	float gradient_f;
 	float gradient_s[2];
-<<<<<<< HEAD
-=======
 	int use_follow_path;
->>>>>>> 240940c5
 
 	/* Render Matrices and data */
 	float persmat[4][4], persinv[4][4];
