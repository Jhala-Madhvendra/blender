--- conflicted
+++ resolved
@@ -636,11 +636,7 @@
     }
   }
 
-<<<<<<< HEAD
-  if ((!pd->simplify_fx && tgp_ob->vfx.first != NULL) || tgp_ob->do_mat_masking) {
-=======
   if ((!pd->simplify_fx && tgp_ob->vfx.first != NULL) || tgp_ob->do_mat_holdout) {
->>>>>>> 0335c1fd
     /* We need an extra pass to combine result to main buffer. */
     iter.target_fb = &fbl->gpencil_fb;
 
