/*
 * Copyright 2016, Blender Foundation.
 *
 * This program is free software; you can redistribute it and/or
 * modify it under the terms of the GNU General Public License
 * as published by the Free Software Foundation; either version 2
 * of the License, or (at your option) any later version.
 *
 * This program is distributed in the hope that it will be useful,
 * but WITHOUT ANY WARRANTY; without even the implied warranty of
 * MERCHANTABILITY or FITNESS FOR A PARTICULAR PURPOSE.  See the
 * GNU General Public License for more details.
 *
 * You should have received a copy of the GNU General Public License
 * along with this program; if not, write to the Free Software Foundation,
 * Inc., 51 Franklin Street, Fifth Floor, Boston, MA 02110-1301, USA.
 *
 * Contributor(s): Blender Institute
 *
 */

/** \file eevee_materials.c
 *  \ingroup draw_engine
 */

#include "DRW_render.h"

#include "BLI_dynstr.h"
#include "BLI_ghash.h"
#include "BLI_alloca.h"
#include "BLI_rand.h"
#include "BLI_string_utils.h"

#include "BKE_DerivedMesh.h"
#include "BKE_groom.h"
#include "BKE_particle.h"
#include "BKE_paint.h"
#include "BKE_pbvh.h"

#include "DNA_world_types.h"
#include "DNA_modifier_types.h"
#include "DNA_view3d_types.h"
#include "DNA_groom_types.h"
#include "DNA_hair_types.h"

#include "GPU_material.h"
#include "GPU_texture.h"

#include "eevee_engine.h"
#include "eevee_lut.h"
#include "eevee_private.h"

/* *********** STATIC *********** */
static struct {
	char *shadow_shader_lib;
	char *frag_shader_lib;
	char *volume_shader_lib;

	struct GPUShader *default_prepass_sh;
	struct GPUShader *default_prepass_clip_sh;
	struct GPUShader *default_prepass_hair_fiber_sh;
	struct GPUShader *default_prepass_hair_fiber_clip_sh;
	struct GPUShader *default_lit[VAR_MAT_MAX];
	struct GPUShader *default_background;
	struct GPUShader *update_noise_sh;

	/* 64*64 array texture containing all LUTs and other utilitarian arrays.
	 * Packing enables us to same precious textures slots. */
	struct GPUTexture *util_tex;
	struct GPUTexture *noise_tex;

	unsigned int sss_count;

	float alpha_hash_offset;
	float noise_offsets[3];
} e_data = {NULL}; /* Engine data */

extern char datatoc_lamps_lib_glsl[];
extern char datatoc_lightprobe_lib_glsl[];
extern char datatoc_ambient_occlusion_lib_glsl[];
extern char datatoc_prepass_frag_glsl[];
extern char datatoc_prepass_vert_glsl[];
extern char datatoc_default_frag_glsl[];
extern char datatoc_default_world_frag_glsl[];
extern char datatoc_ltc_lib_glsl[];
extern char datatoc_bsdf_lut_frag_glsl[];
extern char datatoc_btdf_lut_frag_glsl[];
extern char datatoc_bsdf_common_lib_glsl[];
extern char datatoc_bsdf_direct_lib_glsl[];
extern char datatoc_bsdf_sampling_lib_glsl[];
extern char datatoc_common_uniforms_lib_glsl[];
extern char datatoc_common_view_lib_glsl[];
extern char datatoc_irradiance_lib_glsl[];
extern char datatoc_octahedron_lib_glsl[];
extern char datatoc_lit_surface_frag_glsl[];
extern char datatoc_lit_surface_vert_glsl[];
extern char datatoc_raytrace_lib_glsl[];
extern char datatoc_ssr_lib_glsl[];
extern char datatoc_shadow_vert_glsl[];
extern char datatoc_shadow_geom_glsl[];
extern char datatoc_lightprobe_geom_glsl[];
extern char datatoc_lightprobe_vert_glsl[];
extern char datatoc_background_vert_glsl[];
extern char datatoc_update_noise_frag_glsl[];
extern char datatoc_volumetric_vert_glsl[];
extern char datatoc_volumetric_geom_glsl[];
extern char datatoc_volumetric_frag_glsl[];
extern char datatoc_volumetric_lib_glsl[];
extern char datatoc_hair_lib_glsl[];

extern Material defmaterial;
extern GlobalsUboStorage ts;

/* *********** FUNCTIONS *********** */

#if 0 /* Used only to generate the LUT values */
static struct GPUTexture *create_ggx_lut_texture(int UNUSED(w), int UNUSED(h))
{
	struct GPUTexture *tex;
	struct GPUFrameBuffer *fb = NULL;
	static float samples_ct = 8192.0f;
	static float inv_samples_ct = 1.0f / 8192.0f;

	char *lib_str = BLI_string_joinN(
	        datatoc_bsdf_common_lib_glsl,
	        datatoc_bsdf_sampling_lib_glsl);

	struct GPUShader *sh = DRW_shader_create_with_lib(
	        datatoc_lightprobe_vert_glsl, datatoc_lightprobe_geom_glsl, datatoc_bsdf_lut_frag_glsl, lib_str,
	        "#define HAMMERSLEY_SIZE 8192\n"
	        "#define BRDF_LUT_SIZE 64\n"
	        "#define NOISE_SIZE 64\n");

	DRWPass *pass = DRW_pass_create("LightProbe Filtering", DRW_STATE_WRITE_COLOR);
	DRWShadingGroup *grp = DRW_shgroup_create(sh, pass);
	DRW_shgroup_uniform_float(grp, "sampleCount", &samples_ct, 1);
	DRW_shgroup_uniform_float(grp, "invSampleCount", &inv_samples_ct, 1);
	DRW_shgroup_uniform_texture(grp, "texHammersley", e_data.hammersley);
	DRW_shgroup_uniform_texture(grp, "texJitter", e_data.jitter);

	struct Gwn_Batch *geom = DRW_cache_fullscreen_quad_get();
	DRW_shgroup_call_add(grp, geom, NULL);

	float *texels = MEM_mallocN(sizeof(float[2]) * w * h, "lut");

	tex = DRW_texture_create_2D(w, h, DRW_TEX_RG_16, DRW_TEX_FILTER, (float *)texels);

	DRWFboTexture tex_filter = {&tex, DRW_TEX_RG_16, DRW_TEX_FILTER};
	GPU_framebuffer_init(&fb, &draw_engine_eevee_type, w, h, &tex_filter, 1);

	GPU_framebuffer_bind(fb);
	DRW_draw_pass(pass);

	float *data = MEM_mallocN(sizeof(float[3]) * w * h, "lut");
	glReadBuffer(GL_COLOR_ATTACHMENT0);
	glReadPixels(0, 0, w, h, GL_RGB, GL_FLOAT, data);

	printf("{");
	for (int i = 0; i < w*h * 3; i+=3) {
		printf("%ff, %ff, ", data[i],  data[i+1]); i+=3;
		printf("%ff, %ff, ", data[i],  data[i+1]); i+=3;
		printf("%ff, %ff, ", data[i],  data[i+1]); i+=3;
		printf("%ff, %ff, \n", data[i],  data[i+1]);
	}
	printf("}");

	MEM_freeN(texels);
	MEM_freeN(data);

	return tex;
}

static struct GPUTexture *create_ggx_refraction_lut_texture(int w, int h)
{
	struct GPUTexture *tex;
	struct GPUTexture *hammersley = create_hammersley_sample_texture(8192);
	struct GPUFrameBuffer *fb = NULL;
	static float samples_ct = 8192.0f;
	static float a2 = 0.0f;
	static float inv_samples_ct = 1.0f / 8192.0f;

	char *frag_str = BLI_string_joinN(
	        datatoc_bsdf_common_lib_glsl,
	        datatoc_bsdf_sampling_lib_glsl,
	        datatoc_btdf_lut_frag_glsl);

	struct GPUShader *sh = DRW_shader_create_fullscreen(frag_str,
	        "#define HAMMERSLEY_SIZE 8192\n"
	        "#define BRDF_LUT_SIZE 64\n"
	        "#define NOISE_SIZE 64\n"
	        "#define LUT_SIZE 64\n");

	MEM_freeN(frag_str);

	DRWPass *pass = DRW_pass_create("LightProbe Filtering", DRW_STATE_WRITE_COLOR);
	DRWShadingGroup *grp = DRW_shgroup_create(sh, pass);
	DRW_shgroup_uniform_float(grp, "a2", &a2, 1);
	DRW_shgroup_uniform_float(grp, "sampleCount", &samples_ct, 1);
	DRW_shgroup_uniform_float(grp, "invSampleCount", &inv_samples_ct, 1);
	DRW_shgroup_uniform_texture(grp, "texHammersley", hammersley);
	DRW_shgroup_uniform_texture(grp, "utilTex", e_data.util_tex);

	struct Gwn_Batch *geom = DRW_cache_fullscreen_quad_get();
	DRW_shgroup_call_add(grp, geom, NULL);

	float *texels = MEM_mallocN(sizeof(float[2]) * w * h, "lut");

	tex = DRW_texture_create_2D(w, h, DRW_TEX_R_16, DRW_TEX_FILTER, (float *)texels);

	DRWFboTexture tex_filter = {&tex, DRW_TEX_R_16, DRW_TEX_FILTER};
	GPU_framebuffer_init(&fb, &draw_engine_eevee_type, w, h, &tex_filter, 1);

	GPU_framebuffer_bind(fb);

	float *data = MEM_mallocN(sizeof(float[3]) * w * h, "lut");

	float inc = 1.0f / 31.0f;
	float roughness = 1e-8f - inc;
	FILE *f = BLI_fopen("btdf_split_sum_ggx.h", "w");
	fprintf(f, "static float btdf_split_sum_ggx[32][64 * 64] = {\n");
	do {
		roughness += inc;
		CLAMP(roughness, 1e-4f, 1.0f);
		a2 = powf(roughness, 4.0f);
		DRW_draw_pass(pass);

		GPU_framebuffer_read_data(0, 0, w, h, 3, 0, data);

#if 1
		fprintf(f, "\t{\n\t\t");
		for (int i = 0; i < w*h * 3; i+=3) {
			fprintf(f, "%ff,", data[i]);
			if (((i/3)+1) % 12 == 0) fprintf(f, "\n\t\t");
			else fprintf(f, " ");
		}
		fprintf(f, "\n\t},\n");
#else
		for (int i = 0; i < w*h * 3; i+=3) {
			if (data[i] < 0.01) printf(" ");
			else if (data[i] < 0.3) printf(".");
			else if (data[i] < 0.6) printf("+");
			else if (data[i] < 0.9) printf("%%");
			else printf("#");
			if ((i/3+1) % 64 == 0) printf("\n");
		}
#endif

	} while (roughness < 1.0f);
	fprintf(f, "\n};\n");

	fclose(f);

	MEM_freeN(texels);
	MEM_freeN(data);

	return tex;
}
#endif
/* XXX TODO define all shared resources in a shared place without duplication */
struct GPUTexture *EEVEE_materials_get_util_tex(void)
{
	return e_data.util_tex;
}

static int eevee_material_shadow_option(int shadow_method)
{
	switch (shadow_method) {
		case SHADOW_ESM: return VAR_MAT_ESM;
		case SHADOW_VSM: return VAR_MAT_VSM;
		default:
			BLI_assert(!"Incorrect Shadow Method");
			break;
	}

	return 0;
}

static char *eevee_get_defines(int options)
{
	char *str = NULL;

	DynStr *ds = BLI_dynstr_new();
	BLI_dynstr_appendf(ds, SHADER_DEFINES);

	if ((options & VAR_MAT_MESH) != 0) {
		BLI_dynstr_appendf(ds, "#define MESH_SHADER\n");
	}
	if ((options & VAR_MAT_HAIR) != 0) {
		BLI_dynstr_appendf(ds, "#define HAIR_SHADER\n");
	}
	if ((options & VAR_MAT_HAIR_FIBERS) != 0) {
		BLI_dynstr_append(ds, DRW_hair_shader_defines());
	}
	if ((options & VAR_MAT_PROBE) != 0) {
		BLI_dynstr_appendf(ds, "#define PROBE_CAPTURE\n");
	}
	if ((options & VAR_MAT_FLAT) != 0) {
		BLI_dynstr_appendf(ds, "#define USE_FLAT_NORMAL\n");
	}
	if ((options & VAR_MAT_CLIP) != 0) {
		BLI_dynstr_appendf(ds, "#define USE_ALPHA_CLIP\n");
	}
	if ((options & VAR_MAT_SHADOW) != 0) {
		BLI_dynstr_appendf(ds, "#define SHADOW_SHADER\n");
	}
	if ((options & VAR_MAT_HASH) != 0) {
		BLI_dynstr_appendf(ds, "#define USE_ALPHA_HASH\n");
	}
	if ((options & VAR_MAT_BLEND) != 0) {
		BLI_dynstr_appendf(ds, "#define USE_ALPHA_BLEND\n");
	}
	if ((options & VAR_MAT_MULT) != 0) {
		BLI_dynstr_appendf(ds, "#define USE_MULTIPLY\n");
	}
	if ((options & VAR_MAT_REFRACT) != 0) {
		BLI_dynstr_appendf(ds, "#define USE_REFRACTION\n");
	}
	if ((options & VAR_MAT_SSS) != 0) {
		BLI_dynstr_appendf(ds, "#define USE_SSS\n");
	}
	if ((options & VAR_MAT_SSSALBED) != 0) {
		BLI_dynstr_appendf(ds, "#define USE_SSS_ALBEDO\n");
	}
	if ((options & VAR_MAT_TRANSLUC) != 0) {
		BLI_dynstr_appendf(ds, "#define USE_TRANSLUCENCY\n");
	}
	if ((options & VAR_MAT_VSM) != 0) {
		BLI_dynstr_appendf(ds, "#define SHADOW_VSM\n");
	}
	if ((options & VAR_MAT_ESM) != 0) {
		BLI_dynstr_appendf(ds, "#define SHADOW_ESM\n");
	}
	if (((options & VAR_MAT_VOLUME) != 0) && ((options & VAR_MAT_BLEND) != 0)) {
		BLI_dynstr_appendf(ds, "#define USE_ALPHA_BLEND_VOLUMETRICS\n");
	}

	str = BLI_dynstr_get_cstring(ds);
	BLI_dynstr_free(ds);

	return str;
}

static char *eevee_get_volume_defines(int options)
{
	char *str = NULL;

	DynStr *ds = BLI_dynstr_new();
	BLI_dynstr_appendf(ds, SHADER_DEFINES);
	BLI_dynstr_appendf(ds, "#define VOLUMETRICS\n");

	if ((options & VAR_MAT_VOLUME) != 0) {
		BLI_dynstr_appendf(ds, "#define MESH_SHADER\n");
	}

	str = BLI_dynstr_get_cstring(ds);
	BLI_dynstr_free(ds);

	return str;
}

/**
 * ssr_id can be null to disable ssr contribution.
 **/
static void add_standard_uniforms(
        DRWShadingGroup *shgrp, EEVEE_ViewLayerData *sldata, EEVEE_Data *vedata,
        int *ssr_id, float *refract_depth, bool use_ssrefraction, bool use_alpha_blend)
{
	if (ssr_id == NULL) {
		static int no_ssr = -1.0f;
		ssr_id = &no_ssr;
	}

	DRW_shgroup_uniform_block(shgrp, "probe_block", sldata->probe_ubo);
	DRW_shgroup_uniform_block(shgrp, "grid_block", sldata->grid_ubo);
	DRW_shgroup_uniform_block(shgrp, "planar_block", sldata->planar_ubo);
	DRW_shgroup_uniform_block(shgrp, "light_block", sldata->light_ubo);
	DRW_shgroup_uniform_block(shgrp, "shadow_block", sldata->shadow_ubo);
	DRW_shgroup_uniform_block(shgrp, "common_block", sldata->common_ubo);
	DRW_shgroup_uniform_block(shgrp, "clip_block", sldata->clip_ubo);

	/* TODO if glossy or diffuse bsdf */
	if (true) {
		DRW_shgroup_uniform_texture(shgrp, "utilTex", e_data.util_tex);
		DRW_shgroup_uniform_texture_ref(shgrp, "shadowTexture", &sldata->shadow_pool);
		DRW_shgroup_uniform_texture_ref(shgrp, "maxzBuffer", &vedata->txl->maxzbuffer);

		if ((vedata->stl->effects->enabled_effects & EFFECT_GTAO) != 0) {
			DRW_shgroup_uniform_texture_ref(shgrp, "horizonBuffer", &vedata->stl->effects->gtao_horizons);
		}
		else {
			/* Use maxzbuffer as fallback to avoid sampling problem on certain platform, see: T52593 */
			DRW_shgroup_uniform_texture_ref(shgrp, "horizonBuffer", &vedata->txl->maxzbuffer);
		}
	}

	/* TODO if diffuse bsdf */
	if (true) {
		DRW_shgroup_uniform_texture_ref(shgrp, "irradianceGrid", &sldata->irradiance_pool);
	}

	/* TODO if glossy bsdf */
	if (true) {
		DRW_shgroup_uniform_texture_ref(shgrp, "probeCubes", &sldata->probe_pool);
		DRW_shgroup_uniform_texture_ref(shgrp, "probePlanars", &vedata->txl->planar_pool);
		DRW_shgroup_uniform_int(shgrp, "outputSsrId", ssr_id, 1);
	}

	if (use_ssrefraction) {
		BLI_assert(refract_depth != NULL);
		DRW_shgroup_uniform_float(shgrp, "refractionDepth", refract_depth, 1);
		DRW_shgroup_uniform_texture_ref(shgrp, "colorBuffer", &vedata->txl->refract_color);
	}

	if ((vedata->stl->effects->enabled_effects & EFFECT_VOLUMETRIC) != 0 &&
	     use_alpha_blend)
	{
		/* Do not use history buffers as they already have been swapped */
		DRW_shgroup_uniform_texture_ref(shgrp, "inScattering", &vedata->txl->volume_scatter);
		DRW_shgroup_uniform_texture_ref(shgrp, "inTransmittance", &vedata->txl->volume_transmittance);
	}
}

static void create_default_shader(int options)
{
	char *vert_str = BLI_string_joinN(
	        datatoc_hair_lib_glsl,
	        datatoc_lit_surface_vert_glsl);

	char *frag_str = BLI_string_joinN(
	        e_data.frag_shader_lib,
	        datatoc_default_frag_glsl);

	char *defines = eevee_get_defines(options);

	e_data.default_lit[options] = DRW_shader_create(vert_str, NULL, frag_str, defines);

	MEM_freeN(defines);
	MEM_freeN(vert_str);
	MEM_freeN(frag_str);
}

static void eevee_init_noise_texture(void)
{
	e_data.noise_tex = DRW_texture_create_2D(64, 64, DRW_TEX_RGBA_16, 0, (float *)blue_noise);
}

static void eevee_init_util_texture(void)
{
	const int layers = 3 + 16;
	float (*texels)[4] = MEM_mallocN(sizeof(float[4]) * 64 * 64 * layers, "utils texels");
	float (*texels_layer)[4] = texels;

	/* Copy ltc_mat_ggx into 1st layer */
	memcpy(texels_layer, ltc_mat_ggx, sizeof(float[4]) * 64 * 64);
	texels_layer += 64 * 64;

	/* Copy bsdf_split_sum_ggx into 2nd layer red and green channels.
	   Copy ltc_mag_ggx into 2nd layer blue channel. */
	for (int i = 0; i < 64 * 64; i++) {
		texels_layer[i][0] = bsdf_split_sum_ggx[i * 2 + 0];
		texels_layer[i][1] = bsdf_split_sum_ggx[i * 2 + 1];
		texels_layer[i][2] = ltc_mag_ggx[i];
		texels_layer[i][3] = ltc_disk_integral[i];
	}
	texels_layer += 64 * 64;

	/* Copy blue noise in 3rd layer  */
	for (int i = 0; i < 64 * 64; i++) {
		texels_layer[i][0] = blue_noise[i][0];
		texels_layer[i][1] = blue_noise[i][1];
		texels_layer[i][2] = cosf(blue_noise[i][1] * 2.0f * M_PI);
		texels_layer[i][3] = sinf(blue_noise[i][1] * 2.0f * M_PI);
	}
	texels_layer += 64 * 64;

	/* Copy Refraction GGX LUT in layer 4 - 20 */
	for (int j = 0; j < 16; ++j) {
		for (int i = 0; i < 64 * 64; i++) {
			texels_layer[i][0] = btdf_split_sum_ggx[j * 2][i];
			texels_layer[i][1] = btdf_split_sum_ggx[j * 2][i];
			texels_layer[i][2] = btdf_split_sum_ggx[j * 2][i];
			texels_layer[i][3] = btdf_split_sum_ggx[j * 2][i];
		}
		texels_layer += 64 * 64;
	}

	e_data.util_tex = DRW_texture_create_2D_array(
	        64, 64, layers, DRW_TEX_RGBA_16, DRW_TEX_FILTER | DRW_TEX_WRAP, (float *)texels);

	MEM_freeN(texels);
}

void EEVEE_update_noise(EEVEE_PassList *psl, EEVEE_FramebufferList *fbl, const double offsets[3])
{
	e_data.noise_offsets[0] = offsets[0];
	e_data.noise_offsets[1] = offsets[1];
	e_data.noise_offsets[2] = offsets[2];

	/* Attach & detach because we don't currently support multiple FB per texture,
	 * and this would be the case for multiple viewport. */
	GPU_framebuffer_bind(fbl->update_noise_fb);
	DRW_draw_pass(psl->update_noise_pass);
}

static void EEVEE_update_viewvecs(float invproj[4][4], float winmat[4][4], float (*r_viewvecs)[4])
{
	/* view vectors for the corners of the view frustum.
	 * Can be used to recreate the world space position easily */
	float view_vecs[4][4] = {
	    {-1.0f, -1.0f, -1.0f, 1.0f},
	    { 1.0f, -1.0f, -1.0f, 1.0f},
	    {-1.0f,  1.0f, -1.0f, 1.0f},
	    {-1.0f, -1.0f,  1.0f, 1.0f}
	};

	/* convert the view vectors to view space */
	const bool is_persp = (winmat[3][3] == 0.0f);
	for (int i = 0; i < 4; i++) {
		mul_project_m4_v3(invproj, view_vecs[i]);
		/* normalized trick see:
		 * http://www.derschmale.com/2014/01/26/reconstructing-positions-from-the-depth-buffer */
		if (is_persp) {
			/* Divide XY by Z. */
			mul_v2_fl(view_vecs[i], 1.0f / view_vecs[i][2]);
		}
	}

	/**
	 * If ortho : view_vecs[0] is the near-bottom-left corner of the frustum and
	 *            view_vecs[1] is the vector going from the near-bottom-left corner to
	 *            the far-top-right corner.
	 * If Persp : view_vecs[0].xy and view_vecs[1].xy are respectively the bottom-left corner
	 *            when Z = 1, and top-left corner if Z = 1.
	 *            view_vecs[0].z the near clip distance and view_vecs[1].z is the (signed)
	 *            distance from the near plane to the far clip plane.
	 **/
	copy_v4_v4(r_viewvecs[0], view_vecs[0]);

	/* we need to store the differences */
	r_viewvecs[1][0] = view_vecs[1][0] - view_vecs[0][0];
	r_viewvecs[1][1] = view_vecs[2][1] - view_vecs[0][1];
	r_viewvecs[1][2] = view_vecs[3][2] - view_vecs[0][2];
}

void EEVEE_materials_init(EEVEE_ViewLayerData *sldata, EEVEE_StorageList *stl, EEVEE_FramebufferList *fbl)
{
	if (!e_data.frag_shader_lib) {
		/* Shaders */
		e_data.shadow_shader_lib = BLI_string_joinN(
		        datatoc_common_uniforms_lib_glsl,
		        datatoc_bsdf_common_lib_glsl,
		        datatoc_bsdf_sampling_lib_glsl,
		        datatoc_ambient_occlusion_lib_glsl,
		        datatoc_raytrace_lib_glsl,
		        datatoc_ssr_lib_glsl,
		        datatoc_octahedron_lib_glsl,
		        datatoc_irradiance_lib_glsl,
		        datatoc_lightprobe_lib_glsl,
		        datatoc_ltc_lib_glsl,
		        datatoc_bsdf_direct_lib_glsl,
		        datatoc_lamps_lib_glsl,
		        /* Add one for each Closure */
		        datatoc_lit_surface_frag_glsl,
		        datatoc_lit_surface_frag_glsl,
		        datatoc_lit_surface_frag_glsl,
		        datatoc_lit_surface_frag_glsl,
		        datatoc_lit_surface_frag_glsl,
		        datatoc_lit_surface_frag_glsl,
		        datatoc_lit_surface_frag_glsl,
		        datatoc_lit_surface_frag_glsl,
		        datatoc_volumetric_lib_glsl);
<<<<<<< HEAD
		
=======

		e_data.frag_shader_lib = BLI_string_joinN(
		        datatoc_common_view_lib_glsl,
		        e_data.shadow_shader_lib);

>>>>>>> 94959dba
		e_data.volume_shader_lib = BLI_string_joinN(
		        datatoc_common_view_lib_glsl,
		        datatoc_common_uniforms_lib_glsl,
		        datatoc_bsdf_common_lib_glsl,
		        datatoc_ambient_occlusion_lib_glsl,
		        datatoc_octahedron_lib_glsl,
		        datatoc_irradiance_lib_glsl,
		        datatoc_lightprobe_lib_glsl,
		        datatoc_ltc_lib_glsl,
		        datatoc_bsdf_direct_lib_glsl,
		        datatoc_lamps_lib_glsl,
		        datatoc_volumetric_lib_glsl,
		        datatoc_volumetric_frag_glsl);

		char *hair_fiber_vert_str = BLI_string_joinN(
		        datatoc_hair_lib_glsl,
		        datatoc_prepass_vert_glsl);

		char *frag_str = BLI_string_joinN(
		        e_data.frag_shader_lib,
		        datatoc_default_frag_glsl);

		e_data.default_background = DRW_shader_create(
		        datatoc_background_vert_glsl, NULL, datatoc_default_world_frag_glsl,
		        NULL);

		e_data.default_prepass_sh = DRW_shader_create(
		        datatoc_prepass_vert_glsl, NULL, datatoc_prepass_frag_glsl,
		        NULL);

		e_data.default_prepass_clip_sh = DRW_shader_create(
		        datatoc_prepass_vert_glsl, NULL, datatoc_prepass_frag_glsl,
		        "#define CLIP_PLANES\n");

		e_data.default_prepass_hair_fiber_sh = DRW_shader_create(
		        hair_fiber_vert_str, NULL, datatoc_prepass_frag_glsl, DRW_hair_shader_defines());

		{
			char defines[256];
			BLI_snprintf(defines, sizeof(defines), "#define CLIP_PLANES\n%s",
			             DRW_hair_shader_defines());
			e_data.default_prepass_hair_fiber_clip_sh = DRW_shader_create(
			        hair_fiber_vert_str, NULL, datatoc_prepass_frag_glsl, defines);
		}

		MEM_freeN(frag_str);
		MEM_freeN(hair_fiber_vert_str);

		e_data.update_noise_sh = DRW_shader_create_fullscreen(
		        datatoc_update_noise_frag_glsl, NULL);

		eevee_init_util_texture();
		eevee_init_noise_texture();
	}

	if (!DRW_state_is_image_render() &&
	    ((stl->effects->enabled_effects & EFFECT_TAA) == 0))
	{
		e_data.alpha_hash_offset = 0.0f;
	}
	else {
		double r;
		BLI_halton_1D(5, 0.0, stl->effects->taa_current_sample - 1, &r);
		e_data.alpha_hash_offset = (float)r;
	}

	{
		/* Update view_vecs */
		float invproj[4][4], winmat[4][4];
		DRW_viewport_matrix_get(winmat, DRW_MAT_WIN);
		DRW_viewport_matrix_get(invproj, DRW_MAT_WININV);

		EEVEE_update_viewvecs(invproj, winmat, sldata->common_data.view_vecs);
	}

	{
		/* Update noise Framebuffer. */
		GPU_framebuffer_ensure_config(&fbl->update_noise_fb, {
			GPU_ATTACHMENT_NONE,
			GPU_ATTACHMENT_TEXTURE_LAYER(e_data.util_tex, 2)
		});
	}
}

struct GPUMaterial *EEVEE_material_world_lightprobe_get(struct Scene *scene, World *wo)
{
	const void *engine = &DRW_engine_viewport_eevee_type;
	const int options = VAR_WORLD_PROBE;

	GPUMaterial *mat = DRW_shader_find_from_world(wo, engine, options);
	if (mat != NULL) {
		return mat;
	}
	return DRW_shader_create_from_world(
	        scene, wo, engine, options,
	        datatoc_background_vert_glsl, NULL, e_data.frag_shader_lib,
	        SHADER_DEFINES "#define PROBE_CAPTURE\n");
}

struct GPUMaterial *EEVEE_material_world_background_get(struct Scene *scene, World *wo)
{
	const void *engine = &DRW_engine_viewport_eevee_type;
	int options = VAR_WORLD_BACKGROUND;

	GPUMaterial *mat = DRW_shader_find_from_world(wo, engine, options);
	if (mat != NULL) {
		return mat;
	}
	return DRW_shader_create_from_world(
	        scene, wo, engine, options,
	        datatoc_background_vert_glsl, NULL, e_data.frag_shader_lib,
	        SHADER_DEFINES "#define WORLD_BACKGROUND\n");
}

struct GPUMaterial *EEVEE_material_world_volume_get(struct Scene *scene, World *wo)
{
	const void *engine = &DRW_engine_viewport_eevee_type;
	int options = VAR_WORLD_VOLUME;

	GPUMaterial *mat = DRW_shader_find_from_world(wo, engine, options);
	if (mat != NULL) {
		return mat;
	}

	char *defines = eevee_get_volume_defines(options);

	mat = DRW_shader_create_from_world(
	        scene, wo, engine, options,
	        datatoc_volumetric_vert_glsl, datatoc_volumetric_geom_glsl, e_data.volume_shader_lib,
	        defines);

	MEM_freeN(defines);

	return mat;
}

struct GPUMaterial *EEVEE_material_mesh_get(
        struct Scene *scene, Material *ma, EEVEE_Data *vedata,
        bool use_blend, bool use_multiply, bool use_refract, bool use_sss, bool use_translucency, int shadow_method)
{
	EEVEE_EffectsInfo *effects = vedata->stl->effects;
	const void *engine = &DRW_engine_viewport_eevee_type;
	int options = VAR_MAT_MESH;

	if (use_blend) options |= VAR_MAT_BLEND;
	if (use_multiply) options |= VAR_MAT_MULT;
	if (use_refract) options |= VAR_MAT_REFRACT;
	if (use_sss) options |= VAR_MAT_SSS;
	if (use_sss && effects->sss_separate_albedo) options |= VAR_MAT_SSSALBED;
	if (use_translucency) options |= VAR_MAT_TRANSLUC;
	if (((effects->enabled_effects & EFFECT_VOLUMETRIC) != 0) && use_blend) options |= VAR_MAT_VOLUME;

	options |= eevee_material_shadow_option(shadow_method);

	GPUMaterial *mat = DRW_shader_find_from_material(ma, engine, options);
	if (mat) {
		return mat;
	}

	char *defines = eevee_get_defines(options);

	mat = DRW_shader_create_from_material(
	        scene, ma, engine, options,
	        datatoc_lit_surface_vert_glsl, NULL, e_data.frag_shader_lib,
	        defines);

	MEM_freeN(defines);

	return mat;
}

struct GPUMaterial *EEVEE_material_mesh_volume_get(struct Scene *scene, Material *ma)
{
	const void *engine = &DRW_engine_viewport_eevee_type;
	int options = VAR_MAT_VOLUME;

	GPUMaterial *mat = DRW_shader_find_from_material(ma, engine, options);
	if (mat != NULL) {
		return mat;
	}

	char *defines = eevee_get_volume_defines(options);

	mat = DRW_shader_create_from_material(
	        scene, ma, engine, options,
	        datatoc_volumetric_vert_glsl, datatoc_volumetric_geom_glsl, e_data.volume_shader_lib,
	        defines);

	MEM_freeN(defines);

	return mat;
}

struct GPUMaterial *EEVEE_material_mesh_depth_get(
        struct Scene *scene, Material *ma,
        bool use_hashed_alpha, bool is_shadow)
{
	const void *engine = &DRW_engine_viewport_eevee_type;
	int options = VAR_MAT_MESH;

	if (use_hashed_alpha) {
		options |= VAR_MAT_HASH;
	}
	else {
		options |= VAR_MAT_CLIP;
	}

	if (is_shadow)
		options |= VAR_MAT_SHADOW;

	GPUMaterial *mat = DRW_shader_find_from_material(ma, engine, options);
	if (mat) {
		return mat;
	}

	char *defines = eevee_get_defines(options);

	char *frag_str = BLI_string_joinN(
	        (is_shadow) ? e_data.shadow_shader_lib : e_data.frag_shader_lib,
	        datatoc_prepass_frag_glsl);

	mat = DRW_shader_create_from_material(
	        scene, ma, engine, options,
	        (is_shadow) ? datatoc_shadow_vert_glsl : datatoc_lit_surface_vert_glsl,
	        (is_shadow) ? datatoc_shadow_geom_glsl : NULL,
	        frag_str,
	        defines);

	MEM_freeN(frag_str);
	MEM_freeN(defines);

	return mat;
}

struct GPUMaterial *EEVEE_material_hair_get(
        struct Scene *scene, Material *ma, int shadow_method, bool use_fibers)
{
	const void *engine = &DRW_engine_viewport_eevee_type;
	int options = VAR_MAT_HAIR | VAR_MAT_MESH;
	options |= eevee_material_shadow_option(shadow_method);
<<<<<<< HEAD
	if (use_fibers) {
		options |= VAR_MAT_HAIR_FIBERS;
	}
	GPUMaterial *mat = GPU_material_from_nodetree_find(&ma->gpumaterial, engine, options);
=======

	GPUMaterial *mat = DRW_shader_find_from_material(ma, engine, options);
>>>>>>> 94959dba
	if (mat) {
		return mat;
	}

	char *vert_str = NULL;
	{
		DynStr *ds_vert = BLI_dynstr_new();
		BLI_dynstr_append(ds_vert, datatoc_hair_lib_glsl);
		BLI_dynstr_append(ds_vert, datatoc_lit_surface_vert_glsl);
		vert_str = BLI_dynstr_get_cstring(ds_vert);
		BLI_dynstr_free(ds_vert);
	}

	char *defines = eevee_get_defines(options);

<<<<<<< HEAD
	mat = GPU_material_from_nodetree(
	        scene, ma->nodetree, &ma->gpumaterial, engine, options,
	        vert_str, NULL, e_data.frag_shader_lib,
=======
	mat = DRW_shader_create_from_material(
	        scene, ma, engine, options,
	        datatoc_lit_surface_vert_glsl, NULL, e_data.frag_shader_lib,
>>>>>>> 94959dba
	        defines);

	MEM_freeN(vert_str);
	MEM_freeN(defines);

	return mat;
}

/**
 * Create a default shading group inside the given pass.
 **/
static struct DRWShadingGroup *EEVEE_default_shading_group_create(
        EEVEE_ViewLayerData *sldata, EEVEE_Data *vedata, DRWPass *pass,
        bool is_hair, bool is_hair_fibers, bool is_flat_normal, bool use_blend, bool use_ssr, int shadow_method)
{
	EEVEE_EffectsInfo *effects = vedata->stl->effects;
	static int ssr_id;
	ssr_id = (use_ssr) ? 1 : -1;
	int options = VAR_MAT_MESH;

	if (is_hair) options |= VAR_MAT_HAIR;
	if (is_hair_fibers) options |= VAR_MAT_HAIR_FIBERS;
	if (is_flat_normal) options |= VAR_MAT_FLAT;
	if (use_blend) options |= VAR_MAT_BLEND;
	if (((effects->enabled_effects & EFFECT_VOLUMETRIC) != 0) && use_blend) options |= VAR_MAT_VOLUME;

	options |= eevee_material_shadow_option(shadow_method);

	if (e_data.default_lit[options] == NULL) {
		create_default_shader(options);
	}

	DRWShadingGroup *shgrp = DRW_shgroup_create(e_data.default_lit[options], pass);
	add_standard_uniforms(shgrp, sldata, vedata, &ssr_id, NULL, false, use_blend);

	return shgrp;
}

/**
 * Create a default shading group inside the default pass without standard uniforms.
 **/
static struct DRWShadingGroup *EEVEE_default_shading_group_get(
        EEVEE_ViewLayerData *sldata, EEVEE_Data *vedata,
        bool is_hair, bool is_hair_fibers, bool is_flat_normal, bool use_ssr, int shadow_method)
{
	static int ssr_id;
	ssr_id = (use_ssr) ? 1 : -1;
	int options = VAR_MAT_MESH;

	if (is_hair) options |= VAR_MAT_HAIR;
	if (is_hair_fibers) options |= VAR_MAT_HAIR_FIBERS;
	if (is_flat_normal) options |= VAR_MAT_FLAT;

	options |= eevee_material_shadow_option(shadow_method);

	if (e_data.default_lit[options] == NULL) {
		create_default_shader(options);
	}

	if (vedata->psl->default_pass[options] == NULL) {
		//DRWState state = DRW_STATE_WRITE_COLOR | DRW_STATE_DEPTH_EQUAL | DRW_STATE_CLIP_PLANES | DRW_STATE_WIRE;
		DRWState state = DRW_STATE_WRITE_COLOR | DRW_STATE_DEPTH_EQUAL;
		vedata->psl->default_pass[options] = DRW_pass_create("Default Lit Pass", state);

		DRWShadingGroup *shgrp = DRW_shgroup_create(e_data.default_lit[options], vedata->psl->default_pass[options]);
		/* XXX / WATCH: This creates non persistent binds for the ubos and textures.
		 * But it's currently OK because the following shgroups does not add any bind. */
		add_standard_uniforms(shgrp, sldata, vedata, &ssr_id, NULL, false, false);
	}

	return DRW_shgroup_create(e_data.default_lit[options], vedata->psl->default_pass[options]);
}

void EEVEE_materials_cache_init(EEVEE_ViewLayerData *sldata, EEVEE_Data *vedata)
{
	EEVEE_PassList *psl = ((EEVEE_Data *)vedata)->psl;
	EEVEE_StorageList *stl = ((EEVEE_Data *)vedata)->stl;

	/* Create Material Ghash */
	{
		stl->g_data->material_hash = BLI_ghash_ptr_new("Eevee_material ghash");
		stl->g_data->hair_material_hash = BLI_ghash_ptr_new("Eevee_hair_material ghash");
	}

	{
		psl->background_pass = DRW_pass_create("Background Pass", DRW_STATE_WRITE_COLOR | DRW_STATE_DEPTH_EQUAL);

		struct Gwn_Batch *geom = DRW_cache_fullscreen_quad_get();
		DRWShadingGroup *grp = NULL;

		const DRWContextState *draw_ctx = DRW_context_state_get();
		Scene *scene = draw_ctx->scene;
		World *wo = scene->world;

		float *col = ts.colorBackground;

		if (wo) {
			col = &wo->horr;

			if (wo->use_nodes && wo->nodetree) {
				static float error_col[3] = {1.0f, 0.0f, 1.0f};
				static float compile_col[3] = {0.5f, 0.5f, 0.5f};
				struct GPUMaterial *gpumat = EEVEE_material_world_background_get(scene, wo);

				switch (GPU_material_status(gpumat)) {
					case GPU_MAT_SUCCESS:
						grp = DRW_shgroup_material_create(gpumat, psl->background_pass);
						DRW_shgroup_uniform_float(grp, "backgroundAlpha", &stl->g_data->background_alpha, 1);
						DRW_shgroup_call_add(grp, geom, NULL);
						break;
					case GPU_MAT_QUEUED:
						sldata->probes->all_materials_updated = false;
						/* TODO Bypass probe compilation. */
						col = compile_col;
						break;
					case GPU_MAT_FAILED:
					default:
						col = error_col;
						break;
				}
			}
		}

		/* Fallback if shader fails or if not using nodetree. */
		if (grp == NULL) {
			grp = DRW_shgroup_create(e_data.default_background, psl->background_pass);
			DRW_shgroup_uniform_vec3(grp, "color", col, 1);
			DRW_shgroup_uniform_float(grp, "backgroundAlpha", &stl->g_data->background_alpha, 1);
			DRW_shgroup_call_add(grp, geom, NULL);
		}
	}

	{
		DRWState state = DRW_STATE_WRITE_DEPTH | DRW_STATE_DEPTH_LESS | DRW_STATE_WIRE;
		psl->depth_pass = DRW_pass_create("Depth Pass", state);
		stl->g_data->depth_shgrp = DRW_shgroup_create(e_data.default_prepass_sh, psl->depth_pass);
		stl->g_data->hair_fibers_depth_shgrp = DRW_shgroup_create(e_data.default_prepass_hair_fiber_sh, psl->depth_pass);

		state = DRW_STATE_WRITE_DEPTH | DRW_STATE_DEPTH_LESS | DRW_STATE_CULL_BACK;
		psl->depth_pass_cull = DRW_pass_create("Depth Pass Cull", state);
		stl->g_data->depth_shgrp_cull = DRW_shgroup_create(e_data.default_prepass_sh, psl->depth_pass_cull);
		stl->g_data->hair_fibers_depth_shgrp_cull = DRW_shgroup_create(e_data.default_prepass_hair_fiber_sh, psl->depth_pass_cull);

		state = DRW_STATE_WRITE_DEPTH | DRW_STATE_DEPTH_LESS | DRW_STATE_CLIP_PLANES | DRW_STATE_WIRE;
		psl->depth_pass_clip = DRW_pass_create("Depth Pass Clip", state);
		stl->g_data->depth_shgrp_clip = DRW_shgroup_create(e_data.default_prepass_clip_sh, psl->depth_pass_clip);
<<<<<<< HEAD
		stl->g_data->hair_fibers_depth_shgrp_clip = DRW_shgroup_create(e_data.default_prepass_hair_fiber_clip_sh, psl->depth_pass_clip);
=======
		DRW_shgroup_uniform_block(stl->g_data->depth_shgrp_clip, "clip_block", sldata->clip_ubo);
>>>>>>> 94959dba

		state = DRW_STATE_WRITE_DEPTH | DRW_STATE_DEPTH_LESS | DRW_STATE_CLIP_PLANES | DRW_STATE_CULL_BACK;
		psl->depth_pass_clip_cull = DRW_pass_create("Depth Pass Cull Clip", state);
		stl->g_data->depth_shgrp_clip_cull = DRW_shgroup_create(e_data.default_prepass_clip_sh, psl->depth_pass_clip_cull);
<<<<<<< HEAD
		stl->g_data->hair_fibers_depth_shgrp_clip_cull = DRW_shgroup_create(e_data.default_prepass_hair_fiber_clip_sh, psl->depth_pass_clip_cull);
=======
		DRW_shgroup_uniform_block(stl->g_data->depth_shgrp_clip_cull, "clip_block", sldata->clip_ubo);
>>>>>>> 94959dba
	}

	{
		DRWState state = DRW_STATE_WRITE_COLOR | DRW_STATE_DEPTH_EQUAL | DRW_STATE_CLIP_PLANES | DRW_STATE_WIRE;
		psl->material_pass = DRW_pass_create("Material Shader Pass", state);
	}

	{
		DRWState state = DRW_STATE_WRITE_DEPTH | DRW_STATE_DEPTH_LESS | DRW_STATE_WIRE;
		psl->refract_depth_pass = DRW_pass_create("Refract Depth Pass", state);
		stl->g_data->refract_depth_shgrp = DRW_shgroup_create(e_data.default_prepass_sh, psl->refract_depth_pass);

		state = DRW_STATE_WRITE_DEPTH | DRW_STATE_DEPTH_LESS | DRW_STATE_CULL_BACK;
		psl->refract_depth_pass_cull = DRW_pass_create("Refract Depth Pass Cull", state);
		stl->g_data->refract_depth_shgrp_cull = DRW_shgroup_create(e_data.default_prepass_sh, psl->refract_depth_pass_cull);

		state = DRW_STATE_WRITE_DEPTH | DRW_STATE_DEPTH_LESS | DRW_STATE_CLIP_PLANES | DRW_STATE_WIRE;
		psl->refract_depth_pass_clip = DRW_pass_create("Refract Depth Pass Clip", state);
		stl->g_data->refract_depth_shgrp_clip = DRW_shgroup_create(e_data.default_prepass_clip_sh, psl->refract_depth_pass_clip);
		DRW_shgroup_uniform_block(stl->g_data->refract_depth_shgrp_clip, "clip_block", sldata->clip_ubo);

		state = DRW_STATE_WRITE_DEPTH | DRW_STATE_DEPTH_LESS | DRW_STATE_CLIP_PLANES | DRW_STATE_CULL_BACK;
		psl->refract_depth_pass_clip_cull = DRW_pass_create("Refract Depth Pass Cull Clip", state);
		stl->g_data->refract_depth_shgrp_clip_cull = DRW_shgroup_create(e_data.default_prepass_clip_sh, psl->refract_depth_pass_clip_cull);
		DRW_shgroup_uniform_block(stl->g_data->refract_depth_shgrp_clip_cull, "clip_block", sldata->clip_ubo);
	}

	{
		DRWState state = DRW_STATE_WRITE_COLOR | DRW_STATE_DEPTH_EQUAL | DRW_STATE_CLIP_PLANES | DRW_STATE_WIRE;
		psl->refract_pass = DRW_pass_create("Opaque Refraction Pass", state);
	}

	{
		DRWState state = DRW_STATE_WRITE_COLOR | DRW_STATE_DEPTH_EQUAL | DRW_STATE_CLIP_PLANES | DRW_STATE_WIRE | DRW_STATE_WRITE_STENCIL;
		psl->sss_pass = DRW_pass_create("Subsurface Pass", state);
		e_data.sss_count = 0;
	}

	{
		DRWState state = DRW_STATE_WRITE_COLOR | DRW_STATE_DEPTH_LESS | DRW_STATE_CLIP_PLANES | DRW_STATE_WIRE;
		psl->transparent_pass = DRW_pass_create("Material Transparent Pass", state);
	}

	{
		psl->update_noise_pass = DRW_pass_create("Update Noise Pass", DRW_STATE_WRITE_COLOR);
		DRWShadingGroup *grp = DRW_shgroup_create(e_data.update_noise_sh, psl->update_noise_pass);
		DRW_shgroup_uniform_texture(grp, "blueNoise", e_data.noise_tex);
		DRW_shgroup_uniform_vec3(grp, "offsets", e_data.noise_offsets, 1);
		DRW_shgroup_call_add(grp, DRW_cache_fullscreen_quad_get(), NULL);
	}

}

#define ADD_SHGROUP_CALL(shgrp, ob, geom) do { \
	if (is_sculpt_mode_draw) { \
		DRW_shgroup_call_sculpt_add(shgrp, ob, ob->obmat); \
	} \
	else { \
		DRW_shgroup_call_object_add(shgrp, geom, ob); \
	} \
} while (0)

#define ADD_SHGROUP_CALL_SAFE(shgrp, ob, geom) do { \
	if (shgrp) { \
		ADD_SHGROUP_CALL(shgrp, ob, geom); \
	} \
} while (0)

typedef struct EeveeMaterialShadingGroups {
	struct DRWShadingGroup *shading_grp;
	struct DRWShadingGroup *depth_grp;
	struct DRWShadingGroup *depth_clip_grp;
} EeveeMaterialShadingGroups;

static void material_opaque(
        Material *ma, GHash *material_hash, EEVEE_ViewLayerData *sldata, EEVEE_Data *vedata,
        bool do_cull, bool use_flat_nor, struct GPUMaterial **gpumat, struct GPUMaterial **gpumat_depth,
        struct DRWShadingGroup **shgrp, struct DRWShadingGroup **shgrp_depth, struct DRWShadingGroup **shgrp_depth_clip)
{
	EEVEE_EffectsInfo *effects = vedata->stl->effects;
	const DRWContextState *draw_ctx = DRW_context_state_get();
	Scene *scene = draw_ctx->scene;
	EEVEE_StorageList *stl = ((EEVEE_Data *)vedata)->stl;
	EEVEE_PassList *psl = ((EEVEE_Data *)vedata)->psl;
	EEVEE_LampsInfo *linfo = sldata->lamps;

	float *color_p = &ma->r;
	float *metal_p = &ma->ray_mirror;
	float *spec_p = &ma->spec;
	float *rough_p = &ma->gloss_mir;

	const bool use_gpumat = (ma->use_nodes && ma->nodetree);
	const bool use_refract = ((ma->blend_flag & MA_BL_SS_REFRACTION) != 0) &&
	                         ((effects->enabled_effects & EFFECT_REFRACT) != 0);
	const bool use_sss = ((ma->blend_flag & MA_BL_SS_SUBSURFACE) != 0) &&
	                     ((effects->enabled_effects & EFFECT_SSS) != 0);
	const bool use_translucency = use_sss && ((ma->blend_flag & MA_BL_TRANSLUCENCY) != 0);

	EeveeMaterialShadingGroups *emsg = BLI_ghash_lookup(material_hash, (const void *)ma);

	if (emsg) {
		*shgrp = emsg->shading_grp;
		*shgrp_depth = emsg->depth_grp;
		*shgrp_depth_clip = emsg->depth_clip_grp;

		/* This will have been created already, just perform a lookup. */
		*gpumat = (use_gpumat) ? EEVEE_material_mesh_get(
		        scene, ma, vedata, false, false, use_refract, use_sss, use_translucency, linfo->shadow_method) : NULL;
		*gpumat_depth = (use_gpumat) ? EEVEE_material_mesh_depth_get(
		        scene, ma, (ma->blend_method == MA_BM_HASHED), false) : NULL;
		return;
	}

	if (use_gpumat) {
		static float error_col[3] = {1.0f, 0.0f, 1.0f};
		static float compile_col[3] = {0.5f, 0.5f, 0.5f};
		static float half = 0.5f;

		/* Shading */
		*gpumat = EEVEE_material_mesh_get(scene, ma, vedata, false, false, use_refract,
		                                  use_sss, use_translucency, linfo->shadow_method);

		GPUMaterialStatus status_mat_surface = GPU_material_status(*gpumat);

		/* Alpha CLipped : Discard pixel from depth pass, then
		 * fail the depth test for shading. */
		if (ELEM(ma->blend_method, MA_BM_CLIP, MA_BM_HASHED)) {
			*gpumat_depth = EEVEE_material_mesh_depth_get(scene, ma,
			                                              (ma->blend_method == MA_BM_HASHED), false);

			GPUMaterialStatus status_mat_depth = GPU_material_status(*gpumat_depth);
			if (status_mat_depth != GPU_MAT_SUCCESS) {
				/* Mixing both flags. If depth shader fails, show it to the user by not using
				 * the surface shader. */
				status_mat_surface = status_mat_depth;
			}
			else if (use_refract) {
				*shgrp_depth = DRW_shgroup_material_create(*gpumat_depth, (do_cull) ? psl->refract_depth_pass_cull : psl->refract_depth_pass);
				*shgrp_depth_clip = DRW_shgroup_material_create(*gpumat_depth, (do_cull) ? psl->refract_depth_pass_clip_cull : psl->refract_depth_pass_clip);
			}
			else {
				*shgrp_depth = DRW_shgroup_material_create(*gpumat_depth, (do_cull) ? psl->depth_pass_cull : psl->depth_pass);
				*shgrp_depth_clip = DRW_shgroup_material_create(*gpumat_depth, (do_cull) ? psl->depth_pass_clip_cull : psl->depth_pass_clip);
			}

			if (*shgrp_depth != NULL) {
				add_standard_uniforms(*shgrp_depth, sldata, vedata, NULL, NULL, false, false);
				add_standard_uniforms(*shgrp_depth_clip, sldata, vedata, NULL, NULL, false, false);

				if (ma->blend_method == MA_BM_CLIP) {
					DRW_shgroup_uniform_float(*shgrp_depth, "alphaThreshold", &ma->alpha_threshold, 1);
					DRW_shgroup_uniform_float(*shgrp_depth_clip, "alphaThreshold", &ma->alpha_threshold, 1);
				}
				else if (ma->blend_method == MA_BM_HASHED) {
					DRW_shgroup_uniform_float(*shgrp_depth, "hashAlphaOffset", &e_data.alpha_hash_offset, 1);
					DRW_shgroup_uniform_float(*shgrp_depth_clip, "hashAlphaOffset", &e_data.alpha_hash_offset, 1);
				}
			}
		}

		switch (status_mat_surface) {
			case GPU_MAT_SUCCESS:
			{
				static int no_ssr = -1;
				static int first_ssr = 1;
				int *ssr_id = (((effects->enabled_effects & EFFECT_SSR) != 0) && !use_refract) ? &first_ssr : &no_ssr;

				*shgrp = DRW_shgroup_material_create(*gpumat,
				                                     (use_refract) ? psl->refract_pass :
				                                     (use_sss) ? psl->sss_pass : psl->material_pass);
				add_standard_uniforms(*shgrp, sldata, vedata, ssr_id, &ma->refract_depth, use_refract, false);

				if (use_sss) {
					struct GPUTexture *sss_tex_profile = NULL;
					struct GPUUniformBuffer *sss_profile = GPU_material_sss_profile_get(*gpumat,
					                                                                    stl->effects->sss_sample_count,
					                                                                    &sss_tex_profile);

					if (sss_profile) {
						if (use_translucency) {
							DRW_shgroup_uniform_block(*shgrp, "sssProfile", sss_profile);
							DRW_shgroup_uniform_texture(*shgrp, "sssTexProfile", sss_tex_profile);
						}

						/* Limit of 8 bit stencil buffer. ID 255 is refraction. */
						if (e_data.sss_count < 254) {
							DRW_shgroup_stencil_mask(*shgrp, e_data.sss_count + 1);
							EEVEE_subsurface_add_pass(sldata, vedata, e_data.sss_count + 1, sss_profile);
							e_data.sss_count++;
						}
						else {
							/* TODO : display message. */
							printf("Error: Too many different Subsurface shader in the scene.\n");
						}
					}
				}
				break;
			}
			case GPU_MAT_QUEUED:
			{
				sldata->probes->all_materials_updated = false;
				/* TODO Bypass probe compilation. */
				color_p = compile_col;
				metal_p = spec_p = rough_p = &half;
				break;
			}
			case GPU_MAT_FAILED:
			default:
				color_p = error_col;
				metal_p = spec_p = rough_p = &half;
				break;
		}
	}

	/* Fallback to default shader */
	if (*shgrp == NULL) {
		bool use_ssr = ((effects->enabled_effects & EFFECT_SSR) != 0);
		*shgrp = EEVEE_default_shading_group_get(sldata, vedata, false, false, use_flat_nor, use_ssr, linfo->shadow_method);
		DRW_shgroup_uniform_vec3(*shgrp, "basecol", color_p, 1);
		DRW_shgroup_uniform_float(*shgrp, "metallic", metal_p, 1);
		DRW_shgroup_uniform_float(*shgrp, "specular", spec_p, 1);
		DRW_shgroup_uniform_float(*shgrp, "roughness", rough_p, 1);
	}

	/* Fallback default depth prepass */
	if (*shgrp_depth == NULL) {
		if (use_refract) {
			*shgrp_depth = (do_cull) ? stl->g_data->refract_depth_shgrp_cull : stl->g_data->refract_depth_shgrp;
			*shgrp_depth_clip = (do_cull) ? stl->g_data->refract_depth_shgrp_clip_cull : stl->g_data->refract_depth_shgrp_clip;
		}
		else {
			*shgrp_depth = (do_cull) ? stl->g_data->depth_shgrp_cull : stl->g_data->depth_shgrp;
			*shgrp_depth_clip = (do_cull) ? stl->g_data->depth_shgrp_clip_cull : stl->g_data->depth_shgrp_clip;
		}
	}

	emsg = MEM_mallocN(sizeof(EeveeMaterialShadingGroups), "EeveeMaterialShadingGroups");
	emsg->shading_grp = *shgrp;
	emsg->depth_grp = *shgrp_depth;
	emsg->depth_clip_grp = *shgrp_depth_clip;
	BLI_ghash_insert(material_hash, ma, emsg);
}

static void material_transparent(
        Material *ma, EEVEE_ViewLayerData *sldata, EEVEE_Data *vedata,
        bool do_cull, bool use_flat_nor, struct GPUMaterial **gpumat, struct DRWShadingGroup **shgrp, struct DRWShadingGroup **shgrp_depth)
{
	const DRWContextState *draw_ctx = DRW_context_state_get();
	Scene *scene = draw_ctx->scene;
	EEVEE_StorageList *stl = ((EEVEE_Data *)vedata)->stl;
	EEVEE_PassList *psl = ((EEVEE_Data *)vedata)->psl;
	EEVEE_LampsInfo *linfo = sldata->lamps;

	const bool use_refract = ((ma->blend_flag & MA_BL_SS_REFRACTION) != 0) && ((stl->effects->enabled_effects & EFFECT_REFRACT) != 0);

	float *color_p = &ma->r;
	float *metal_p = &ma->ray_mirror;
	float *spec_p = &ma->spec;
	float *rough_p = &ma->gloss_mir;

	if (ma->use_nodes && ma->nodetree) {
		static float error_col[3] = {1.0f, 0.0f, 1.0f};
		static float compile_col[3] = {0.5f, 0.5f, 0.5f};
		static float half = 0.5f;

		/* Shading */
		*gpumat = EEVEE_material_mesh_get(scene, ma, vedata, true, (ma->blend_method == MA_BM_MULTIPLY), use_refract,
		                                  false, false, linfo->shadow_method);

		switch (GPU_material_status(*gpumat)) {
			case GPU_MAT_SUCCESS:
			{
				static int ssr_id = -1; /* TODO transparent SSR */
				bool use_blend = (ma->blend_method & MA_BM_BLEND) != 0;

				*shgrp = DRW_shgroup_material_create(*gpumat, psl->transparent_pass);
				add_standard_uniforms(*shgrp, sldata, vedata, &ssr_id, &ma->refract_depth, use_refract, use_blend);
				break;
			}
			case GPU_MAT_QUEUED:
			{
				sldata->probes->all_materials_updated = false;
				/* TODO Bypass probe compilation. */
				color_p = compile_col;
				metal_p = spec_p = rough_p = &half;
				break;
			}
			case GPU_MAT_FAILED:
			default:
				color_p = error_col;
				metal_p = spec_p = rough_p = &half;
				break;
		}
	}

	/* Fallback to default shader */
	if (*shgrp == NULL) {
		*shgrp = EEVEE_default_shading_group_create(
		        sldata, vedata, psl->transparent_pass,
		        false, false, use_flat_nor, true, false, linfo->shadow_method);
		DRW_shgroup_uniform_vec3(*shgrp, "basecol", color_p, 1);
		DRW_shgroup_uniform_float(*shgrp, "metallic", metal_p, 1);
		DRW_shgroup_uniform_float(*shgrp, "specular", spec_p, 1);
		DRW_shgroup_uniform_float(*shgrp, "roughness", rough_p, 1);
	}

	const bool use_prepass = ((ma->blend_flag & MA_BL_HIDE_BACKSIDE) != 0);

	DRWState all_state = DRW_STATE_WRITE_DEPTH | DRW_STATE_WRITE_COLOR | DRW_STATE_CULL_BACK | DRW_STATE_DEPTH_LESS | DRW_STATE_DEPTH_EQUAL |
	                     DRW_STATE_BLEND | DRW_STATE_ADDITIVE | DRW_STATE_MULTIPLY;

	DRWState cur_state = DRW_STATE_WRITE_COLOR;
	cur_state |= (use_prepass) ? DRW_STATE_DEPTH_EQUAL : DRW_STATE_DEPTH_LESS;
	cur_state |= (do_cull) ? DRW_STATE_CULL_BACK : 0;

	switch (ma->blend_method) {
		case MA_BM_ADD:
			cur_state |= DRW_STATE_ADDITIVE;
			break;
		case MA_BM_MULTIPLY:
			cur_state |= DRW_STATE_MULTIPLY;
			break;
		case MA_BM_BLEND:
			cur_state |= DRW_STATE_BLEND;
			break;
		default:
			BLI_assert(0);
			break;
	}

	/* Disable other blend modes and use the one we want. */
	DRW_shgroup_state_disable(*shgrp, all_state);
	DRW_shgroup_state_enable(*shgrp, cur_state);

	/* Depth prepass */
	if (use_prepass) {
		*shgrp_depth = DRW_shgroup_create(e_data.default_prepass_clip_sh, psl->transparent_pass);
		DRW_shgroup_uniform_block(*shgrp_depth, "clip_block", sldata->clip_ubo);

		cur_state = DRW_STATE_WRITE_DEPTH | DRW_STATE_DEPTH_LESS;
		cur_state |= (do_cull) ? DRW_STATE_CULL_BACK : 0;

		DRW_shgroup_state_disable(*shgrp_depth, all_state);
		DRW_shgroup_state_enable(*shgrp_depth, cur_state);
	}
}

static void material_particle_hair(
        EEVEE_Data *vedata,
        EEVEE_ViewLayerData *sldata,
        Object *ob,
        ParticleSystem *psys,
        ModifierData *md)
{
	EEVEE_PassList *psl = ((EEVEE_Data *)vedata)->psl;
	EEVEE_StorageList *stl = ((EEVEE_Data *)vedata)->stl;
	const DRWContextState *draw_ctx = DRW_context_state_get();
	Scene *scene = draw_ctx->scene;
	GHash *material_hash = stl->g_data->hair_material_hash;

	if (!psys_check_enabled(ob, psys, false)) {
		return;
	}
	
	ParticleSettings *part = psys->part;
	float mat[4][4];
	unit_m4(mat);
	
	bool use_hair = false;
	struct Gwn_Batch *hair_geom = NULL;
	{
		int draw_as = (part->draw_as == PART_DRAW_REND) ? part->ren_as : part->draw_as;
		if (draw_as == PART_DRAW_PATH && (psys->pathcache || psys->childcache)) {
			use_hair = true;
			hair_geom = DRW_cache_particles_get_hair(psys, md);
		}
	}
	
	if (use_hair) {
		Material *ma = give_current_material(ob, part->omat);
		if (ma == NULL) {
			ma = &defmaterial;
		}
		
		DRW_shgroup_call_add(stl->g_data->depth_shgrp, hair_geom, mat);
		DRW_shgroup_call_add(stl->g_data->depth_shgrp_clip, hair_geom, mat);
		
		DRWShadingGroup *shgrp = BLI_ghash_lookup(material_hash, (const void *)ma);
		if (!shgrp) {
			float *color_p = &ma->r;
			float *metal_p = &ma->ray_mirror;
			float *spec_p = &ma->spec;
			float *rough_p = &ma->gloss_mir;
			
			if (ma->use_nodes && ma->nodetree) {
				struct GPUMaterial *gpumat = EEVEE_material_hair_get(scene, ma, false, sldata->lamps->shadow_method);
				
				shgrp = DRW_shgroup_material_create(gpumat, psl->material_pass);
				if (shgrp) {
					add_standard_uniforms(shgrp, sldata, vedata, NULL, NULL, false, false);
					
					BLI_ghash_insert(material_hash, ma, shgrp);
				}
				else {
					/* Shader failed : pink color */
					static float col[3] = {1.0f, 0.0f, 1.0f};
					static float half = 0.5f;
					
					color_p = col;
					metal_p = spec_p = rough_p = &half;
				}
			}
			
			/* Fallback to default shader */
			if (shgrp == NULL) {
				bool use_ssr = ((stl->effects->enabled_effects & EFFECT_SSR) != 0);
				shgrp = EEVEE_default_shading_group_get(sldata, vedata, true, false, false, use_ssr,
				                                        sldata->lamps->shadow_method);
				DRW_shgroup_uniform_vec3(shgrp, "basecol", color_p, 1);
				DRW_shgroup_uniform_float(shgrp, "metallic", metal_p, 1);
				DRW_shgroup_uniform_float(shgrp, "specular", spec_p, 1);
				DRW_shgroup_uniform_float(shgrp, "roughness", rough_p, 1);
				
				BLI_ghash_insert(material_hash, ma, shgrp);
			}
		}
		
		if (shgrp) {
			DRW_shgroup_call_add(shgrp, hair_geom, mat);
		}
	}
}

static void material_hair(
        EEVEE_Data *vedata,
        EEVEE_ViewLayerData *sldata,
        Object *ob,
        HairSystem *hsys,
        DerivedMesh *scalp)
{
	EEVEE_PassList *psl = ((EEVEE_Data *)vedata)->psl;
	EEVEE_StorageList *stl = ((EEVEE_Data *)vedata)->stl;
	const DRWContextState *draw_ctx = DRW_context_state_get();
	Scene *scene = draw_ctx->scene;
	GHash *material_hash = stl->g_data->hair_material_hash;
	/* TODO */
	const int subdiv = 0;
	float mat[4][4];
	copy_m4_m4(mat, ob->obmat);
	
	const DRWHairFiberTextureBuffer *fiber_buffer = NULL;
	struct Gwn_Batch *hair_geom = DRW_cache_hair_get_fibers(hsys, scalp, subdiv, &fiber_buffer);
	
	if (!hsys->draw_texture_cache) {
		hsys->draw_texture_cache = DRW_texture_create_2D(fiber_buffer->width, fiber_buffer->height,
		                                                  DRW_TEX_RG_32, 0, fiber_buffer->data);
	}
	GPUTexture **fiber_texture = (GPUTexture **)(&hsys->draw_texture_cache);

	Material *ma = give_current_material(ob, hsys->material_index);
	if (ma == NULL) {
		ma = &defmaterial;
	}
	
	DRW_shgroup_call_add(stl->g_data->hair_fibers_depth_shgrp, hair_geom, mat);
	DRW_hair_shader_uniforms(stl->g_data->hair_fibers_depth_shgrp, scene,
	                         fiber_texture, fiber_buffer);
	
	DRW_shgroup_call_add(stl->g_data->hair_fibers_depth_shgrp_clip, hair_geom, mat);
	DRW_hair_shader_uniforms(stl->g_data->hair_fibers_depth_shgrp_clip, scene,
	                         fiber_texture, fiber_buffer);
	
	DRWShadingGroup *shgrp = BLI_ghash_lookup(material_hash, (const void *)ma);
	if (!shgrp) {
		float *color_p = &ma->r;
		float *metal_p = &ma->ray_mirror;
		float *spec_p = &ma->spec;
		float *rough_p = &ma->gloss_mir;
		
		if (ma->use_nodes && ma->nodetree) {
			struct GPUMaterial *gpumat = EEVEE_material_hair_get(scene, ma, sldata->lamps->shadow_method, true);
			
			shgrp = DRW_shgroup_material_create(gpumat, psl->material_pass);
			if (shgrp) {
				add_standard_uniforms(shgrp, sldata, vedata, NULL, NULL, false, false);
				BLI_ghash_insert(material_hash, ma, shgrp);
			}
			else {
				/* Shader failed : pink color */
				static float col[3] = {1.0f, 0.0f, 1.0f};
				static float half = 0.5f;
				
				color_p = col;
				metal_p = spec_p = rough_p = &half;
			}
		}
		
		/* Fallback to default shader */
		if (shgrp == NULL) {
			bool use_ssr = ((stl->effects->enabled_effects & EFFECT_SSR) != 0);
			shgrp = EEVEE_default_shading_group_get(sldata, vedata, true, true, false, use_ssr,
			                                        sldata->lamps->shadow_method);
			DRW_shgroup_uniform_vec3(shgrp, "basecol", color_p, 1);
			DRW_shgroup_uniform_float(shgrp, "metallic", metal_p, 1);
			DRW_shgroup_uniform_float(shgrp, "specular", spec_p, 1);
			DRW_shgroup_uniform_float(shgrp, "roughness", rough_p, 1);
			
			BLI_ghash_insert(material_hash, ma, shgrp);
		}
	}
	
	if (shgrp) {
		DRW_shgroup_call_add(shgrp, hair_geom, mat);
		
		DRW_hair_shader_uniforms(shgrp, scene,
		                         fiber_texture, fiber_buffer);
	}
}

void EEVEE_materials_cache_populate(EEVEE_Data *vedata, EEVEE_ViewLayerData *sldata, Object *ob)
{
	EEVEE_PassList *psl = vedata->psl;
	EEVEE_StorageList *stl = vedata->stl;
	const DRWContextState *draw_ctx = DRW_context_state_get();
	Scene *scene = draw_ctx->scene;
	GHash *material_hash = stl->g_data->material_hash;

	IDProperty *ces_mode_ob = BKE_layer_collection_engine_evaluated_get(ob, COLLECTION_MODE_OBJECT, "");
	const bool do_cull = BKE_collection_engine_property_value_get_bool(ces_mode_ob, "show_backface_culling");
	const bool is_active = (ob == draw_ctx->obact);
	const bool is_sculpt_mode = is_active && (draw_ctx->object_mode & OB_MODE_SCULPT) != 0;
#if 0
	const bool is_sculpt_mode_draw = is_sculpt_mode && (draw_ctx->v3d->flag2 & V3D_SHOW_MODE_SHADE_OVERRIDE) == 0;
#else
	/* For now just force fully shaded with eevee when supported. */
	const bool is_sculpt_mode_draw =
	        is_sculpt_mode &&
	        ((ob->sculpt && ob->sculpt->pbvh) && (BKE_pbvh_type(ob->sculpt->pbvh) != PBVH_FACES));
#endif
	const bool is_default_mode_shader = is_sculpt_mode;

	/* First get materials for this mesh. */
	if (ELEM(ob->type, OB_MESH, OB_CURVE, OB_SURF, OB_FONT)) {
		const int materials_len = MAX2(1, (is_sculpt_mode_draw ? 1 : ob->totcol));

		struct DRWShadingGroup **shgrp_array = BLI_array_alloca(shgrp_array, materials_len);
		struct DRWShadingGroup **shgrp_depth_array = BLI_array_alloca(shgrp_depth_array, materials_len);
		struct DRWShadingGroup **shgrp_depth_clip_array = BLI_array_alloca(shgrp_depth_clip_array, materials_len);

		struct GPUMaterial **gpumat_array = BLI_array_alloca(gpumat_array, materials_len);
		struct GPUMaterial **gpumat_depth_array = BLI_array_alloca(gpumat_array, materials_len);

		bool use_flat_nor = false;

		if (is_default_mode_shader) {
			if (is_sculpt_mode_draw) {
				use_flat_nor = DRW_object_is_flat_normal(ob);
			}
		}

		for (int i = 0; i < materials_len; ++i) {
			Material *ma;

			if (is_sculpt_mode_draw) {
				ma = NULL;
			}
			else {
				ma = give_current_material(ob, i + 1);
			}

			gpumat_array[i] = NULL;
			gpumat_depth_array[i] = NULL;
			shgrp_array[i] = NULL;
			shgrp_depth_array[i] = NULL;
			shgrp_depth_clip_array[i] = NULL;

			if (ma == NULL)
				ma = &defmaterial;

			switch (ma->blend_method) {
				case MA_BM_SOLID:
				case MA_BM_CLIP:
				case MA_BM_HASHED:
					material_opaque(ma, material_hash, sldata, vedata, do_cull, use_flat_nor,
					        &gpumat_array[i], &gpumat_depth_array[i],
					        &shgrp_array[i], &shgrp_depth_array[i], &shgrp_depth_clip_array[i]);
					break;
				case MA_BM_ADD:
				case MA_BM_MULTIPLY:
				case MA_BM_BLEND:
					material_transparent(ma, sldata, vedata, do_cull, use_flat_nor,
					        &gpumat_array[i], &shgrp_array[i], &shgrp_depth_array[i]);
					break;
				default:
					BLI_assert(0);
					break;
			}
		}

		if (is_sculpt_mode && is_sculpt_mode_draw == false) {
			DRW_cache_mesh_sculpt_coords_ensure(ob);
		}

		/* Only support single volume material for now. */
		/* XXX We rely on the previously compiled surface shader
		 * to know if the material has a "volume nodetree".
		 */
		bool use_volume_material = (gpumat_array[0] && GPU_material_use_domain_volume(gpumat_array[0]));

		/* Get per-material split surface */
		struct Gwn_Batch **mat_geom = DRW_cache_object_surface_material_get(ob, gpumat_array, materials_len);
		if (mat_geom) {
			for (int i = 0; i < materials_len; ++i) {
				Material *ma = give_current_material(ob, i + 1);

				if (ma == NULL)
					ma = &defmaterial;

				/* Do not render surface if we are rendering a volume object
				 * and do not have a surface closure. */
				if (use_volume_material &&
				    (gpumat_array[i] && !GPU_material_use_domain_surface(gpumat_array[i])))
				{
					continue;
				}

				/* Shading pass */
				ADD_SHGROUP_CALL(shgrp_array[i], ob, mat_geom[i]);

				/* Depth Prepass */
				ADD_SHGROUP_CALL_SAFE(shgrp_depth_array[i], ob, mat_geom[i]);
				ADD_SHGROUP_CALL_SAFE(shgrp_depth_clip_array[i], ob, mat_geom[i]);

				/* Shadow Pass */
				if (ma->use_nodes && ma->nodetree && (ma->blend_method != MA_BM_SOLID)) {
					struct GPUMaterial *gpumat;
					switch (ma->blend_shadow) {
						case MA_BS_SOLID:
							EEVEE_lights_cache_shcaster_add(sldata, stl, mat_geom[i], ob);
							break;
						case MA_BS_CLIP:
							gpumat = EEVEE_material_mesh_depth_get(scene, ma, false, true);
							EEVEE_lights_cache_shcaster_material_add(sldata, psl, gpumat, mat_geom[i], ob, ob->obmat, &ma->alpha_threshold);
							break;
						case MA_BS_HASHED:
							gpumat = EEVEE_material_mesh_depth_get(scene, ma, true, true);
							EEVEE_lights_cache_shcaster_material_add(sldata, psl, gpumat, mat_geom[i], ob, ob->obmat, NULL);
							break;
						case MA_BS_NONE:
						default:
							break;
					}
				}
				else {
					EEVEE_lights_cache_shcaster_add(sldata, stl, mat_geom[i], ob);
				}
			}
		}

		/* Volumetrics */
		if (((stl->effects->enabled_effects & EFFECT_VOLUMETRIC) != 0) && use_volume_material) {
			EEVEE_volumes_cache_object_add(sldata, vedata, scene, ob);
		}
	}

	if (ob->type == OB_MESH) {
<<<<<<< HEAD
		if (ob != draw_ctx->scene->obedit) {
=======
		if (ob != draw_ctx->object_edit) {
			material_hash = stl->g_data->hair_material_hash;

>>>>>>> 94959dba
			for (ModifierData *md = ob->modifiers.first; md; md = md->next) {
				if (md->type == eModifierType_ParticleSystem) {
					ParticleSystem *psys = ((ParticleSystemModifierData *)md)->psys;
					material_particle_hair(vedata, sldata, ob, psys, md);
				}
				else if (md->type == eModifierType_Fur) {
					FurModifierData *fmd = (FurModifierData *)md;
					material_hair(vedata, sldata, ob, fmd->hair_system, ob->derivedFinal);
				}
			}
		}
	}
	else if (ob->type == OB_GROOM) {
		Groom *groom = ob->data;
		material_hair(vedata, sldata, ob, groom->hair_system, BKE_groom_get_scalp(groom));
	}
}

void EEVEE_materials_cache_finish(EEVEE_Data *vedata)
{
	EEVEE_StorageList *stl = ((EEVEE_Data *)vedata)->stl;

	BLI_ghash_free(stl->g_data->material_hash, NULL, MEM_freeN);
	BLI_ghash_free(stl->g_data->hair_material_hash, NULL, NULL);
}

void EEVEE_materials_free(void)
{
	for (int i = 0; i < VAR_MAT_MAX; ++i) {
		DRW_SHADER_FREE_SAFE(e_data.default_lit[i]);
	}
	MEM_SAFE_FREE(e_data.shadow_shader_lib);
	MEM_SAFE_FREE(e_data.frag_shader_lib);
	MEM_SAFE_FREE(e_data.volume_shader_lib);
	DRW_SHADER_FREE_SAFE(e_data.default_prepass_sh);
	DRW_SHADER_FREE_SAFE(e_data.default_prepass_clip_sh);
	DRW_SHADER_FREE_SAFE(e_data.default_prepass_hair_fiber_sh);
	DRW_SHADER_FREE_SAFE(e_data.default_prepass_hair_fiber_clip_sh);
	DRW_SHADER_FREE_SAFE(e_data.default_background);
	DRW_SHADER_FREE_SAFE(e_data.update_noise_sh);
	DRW_TEXTURE_FREE_SAFE(e_data.util_tex);
	DRW_TEXTURE_FREE_SAFE(e_data.noise_tex);
}

void EEVEE_draw_default_passes(EEVEE_PassList *psl)
{
	for (int i = 0; i < VAR_MAT_MAX; ++i) {
		if (psl->default_pass[i]) {
			DRW_draw_pass(psl->default_pass[i]);
		}
	}
}<|MERGE_RESOLUTION|>--- conflicted
+++ resolved
@@ -569,15 +569,11 @@
 		        datatoc_lit_surface_frag_glsl,
 		        datatoc_lit_surface_frag_glsl,
 		        datatoc_volumetric_lib_glsl);
-<<<<<<< HEAD
 		
-=======
-
 		e_data.frag_shader_lib = BLI_string_joinN(
 		        datatoc_common_view_lib_glsl,
 		        e_data.shadow_shader_lib);
 
->>>>>>> 94959dba
 		e_data.volume_shader_lib = BLI_string_joinN(
 		        datatoc_common_view_lib_glsl,
 		        datatoc_common_uniforms_lib_glsl,
@@ -818,15 +814,10 @@
 	const void *engine = &DRW_engine_viewport_eevee_type;
 	int options = VAR_MAT_HAIR | VAR_MAT_MESH;
 	options |= eevee_material_shadow_option(shadow_method);
-<<<<<<< HEAD
 	if (use_fibers) {
 		options |= VAR_MAT_HAIR_FIBERS;
 	}
-	GPUMaterial *mat = GPU_material_from_nodetree_find(&ma->gpumaterial, engine, options);
-=======
-
 	GPUMaterial *mat = DRW_shader_find_from_material(ma, engine, options);
->>>>>>> 94959dba
 	if (mat) {
 		return mat;
 	}
@@ -842,15 +833,9 @@
 
 	char *defines = eevee_get_defines(options);
 
-<<<<<<< HEAD
-	mat = GPU_material_from_nodetree(
-	        scene, ma->nodetree, &ma->gpumaterial, engine, options,
-	        vert_str, NULL, e_data.frag_shader_lib,
-=======
 	mat = DRW_shader_create_from_material(
 	        scene, ma, engine, options,
-	        datatoc_lit_surface_vert_glsl, NULL, e_data.frag_shader_lib,
->>>>>>> 94959dba
+	        vert_str, NULL, e_data.frag_shader_lib,
 	        defines);
 
 	MEM_freeN(vert_str);
@@ -997,20 +982,16 @@
 		state = DRW_STATE_WRITE_DEPTH | DRW_STATE_DEPTH_LESS | DRW_STATE_CLIP_PLANES | DRW_STATE_WIRE;
 		psl->depth_pass_clip = DRW_pass_create("Depth Pass Clip", state);
 		stl->g_data->depth_shgrp_clip = DRW_shgroup_create(e_data.default_prepass_clip_sh, psl->depth_pass_clip);
-<<<<<<< HEAD
 		stl->g_data->hair_fibers_depth_shgrp_clip = DRW_shgroup_create(e_data.default_prepass_hair_fiber_clip_sh, psl->depth_pass_clip);
-=======
 		DRW_shgroup_uniform_block(stl->g_data->depth_shgrp_clip, "clip_block", sldata->clip_ubo);
->>>>>>> 94959dba
+		DRW_shgroup_uniform_block(stl->g_data->hair_fibers_depth_shgrp_clip, "clip_block", sldata->clip_ubo);
 
 		state = DRW_STATE_WRITE_DEPTH | DRW_STATE_DEPTH_LESS | DRW_STATE_CLIP_PLANES | DRW_STATE_CULL_BACK;
 		psl->depth_pass_clip_cull = DRW_pass_create("Depth Pass Cull Clip", state);
 		stl->g_data->depth_shgrp_clip_cull = DRW_shgroup_create(e_data.default_prepass_clip_sh, psl->depth_pass_clip_cull);
-<<<<<<< HEAD
 		stl->g_data->hair_fibers_depth_shgrp_clip_cull = DRW_shgroup_create(e_data.default_prepass_hair_fiber_clip_sh, psl->depth_pass_clip_cull);
-=======
 		DRW_shgroup_uniform_block(stl->g_data->depth_shgrp_clip_cull, "clip_block", sldata->clip_ubo);
->>>>>>> 94959dba
+		DRW_shgroup_uniform_block(stl->g_data->hair_fibers_depth_shgrp_clip_cull, "clip_block", sldata->clip_ubo);
 	}
 
 	{
@@ -1677,13 +1658,7 @@
 	}
 
 	if (ob->type == OB_MESH) {
-<<<<<<< HEAD
-		if (ob != draw_ctx->scene->obedit) {
-=======
 		if (ob != draw_ctx->object_edit) {
-			material_hash = stl->g_data->hair_material_hash;
-
->>>>>>> 94959dba
 			for (ModifierData *md = ob->modifiers.first; md; md = md->next) {
 				if (md->type == eModifierType_ParticleSystem) {
 					ParticleSystem *psys = ((ParticleSystemModifierData *)md)->psys;
