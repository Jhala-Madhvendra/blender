
uniform mat4 ModelViewProjectionMatrix;
uniform mat4 ModelMatrix;
uniform mat4 ModelViewMatrix;
uniform mat3 WorldNormalMatrix;
#ifndef ATTRIB
uniform mat3 NormalMatrix;
uniform mat4 ModelMatrixInverse;
#endif

<<<<<<< HEAD
#ifndef HAIR_SHADER_FIBERS
in vec3 pos;
in vec3 nor;
#else
in int fiber_index;
in float curve_param;
=======
#ifndef HAIR_SHADER
in vec3 pos;
in vec3 nor;
>>>>>>> 84becb87
#endif

out vec3 worldPosition;
out vec3 viewPosition;

/* Used for planar reflections */
/* keep in sync with EEVEE_ClipPlanesUniformBuffer */
layout(std140) uniform clip_block {
	vec4 ClipPlanes[1];
};

#ifdef USE_FLAT_NORMAL
flat out vec3 worldNormal;
flat out vec3 viewNormal;
#else
out vec3 worldNormal;
out vec3 viewNormal;
#endif

<<<<<<< HEAD
void main() {
#ifndef HAIR_SHADER_FIBERS
	gl_Position = ModelViewProjectionMatrix * vec4(pos, 1.0);
#else
	vec3 pos;
	vec3 nor;
	vec2 view_offset;
	hair_fiber_get_vertex(fiber_index, curve_param, ModelViewMatrix, pos, nor, view_offset);
=======
#ifdef HAIR_SHADER
out vec3 hairTangent;
out float hairThickTime;
out float hairThickness;
out float hairTime;
flat out int hairStrandID;
#endif

void main()
{
#ifdef HAIR_SHADER
	hairStrandID = hair_get_strand_id();
	vec3 pos, binor;
	hair_get_pos_tan_binor_time(
	        (ProjectionMatrix[3][3] == 0.0),
	        ViewMatrixInverse[3].xyz, ViewMatrixInverse[2].xyz,
	        pos, hairTangent, binor, hairTime, hairThickness, hairThickTime);

	gl_Position = ViewProjectionMatrix * vec4(pos, 1.0);
	viewPosition = (ViewMatrix * vec4(pos, 1.0)).xyz;
	worldPosition = pos;
	hairTangent = normalize(hairTangent);
	worldNormal = cross(binor, hairTangent);
	viewNormal = normalize(mat3(ViewMatrix) * worldNormal);
#else
>>>>>>> 84becb87
	gl_Position = ModelViewProjectionMatrix * vec4(pos, 1.0);
	gl_Position.xy += view_offset * gl_Position.w;
#endif

	viewPosition = (ModelViewMatrix * vec4(pos, 1.0)).xyz;
	worldPosition = (ModelMatrix * vec4(pos, 1.0)).xyz;
	worldNormal = normalize(WorldNormalMatrix * nor);
	viewNormal = normalize(NormalMatrix * nor);
#endif

	/* Used for planar reflections */
	gl_ClipDistance[0] = dot(vec4(worldPosition, 1.0), ClipPlanes[0]);

#ifdef ATTRIB
	pass_attrib(pos);
#endif
}<|MERGE_RESOLUTION|>--- conflicted
+++ resolved
@@ -8,18 +8,16 @@
 uniform mat4 ModelMatrixInverse;
 #endif
 
-<<<<<<< HEAD
-#ifndef HAIR_SHADER_FIBERS
+#ifdef HAIR_SHADER
+
+#ifdef HAIR_SHADER_FIBERS
+in int fiber_index;
+in float curve_param;
+#endif
+
+#else
 in vec3 pos;
 in vec3 nor;
-#else
-in int fiber_index;
-in float curve_param;
-=======
-#ifndef HAIR_SHADER
-in vec3 pos;
-in vec3 nor;
->>>>>>> 84becb87
 #endif
 
 out vec3 worldPosition;
@@ -39,16 +37,6 @@
 out vec3 viewNormal;
 #endif
 
-<<<<<<< HEAD
-void main() {
-#ifndef HAIR_SHADER_FIBERS
-	gl_Position = ModelViewProjectionMatrix * vec4(pos, 1.0);
-#else
-	vec3 pos;
-	vec3 nor;
-	vec2 view_offset;
-	hair_fiber_get_vertex(fiber_index, curve_param, ModelViewMatrix, pos, nor, view_offset);
-=======
 #ifdef HAIR_SHADER
 out vec3 hairTangent;
 out float hairThickTime;
@@ -60,6 +48,20 @@
 void main()
 {
 #ifdef HAIR_SHADER
+
+#ifdef HAIR_SHADER_FIBERS
+	vec3 pos;
+	vec3 nor;
+	vec2 view_offset;
+	hair_fiber_get_vertex(fiber_index, curve_param, ModelViewMatrix, pos, nor, view_offset);
+	gl_Position = ModelViewProjectionMatrix * vec4(pos, 1.0);
+	gl_Position.xy += view_offset * gl_Position.w;
+
+	viewPosition = (ModelViewMatrix * vec4(pos, 1.0)).xyz;
+	worldPosition = (ModelMatrix * vec4(pos, 1.0)).xyz;
+	viewNormal = normalize(NormalMatrix * nor);
+	worldNormal = normalize(WorldNormalMatrix * nor);
+#else
 	hairStrandID = hair_get_strand_id();
 	vec3 pos, binor;
 	hair_get_pos_tan_binor_time(
@@ -73,12 +75,10 @@
 	hairTangent = normalize(hairTangent);
 	worldNormal = cross(binor, hairTangent);
 	viewNormal = normalize(mat3(ViewMatrix) * worldNormal);
-#else
->>>>>>> 84becb87
-	gl_Position = ModelViewProjectionMatrix * vec4(pos, 1.0);
-	gl_Position.xy += view_offset * gl_Position.w;
 #endif
 
+#else
+	gl_Position = ModelViewProjectionMatrix * vec4(pos, 1.0);
 	viewPosition = (ModelViewMatrix * vec4(pos, 1.0)).xyz;
 	worldPosition = (ModelMatrix * vec4(pos, 1.0)).xyz;
 	worldNormal = normalize(WorldNormalMatrix * nor);
