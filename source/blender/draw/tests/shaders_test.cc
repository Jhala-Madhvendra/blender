--- conflicted
+++ resolved
@@ -22,33 +22,8 @@
 
 namespace blender::draw {
 
-<<<<<<< HEAD
-/* Base class for draw test cases. It will setup and tear down the GPU part around each test. */
-class DrawOpenGLTest : public blender::gpu::GPUOpenGLTest {
-  void SetUp() override
-  {
-    GPUTest::SetUp();
-    DRW_draw_state_init_gtests(GPU_SHADER_CFG_DEFAULT);
-  }
-};
-
-#ifdef WITH_VULKAN
-
-class DrawVulkanTest : public blender::gpu::GPUVulkanTest {
-  void SetUp() override
-  {
-    GPUTest::SetUp();
-    DRW_draw_state_init_gtests(GPU_SHADER_CFG_DEFAULT);
-  }
-};
-
-#endif
-
-=======
->>>>>>> 9c6a382f
 static void test_workbench_glsl_shaders()
 {
-
   workbench_shader_library_ensure();
 
   const int MAX_WPD = 6;
@@ -312,11 +287,7 @@
 }
 DRAW_TEST(overlay_glsl_shaders)
 
-<<<<<<< HEAD
 static void test_eevee_glsl_shaders()
-=======
-static void test_eevee_glsl_shaders_static()
->>>>>>> 9c6a382f
 {
   EEVEE_shaders_material_shaders_init();
 
@@ -405,7 +376,7 @@
   EXPECT_NE(EEVEE_shaders_effect_reflection_resolve_sh_get(), nullptr);
   EEVEE_shaders_free();
 }
-DRAW_TEST(eevee_glsl_shaders_static)
+DRAW_TEST(eevee_glsl_shaders)
 
 static void test_draw_shaders(eParticleRefineShaderType sh_type)
 {
@@ -414,11 +385,7 @@
   DRW_shaders_free();
 }
 
-<<<<<<< HEAD
-TEST_F(DrawOpenGLTest, draw_glsl_shaders)
-=======
 static void test_draw_glsl_shaders()
->>>>>>> 9c6a382f
 {
 #ifndef __APPLE__
   test_draw_shaders(PART_REFINE_SHADER_TRANSFORM_FEEDBACK);
@@ -428,58 +395,4 @@
 }
 DRAW_TEST(draw_glsl_shaders)
 
-TEST_F(DrawOpenGLTest, workbench_glsl_shaders)
-{
-  test_workbench_glsl_shaders();
-}
-
-TEST_F(DrawOpenGLTest, gpencil_glsl_shaders)
-{
-  test_gpencil_glsl_shaders();
-}
-
-TEST_F(DrawOpenGLTest, image_glsl_shaders)
-{
-  test_image_glsl_shaders();
-}
-
-TEST_F(DrawOpenGLTest, overlay_glsl_shaders)
-{
-  test_overlay_glsl_shaders();
-}
-
-TEST_F(DrawOpenGLTest, eevee_glsl_shaders_static)
-{
-  test_eevee_glsl_shaders();
-}
-
-#ifdef WITH_VULKAN
-
-TEST_F(DrawVulkanTest, workbench_glsl_shaders)
-{
-  test_workbench_glsl_shaders();
-}
-
-TEST_F(DrawVulkanTest, gpencil_glsl_shaders)
-{
-  test_gpencil_glsl_shaders();
-}
-
-TEST_F(DrawVulkanTest, image_glsl_shaders)
-{
-  test_image_glsl_shaders();
-}
-
-TEST_F(DrawVulkanTest, overlay_glsl_shaders)
-{
-  test_overlay_glsl_shaders();
-}
-
-TEST_F(DrawVulkanTest, eevee_glsl_shaders_static)
-{
-  test_eevee_glsl_shaders();
-}
-
-#endif
-
 }  // namespace blender::draw