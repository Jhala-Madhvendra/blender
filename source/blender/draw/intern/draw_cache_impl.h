--- conflicted
+++ resolved
@@ -26,12 +26,8 @@
 #ifndef __DRAW_CACHE_IMPL_H__
 #define __DRAW_CACHE_IMPL_H__
 
-<<<<<<< HEAD
 struct bGPdata;
-struct Batch;
-=======
 struct Gwn_Batch;
->>>>>>> 4ceb0067
 struct ListBase;
 struct CurveCache;
 struct ParticleSystem;
