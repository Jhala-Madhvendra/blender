--- conflicted
+++ resolved
@@ -29,15 +29,12 @@
 struct Gwn_Batch;
 struct GPUMaterial;
 struct ModifierData;
-<<<<<<< HEAD
+struct Object;
+struct PTCacheEdit;
 struct Groom;
 struct HairSystem;
 struct DRWHairFiberTextureBuffer;
 struct DerivedMesh;
-=======
-struct Object;
-struct PTCacheEdit;
->>>>>>> 06a786f1
 
 void DRW_shape_cache_free(void);
 
