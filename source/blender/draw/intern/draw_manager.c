/*
 * Copyright 2016, Blender Foundation.
 *
 * This program is free software; you can redistribute it and/or
 * modify it under the terms of the GNU General Public License
 * as published by the Free Software Foundation; either version 2
 * of the License, or (at your option) any later version.
 *
 * This program is distributed in the hope that it will be useful,
 * but WITHOUT ANY WARRANTY; without even the implied warranty of
 * MERCHANTABILITY or FITNESS FOR A PARTICULAR PURPOSE.  See the
 * GNU General Public License for more details.
 *
 * You should have received a copy of the GNU General Public License
 * along with this program; if not, write to the Free Software Foundation,
 * Inc., 51 Franklin Street, Fifth Floor, Boston, MA 02110-1301, USA.
 *
 * Contributor(s): Blender Institute
 *
 */

/** \file blender/draw/intern/draw_manager.c
 *  \ingroup draw
 */

#include <stdio.h>

#include "BLI_listbase.h"
#include "BLI_mempool.h"
#include "BLI_rect.h"
#include "BLI_string.h"
#include "BLI_string_utils.h"

#include "BIF_glutil.h"

#include "BKE_curve.h"
#include "BKE_global.h"
#include "BKE_mesh.h"
#include "BKE_object.h"
#include "BKE_pbvh.h"
#include "BKE_paint.h"
#include "BKE_workspace.h"

#include "BLT_translation.h"
#include "BLF_api.h"

#include "DRW_engine.h"
#include "DRW_render.h"

#include "DNA_camera_types.h"
#include "DNA_curve_types.h"
#include "DNA_view3d_types.h"
#include "DNA_screen_types.h"
#include "DNA_mesh_types.h"
#include "DNA_meshdata_types.h"
#include "DNA_meta_types.h"

#include "ED_space_api.h"
#include "ED_screen.h"

#include "intern/gpu_codegen.h"
#include "GPU_batch.h"
#include "GPU_draw.h"
#include "GPU_extensions.h"
#include "GPU_framebuffer.h"
#include "GPU_immediate.h"
#include "GPU_lamp.h"
#include "GPU_material.h"
#include "GPU_shader.h"
#include "GPU_texture.h"
#include "GPU_uniformbuffer.h"
#include "GPU_viewport.h"
#include "GPU_matrix.h"

#include "IMB_colormanagement.h"

#include "RE_engine.h"
#include "RE_pipeline.h"

#include "UI_interface.h"
#include "UI_resources.h"

#include "WM_api.h"
#include "WM_types.h"

#include "draw_manager_text.h"
#include "draw_manager_profiling.h"

/* only for callbacks */
#include "draw_cache_impl.h"

#include "draw_instance_data.h"

#include "draw_mode_engines.h"
#include "engines/clay/clay_engine.h"
#include "engines/eevee/eevee_engine.h"
#include "engines/basic/basic_engine.h"
#include "engines/external/external_engine.h"

#include "DEG_depsgraph.h"
#include "DEG_depsgraph_query.h"

/* -------------------------------------------------------------------- */
/** \name Local Features
 * \{ */

#define USE_PROFILE

#ifdef USE_PROFILE
#  include "PIL_time.h"

#  define PROFILE_TIMER_FALLOFF 0.1

#  define PROFILE_START(time_start) \
	double time_start = PIL_check_seconds_timer();

#  define PROFILE_END_ACCUM(time_accum, time_start) { \
	time_accum += (PIL_check_seconds_timer() - time_start) * 1e3; \
} ((void)0)

/* exp average */
#  define PROFILE_END_UPDATE(time_update, time_start) { \
	double _time_delta = (PIL_check_seconds_timer() - time_start) * 1e3; \
	time_update = (time_update * (1.0 - PROFILE_TIMER_FALLOFF)) + \
	              (_time_delta * PROFILE_TIMER_FALLOFF); \
} ((void)0)

#else  /* USE_PROFILE */

#  define PROFILE_START(time_start) ((void)0)
#  define PROFILE_END_ACCUM(time_accum, time_start) ((void)0)
#  define PROFILE_END_UPDATE(time_update, time_start) ((void)0)

#endif  /* USE_PROFILE */


/* Use draw manager to call GPU_select, see: DRW_draw_select_loop */
#define USE_GPU_SELECT

#ifdef USE_GPU_SELECT
#  include "ED_view3d.h"
#  include "ED_armature.h"
#  include "GPU_select.h"
#endif

/** \} */


#define MAX_ATTRIB_NAME 32
#define MAX_ATTRIB_COUNT 6 /* Can be adjusted for more */
#define MAX_PASS_NAME 32
#define MAX_CLIP_PLANES 6 /* GL_MAX_CLIP_PLANES is at least 6 */

extern char datatoc_gpu_shader_2D_vert_glsl[];
extern char datatoc_gpu_shader_3D_vert_glsl[];
extern char datatoc_gpu_shader_fullscreen_vert_glsl[];

/* Prototypes. */
static void drw_engines_enable_external(void);

/* Structures */
typedef enum {
	DRW_UNIFORM_BOOL,
	DRW_UNIFORM_SHORT_TO_INT,
	DRW_UNIFORM_SHORT_TO_FLOAT,
	DRW_UNIFORM_INT,
	DRW_UNIFORM_FLOAT,
	DRW_UNIFORM_TEXTURE,
	DRW_UNIFORM_BUFFER,
	DRW_UNIFORM_MAT3,
	DRW_UNIFORM_MAT4,
	DRW_UNIFORM_BLOCK
} DRWUniformType;

#define MAX_UNIFORM_DATA_SIZE 16

struct DRWUniform {
	struct DRWUniform *next;
	const void *value;
	int location;
	char type; /* DRWUniformType */
	char length; /* cannot be more than 16 */
	char arraysize; /* cannot be more than 16 too */
};

struct DRWInterface {
	DRWUniform *uniforms;   /* DRWUniform, single-linked list */
	/* Dynamic batch */
#ifdef USE_GPU_SELECT
	struct DRWInstanceData *inst_selectid;
	/* Override for single object instances. */
	int override_selectid;
#endif
	Gwn_VertBuf *instance_vbo;
	unsigned int instance_count;
#ifndef NDEBUG
	char attribs_count;
#endif
	/* matrices locations */
	int model;
	int modelinverse;
	int modelview;
	int modelviewinverse;
	int projection;
	int projectioninverse;
	int view;
	int viewinverse;
	int modelviewprojection;
	int viewprojection;
	int viewprojectioninverse;
	int normal;
	int worldnormal;
	int camtexfac;
	int orcotexfac;
	int eye;
	int clipplanes;
};

struct DRWPass {
	/* Single linked list with last member to append */
	DRWShadingGroup *shgroups;
	DRWShadingGroup *shgroups_last;

	DRWState state;
	char name[MAX_PASS_NAME];
};

typedef struct DRWCallHeader {
	void *prev;

#ifdef USE_GPU_SELECT
	int select_id;
#endif
	uchar type;
} DRWCallHeader;

typedef struct DRWCall {
	DRWCallHeader head;

	float obmat[4][4];
	Gwn_Batch *geometry;

	Object *ob; /* Optional */
	ID *ob_data; /* Optional. */
} DRWCall;

typedef struct DRWCallGenerate {
	DRWCallHeader head;

	float obmat[4][4];

	DRWCallGenerateFn *geometry_fn;
	void *user_data;
} DRWCallGenerate;

struct DRWShadingGroup {
	struct DRWShadingGroup *next;

	GPUShader *shader;               /* Shader to bind */
	DRWInterface interface;          /* Uniforms pointers */

	/* DRWCall or DRWCallDynamic depending of type */
	void *calls;
	void *calls_first; /* To be able to traverse the list in the order of addition */

	DRWState state_extra;            /* State changes for this batch only (or'd with the pass's state) */
	DRWState state_extra_disable;    /* State changes for this batch only (and'd with the pass's state) */
	unsigned int stencil_mask;       /* Stencil mask to use for stencil test / write operations */
	int type;

	ID *instance_data;         /* Object->data to instance */
	Gwn_Batch *instance_geom;  /* Geometry to instance */
	Gwn_Batch *instancing_geom;/* Instances attributes */
	Gwn_Batch *batch_geom;     /* Result of call batching */

#ifdef USE_GPU_SELECT
	/* backlink to pass we're in */
	DRWPass *pass_parent;
#endif
};

/* Used by DRWShadingGroup.type */
enum {
	DRW_SHG_NORMAL,
	DRW_SHG_POINT_BATCH,
	DRW_SHG_LINE_BATCH,
	DRW_SHG_TRIANGLE_BATCH,
	DRW_SHG_INSTANCE,
	DRW_SHG_INSTANCE_EXTERNAL,
};

/* Used by DRWCall.type */
enum {
	/* A single batch */
	DRW_CALL_SINGLE,
	/* Uses a callback to draw with any number of batches. */
	DRW_CALL_GENERATE,
	/* Arbitrary number of multiple args. */
	DRW_CALL_DYNAMIC,
};

/** Render State: No persistent data between draw calls. */
static struct DRWGlobalState {
	/* Cache generation */
	ViewportMemoryPool *vmempool;
	DRWUniform *last_uniform;
	DRWCall *last_call;
	DRWCallGenerate *last_callgenerate;
	DRWShadingGroup *last_shgroup;
	DRWInstanceDataList *idatalist;
	DRWInstanceData *common_instance_data[MAX_INSTANCE_DATA_SIZE];

	/* Rendering state */
	GPUShader *shader;

	/* Managed by `DRW_state_set`, `DRW_state_reset` */
	DRWState state;
	unsigned int stencil_mask;

	/* Per viewport */
	GPUViewport *viewport;
	struct GPUFrameBuffer *default_framebuffer;
	float size[2];
	float screenvecs[2][3];
	float pixsize;

	GLenum backface, frontface;

	/* Clip planes */
	int num_clip_planes;
	float clip_planes_eq[MAX_CLIP_PLANES][4];

	struct {
		unsigned int is_select : 1;
		unsigned int is_depth : 1;
		unsigned int is_image_render : 1;
		unsigned int is_scene_render : 1;
		unsigned int draw_background : 1;
	} options;

	/* Current rendering context */
	DRWContextState draw_ctx;

	/* Convenience pointer to text_store owned by the viewport */
	struct DRWTextStore **text_store_p;

	ListBase enabled_engines; /* RenderEngineType */

	bool buffer_finish_called; /* Avoid bad usage of DRW_render_instance_buffer_finish */

	/* Profiling */
	double cache_time;
} DST = {NULL};

/** GPU Resource State: Memory storage between drawing. */
static struct DRWResourceState {
	GPUTexture **bound_texs;

	bool *bound_tex_slots;

	int bind_tex_inc;
	int bind_ubo_inc;
} RST = {NULL};

static struct DRWMatrixOveride {
	float mat[6][4][4];
	bool override[6];
} viewport_matrix_override = {{{{0}}}};

ListBase DRW_engines = {NULL, NULL};

#ifdef USE_GPU_SELECT
static unsigned int g_DRW_select_id = (unsigned int)-1;

void DRW_select_load_id(unsigned int id)
{
	BLI_assert(G.f & G_PICKSEL);
	g_DRW_select_id = id;
}
#endif


/* -------------------------------------------------------------------- */

/** \name Textures (DRW_texture)
 * \{ */

static void drw_texture_get_format(
        DRWTextureFormat format,
        GPUTextureFormat *r_data_type, int *r_channels)
{
	switch (format) {
		case DRW_TEX_RGBA_8: *r_data_type = GPU_RGBA8; break;
		case DRW_TEX_RGBA_16: *r_data_type = GPU_RGBA16F; break;
		case DRW_TEX_RGB_16: *r_data_type = GPU_RGB16F; break;
		case DRW_TEX_RGB_11_11_10: *r_data_type = GPU_R11F_G11F_B10F; break;
		case DRW_TEX_RG_8: *r_data_type = GPU_RG8; break;
		case DRW_TEX_RG_16: *r_data_type = GPU_RG16F; break;
		case DRW_TEX_RG_16I: *r_data_type = GPU_RG16I; break;
		case DRW_TEX_RG_32: *r_data_type = GPU_RG32F; break;
		case DRW_TEX_R_8: *r_data_type = GPU_R8; break;
		case DRW_TEX_R_16: *r_data_type = GPU_R16F; break;
		case DRW_TEX_R_32: *r_data_type = GPU_R32F; break;
#if 0
		case DRW_TEX_RGBA_32: *r_data_type = GPU_RGBA32F; break;
		case DRW_TEX_RGB_8: *r_data_type = GPU_RGB8; break;
		case DRW_TEX_RGB_32: *r_data_type = GPU_RGB32F; break;
#endif
		case DRW_TEX_DEPTH_16: *r_data_type = GPU_DEPTH_COMPONENT16; break;
		case DRW_TEX_DEPTH_24: *r_data_type = GPU_DEPTH_COMPONENT24; break;
		case DRW_TEX_DEPTH_24_STENCIL_8: *r_data_type = GPU_DEPTH24_STENCIL8; break;
		case DRW_TEX_DEPTH_32: *r_data_type = GPU_DEPTH_COMPONENT32F; break;
		default :
			/* file type not supported you must uncomment it from above */
			BLI_assert(false);
			break;
	}

	switch (format) {
		case DRW_TEX_RGBA_8:
		case DRW_TEX_RGBA_16:
		case DRW_TEX_RGBA_32:
			*r_channels = 4;
			break;
		case DRW_TEX_RGB_8:
		case DRW_TEX_RGB_16:
		case DRW_TEX_RGB_32:
		case DRW_TEX_RGB_11_11_10:
			*r_channels = 3;
			break;
		case DRW_TEX_RG_8:
		case DRW_TEX_RG_16:
		case DRW_TEX_RG_16I:
		case DRW_TEX_RG_32:
			*r_channels = 2;
			break;
		default:
			*r_channels = 1;
			break;
	}
}

static void drw_texture_set_parameters(GPUTexture *tex, DRWTextureFlag flags)
{
	GPU_texture_bind(tex, 0);
	if (flags & DRW_TEX_MIPMAP) {
		GPU_texture_mipmap_mode(tex, true, flags & DRW_TEX_FILTER);
		DRW_texture_generate_mipmaps(tex);
	}
	else {
		GPU_texture_filter_mode(tex, flags & DRW_TEX_FILTER);
	}
	GPU_texture_wrap_mode(tex, flags & DRW_TEX_WRAP);
	GPU_texture_compare_mode(tex, flags & DRW_TEX_COMPARE);
	GPU_texture_unbind(tex);
}

GPUTexture *DRW_texture_create_1D(int w, DRWTextureFormat format, DRWTextureFlag flags, const float *fpixels)
{
	GPUTexture *tex;
	GPUTextureFormat data_type;
	int channels;

	drw_texture_get_format(format, &data_type, &channels);
	tex = GPU_texture_create_1D_custom(w, channels, data_type, fpixels, NULL);
	drw_texture_set_parameters(tex, flags);

	return tex;
}

GPUTexture *DRW_texture_create_2D(int w, int h, DRWTextureFormat format, DRWTextureFlag flags, const float *fpixels)
{
	GPUTexture *tex;
	GPUTextureFormat data_type;
	int channels;

	drw_texture_get_format(format, &data_type, &channels);
	tex = GPU_texture_create_2D_custom(w, h, channels, data_type, fpixels, NULL);
	drw_texture_set_parameters(tex, flags);

	return tex;
}

GPUTexture *DRW_texture_create_2D_array(
        int w, int h, int d, DRWTextureFormat format, DRWTextureFlag flags, const float *fpixels)
{
	GPUTexture *tex;
	GPUTextureFormat data_type;
	int channels;

	drw_texture_get_format(format, &data_type, &channels);
	tex = GPU_texture_create_2D_array_custom(w, h, d, channels, data_type, fpixels, NULL);
	drw_texture_set_parameters(tex, flags);

	return tex;
}

GPUTexture *DRW_texture_create_3D(
        int w, int h, int d, DRWTextureFormat format, DRWTextureFlag flags, const float *fpixels)
{
	GPUTexture *tex;
	GPUTextureFormat data_type;
	int channels;

	drw_texture_get_format(format, &data_type, &channels);
	tex = GPU_texture_create_3D_custom(w, h, d, channels, data_type, fpixels, NULL);
	drw_texture_set_parameters(tex, flags);

	return tex;
}

GPUTexture *DRW_texture_create_cube(int w, DRWTextureFormat format, DRWTextureFlag flags, const float *fpixels)
{
	GPUTexture *tex;
	GPUTextureFormat data_type;
	int channels;

	drw_texture_get_format(format, &data_type, &channels);
	tex = GPU_texture_create_cube_custom(w, channels, data_type, fpixels, NULL);
	drw_texture_set_parameters(tex, flags);

	return tex;
}

void DRW_texture_generate_mipmaps(GPUTexture *tex)
{
	GPU_texture_bind(tex, 0);
	GPU_texture_generate_mipmap(tex);
	GPU_texture_unbind(tex);
}

void DRW_texture_update(GPUTexture *tex, const float *pixels)
{
	GPU_texture_update(tex, pixels);
}

void DRW_texture_free(GPUTexture *tex)
{
	GPU_texture_free(tex);
}

/** \} */


/* -------------------------------------------------------------------- */

/** \name Uniform Buffer Object (DRW_uniformbuffer)
 * \{ */

GPUUniformBuffer *DRW_uniformbuffer_create(int size, const void *data)
{
	return GPU_uniformbuffer_create(size, data, NULL);
}

void DRW_uniformbuffer_update(GPUUniformBuffer *ubo, const void *data)
{
	GPU_uniformbuffer_update(ubo, data);
}

void DRW_uniformbuffer_free(GPUUniformBuffer *ubo)
{
	GPU_uniformbuffer_free(ubo);
}

/** \} */


/* -------------------------------------------------------------------- */

/** \name Shaders (DRW_shader)
 * \{ */

GPUShader *DRW_shader_create(const char *vert, const char *geom, const char *frag, const char *defines)
{
	return GPU_shader_create(vert, frag, geom, NULL, defines);
}

GPUShader *DRW_shader_create_with_lib(
        const char *vert, const char *geom, const char *frag, const char *lib, const char *defines)
{
	GPUShader *sh;
	char *vert_with_lib = NULL;
	char *frag_with_lib = NULL;
	char *geom_with_lib = NULL;

	vert_with_lib = BLI_string_joinN(lib, vert);
	frag_with_lib = BLI_string_joinN(lib, frag);

	if (geom) {
		geom_with_lib = BLI_string_joinN(lib, geom);
	}

	sh = GPU_shader_create(vert_with_lib, frag_with_lib, geom_with_lib, NULL, defines);

	MEM_freeN(vert_with_lib);
	MEM_freeN(frag_with_lib);
	if (geom) {
		MEM_freeN(geom_with_lib);
	}

	return sh;
}

GPUShader *DRW_shader_create_2D(const char *frag, const char *defines)
{
	return GPU_shader_create(datatoc_gpu_shader_2D_vert_glsl, frag, NULL, NULL, defines);
}

GPUShader *DRW_shader_create_3D(const char *frag, const char *defines)
{
	return GPU_shader_create(datatoc_gpu_shader_3D_vert_glsl, frag, NULL, NULL, defines);
}

GPUShader *DRW_shader_create_fullscreen(const char *frag, const char *defines)
{
	return GPU_shader_create(datatoc_gpu_shader_fullscreen_vert_glsl, frag, NULL, NULL, defines);
}

GPUShader *DRW_shader_create_3D_depth_only(void)
{
	return GPU_shader_get_builtin_shader(GPU_SHADER_3D_DEPTH_ONLY);
}

void DRW_shader_free(GPUShader *shader)
{
	GPU_shader_free(shader);
}

/** \} */


/* -------------------------------------------------------------------- */

/** \name Interface (DRW_interface)
 * \{ */

static void drw_interface_init(DRWInterface *interface, GPUShader *shader)
{
	interface->model = GPU_shader_get_builtin_uniform(shader, GWN_UNIFORM_MODEL);
	interface->modelinverse = GPU_shader_get_builtin_uniform(shader, GWN_UNIFORM_MODEL_INV);
	interface->modelview = GPU_shader_get_builtin_uniform(shader, GWN_UNIFORM_MODELVIEW);
	interface->modelviewinverse = GPU_shader_get_builtin_uniform(shader, GWN_UNIFORM_MODELVIEW_INV);
	interface->projection = GPU_shader_get_builtin_uniform(shader, GWN_UNIFORM_PROJECTION);
	interface->projectioninverse = GPU_shader_get_builtin_uniform(shader, GWN_UNIFORM_PROJECTION_INV);
	interface->view = GPU_shader_get_builtin_uniform(shader, GWN_UNIFORM_VIEW);
	interface->viewinverse = GPU_shader_get_builtin_uniform(shader, GWN_UNIFORM_VIEW_INV);
	interface->viewprojection = GPU_shader_get_builtin_uniform(shader, GWN_UNIFORM_VIEWPROJECTION);
	interface->viewprojectioninverse = GPU_shader_get_builtin_uniform(shader, GWN_UNIFORM_VIEWPROJECTION_INV);
	interface->modelviewprojection = GPU_shader_get_builtin_uniform(shader, GWN_UNIFORM_MVP);
	interface->normal = GPU_shader_get_builtin_uniform(shader, GWN_UNIFORM_NORMAL);
	interface->worldnormal = GPU_shader_get_builtin_uniform(shader, GWN_UNIFORM_WORLDNORMAL);
	interface->camtexfac = GPU_shader_get_builtin_uniform(shader, GWN_UNIFORM_CAMERATEXCO);
	interface->orcotexfac = GPU_shader_get_builtin_uniform(shader, GWN_UNIFORM_ORCO);
	interface->clipplanes = GPU_shader_get_builtin_uniform(shader, GWN_UNIFORM_CLIPPLANES);
	interface->eye = GPU_shader_get_builtin_uniform(shader, GWN_UNIFORM_EYE);
	interface->instance_count = 0;
#ifndef NDEBUG
	interface->attribs_count = 0;
#endif
	interface->uniforms = NULL;
#ifdef USE_GPU_SELECT
	interface->inst_selectid = NULL;
	interface->override_selectid = -1;
#endif
}

static void drw_interface_instance_init(
        DRWShadingGroup *shgroup, GPUShader *shader, Gwn_VertFormat *format)
{
	DRWInterface *interface = &shgroup->interface;
	drw_interface_init(interface, shader);

#ifndef NDEBUG
	interface->attribs_count = (format != NULL) ? format->attrib_ct : 0;
#endif

	Gwn_PrimType type;
	Gwn_Batch **r_batch = NULL;
	switch (shgroup->type) {
		case DRW_SHG_INSTANCE:
			r_batch = &shgroup->instancing_geom;
			type = GWN_PRIM_POINTS;
			break;
		case DRW_SHG_POINT_BATCH:
			r_batch = &shgroup->batch_geom;
			type = GWN_PRIM_POINTS;
			break;
		case DRW_SHG_LINE_BATCH:
			r_batch = &shgroup->batch_geom;
			type = GWN_PRIM_LINES;
			break;
		case DRW_SHG_TRIANGLE_BATCH:
			r_batch = &shgroup->batch_geom;
			type = GWN_PRIM_TRIS;
			break;
		default:
			BLI_assert(0);
	}

	if (format != NULL) {
		DRW_instance_buffer_request(DST.idatalist, format, shgroup, r_batch, &interface->instance_vbo, type);
	}
	else {
		*r_batch = NULL;
	}
}

static void drw_interface_uniform(DRWShadingGroup *shgroup, const char *name,
                                  DRWUniformType type, const void *value, int length, int arraysize)
{
	int location;
	if (type == DRW_UNIFORM_BLOCK) {
		location = GPU_shader_get_uniform_block(shgroup->shader, name);
	}
	else {
		location = GPU_shader_get_uniform(shgroup->shader, name);
	}

	if (location == -1) {
		if (G.debug & G_DEBUG)
			fprintf(stderr, "Uniform '%s' not found!\n", name);
		/* Nice to enable eventually, for now eevee uses uniforms that might not exist. */
		// BLI_assert(0);
		return;
	}

	DRWUniform *uni = BLI_mempool_alloc(DST.vmempool->uniforms);

	BLI_assert(arraysize > 0 && arraysize <= 16);
	BLI_assert(arraysize * length <= MAX_UNIFORM_DATA_SIZE);

	uni->location = location;
	uni->type = type;
	uni->value = value;
	uni->length = length;
	uni->arraysize = arraysize;

	/* Prepend */
	uni->next = shgroup->interface.uniforms;
	shgroup->interface.uniforms = uni;
}

Gwn_VertFormat *DRW_shgroup_instance_format_array(const DRWInstanceAttribFormat attribs[], int arraysize)
{
	Gwn_VertFormat *format = MEM_callocN(sizeof(Gwn_VertFormat), "Gwn_VertFormat");

	for (int i = 0; i < arraysize; ++i) {
		GWN_vertformat_attr_add(format, attribs[i].name,
		                        (attribs[i].type == DRW_ATTRIB_INT) ? GWN_COMP_I32 : GWN_COMP_F32,
		                        attribs[i].components,
		                        (attribs[i].type == DRW_ATTRIB_INT) ? GWN_FETCH_INT : GWN_FETCH_FLOAT);
	}
	return format;
}

/** \} */


/* -------------------------------------------------------------------- */

/** \name Shading Group (DRW_shgroup)
 * \{ */

static DRWShadingGroup *drw_shgroup_create_ex(struct GPUShader *shader, DRWPass *pass)
{
	DRWShadingGroup *shgroup = BLI_mempool_alloc(DST.vmempool->shgroups);

	/* Append */
	if (pass->shgroups != NULL) {
		pass->shgroups_last->next = shgroup;
	}
	else {
		pass->shgroups = shgroup;
	}
	pass->shgroups_last = shgroup;
	shgroup->next = NULL;
	shgroup->type = DRW_SHG_NORMAL;
	shgroup->shader = shader;
	shgroup->state_extra = 0;
	shgroup->state_extra_disable = ~0x0;
	shgroup->stencil_mask = 0;
	shgroup->batch_geom = NULL;
	shgroup->instancing_geom = NULL;
	shgroup->instance_geom = NULL;
	shgroup->instance_data = NULL;

	shgroup->calls = NULL;
	shgroup->calls_first = NULL;

#ifdef USE_GPU_SELECT
	shgroup->pass_parent = pass;
#endif

	return shgroup;
}

static DRWShadingGroup *drw_shgroup_material_create_ex(GPUPass *gpupass, DRWPass *pass)
{
	if (!gpupass) {
		/* Shader compilation error */
		return NULL;
	}

	DRWShadingGroup *grp = drw_shgroup_create_ex(GPU_pass_shader(gpupass), pass);
	return grp;
}

static DRWShadingGroup *drw_shgroup_material_inputs(
         DRWShadingGroup *grp, struct GPUMaterial *material, GPUPass *gpupass)
{
	/* TODO : Ideally we should not convert. But since the whole codegen
	 * is relying on GPUPass we keep it as is for now. */

	/* Converting dynamic GPUInput to DRWUniform */
	ListBase *inputs = &gpupass->inputs;

	for (GPUInput *input = inputs->first; input; input = input->next) {
		/* Textures */
		if (input->ima) {
			double time = 0.0; /* TODO make time variable */
			GPUTexture *tex = GPU_texture_from_blender(
			        input->ima, input->iuser, input->textarget, input->image_isdata, time, 1);

			if (input->bindtex) {
				DRW_shgroup_uniform_texture(grp, input->shadername, tex);
			}
		}
		/* Color Ramps */
		else if (input->tex) {
			DRW_shgroup_uniform_texture(grp, input->shadername, input->tex);
		}
		/* Floats */
		else {
			switch (input->type) {
				case GPU_FLOAT:
				case GPU_VEC2:
				case GPU_VEC3:
				case GPU_VEC4:
					/* Should already be in the material ubo. */
					break;
				case GPU_MAT3:
					DRW_shgroup_uniform_mat3(grp, input->shadername, (float *)input->dynamicvec);
					break;
				case GPU_MAT4:
					DRW_shgroup_uniform_mat4(grp, input->shadername, (float *)input->dynamicvec);
					break;
				default:
					break;
			}
		}
	}

	GPUUniformBuffer *ubo = GPU_material_get_uniform_buffer(material);
	if (ubo != NULL) {
		DRW_shgroup_uniform_block(grp, GPU_UBO_BLOCK_NAME, ubo);
	}

	return grp;
}

DRWShadingGroup *DRW_shgroup_material_create(
        struct GPUMaterial *material, DRWPass *pass)
{
	GPUPass *gpupass = GPU_material_get_pass(material);
	DRWShadingGroup *shgroup = drw_shgroup_material_create_ex(gpupass, pass);

	if (shgroup) {
		drw_interface_init(&shgroup->interface, GPU_pass_shader(gpupass));
		drw_shgroup_material_inputs(shgroup, material, gpupass);
	}

	return shgroup;
}

DRWShadingGroup *DRW_shgroup_material_instance_create(
        struct GPUMaterial *material, DRWPass *pass, Gwn_Batch *geom, Object *ob, Gwn_VertFormat *format)
{
	GPUPass *gpupass = GPU_material_get_pass(material);
	DRWShadingGroup *shgroup = drw_shgroup_material_create_ex(gpupass, pass);

	if (shgroup) {
		shgroup->type = DRW_SHG_INSTANCE;
		shgroup->instance_geom = geom;
		shgroup->instance_data = ob->data;
		drw_interface_instance_init(shgroup, GPU_pass_shader(gpupass), format);
		drw_shgroup_material_inputs(shgroup, material, gpupass);
	}

	return shgroup;
}

DRWShadingGroup *DRW_shgroup_material_empty_tri_batch_create(
        struct GPUMaterial *material, DRWPass *pass, int size)
{
#ifdef USE_GPU_SELECT
	BLI_assert((G.f & G_PICKSEL) == 0);
#endif
	GPUPass *gpupass = GPU_material_get_pass(material);
	DRWShadingGroup *shgroup = drw_shgroup_material_create_ex(gpupass, pass);

	if (shgroup) {
		shgroup->type = DRW_SHG_TRIANGLE_BATCH;
		shgroup->interface.instance_count = size * 3;
		/* Calling drw_interface_init will cause it to GWN_batch_draw_procedural. */
		drw_interface_init(&shgroup->interface, GPU_pass_shader(gpupass));
		drw_shgroup_material_inputs(shgroup, material, gpupass);
	}

	return shgroup;
}

DRWShadingGroup *DRW_shgroup_create(struct GPUShader *shader, DRWPass *pass)
{
	DRWShadingGroup *shgroup = drw_shgroup_create_ex(shader, pass);
	drw_interface_init(&shgroup->interface, shader);
	return shgroup;
}

DRWShadingGroup *DRW_shgroup_instance_create(
        struct GPUShader *shader, DRWPass *pass, Gwn_Batch *geom, Gwn_VertFormat *format)
{
	DRWShadingGroup *shgroup = drw_shgroup_create_ex(shader, pass);
	shgroup->type = DRW_SHG_INSTANCE;
	shgroup->instance_geom = geom;

	drw_interface_instance_init(shgroup, shader, format);

	return shgroup;
}

static Gwn_VertFormat *g_pos_format = NULL;

DRWShadingGroup *DRW_shgroup_point_batch_create(struct GPUShader *shader, DRWPass *pass)
{
	DRW_shgroup_instance_format(g_pos_format, {{"pos", DRW_ATTRIB_FLOAT, 3}});

	DRWShadingGroup *shgroup = drw_shgroup_create_ex(shader, pass);
	shgroup->type = DRW_SHG_POINT_BATCH;

	drw_interface_instance_init(shgroup, shader, g_pos_format);

	return shgroup;
}

DRWShadingGroup *DRW_shgroup_line_batch_create(struct GPUShader *shader, DRWPass *pass)
{
	DRW_shgroup_instance_format(g_pos_format, {{"pos", DRW_ATTRIB_FLOAT, 3}});

	DRWShadingGroup *shgroup = drw_shgroup_create_ex(shader, pass);
	shgroup->type = DRW_SHG_LINE_BATCH;

	drw_interface_instance_init(shgroup, shader, g_pos_format);

	return shgroup;
}

/* Very special batch. Use this if you position
 * your vertices with the vertex shader
 * and dont need any VBO attrib */
DRWShadingGroup *DRW_shgroup_empty_tri_batch_create(struct GPUShader *shader, DRWPass *pass, int size)
{
#ifdef USE_GPU_SELECT
	BLI_assert((G.f & G_PICKSEL) == 0);
#endif
	DRWShadingGroup *shgroup = drw_shgroup_create_ex(shader, pass);

	/* Calling drw_interface_init will cause it to GWN_batch_draw_procedural. */
	drw_interface_init(&shgroup->interface, shader);

	shgroup->type = DRW_SHG_TRIANGLE_BATCH;
	shgroup->interface.instance_count = size * 3;

	return shgroup;
}

void DRW_shgroup_free(struct DRWShadingGroup *UNUSED(shgroup))
{
	return;
}

#define CALL_PREPEND(shgroup, call) { \
	if (shgroup->calls == NULL) { \
		shgroup->calls = call; \
		shgroup->calls_first = call; \
	} \
	else { \
		((DRWCall *)(shgroup->calls))->head.prev = call; \
		shgroup->calls = call; \
	} \
	call->head.prev = NULL; \
} ((void)0)

/* Specify an external batch instead of adding each attrib one by one. */
void DRW_shgroup_instance_batch(DRWShadingGroup *shgroup, struct Gwn_Batch *instances)
{
	BLI_assert(shgroup->type == DRW_SHG_INSTANCE);
	BLI_assert(shgroup->instancing_geom == NULL);

	shgroup->type = DRW_SHG_INSTANCE_EXTERNAL;
	shgroup->instancing_geom = instances;

#ifdef USE_GPU_SELECT
	DRWCall *call = BLI_mempool_alloc(DST.vmempool->calls);
	call->head.select_id = g_DRW_select_id;

	CALL_PREPEND(shgroup, call);
#endif
}

void DRW_shgroup_call_add(DRWShadingGroup *shgroup, Gwn_Batch *geom, float (*obmat)[4])
{
	BLI_assert(geom != NULL);
	BLI_assert(shgroup->type == DRW_SHG_NORMAL);

	DRWCall *call = BLI_mempool_alloc(DST.vmempool->calls);

	CALL_PREPEND(shgroup, call);

	call->head.type = DRW_CALL_SINGLE;
#ifdef USE_GPU_SELECT
	call->head.select_id = g_DRW_select_id;
#endif

	if (obmat != NULL) {
		copy_m4_m4(call->obmat, obmat);
	}

	call->geometry = geom;
	call->ob_data = NULL;
}

void DRW_shgroup_call_object_add(DRWShadingGroup *shgroup, Gwn_Batch *geom, Object *ob)
{
	BLI_assert(geom != NULL);
	BLI_assert(shgroup->type == DRW_SHG_NORMAL);

	DRWCall *call = BLI_mempool_alloc(DST.vmempool->calls);

	CALL_PREPEND(shgroup, call);

	call->head.type = DRW_CALL_SINGLE;
#ifdef USE_GPU_SELECT
	call->head.select_id = g_DRW_select_id;
#endif

	copy_m4_m4(call->obmat, ob->obmat);
	call->geometry = geom;
	call->ob_data = ob->data;
}

void DRW_shgroup_call_generate_add(
        DRWShadingGroup *shgroup,
        DRWCallGenerateFn *geometry_fn, void *user_data,
        float (*obmat)[4])
{
	BLI_assert(geometry_fn != NULL);
	BLI_assert(shgroup->type == DRW_SHG_NORMAL);

	DRWCallGenerate *call = BLI_mempool_alloc(DST.vmempool->calls_generate);

	CALL_PREPEND(shgroup, call);

	call->head.type = DRW_CALL_GENERATE;
#ifdef USE_GPU_SELECT
	call->head.select_id = g_DRW_select_id;
#endif

	if (obmat != NULL) {
		copy_m4_m4(call->obmat, obmat);
	}

	call->geometry_fn = geometry_fn;
	call->user_data = user_data;
}

static void sculpt_draw_cb(
        DRWShadingGroup *shgroup,
        void (*draw_fn)(DRWShadingGroup *shgroup, Gwn_Batch *geom),
        void *user_data)
{
	Object *ob = user_data;
	PBVH *pbvh = ob->sculpt->pbvh;

	if (pbvh) {
		BKE_pbvh_draw_cb(
		        pbvh, NULL, NULL, false,
		        (void (*)(void *, Gwn_Batch *))draw_fn, shgroup);
	}
}

void DRW_shgroup_call_sculpt_add(DRWShadingGroup *shgroup, Object *ob, float (*obmat)[4])
{
	DRW_shgroup_call_generate_add(shgroup, sculpt_draw_cb, ob, obmat);
}

void DRW_shgroup_call_dynamic_add_array(DRWShadingGroup *shgroup, const void *attr[], unsigned int attr_len)
{
	DRWInterface *interface = &shgroup->interface;

#ifdef USE_GPU_SELECT
	if (G.f & G_PICKSEL) {
		if (interface->inst_selectid == NULL) {
			interface->inst_selectid = DRW_instance_data_request(DST.idatalist, 1, 128);
		}

		int *select_id = DRW_instance_data_next(interface->inst_selectid);
		*select_id = g_DRW_select_id;
	}
#endif

	BLI_assert(attr_len == interface->attribs_count);
	UNUSED_VARS_NDEBUG(attr_len);

	for (int i = 0; i < attr_len; ++i) {
		if (interface->instance_count == interface->instance_vbo->vertex_ct) {
			GWN_vertbuf_data_resize(interface->instance_vbo, interface->instance_count + 32);
		}
		GWN_vertbuf_attr_set(interface->instance_vbo, i, interface->instance_count, attr[i]);
	}

	interface->instance_count += 1;
}

/* Used for instancing with no attributes */
void DRW_shgroup_set_instance_count(DRWShadingGroup *shgroup, unsigned int count)
{
	DRWInterface *interface = &shgroup->interface;

	BLI_assert(interface->instance_count == 0);
	BLI_assert(interface->attribs_count == 0);

#ifdef USE_GPU_SELECT
	if (G.f & G_PICKSEL) {
		interface->override_selectid = g_DRW_select_id;
	}
#endif

	interface->instance_count = count;
}

unsigned int DRW_shgroup_get_instance_count(const DRWShadingGroup *shgroup)
{
	BLI_assert(shgroup->type != DRW_SHG_NORMAL && shgroup->type != DRW_SHG_INSTANCE_EXTERNAL);

	return shgroup->interface.instance_count;
}

/**
 * State is added to #Pass.state while drawing.
 * Use to temporarily enable draw options.
 */
void DRW_shgroup_state_enable(DRWShadingGroup *shgroup, DRWState state)
{
	shgroup->state_extra |= state;
}

void DRW_shgroup_state_disable(DRWShadingGroup *shgroup, DRWState state)
{
	shgroup->state_extra_disable &= ~state;
}

void DRW_shgroup_stencil_mask(DRWShadingGroup *shgroup, unsigned int mask)
{
	BLI_assert(mask <= 255);
	shgroup->stencil_mask = mask;
}

void DRW_shgroup_uniform_texture(DRWShadingGroup *shgroup, const char *name, const GPUTexture *tex)
{
	drw_interface_uniform(shgroup, name, DRW_UNIFORM_TEXTURE, tex, 0, 1);
}

void DRW_shgroup_uniform_block(DRWShadingGroup *shgroup, const char *name, const GPUUniformBuffer *ubo)
{
	drw_interface_uniform(shgroup, name, DRW_UNIFORM_BLOCK, ubo, 0, 1);
}

void DRW_shgroup_uniform_buffer(DRWShadingGroup *shgroup, const char *name, GPUTexture **tex)
{
	drw_interface_uniform(shgroup, name, DRW_UNIFORM_BUFFER, tex, 0, 1);
}

void DRW_shgroup_uniform_bool(DRWShadingGroup *shgroup, const char *name, const int *value, int arraysize)
{
	drw_interface_uniform(shgroup, name, DRW_UNIFORM_BOOL, value, 1, arraysize);
}

void DRW_shgroup_uniform_float(DRWShadingGroup *shgroup, const char *name, const float *value, int arraysize)
{
	drw_interface_uniform(shgroup, name, DRW_UNIFORM_FLOAT, value, 1, arraysize);
}

void DRW_shgroup_uniform_vec2(DRWShadingGroup *shgroup, const char *name, const float *value, int arraysize)
{
	drw_interface_uniform(shgroup, name, DRW_UNIFORM_FLOAT, value, 2, arraysize);
}

void DRW_shgroup_uniform_vec3(DRWShadingGroup *shgroup, const char *name, const float *value, int arraysize)
{
	drw_interface_uniform(shgroup, name, DRW_UNIFORM_FLOAT, value, 3, arraysize);
}

void DRW_shgroup_uniform_vec4(DRWShadingGroup *shgroup, const char *name, const float *value, int arraysize)
{
	drw_interface_uniform(shgroup, name, DRW_UNIFORM_FLOAT, value, 4, arraysize);
}

void DRW_shgroup_uniform_short_to_int(DRWShadingGroup *shgroup, const char *name, const short *value, int arraysize)
{
	drw_interface_uniform(shgroup, name, DRW_UNIFORM_SHORT_TO_INT, value, 1, arraysize);
}

void DRW_shgroup_uniform_short_to_float(DRWShadingGroup *shgroup, const char *name, const short *value, int arraysize)
{
	drw_interface_uniform(shgroup, name, DRW_UNIFORM_SHORT_TO_FLOAT, value, 1, arraysize);
}

void DRW_shgroup_uniform_int(DRWShadingGroup *shgroup, const char *name, const int *value, int arraysize)
{
	drw_interface_uniform(shgroup, name, DRW_UNIFORM_INT, value, 1, arraysize);
}

void DRW_shgroup_uniform_ivec2(DRWShadingGroup *shgroup, const char *name, const int *value, int arraysize)
{
	drw_interface_uniform(shgroup, name, DRW_UNIFORM_INT, value, 2, arraysize);
}

void DRW_shgroup_uniform_ivec3(DRWShadingGroup *shgroup, const char *name, const int *value, int arraysize)
{
	drw_interface_uniform(shgroup, name, DRW_UNIFORM_INT, value, 3, arraysize);
}

void DRW_shgroup_uniform_mat3(DRWShadingGroup *shgroup, const char *name, const float *value)
{
	drw_interface_uniform(shgroup, name, DRW_UNIFORM_MAT3, value, 9, 1);
}

void DRW_shgroup_uniform_mat4(DRWShadingGroup *shgroup, const char *name, const float *value)
{
	drw_interface_uniform(shgroup, name, DRW_UNIFORM_MAT4, value, 16, 1);
}

/** \} */


/* -------------------------------------------------------------------- */

/** \name Passes (DRW_pass)
 * \{ */

DRWPass *DRW_pass_create(const char *name, DRWState state)
{
	DRWPass *pass = BLI_mempool_alloc(DST.vmempool->passes);
	pass->state = state;
	BLI_strncpy(pass->name, name, MAX_PASS_NAME);

	pass->shgroups = NULL;
	pass->shgroups_last = NULL;

	return pass;
}

void DRW_pass_state_set(DRWPass *pass, DRWState state)
{
	pass->state = state;
}

void DRW_pass_free(DRWPass *pass)
{
	for (DRWShadingGroup *shgroup = pass->shgroups; shgroup; shgroup = shgroup->next) {
		DRW_shgroup_free(shgroup);
	}

	pass->shgroups = NULL;
	pass->shgroups_last = NULL;
}

void DRW_pass_foreach_shgroup(DRWPass *pass, void (*callback)(void *userData, DRWShadingGroup *shgrp), void *userData)
{
	for (DRWShadingGroup *shgroup = pass->shgroups; shgroup; shgroup = shgroup->next) {
		callback(userData, shgroup);
	}
}

typedef struct ZSortData {
	float *axis;
	float *origin;
} ZSortData;

static int pass_shgroup_dist_sort(void *thunk, const void *a, const void *b)
{
	const ZSortData *zsortdata = (ZSortData *)thunk;
	const DRWShadingGroup *shgrp_a = (const DRWShadingGroup *)a;
	const DRWShadingGroup *shgrp_b = (const DRWShadingGroup *)b;

	const DRWCall *call_a;
	const DRWCall *call_b;

	call_a = shgrp_a->calls_first;
	call_b = shgrp_b->calls_first;

	if (call_a == NULL) return -1;
	if (call_b == NULL) return -1;

	float tmp[3];
	sub_v3_v3v3(tmp, zsortdata->origin, call_a->obmat[3]);
	const float a_sq = dot_v3v3(zsortdata->axis, tmp);
	sub_v3_v3v3(tmp, zsortdata->origin, call_b->obmat[3]);
	const float b_sq = dot_v3v3(zsortdata->axis, tmp);

	if      (a_sq < b_sq) return  1;
	else if (a_sq > b_sq) return -1;
	else {
		/* If there is a depth prepass put it before */
		if ((shgrp_a->state_extra & DRW_STATE_WRITE_DEPTH) != 0) {
			return -1;
		}
		else if ((shgrp_b->state_extra & DRW_STATE_WRITE_DEPTH) != 0) {
			return  1;
		}
		else return  0;
	}
}

/* ------------------ Shading group sorting --------------------- */

#define SORT_IMPL_LINKTYPE DRWShadingGroup

#define SORT_IMPL_USE_THUNK
#define SORT_IMPL_FUNC shgroup_sort_fn_r
#include "../../blenlib/intern/list_sort_impl.h"
#undef SORT_IMPL_FUNC
#undef SORT_IMPL_USE_THUNK

#undef SORT_IMPL_LINKTYPE

/**
 * Sort Shading groups by decreasing Z of their first draw call.
 * This is usefull for order dependant effect such as transparency.
 **/
void DRW_pass_sort_shgroup_z(DRWPass *pass)
{
	RegionView3D *rv3d = DST.draw_ctx.rv3d;

	float (*viewinv)[4];
	viewinv = (viewport_matrix_override.override[DRW_MAT_VIEWINV])
	          ? viewport_matrix_override.mat[DRW_MAT_VIEWINV] : rv3d->viewinv;

	ZSortData zsortdata = {viewinv[2], viewinv[3]};

	if (pass->shgroups && pass->shgroups->next) {
		pass->shgroups = shgroup_sort_fn_r(pass->shgroups, pass_shgroup_dist_sort, &zsortdata);

		/* Find the next last */
		DRWShadingGroup *last = pass->shgroups;
		while ((last = last->next)) {
			/* Do nothing */
		}
		pass->shgroups_last = last;
	}
}

/** \} */


/* -------------------------------------------------------------------- */

/** \name Draw (DRW_draw)
 * \{ */

static void drw_state_set(DRWState state)
{
	if (DST.state == state) {
		return;
	}


#define CHANGED_TO(f) \
	((DST.state & (f)) ? \
		((state & (f)) ?  0 : -1) : \
		((state & (f)) ?  1 :  0))

#define CHANGED_ANY(f) \
	((DST.state & (f)) != (state & (f)))

#define CHANGED_ANY_STORE_VAR(f, enabled) \
	((DST.state & (f)) != (enabled = (state & (f))))

	/* Depth Write */
	{
		int test;
		if ((test = CHANGED_TO(DRW_STATE_WRITE_DEPTH))) {
			if (test == 1) {
				glDepthMask(GL_TRUE);
			}
			else {
				glDepthMask(GL_FALSE);
			}
		}
	}

	/* Color Write */
	{
		int test;
		if ((test = CHANGED_TO(DRW_STATE_WRITE_COLOR))) {
			if (test == 1) {
				glColorMask(GL_TRUE, GL_TRUE, GL_TRUE, GL_TRUE);
			}
			else {
				glColorMask(GL_FALSE, GL_FALSE, GL_FALSE, GL_FALSE);
			}
		}
	}

	/* Cull */
	{
		DRWState test;
		if (CHANGED_ANY_STORE_VAR(
		        DRW_STATE_CULL_BACK | DRW_STATE_CULL_FRONT,
		        test))
		{
			if (test) {
				glEnable(GL_CULL_FACE);

				if ((state & DRW_STATE_CULL_BACK) != 0) {
					glCullFace(GL_BACK);
				}
				else if ((state & DRW_STATE_CULL_FRONT) != 0) {
					glCullFace(GL_FRONT);
				}
				else {
					BLI_assert(0);
				}
			}
			else {
				glDisable(GL_CULL_FACE);
			}
		}
	}

	/* Depth Test */
	{
		DRWState test;
		if (CHANGED_ANY_STORE_VAR(
		        DRW_STATE_DEPTH_LESS | DRW_STATE_DEPTH_EQUAL | DRW_STATE_DEPTH_GREATER | DRW_STATE_DEPTH_ALWAYS,
		        test))
		{
			if (test) {
				glEnable(GL_DEPTH_TEST);

				if (state & DRW_STATE_DEPTH_LESS) {
					glDepthFunc(GL_LEQUAL);
				}
				else if (state & DRW_STATE_DEPTH_EQUAL) {
					glDepthFunc(GL_EQUAL);
				}
				else if (state & DRW_STATE_DEPTH_GREATER) {
					glDepthFunc(GL_GREATER);
				}
				else if (state & DRW_STATE_DEPTH_ALWAYS) {
					glDepthFunc(GL_ALWAYS);
				}
				else {
					BLI_assert(0);
				}
			}
			else {
				glDisable(GL_DEPTH_TEST);
			}
		}
	}

	/* Wire Width */
	{
		if (CHANGED_ANY(DRW_STATE_WIRE | DRW_STATE_WIRE_LARGE)) {
			if ((state & DRW_STATE_WIRE) != 0) {
				glLineWidth(1.0f);
			}
			else if ((state & DRW_STATE_WIRE_LARGE) != 0) {
				glLineWidth(UI_GetThemeValuef(TH_OUTLINE_WIDTH) * 2.0f);
			}
			else {
				/* do nothing */
			}
		}
	}

	/* Points Size */
	{
		int test;
		if ((test = CHANGED_TO(DRW_STATE_POINT))) {
			if (test == 1) {
				GPU_enable_program_point_size();
				glPointSize(5.0f);
			}
			else {
				GPU_disable_program_point_size();
			}
		}
	}

	/* Blending (all buffer) */
	{
		int test;
		if (CHANGED_ANY_STORE_VAR(
		        DRW_STATE_BLEND | DRW_STATE_ADDITIVE | DRW_STATE_MULTIPLY | DRW_STATE_TRANSMISSION |
		        DRW_STATE_ADDITIVE_FULL,
		        test))
		{
			if (test) {
				glEnable(GL_BLEND);

				if ((state & DRW_STATE_BLEND) != 0) {
					glBlendFuncSeparate(GL_SRC_ALPHA, GL_ONE_MINUS_SRC_ALPHA, /* RGB */
					                    GL_ONE, GL_ONE_MINUS_SRC_ALPHA); /* Alpha */
				}
				else if ((state & DRW_STATE_MULTIPLY) != 0) {
					glBlendFunc(GL_DST_COLOR, GL_ZERO);
				}
				else if ((state & DRW_STATE_TRANSMISSION) != 0) {
					glBlendFunc(GL_ONE, GL_SRC_ALPHA);
				}
				else if ((state & DRW_STATE_ADDITIVE) != 0) {
					/* Do not let alpha accumulate but premult the source RGB by it. */
					glBlendFuncSeparate(GL_SRC_ALPHA, GL_ONE, /* RGB */
					                    GL_ZERO, GL_ONE); /* Alpha */
				}
				else if ((state & DRW_STATE_ADDITIVE_FULL) != 0) {
					/* Let alpha accumulate. */
					glBlendFunc(GL_ONE, GL_ONE);
				}
				else {
					BLI_assert(0);
				}
			}
			else {
				glDisable(GL_BLEND);
			}
		}
	}

	/* Clip Planes */
	{
		int test;
		if ((test = CHANGED_TO(DRW_STATE_CLIP_PLANES))) {
			if (test == 1) {
				for (int i = 0; i < DST.num_clip_planes; ++i) {
					glEnable(GL_CLIP_DISTANCE0 + i);
				}
			}
			else {
				for (int i = 0; i < MAX_CLIP_PLANES; ++i) {
					glDisable(GL_CLIP_DISTANCE0 + i);
				}
			}
		}
	}

	/* Line Stipple */
	{
		int test;
		if (CHANGED_ANY_STORE_VAR(
		        DRW_STATE_STIPPLE_2 | DRW_STATE_STIPPLE_3 | DRW_STATE_STIPPLE_4,
		        test))
		{
			if (test) {
				if ((state & DRW_STATE_STIPPLE_2) != 0) {
					setlinestyle(2);
				}
				else if ((state & DRW_STATE_STIPPLE_3) != 0) {
					setlinestyle(3);
				}
				else if ((state & DRW_STATE_STIPPLE_4) != 0) {
					setlinestyle(4);
				}
				else {
					BLI_assert(0);
				}
			}
			else {
				setlinestyle(0);
			}
		}
	}

	/* Stencil */
	{
		DRWState test;
		if (CHANGED_ANY_STORE_VAR(
		        DRW_STATE_WRITE_STENCIL |
		        DRW_STATE_STENCIL_EQUAL,
		        test))
		{
			if (test) {
				glEnable(GL_STENCIL_TEST);

				/* Stencil Write */
				if ((state & DRW_STATE_WRITE_STENCIL) != 0) {
					glStencilMask(0xFF);
					glStencilOp(GL_KEEP, GL_KEEP, GL_REPLACE);
				}
				/* Stencil Test */
				else if ((state & DRW_STATE_STENCIL_EQUAL) != 0) {
					glStencilMask(0x00); /* disable write */
					DST.stencil_mask = 0;
				}
				else {
					BLI_assert(0);
				}
			}
			else {
				/* disable write & test */
				DST.stencil_mask = 0;
				glStencilMask(0x00);
				glStencilFunc(GL_ALWAYS, 1, 0xFF);
				glDisable(GL_STENCIL_TEST);
			}
		}
	}

#undef CHANGED_TO
#undef CHANGED_ANY
#undef CHANGED_ANY_STORE_VAR

	DST.state = state;
}

static void drw_stencil_set(unsigned int mask)
{
	if (DST.stencil_mask != mask) {
		/* Stencil Write */
		if ((DST.state & DRW_STATE_WRITE_STENCIL) != 0) {
			glStencilFunc(GL_ALWAYS, mask, 0xFF);
			DST.stencil_mask = mask;
		}
		/* Stencil Test */
		else if ((DST.state & DRW_STATE_STENCIL_EQUAL) != 0) {
			glStencilFunc(GL_EQUAL, mask, 0xFF);
			DST.stencil_mask = mask;
		}
	}
}

typedef struct DRWBoundTexture {
	struct DRWBoundTexture *next, *prev;
	GPUTexture *tex;
} DRWBoundTexture;

static void draw_geometry_prepare(
        DRWShadingGroup *shgroup, const float (*obmat)[4], const float *texcoloc, const float *texcosize)
{
	RegionView3D *rv3d = DST.draw_ctx.rv3d;
	DRWInterface *interface = &shgroup->interface;

	float mvp[4][4], mv[4][4], mi[4][4], mvi[4][4], pi[4][4], n[3][3], wn[3][3];
	float orcofacs[2][3] = {{0.0f, 0.0f, 0.0f}, {1.0f, 1.0f, 1.0f}};
	float eye[3] = { 0.0f, 0.0f, 1.0f }; /* looking into the screen */
	float viewcamtexcofac[4] = { 1.0f, 1.0f, 0.0f, 0.0f };

	if (rv3d != NULL) {
		copy_v4_v4(viewcamtexcofac, rv3d->viewcamtexcofac);
	}

	bool do_pi = (interface->projectioninverse != -1);
	bool do_mvp = (interface->modelviewprojection != -1);
	bool do_mi = (interface->modelinverse != -1);
	bool do_mv = (interface->modelview != -1);
	bool do_mvi = (interface->modelviewinverse != -1);
	bool do_n = (interface->normal != -1);
	bool do_wn = (interface->worldnormal != -1);
	bool do_eye = (interface->eye != -1);
	bool do_orco = (interface->orcotexfac != -1) && (texcoloc != NULL) && (texcosize != NULL);

	/* Matrix override */
	float (*persmat)[4];
	float (*persinv)[4];
	float (*viewmat)[4];
	float (*viewinv)[4];
	float (*winmat)[4];
	float (*wininv)[4];

	persmat = (viewport_matrix_override.override[DRW_MAT_PERS])
	          ? viewport_matrix_override.mat[DRW_MAT_PERS] : rv3d->persmat;
	persinv = (viewport_matrix_override.override[DRW_MAT_PERSINV])
	          ? viewport_matrix_override.mat[DRW_MAT_PERSINV] : rv3d->persinv;
	viewmat = (viewport_matrix_override.override[DRW_MAT_VIEW])
	          ? viewport_matrix_override.mat[DRW_MAT_VIEW] : rv3d->viewmat;
	viewinv = (viewport_matrix_override.override[DRW_MAT_VIEWINV])
	          ? viewport_matrix_override.mat[DRW_MAT_VIEWINV] : rv3d->viewinv;
	winmat = (viewport_matrix_override.override[DRW_MAT_WIN])
	          ? viewport_matrix_override.mat[DRW_MAT_WIN] : rv3d->winmat;
	wininv = viewport_matrix_override.mat[DRW_MAT_WININV];

	if (do_pi) {
		if (!viewport_matrix_override.override[DRW_MAT_WININV]) {
			invert_m4_m4(pi, winmat);
			wininv = pi;
		}
	}
	if (do_mi) {
		invert_m4_m4(mi, obmat);
	}
	if (do_mvp) {
		mul_m4_m4m4(mvp, persmat, obmat);
	}
	if (do_mv || do_mvi || do_n || do_eye) {
		mul_m4_m4m4(mv, viewmat, obmat);
	}
	if (do_mvi) {
		invert_m4_m4(mvi, mv);
	}
	if (do_n || do_eye) {
		copy_m3_m4(n, mv);
		invert_m3(n);
		transpose_m3(n);
	}
	if (do_wn) {
		copy_m3_m4(wn, obmat);
		invert_m3(wn);
		transpose_m3(wn);
	}
	if (do_eye) {
		/* Used by orthographic wires */
		float tmp[3][3];
		invert_m3_m3(tmp, n);
		/* set eye vector, transformed to object coords */
		mul_m3_v3(tmp, eye);
	}
	if (do_orco) {
		mul_v3_v3fl(orcofacs[1], texcosize, 2.0f);
		invert_v3(orcofacs[1]);
		sub_v3_v3v3(orcofacs[0], texcoloc, texcosize);
		negate_v3(orcofacs[0]);
		mul_v3_v3(orcofacs[0], orcofacs[1]); /* result in a nice MADD in the shader */
	}

	/* Should be really simple */
	/* step 1 : bind object dependent matrices */
	/* TODO : Some of these are not object dependant.
	 * They should be grouped inside a UBO updated once per redraw.
	 * The rest can also go into a UBO to reduce API calls. */
	GPU_shader_uniform_vector(shgroup->shader, interface->model, 16, 1, (float *)obmat);
	GPU_shader_uniform_vector(shgroup->shader, interface->modelinverse, 16, 1, (float *)mi);
	GPU_shader_uniform_vector(shgroup->shader, interface->modelviewprojection, 16, 1, (float *)mvp);
	GPU_shader_uniform_vector(shgroup->shader, interface->viewinverse, 16, 1, (float *)viewinv);
	GPU_shader_uniform_vector(shgroup->shader, interface->viewprojection, 16, 1, (float *)persmat);
	GPU_shader_uniform_vector(shgroup->shader, interface->viewprojectioninverse, 16, 1, (float *)persinv);
	GPU_shader_uniform_vector(shgroup->shader, interface->projection, 16, 1, (float *)winmat);
	GPU_shader_uniform_vector(shgroup->shader, interface->projectioninverse, 16, 1, (float *)wininv);
	GPU_shader_uniform_vector(shgroup->shader, interface->view, 16, 1, (float *)viewmat);
	GPU_shader_uniform_vector(shgroup->shader, interface->modelview, 16, 1, (float *)mv);
	GPU_shader_uniform_vector(shgroup->shader, interface->modelviewinverse, 16, 1, (float *)mvi);
	GPU_shader_uniform_vector(shgroup->shader, interface->normal, 9, 1, (float *)n);
	GPU_shader_uniform_vector(shgroup->shader, interface->worldnormal, 9, 1, (float *)wn);
	GPU_shader_uniform_vector(shgroup->shader, interface->camtexfac, 4, 1, (float *)viewcamtexcofac);
	GPU_shader_uniform_vector(shgroup->shader, interface->orcotexfac, 3, 2, (float *)orcofacs);
	GPU_shader_uniform_vector(shgroup->shader, interface->eye, 3, 1, (float *)eye);
	GPU_shader_uniform_vector(shgroup->shader, interface->clipplanes, 4, DST.num_clip_planes, (float *)DST.clip_planes_eq);
}

static void draw_geometry_execute_ex(
        DRWShadingGroup *shgroup, Gwn_Batch *geom, unsigned int start, unsigned int count)
{
	/* Special case: empty drawcall, placement is done via shader, don't bind anything. */
	if (geom == NULL) {
		BLI_assert(shgroup->type == DRW_SHG_TRIANGLE_BATCH); /* Add other type if needed. */
		/* Shader is already bound. */
		Gwn_Batch *batch = DRW_cache_fullscreen_quad_get();
		GWN_batch_draw_procedural(batch, GWN_PRIM_TRIS, count);
		return;
	}

	/* step 2 : bind vertex array & draw */
	GWN_batch_program_set(geom, GPU_shader_get_program(shgroup->shader), GPU_shader_get_interface(shgroup->shader));
	if (ELEM(shgroup->type, DRW_SHG_INSTANCE, DRW_SHG_INSTANCE_EXTERNAL)) {
		GWN_batch_draw_stupid_instanced(geom, shgroup->instancing_geom, start, count);
	}
	else {
		GWN_batch_draw_stupid(geom, start, count);
	}
	/* XXX this just tells gawain we are done with the shader.
	 * This does not unbind the shader. */
	GWN_batch_program_unset(geom);
}

static void draw_geometry_execute(DRWShadingGroup *shgroup, Gwn_Batch *geom)
{
	draw_geometry_execute_ex(shgroup, geom, 0, 0);
}

static void draw_geometry(
        DRWShadingGroup *shgroup, Gwn_Batch *geom, const float (*obmat)[4], ID *ob_data,
        unsigned int start, unsigned int count)
{
	float *texcoloc = NULL;
	float *texcosize = NULL;

	if (ob_data != NULL) {
		switch (GS(ob_data->name)) {
			case ID_ME:
				BKE_mesh_texspace_get_reference((Mesh *)ob_data, NULL, &texcoloc, NULL, &texcosize);
				break;
			case ID_CU:
			{
				Curve *cu = (Curve *)ob_data;
				if (cu->bb == NULL || (cu->bb->flag & BOUNDBOX_DIRTY)) {
					BKE_curve_texspace_calc(cu);
				}
				texcoloc = cu->loc;
				texcosize = cu->size;
				break;
			}
			case ID_MB:
			{
				MetaBall *mb = (MetaBall *)ob_data;
				texcoloc = mb->loc;
				texcosize = mb->size;
				break;
			}
			default:
				break;
		}
	}

	draw_geometry_prepare(shgroup, obmat, texcoloc, texcosize);

	draw_geometry_execute_ex(shgroup, geom, start, count);
}

static void bind_texture(GPUTexture *tex)
{
	int bind_num = GPU_texture_bound_number(tex);
	if (bind_num == -1) {
		for (int i = 0; i < GPU_max_textures(); ++i) {
			RST.bind_tex_inc = (RST.bind_tex_inc + 1) % GPU_max_textures();
			if (RST.bound_tex_slots[RST.bind_tex_inc] == false) {
				if (RST.bound_texs[RST.bind_tex_inc] != NULL) {
					GPU_texture_unbind(RST.bound_texs[RST.bind_tex_inc]);
				}
				GPU_texture_bind(tex, RST.bind_tex_inc);
				RST.bound_texs[RST.bind_tex_inc] = tex;
				RST.bound_tex_slots[RST.bind_tex_inc] = true;
				// printf("Binds Texture %d %p\n", RST.bind_tex_inc, tex);
				return;
			}
		}

		printf("Not enough texture slots! Reduce number of textures used by your shader.\n");
	}
	RST.bound_tex_slots[bind_num] = true;
}

static void bind_ubo(GPUUniformBuffer *ubo)
{
	if (RST.bind_ubo_inc < GPU_max_ubo_binds()) {
		GPU_uniformbuffer_bind(ubo, RST.bind_ubo_inc);
		RST.bind_ubo_inc++;
	}
	else {
		/* This is not depending on user input.
		 * It is our responsability to make sure there enough slots. */
		BLI_assert(0 && "Not enough ubo slots! This should not happen!\n");

		/* printf so user can report bad behaviour */
		printf("Not enough ubo slots! This should not happen!\n");
	}
}

static void release_texture_slots(void)
{
	memset(RST.bound_tex_slots, 0x0, sizeof(bool) * GPU_max_textures());
}

static void release_ubo_slots(void)
{
	RST.bind_ubo_inc = 0;
}

static void draw_shgroup(DRWShadingGroup *shgroup, DRWState pass_state)
{
	BLI_assert(shgroup->shader);

	DRWInterface *interface = &shgroup->interface;
	GPUTexture *tex;
	GPUUniformBuffer *ubo;
	int val;
	float fval;

	if (DST.shader != shgroup->shader) {
		if (DST.shader) GPU_shader_unbind();
		GPU_shader_bind(shgroup->shader);
		DST.shader = shgroup->shader;
	}

	release_texture_slots();
	release_ubo_slots();

	drw_state_set((pass_state & shgroup->state_extra_disable) | shgroup->state_extra);
	drw_stencil_set(shgroup->stencil_mask);

	/* Binding Uniform */
	/* Don't check anything, Interface should already contain the least uniform as possible */
	for (DRWUniform *uni = interface->uniforms; uni; uni = uni->next) {
		switch (uni->type) {
			case DRW_UNIFORM_SHORT_TO_INT:
				val = (int)*((short *)uni->value);
				GPU_shader_uniform_vector_int(
				        shgroup->shader, uni->location, uni->length, uni->arraysize, (int *)&val);
				break;
			case DRW_UNIFORM_SHORT_TO_FLOAT:
				fval = (float)*((short *)uni->value);
				GPU_shader_uniform_vector(
				        shgroup->shader, uni->location, uni->length, uni->arraysize, (float *)&fval);
				break;
			case DRW_UNIFORM_BOOL:
			case DRW_UNIFORM_INT:
				GPU_shader_uniform_vector_int(
				        shgroup->shader, uni->location, uni->length, uni->arraysize, (int *)uni->value);
				break;
			case DRW_UNIFORM_FLOAT:
			case DRW_UNIFORM_MAT3:
			case DRW_UNIFORM_MAT4:
				GPU_shader_uniform_vector(
				        shgroup->shader, uni->location, uni->length, uni->arraysize, (float *)uni->value);
				break;
			case DRW_UNIFORM_TEXTURE:
				tex = (GPUTexture *)uni->value;
				BLI_assert(tex);
				bind_texture(tex);
				GPU_shader_uniform_texture(shgroup->shader, uni->location, tex);
				break;
			case DRW_UNIFORM_BUFFER:
				if (!DRW_state_is_fbo()) {
					break;
				}
				tex = *((GPUTexture **)uni->value);
				BLI_assert(tex);
				bind_texture(tex);
				GPU_shader_uniform_texture(shgroup->shader, uni->location, tex);
				break;
			case DRW_UNIFORM_BLOCK:
				ubo = (GPUUniformBuffer *)uni->value;
				bind_ubo(ubo);
				GPU_shader_uniform_buffer(shgroup->shader, uni->location, ubo);
				break;
		}
	}

#ifdef USE_GPU_SELECT
	/* use the first item because of selection we only ever add one */
#  define GPU_SELECT_LOAD_IF_PICKSEL(_call) \
	if ((G.f & G_PICKSEL) && (_call)) { \
		GPU_select_load_id((_call)->head.select_id); \
	} ((void)0)

#  define GPU_SELECT_LOAD_IF_PICKSEL_LIST(_shgroup, _start, _count)  \
	_start = 0;                                                      \
	_count = _shgroup->interface.instance_count;                     \
	int *select_id = NULL;                                           \
	if (G.f & G_PICKSEL) {                                           \
		if (_shgroup->interface.override_selectid == -1) {                        \
			select_id = DRW_instance_data_get(_shgroup->interface.inst_selectid); \
			switch (_shgroup->type) {                                             \
				case DRW_SHG_TRIANGLE_BATCH: _count = 3; break;                   \
				case DRW_SHG_LINE_BATCH: _count = 2; break;                       \
				default: _count = 1; break;                                       \
			}                                                                     \
		}                                                                         \
		else {                                                                    \
			GPU_select_load_id(_shgroup->interface.override_selectid);            \
		}                                                                         \
	}                                                                \
	while (_start < _shgroup->interface.instance_count) {            \
		if (select_id) {                                             \
			GPU_select_load_id(select_id[_start]);                   \
		}

# define GPU_SELECT_LOAD_IF_PICKSEL_LIST_END(_start, _count) \
		_start += _count;                                    \
	}

#else
#  define GPU_SELECT_LOAD_IF_PICKSEL(call)
#  define GPU_SELECT_LOAD_IF_PICKSEL_LIST_END(start, count)
#  define GPU_SELECT_LOAD_IF_PICKSEL_LIST(_shgroup, _start, _count) \
	_start = 0;                                                     \
	_count = _shgroup->interface.instance_count;

#endif

	/* Rendering Calls */
	if (!ELEM(shgroup->type, DRW_SHG_NORMAL)) {
		/* Replacing multiple calls with only one */
		float obmat[4][4];
		unit_m4(obmat);

		if (ELEM(shgroup->type, DRW_SHG_INSTANCE, DRW_SHG_INSTANCE_EXTERNAL)) {
			if (shgroup->type == DRW_SHG_INSTANCE_EXTERNAL) {
				if (shgroup->instancing_geom != NULL) {
					GPU_SELECT_LOAD_IF_PICKSEL((DRWCall *)shgroup->calls_first);
					draw_geometry(shgroup, shgroup->instance_geom, obmat, shgroup->instance_data, 0, 0);
				}
			}
			else {
				if (shgroup->interface.instance_count > 0) {
					unsigned int count, start;
					GPU_SELECT_LOAD_IF_PICKSEL_LIST(shgroup, start, count)
					{
						draw_geometry(shgroup, shgroup->instance_geom, obmat, shgroup->instance_data, start, count);
					}
					GPU_SELECT_LOAD_IF_PICKSEL_LIST_END(start, count)
				}
			}
		}
		else {
			/* Some dynamic batch can have no geom (no call to aggregate) */
			if (shgroup->interface.instance_count > 0) {
				unsigned int count, start;
				GPU_SELECT_LOAD_IF_PICKSEL_LIST(shgroup, start, count)
				{
					draw_geometry(shgroup, shgroup->batch_geom, obmat, NULL, start, count);
				}
				GPU_SELECT_LOAD_IF_PICKSEL_LIST_END(start, count)
			}
		}
	}
	else {
		for (DRWCall *call = shgroup->calls_first; call; call = call->head.prev) {
			bool neg_scale = is_negative_m4(call->obmat);

			/* Negative scale objects */
			if (neg_scale) {
				glFrontFace(DST.backface);
			}

			GPU_SELECT_LOAD_IF_PICKSEL(call);

			if (call->head.type == DRW_CALL_SINGLE) {
				draw_geometry(shgroup, call->geometry, call->obmat, call->ob_data, 0, 0);
			}
			else {
				BLI_assert(call->head.type == DRW_CALL_GENERATE);
				DRWCallGenerate *callgen = ((DRWCallGenerate *)call);
				draw_geometry_prepare(shgroup, callgen->obmat, NULL, NULL);
				callgen->geometry_fn(shgroup, draw_geometry_execute, callgen->user_data);
			}

			/* Reset state */
			if (neg_scale) {
				glFrontFace(DST.frontface);
			}
		}
	}

	/* TODO: remove, (currently causes alpha issue with sculpt, need to investigate) */
	DRW_state_reset();
}

static void drw_draw_pass_ex(DRWPass *pass, DRWShadingGroup *start_group, DRWShadingGroup *end_group)
{
	/* Start fresh */
	DST.shader = NULL;

	BLI_assert(DST.buffer_finish_called && "DRW_render_instance_buffer_finish had not been called before drawing");

	drw_state_set(pass->state);

	DRW_stats_query_start(pass->name);

	for (DRWShadingGroup *shgroup = start_group; shgroup; shgroup = shgroup->next) {
		draw_shgroup(shgroup, pass->state);
		/* break if upper limit */
		if (shgroup == end_group) {
			break;
		}
	}

	/* Clear Bound textures */
	for (int i = 0; i < GPU_max_textures(); i++) {
		if (RST.bound_texs[i] != NULL) {
			GPU_texture_unbind(RST.bound_texs[i]);
			RST.bound_texs[i] = NULL;
		}
	}

	if (DST.shader) {
		GPU_shader_unbind();
		DST.shader = NULL;
	}

	DRW_stats_query_end();
}

void DRW_draw_pass(DRWPass *pass)
{
	drw_draw_pass_ex(pass, pass->shgroups, pass->shgroups_last);
}

/* Draw only a subset of shgroups. Used in special situations as grease pencil strokes */
void DRW_draw_pass_subset(DRWPass *pass, DRWShadingGroup *start_group, DRWShadingGroup *end_group)
{
	drw_draw_pass_ex(pass, start_group, end_group);
}

void DRW_draw_callbacks_pre_scene(void)
{
	RegionView3D *rv3d = DST.draw_ctx.rv3d;

	gpuLoadProjectionMatrix(rv3d->winmat);
	gpuLoadMatrix(rv3d->viewmat);
}

void DRW_draw_callbacks_post_scene(void)
{
	RegionView3D *rv3d = DST.draw_ctx.rv3d;

	gpuLoadProjectionMatrix(rv3d->winmat);
	gpuLoadMatrix(rv3d->viewmat);
}

/* Reset state to not interfer with other UI drawcall */
void DRW_state_reset_ex(DRWState state)
{
	DST.state = ~state;
	drw_state_set(state);
}

void DRW_state_reset(void)
{
	/* Reset blending function */
	glBlendFuncSeparate(GL_SRC_ALPHA, GL_ONE_MINUS_SRC_ALPHA, GL_ONE, GL_ONE_MINUS_SRC_ALPHA);

	DRW_state_reset_ex(DRW_STATE_DEFAULT);
}

/* NOTE : Make sure to reset after use! */
void DRW_state_invert_facing(void)
{
	SWAP(GLenum, DST.backface, DST.frontface);
	glFrontFace(DST.frontface);
}

/**
 * This only works if DRWPasses have been tagged with DRW_STATE_CLIP_PLANES,
 * and if the shaders have support for it (see usage of gl_ClipDistance).
 * Be sure to call DRW_state_clip_planes_reset() after you finish drawing.
 **/
void DRW_state_clip_planes_add(float plane_eq[4])
{
	copy_v4_v4(DST.clip_planes_eq[DST.num_clip_planes++], plane_eq);
}

void DRW_state_clip_planes_reset(void)
{
	DST.num_clip_planes = 0;
}

/** \} */


struct DRWTextStore *DRW_text_cache_ensure(void)
{
	BLI_assert(DST.text_store_p);
	if (*DST.text_store_p == NULL) {
		*DST.text_store_p = DRW_text_cache_create();
	}
	return *DST.text_store_p;
}


/* -------------------------------------------------------------------- */

/** \name Settings
 * \{ */

bool DRW_object_is_renderable(Object *ob)
{
	BLI_assert(BKE_object_is_visible(ob, OB_VISIBILITY_CHECK_UNKNOWN_RENDER_MODE));

	if (ob->type == OB_MESH) {
		if (ob == DST.draw_ctx.object_edit) {
			IDProperty *props = BKE_layer_collection_engine_evaluated_get(ob, COLLECTION_MODE_EDIT, "");
			bool do_show_occlude_wire = BKE_collection_engine_property_value_get_bool(props, "show_occlude_wire");
			if (do_show_occlude_wire) {
				return false;
			}
			bool do_show_weight = BKE_collection_engine_property_value_get_bool(props, "show_weight");
			if (do_show_weight) {
				return false;
			}
		}
	}

	return true;
}

/**
 * Return whether this object is visible depending if
 * we are rendering or drawing in the viewport.
 */
bool DRW_check_object_visible_within_active_context(Object *ob)
{
	const eObjectVisibilityCheck mode = DRW_state_is_scene_render() ?
	                                     OB_VISIBILITY_CHECK_FOR_RENDER :
	                                     OB_VISIBILITY_CHECK_FOR_VIEWPORT;
	return BKE_object_is_visible(ob, mode);
}

bool DRW_object_is_flat_normal(const Object *ob)
{
	if (ob->type == OB_MESH) {
		const Mesh *me = ob->data;
		if (me->mpoly && me->mpoly[0].flag & ME_SMOOTH) {
			return false;
		}
	}
	return true;
}

/**
 * Return true if the object has its own draw mode.
 * Caller must check this is active */
int DRW_object_is_mode_shade(const Object *ob)
{
	BLI_assert(ob == DST.draw_ctx.obact);
	if ((DST.draw_ctx.object_mode & OB_MODE_EDIT) == 0) {
		if (DST.draw_ctx.object_mode & (OB_MODE_VERTEX_PAINT | OB_MODE_WEIGHT_PAINT | OB_MODE_TEXTURE_PAINT)) {
			if ((DST.draw_ctx.v3d->flag2 & V3D_SHOW_MODE_SHADE_OVERRIDE) == 0) {
				return true;
			}
			else {
				return false;
			}
		}
	}
	return -1;
}

/** \} */


/* -------------------------------------------------------------------- */

/** \name Framebuffers (DRW_framebuffer)
 * \{ */

static GPUTextureFormat convert_tex_format(
        int fbo_format,
        int *r_channels, bool *r_is_depth)
{
	*r_is_depth = ELEM(fbo_format, DRW_TEX_DEPTH_16, DRW_TEX_DEPTH_24, DRW_TEX_DEPTH_24_STENCIL_8);

	switch (fbo_format) {
		case DRW_TEX_R_16:     *r_channels = 1; return GPU_R16F;
		case DRW_TEX_R_32:     *r_channels = 1; return GPU_R32F;
		case DRW_TEX_RG_8:     *r_channels = 2; return GPU_RG8;
		case DRW_TEX_RG_16:    *r_channels = 2; return GPU_RG16F;
		case DRW_TEX_RG_16I:   *r_channels = 2; return GPU_RG16I;
		case DRW_TEX_RG_32:    *r_channels = 2; return GPU_RG32F;
		case DRW_TEX_RGBA_8:   *r_channels = 4; return GPU_RGBA8;
		case DRW_TEX_RGBA_16:  *r_channels = 4; return GPU_RGBA16F;
		case DRW_TEX_RGBA_32:  *r_channels = 4; return GPU_RGBA32F;
		case DRW_TEX_DEPTH_16: *r_channels = 1; return GPU_DEPTH_COMPONENT16;
		case DRW_TEX_DEPTH_24: *r_channels = 1; return GPU_DEPTH_COMPONENT24;
		case DRW_TEX_DEPTH_24_STENCIL_8: *r_channels = 1; return GPU_DEPTH24_STENCIL8;
		case DRW_TEX_DEPTH_32: *r_channels = 1; return GPU_DEPTH_COMPONENT32F;
		case DRW_TEX_RGB_11_11_10: *r_channels = 3; return GPU_R11F_G11F_B10F;
		default:
			BLI_assert(false && "Texture format unsupported as render target!");
			*r_channels = 4; return GPU_RGBA8;
	}
}

struct GPUFrameBuffer *DRW_framebuffer_create(void)
{
	return GPU_framebuffer_create();
}

void DRW_framebuffer_init(
        struct GPUFrameBuffer **fb, void *engine_type, int width, int height,
        DRWFboTexture textures[MAX_FBO_TEX], int textures_len)
{
	BLI_assert(textures_len <= MAX_FBO_TEX);
	BLI_assert(width > 0 && height > 0);

	bool create_fb = false;
	int color_attachment = -1;

	if (!*fb) {
		*fb = GPU_framebuffer_create();
		create_fb = true;
	}

	for (int i = 0; i < textures_len; ++i) {
		int channels;
		bool is_depth;
		bool create_tex = false;

		DRWFboTexture fbotex = textures[i];
		bool is_temp = (fbotex.flag & DRW_TEX_TEMP) != 0;

		GPUTextureFormat gpu_format = convert_tex_format(fbotex.format, &channels, &is_depth);

		if (!*fbotex.tex || is_temp) {
			/* Temp textures need to be queried each frame, others not. */
			if (is_temp) {
				*fbotex.tex = GPU_viewport_texture_pool_query(
				        DST.viewport, engine_type, width, height, channels, gpu_format);
			}
			else {
				*fbotex.tex = GPU_texture_create_2D_custom(
				        width, height, channels, gpu_format, NULL, NULL);
				create_tex = true;
			}
		}

		if (!is_depth) {
			++color_attachment;
		}

		if (create_fb || create_tex) {
			drw_texture_set_parameters(*fbotex.tex, fbotex.flag);
			GPU_framebuffer_texture_attach(*fb, *fbotex.tex, color_attachment, 0);
		}
	}

	if (create_fb && (textures_len > 0)) {
		if (!GPU_framebuffer_check_valid(*fb, NULL)) {
			printf("Error invalid framebuffer\n");
		}

		/* Detach temp textures */
		for (int i = 0; i < textures_len; ++i) {
			DRWFboTexture fbotex = textures[i];

			if ((fbotex.flag & DRW_TEX_TEMP) != 0) {
				GPU_framebuffer_texture_detach(*fbotex.tex);
			}
		}

		if (DST.default_framebuffer != NULL) {
			GPU_framebuffer_bind(DST.default_framebuffer);
		}
	}
}

/* create multisample framebuffer */
void DRW_framebuffer_create_multisample(DefaultFramebufferList *dfbl, DefaultTextureList *dtxl, int rect_w, int rect_h)
{
	if (U.ogl_multisamples > 0) {
		if (!dfbl->multisample_fb) {
			dfbl->multisample_fb = GPU_framebuffer_create();
			if (dfbl->multisample_fb) {
				/* Color */
				dtxl->multisample_color = GPU_texture_create_2D_multisample(rect_w, rect_h, NULL, U.ogl_multisamples, NULL);
				GPU_framebuffer_texture_attach(dfbl->multisample_fb, dtxl->multisample_color, 0, 0);
				/* Depth */
				dtxl->multisample_depth = GPU_texture_create_depth_with_stencil_multisample(rect_w, rect_h,
					U.ogl_multisamples, NULL);
				GPU_framebuffer_texture_attach(dfbl->multisample_fb, dtxl->multisample_depth, 0, 0);

				if (!GPU_framebuffer_check_valid(dfbl->multisample_fb, NULL)) {
					GPU_framebuffer_free(dfbl->multisample_fb);
				}
			}
		}
	}
}

void DRW_framebuffer_free(struct GPUFrameBuffer *fb)
{
	GPU_framebuffer_free(fb);
}

void DRW_framebuffer_bind(struct GPUFrameBuffer *fb)
{
	GPU_framebuffer_bind(fb);
}

void DRW_framebuffer_clear(bool color, bool depth, bool stencil, float clear_col[4], float clear_depth)
{
	if (color) {
		glColorMask(GL_TRUE, GL_TRUE, GL_TRUE, GL_TRUE);
		glClearColor(clear_col[0], clear_col[1], clear_col[2], clear_col[3]);
	}
	if (depth) {
		glDepthMask(GL_TRUE);
		glClearDepth(clear_depth);
	}
	if (stencil) {
		glStencilMask(0xFF);
	}
	glClear(((color) ? GL_COLOR_BUFFER_BIT : 0) |
	        ((depth) ? GL_DEPTH_BUFFER_BIT : 0) |
	        ((stencil) ? GL_STENCIL_BUFFER_BIT : 0));
}

void DRW_framebuffer_read_data(int x, int y, int w, int h, int channels, int slot, float *data)
{
	GLenum type;
	switch (channels) {
		case 1: type = GL_RED; break;
		case 2: type = GL_RG; break;
		case 3: type = GL_RGB; break;
		case 4: type = GL_RGBA;	break;
		default:
			BLI_assert(false && "wrong number of read channels");
			return;
	}
	glReadBuffer(GL_COLOR_ATTACHMENT0 + slot);
	glReadPixels(x, y, w, h, type, GL_FLOAT, data);
}

void DRW_framebuffer_read_depth(int x, int y, int w, int h, float *data)
{
	GLenum type = GL_DEPTH_COMPONENT;

	glReadBuffer(GL_COLOR_ATTACHMENT0); /* This is OK! */
	glReadPixels(x, y, w, h, type, GL_FLOAT, data);
}

void DRW_framebuffer_texture_attach(struct GPUFrameBuffer *fb, GPUTexture *tex, int slot, int mip)
{
	GPU_framebuffer_texture_attach(fb, tex, slot, mip);
}

void DRW_framebuffer_texture_layer_attach(struct GPUFrameBuffer *fb, struct GPUTexture *tex, int slot, int layer, int mip)
{
	GPU_framebuffer_texture_layer_attach(fb, tex, slot, layer, mip);
}

void DRW_framebuffer_cubeface_attach(struct GPUFrameBuffer *fb, GPUTexture *tex, int slot, int face, int mip)
{
	GPU_framebuffer_texture_cubeface_attach(fb, tex, slot, face, mip);
}

void DRW_framebuffer_texture_detach(GPUTexture *tex)
{
	GPU_framebuffer_texture_detach(tex);
}

void DRW_framebuffer_blit(struct GPUFrameBuffer *fb_read, struct GPUFrameBuffer *fb_write, bool depth, bool stencil)
{
	GPU_framebuffer_blit(fb_read, 0, fb_write, 0, depth, stencil);
}

void DRW_framebuffer_recursive_downsample(
        struct GPUFrameBuffer *fb, struct GPUTexture *tex, int num_iter,
        void (*callback)(void *userData, int level), void *userData)
{
	GPU_framebuffer_recursive_downsample(fb, tex, num_iter, callback, userData);
}

void DRW_framebuffer_viewport_size(struct GPUFrameBuffer *UNUSED(fb_read), int x, int y, int w, int h)
{
	glViewport(x, y, w, h);
}

/* Use color management profile to draw texture to framebuffer */
void DRW_transform_to_display(GPUTexture *tex)
{
	drw_state_set(DRW_STATE_WRITE_COLOR);

	Gwn_VertFormat *vert_format = immVertexFormat();
	unsigned int pos = GWN_vertformat_attr_add(vert_format, "pos", GWN_COMP_F32, 2, GWN_FETCH_FLOAT);
	unsigned int texco = GWN_vertformat_attr_add(vert_format, "texCoord", GWN_COMP_F32, 2, GWN_FETCH_FLOAT);

	const float dither = 1.0f;

	bool use_ocio = false;

	/* View transform is already applied for offscreen, don't apply again, see: T52046 */
	if (!(DST.options.is_image_render && !DST.options.is_scene_render)) {
		Scene *scene = DST.draw_ctx.scene;
		use_ocio = IMB_colormanagement_setup_glsl_draw_from_space(
		        &scene->view_settings, &scene->display_settings, NULL, dither, false);
	}

	if (!use_ocio) {
		/* View transform is already applied for offscreen, don't apply again, see: T52046 */
		if (DST.options.is_image_render && !DST.options.is_scene_render) {
			immBindBuiltinProgram(GPU_SHADER_2D_IMAGE_COLOR);
			immUniformColor4f(1.0f, 1.0f, 1.0f, 1.0f);
		}
		else {
			immBindBuiltinProgram(GPU_SHADER_2D_IMAGE_LINEAR_TO_SRGB);
		}
		immUniform1i("image", 0);
	}

	GPU_texture_bind(tex, 0); /* OCIO texture bind point is 0 */

	float mat[4][4];
	unit_m4(mat);
	immUniformMatrix4fv("ModelViewProjectionMatrix", mat);

	/* Full screen triangle */
	immBegin(GWN_PRIM_TRIS, 3);
	immAttrib2f(texco, 0.0f, 0.0f);
	immVertex2f(pos, -1.0f, -1.0f);

	immAttrib2f(texco, 2.0f, 0.0f);
	immVertex2f(pos, 3.0f, -1.0f);

	immAttrib2f(texco, 0.0f, 2.0f);
	immVertex2f(pos, -1.0f, 3.0f);
	immEnd();

	GPU_texture_unbind(tex);

	if (use_ocio) {
		IMB_colormanagement_finish_glsl_draw();
	}
	else {
		immUnbindProgram();
	}
}

/** \} */


/* -------------------------------------------------------------------- */

/** \name Viewport (DRW_viewport)
 * \{ */

static void *DRW_viewport_engine_data_ensure(void *engine_type)
{
	void *data = GPU_viewport_engine_data_get(DST.viewport, engine_type);

	if (data == NULL) {
		data = GPU_viewport_engine_data_create(DST.viewport, engine_type);
	}
	return data;
}

void DRW_engine_viewport_data_size_get(
        const void *engine_type_v,
        int *r_fbl_len, int *r_txl_len, int *r_psl_len, int *r_stl_len)
{
	const DrawEngineType *engine_type = engine_type_v;

	if (r_fbl_len) {
		*r_fbl_len = engine_type->vedata_size->fbl_len;
	}
	if (r_txl_len) {
		*r_txl_len = engine_type->vedata_size->txl_len;
	}
	if (r_psl_len) {
		*r_psl_len = engine_type->vedata_size->psl_len;
	}
	if (r_stl_len) {
		*r_stl_len = engine_type->vedata_size->stl_len;
	}
}

const float *DRW_viewport_size_get(void)
{
	return &DST.size[0];
}

const float *DRW_viewport_screenvecs_get(void)
{
	return &DST.screenvecs[0][0];
}

const float *DRW_viewport_pixelsize_get(void)
{
	return &DST.pixsize;
}

static void drw_viewport_cache_resize(void)
{
	/* Release the memiter before clearing the mempools that references them */
	GPU_viewport_cache_release(DST.viewport);

	if (DST.vmempool != NULL) {
		BLI_mempool_clear_ex(DST.vmempool->calls, BLI_mempool_len(DST.vmempool->calls));
		BLI_mempool_clear_ex(DST.vmempool->calls_generate, BLI_mempool_len(DST.vmempool->calls_generate));
		BLI_mempool_clear_ex(DST.vmempool->shgroups, BLI_mempool_len(DST.vmempool->shgroups));
		BLI_mempool_clear_ex(DST.vmempool->uniforms, BLI_mempool_len(DST.vmempool->uniforms));
		BLI_mempool_clear_ex(DST.vmempool->passes, BLI_mempool_len(DST.vmempool->passes));
	}

	DRW_instance_data_list_free_unused(DST.idatalist);
	DRW_instance_data_list_resize(DST.idatalist);
}


/* Not a viewport variable, we could split this out. */
static void drw_context_state_init(void)
{
	/* Edit object. */
	if (DST.draw_ctx.object_mode & OB_MODE_EDIT) {
		DST.draw_ctx.object_edit = DST.draw_ctx.obact;
	}
	else {
		DST.draw_ctx.object_edit = NULL;
	}

	/* Pose object. */
	if (DST.draw_ctx.object_mode & OB_MODE_POSE) {
		DST.draw_ctx.object_pose = DST.draw_ctx.obact;
	}
	else if (DST.draw_ctx.object_mode & OB_MODE_WEIGHT_PAINT) {
		DST.draw_ctx.object_pose = BKE_object_pose_armature_get(DST.draw_ctx.obact);
	}
	else {
		DST.draw_ctx.object_pose = NULL;
	}
}

/* It also stores viewport variable to an immutable place: DST
 * This is because a cache uniform only store reference
 * to its value. And we don't want to invalidate the cache
 * if this value change per viewport */
static void drw_viewport_var_init(void)
{
	RegionView3D *rv3d = DST.draw_ctx.rv3d;
	/* Refresh DST.size */
	if (DST.viewport) {
		int size[2];
		GPU_viewport_size_get(DST.viewport, size);
		DST.size[0] = size[0];
		DST.size[1] = size[1];

		DefaultFramebufferList *fbl = (DefaultFramebufferList *)GPU_viewport_framebuffer_list_get(DST.viewport);
		DST.default_framebuffer = fbl->default_fb;

		DST.vmempool = GPU_viewport_mempool_get(DST.viewport);

		if (DST.vmempool->calls == NULL) {
			DST.vmempool->calls = BLI_mempool_create(sizeof(DRWCall), 0, 512, 0);
		}
		if (DST.vmempool->calls_generate == NULL) {
			DST.vmempool->calls_generate = BLI_mempool_create(sizeof(DRWCallGenerate), 0, 512, 0);
		}
		if (DST.vmempool->shgroups == NULL) {
			DST.vmempool->shgroups = BLI_mempool_create(sizeof(DRWShadingGroup), 0, 256, 0);
		}
		if (DST.vmempool->uniforms == NULL) {
			DST.vmempool->uniforms = BLI_mempool_create(sizeof(DRWUniform), 0, 512, 0);
		}
		if (DST.vmempool->passes == NULL) {
			DST.vmempool->passes = BLI_mempool_create(sizeof(DRWPass), 0, 64, 0);
		}

		DST.idatalist = GPU_viewport_instance_data_list_get(DST.viewport);
		DRW_instance_data_list_reset(DST.idatalist);
	}
	else {
		DST.size[0] = 0;
		DST.size[1] = 0;

		DST.default_framebuffer = NULL;
		DST.vmempool = NULL;
	}

	if (rv3d != NULL) {
		/* Refresh DST.screenvecs */
		copy_v3_v3(DST.screenvecs[0], rv3d->viewinv[0]);
		copy_v3_v3(DST.screenvecs[1], rv3d->viewinv[1]);
		normalize_v3(DST.screenvecs[0]);
		normalize_v3(DST.screenvecs[1]);

		/* Refresh DST.pixelsize */
		DST.pixsize = rv3d->pixsize;
	}

	/* Reset facing */
	DST.frontface = GL_CCW;
	DST.backface = GL_CW;
	glFrontFace(DST.frontface);

	if (DST.draw_ctx.object_edit) {
		ED_view3d_init_mats_rv3d(DST.draw_ctx.object_edit, rv3d);
	}

	/* Alloc array of texture reference. */
	if (RST.bound_texs == NULL) {
		RST.bound_texs = MEM_callocN(sizeof(GPUTexture *) * GPU_max_textures(), "Bound GPUTexture refs");
	}
	if (RST.bound_tex_slots == NULL) {
		RST.bound_tex_slots = MEM_callocN(sizeof(bool) * GPU_max_textures(), "Bound Texture Slots");
	}

	memset(viewport_matrix_override.override, 0x0, sizeof(viewport_matrix_override.override));
	memset(DST.common_instance_data, 0x0, sizeof(DST.common_instance_data));
}

void DRW_viewport_matrix_get(float mat[4][4], DRWViewportMatrixType type)
{
	RegionView3D *rv3d = DST.draw_ctx.rv3d;
	BLI_assert(type >= DRW_MAT_PERS && type <= DRW_MAT_WININV);

	if (viewport_matrix_override.override[type]) {
		copy_m4_m4(mat, viewport_matrix_override.mat[type]);
	}
	else {
		BLI_assert(rv3d != NULL); /* Can't use this in render mode. */
		switch (type) {
			case DRW_MAT_PERS:
				copy_m4_m4(mat, rv3d->persmat);
				break;
			case DRW_MAT_PERSINV:
				copy_m4_m4(mat, rv3d->persinv);
				break;
			case DRW_MAT_VIEW:
				copy_m4_m4(mat, rv3d->viewmat);
				break;
			case DRW_MAT_VIEWINV:
				copy_m4_m4(mat, rv3d->viewinv);
				break;
			case DRW_MAT_WIN:
				copy_m4_m4(mat, rv3d->winmat);
				break;
			case DRW_MAT_WININV:
				invert_m4_m4(mat, rv3d->winmat);
				break;
			default:
				BLI_assert(!"Matrix type invalid");
				break;
		}
	}
}

void DRW_viewport_matrix_override_set(float mat[4][4], DRWViewportMatrixType type)
{
	copy_m4_m4(viewport_matrix_override.mat[type], mat);
	viewport_matrix_override.override[type] = true;
}

void DRW_viewport_matrix_override_unset(DRWViewportMatrixType type)
{
	viewport_matrix_override.override[type] = false;
}

bool DRW_viewport_is_persp_get(void)
{
	RegionView3D *rv3d = DST.draw_ctx.rv3d;
	if (rv3d) {
		return rv3d->is_persp;
	}
	else {
		if (viewport_matrix_override.override[DRW_MAT_WIN]) {
			return viewport_matrix_override.mat[DRW_MAT_WIN][3][3] == 0.0f;
		}
	}
	BLI_assert(0);
	return false;
}

DefaultFramebufferList *DRW_viewport_framebuffer_list_get(void)
{
	return GPU_viewport_framebuffer_list_get(DST.viewport);
}

DefaultTextureList *DRW_viewport_texture_list_get(void)
{
	return GPU_viewport_texture_list_get(DST.viewport);
}

void DRW_viewport_request_redraw(void)
{
	GPU_viewport_tag_update(DST.viewport);
}

/** \} */


/* -------------------------------------------------------------------- */
/** \name ViewLayers (DRW_scenelayer)
 * \{ */

void *DRW_view_layer_engine_data_get(DrawEngineType *engine_type)
{
	for (ViewLayerEngineData *sled = DST.draw_ctx.view_layer->drawdata.first; sled; sled = sled->next) {
		if (sled->engine_type == engine_type) {
			return sled->storage;
		}
	}
	return NULL;
}

void **DRW_view_layer_engine_data_ensure(DrawEngineType *engine_type, void (*callback)(void *storage))
{
	ViewLayerEngineData *sled;

	for (sled = DST.draw_ctx.view_layer->drawdata.first; sled; sled = sled->next) {
		if (sled->engine_type == engine_type) {
			return &sled->storage;
		}
	}

	sled = MEM_callocN(sizeof(ViewLayerEngineData), "ViewLayerEngineData");
	sled->engine_type = engine_type;
	sled->free = callback;
	BLI_addtail(&DST.draw_ctx.view_layer->drawdata, sled);

	return &sled->storage;
}

/** \} */


/* -------------------------------------------------------------------- */

/** \name Objects (DRW_object)
 * \{ */

ObjectEngineData *DRW_object_engine_data_get(Object *ob, DrawEngineType *engine_type)
{
	for (ObjectEngineData *oed = ob->drawdata.first; oed; oed = oed->next) {
		if (oed->engine_type == engine_type) {
			return oed;
		}
	}
	return NULL;
}

ObjectEngineData *DRW_object_engine_data_ensure(
        Object *ob,
        DrawEngineType *engine_type,
        size_t size,
        ObjectEngineDataInitCb init_cb,
        ObjectEngineDataFreeCb free_cb)
{
	BLI_assert(size >= sizeof(ObjectEngineData));
	/* Try to re-use existing data. */
	ObjectEngineData *oed = DRW_object_engine_data_get(ob, engine_type);
	if (oed != NULL) {
		return oed;
	}
	/* Allocate new data. */
	if ((ob->base_flag & BASE_FROMDUPLI) != 0) {
		/* NOTE: data is not persistent in this case. It is reset each redraw. */
		BLI_assert(free_cb == NULL); /* No callback allowed. */
		/* Round to sizeof(float) for DRW_instance_data_request(). */
		const size_t t = sizeof(float) - 1;
		size = (size + t) & ~t;
		size_t fsize = size / sizeof(float);
		if (DST.common_instance_data[fsize] == NULL) {
			DST.common_instance_data[fsize] = DRW_instance_data_request(DST.idatalist, fsize, 16);
		}
		oed = (ObjectEngineData *)DRW_instance_data_next(DST.common_instance_data[fsize]);
		memset(oed, 0, size);
	}
	else {
		oed = MEM_callocN(size, "ObjectEngineData");
	}
	oed->engine_type = engine_type;
	oed->free = free_cb;
	/* Perform user-side initialization, if needed. */
	if (init_cb != NULL) {
		init_cb(oed);
	}
	/* Register in the list. */
	BLI_addtail(&ob->drawdata, oed);
	return oed;
}

/* XXX There is definitly some overlap between this and DRW_object_engine_data_ensure.
 * We should get rid of one of the two. */
LampEngineData *DRW_lamp_engine_data_ensure(Object *ob, RenderEngineType *engine_type)
{
	BLI_assert(ob->type == OB_LAMP);

	Scene *scene = DST.draw_ctx.scene;

	/* TODO Dupliobjects */
	/* TODO Should be per scenelayer */
	return GPU_lamp_engine_data_get(scene, ob, NULL, engine_type);
}

void DRW_lamp_engine_data_free(LampEngineData *led)
{
	GPU_lamp_engine_data_free(led);
}

/** \} */


/* -------------------------------------------------------------------- */

/** \name Rendering (DRW_engines)
 * \{ */

static void drw_engines_init(void)
{
	for (LinkData *link = DST.enabled_engines.first; link; link = link->next) {
		DrawEngineType *engine = link->data;
		ViewportEngineData *data = DRW_viewport_engine_data_ensure(engine);
		PROFILE_START(stime);

		if (engine->engine_init) {
			engine->engine_init(data);
		}

		PROFILE_END_UPDATE(data->init_time, stime);
	}
}

static void drw_engines_cache_init(void)
{
	for (LinkData *link = DST.enabled_engines.first; link; link = link->next) {
		DrawEngineType *engine = link->data;
		ViewportEngineData *data = DRW_viewport_engine_data_ensure(engine);

		if (data->text_draw_cache) {
			DRW_text_cache_destroy(data->text_draw_cache);
			data->text_draw_cache = NULL;
		}
		if (DST.text_store_p == NULL) {
			DST.text_store_p = &data->text_draw_cache;
		}

		if (engine->cache_init) {
			engine->cache_init(data);
		}
	}
}

static void drw_engines_cache_populate(Object *ob)
{
	for (LinkData *link = DST.enabled_engines.first; link; link = link->next) {
		DrawEngineType *engine = link->data;
		ViewportEngineData *data = DRW_viewport_engine_data_ensure(engine);

		if (engine->id_update) {
			engine->id_update(data, &ob->id);
		}

		if (engine->cache_populate) {
			engine->cache_populate(data, ob);
		}
	}
}

static void drw_engines_cache_finish(void)
{
	for (LinkData *link = DST.enabled_engines.first; link; link = link->next) {
		DrawEngineType *engine = link->data;
		ViewportEngineData *data = DRW_viewport_engine_data_ensure(engine);

		if (engine->cache_finish) {
			engine->cache_finish(data);
		}
	}
}

static void drw_engines_draw_background(void)
{
	for (LinkData *link = DST.enabled_engines.first; link; link = link->next) {
		DrawEngineType *engine = link->data;
		ViewportEngineData *data = DRW_viewport_engine_data_ensure(engine);

		if (engine->draw_background) {
			PROFILE_START(stime);

			DRW_stats_group_start(engine->idname);
			engine->draw_background(data);
			DRW_stats_group_end();

			PROFILE_END_UPDATE(data->background_time, stime);
			return;
		}
	}

	/* No draw_background found, doing default background */
	if (DRW_state_draw_background()) {
		DRW_draw_background();
	}
}

static void drw_engines_draw_scene(void)
{
	for (LinkData *link = DST.enabled_engines.first; link; link = link->next) {
		DrawEngineType *engine = link->data;
		ViewportEngineData *data = DRW_viewport_engine_data_ensure(engine);
		PROFILE_START(stime);

		if (engine->draw_scene) {
			DRW_stats_group_start(engine->idname);
			engine->draw_scene(data);
			DRW_stats_group_end();
		}

		PROFILE_END_UPDATE(data->render_time, stime);
	}
}

static void drw_engines_draw_text(void)
{
	for (LinkData *link = DST.enabled_engines.first; link; link = link->next) {
		DrawEngineType *engine = link->data;
		ViewportEngineData *data = DRW_viewport_engine_data_ensure(engine);
		PROFILE_START(stime);

		if (data->text_draw_cache) {
			DRW_text_cache_draw(data->text_draw_cache, DST.draw_ctx.v3d, DST.draw_ctx.ar, false);
		}

		PROFILE_END_UPDATE(data->render_time, stime);
	}
}

#define MAX_INFO_LINES 10

/**
 * Returns the offset required for the drawing of engines info.
 */
int DRW_draw_region_engine_info_offset(void)
{
	int lines = 0;
	for (LinkData *link = DST.enabled_engines.first; link; link = link->next) {
		DrawEngineType *engine = link->data;
		ViewportEngineData *data = DRW_viewport_engine_data_ensure(engine);

		/* Count the number of lines. */
		if (data->info[0] != '\0') {
			lines++;
			char *c = data->info;
			while (*c++ != '\0') {
				if (*c == '\n') {
					lines++;
				}
			}
		}
	}
	return MIN2(MAX_INFO_LINES, lines) * UI_UNIT_Y;
}

/**
 * Actual drawing;
 */
void DRW_draw_region_engine_info(void)
{
	const char *info_array_final[MAX_INFO_LINES + 1];
	/* This should be maxium number of engines running at the same time. */
	char info_array[MAX_INFO_LINES][GPU_INFO_SIZE];
	int i = 0;

	const DRWContextState *draw_ctx = DRW_context_state_get();
	ARegion *ar = draw_ctx->ar;
	float fill_color[4] = {0.0f, 0.0f, 0.0f, 0.25f};

	UI_GetThemeColor3fv(TH_HIGH_GRAD, fill_color);
	mul_v3_fl(fill_color, fill_color[3]);

	for (LinkData *link = DST.enabled_engines.first; link; link = link->next) {
		DrawEngineType *engine = link->data;
		ViewportEngineData *data = DRW_viewport_engine_data_ensure(engine);

		if (data->info[0] != '\0') {
			char *chr_current = data->info;
			char *chr_start = chr_current;
			int line_len = 0;

			while (*chr_current++ != '\0') {
				line_len++;
				if (*chr_current == '\n') {
					BLI_strncpy(info_array[i++], chr_start, line_len + 1);
					/* Re-start counting. */
					chr_start = chr_current + 1;
					line_len = -1;
				}
			}

			BLI_strncpy(info_array[i++], chr_start, line_len + 1);

			if (i >= MAX_INFO_LINES) {
				break;
			}
		}
	}

	for (int j = 0; j < i; j++) {
		info_array_final[j] = info_array[j];
	}
	info_array_final[i] = NULL;

	if (info_array[0] != NULL) {
		ED_region_info_draw_multiline(ar, info_array_final, fill_color, true);
	}
}

#undef MAX_INFO_LINES

static void use_drw_engine(DrawEngineType *engine)
{
	LinkData *ld = MEM_callocN(sizeof(LinkData), "enabled engine link data");
	ld->data = engine;
	BLI_addtail(&DST.enabled_engines, ld);
}

/* TODO revisit this when proper layering is implemented */
/* Gather all draw engines needed and store them in DST.enabled_engines
 * That also define the rendering order of engines */
static void drw_engines_enable_from_engine(RenderEngineType *engine_type)
{
	/* TODO layers */
	if (engine_type->draw_engine != NULL) {
		use_drw_engine(engine_type->draw_engine);
	}

	if ((engine_type->flag & RE_INTERNAL) == 0) {
		drw_engines_enable_external();
	}
}

static void drw_engines_enable_from_object_mode(void)
{
	use_drw_engine(&draw_engine_object_type);
}

static void drw_engines_enable_from_mode(int mode)
{
	switch (mode) {
		case CTX_MODE_EDIT_MESH:
			use_drw_engine(&draw_engine_edit_mesh_type);
			break;
		case CTX_MODE_EDIT_CURVE:
			use_drw_engine(&draw_engine_edit_curve_type);
			break;
		case CTX_MODE_EDIT_SURFACE:
			use_drw_engine(&draw_engine_edit_surface_type);
			break;
		case CTX_MODE_EDIT_TEXT:
			use_drw_engine(&draw_engine_edit_text_type);
			break;
		case CTX_MODE_EDIT_ARMATURE:
			use_drw_engine(&draw_engine_edit_armature_type);
			break;
		case CTX_MODE_EDIT_METABALL:
			use_drw_engine(&draw_engine_edit_metaball_type);
			break;
		case CTX_MODE_EDIT_LATTICE:
			use_drw_engine(&draw_engine_edit_lattice_type);
			break;
		case CTX_MODE_POSE:
			use_drw_engine(&draw_engine_pose_type);
			break;
		case CTX_MODE_SCULPT:
			use_drw_engine(&draw_engine_sculpt_type);
			break;
		case CTX_MODE_PAINT_WEIGHT:
			use_drw_engine(&draw_engine_pose_type);
			use_drw_engine(&draw_engine_paint_weight_type);
			break;
		case CTX_MODE_PAINT_VERTEX:
			use_drw_engine(&draw_engine_paint_vertex_type);
			break;
		case CTX_MODE_PAINT_TEXTURE:
			use_drw_engine(&draw_engine_paint_texture_type);
			break;
		case CTX_MODE_PARTICLE:
			use_drw_engine(&draw_engine_particle_type);
			break;
		case CTX_MODE_OBJECT:
			break;
		default:
			BLI_assert(!"Draw mode invalid");
			break;
	}
	/* grease pencil */
	use_drw_engine(&draw_engine_gpencil_type);
}

/**
 * Use for select and depth-drawing.
 */
static void drw_engines_enable_basic(void)
{
	use_drw_engine(DRW_engine_viewport_basic_type.draw_engine);
}

/**
 * Use for external render engines.
 */
static void drw_engines_enable_external(void)
{
	use_drw_engine(DRW_engine_viewport_external_type.draw_engine);
}

static void drw_engines_enable(ViewLayer *view_layer, RenderEngineType *engine_type)
{
	Object *obact = OBACT(view_layer);
	const int mode = CTX_data_mode_enum_ex(DST.draw_ctx.object_edit, obact, DST.draw_ctx.object_mode);

	drw_engines_enable_from_engine(engine_type);

	if (DRW_state_draw_support()) {
		drw_engines_enable_from_object_mode();
		drw_engines_enable_from_mode(mode);
	}
	else {
		/* if gpencil must draw the strokes, but not the object */
		if (mode == CTX_MODE_OBJECT) {
			drw_engines_enable_from_mode(mode);
		}
	}
}

static void drw_engines_disable(void)
{
	BLI_freelistN(&DST.enabled_engines);
}

static unsigned int DRW_engines_get_hash(void)
{
	unsigned int hash = 0;
	/* The cache depends on enabled engines */
	/* FIXME : if collision occurs ... segfault */
	for (LinkData *link = DST.enabled_engines.first; link; link = link->next) {
		DrawEngineType *engine = link->data;
		hash += BLI_ghashutil_strhash_p(engine->idname);
	}

	return hash;
}

static void draw_stat(rcti *rect, int u, int v, const char *txt, const int size)
{
	BLF_draw_default_ascii(rect->xmin + (1 + u * 5) * U.widget_unit,
	                       rect->ymax - (3 + v) * U.widget_unit, 0.0f,
	                       txt, size);
}

/* CPU stats */
static void drw_debug_cpu_stats(void)
{
	int u, v;
	double init_tot_time = 0.0, background_tot_time = 0.0, render_tot_time = 0.0, tot_time = 0.0;
	/* local coordinate visible rect inside region, to accomodate overlapping ui */
	rcti rect;
	struct ARegion *ar = DST.draw_ctx.ar;
	ED_region_visible_rect(ar, &rect);

	UI_FontThemeColor(BLF_default(), TH_TEXT_HI);

	/* row by row */
	v = 0; u = 0;
	/* Label row */
	char col_label[32];
	sprintf(col_label, "Engine");
	draw_stat(&rect, u++, v, col_label, sizeof(col_label));
	sprintf(col_label, "Init");
	draw_stat(&rect, u++, v, col_label, sizeof(col_label));
	sprintf(col_label, "Background");
	draw_stat(&rect, u++, v, col_label, sizeof(col_label));
	sprintf(col_label, "Render");
	draw_stat(&rect, u++, v, col_label, sizeof(col_label));
	sprintf(col_label, "Total (w/o cache)");
	draw_stat(&rect, u++, v, col_label, sizeof(col_label));
	v++;

	/* Engines rows */
	char time_to_txt[16];
	for (LinkData *link = DST.enabled_engines.first; link; link = link->next) {
		u = 0;
		DrawEngineType *engine = link->data;
		ViewportEngineData *data = DRW_viewport_engine_data_ensure(engine);

		draw_stat(&rect, u++, v, engine->idname, sizeof(engine->idname));

		init_tot_time += data->init_time;
		sprintf(time_to_txt, "%.2fms", data->init_time);
		draw_stat(&rect, u++, v, time_to_txt, sizeof(time_to_txt));

		background_tot_time += data->background_time;
		sprintf(time_to_txt, "%.2fms", data->background_time);
		draw_stat(&rect, u++, v, time_to_txt, sizeof(time_to_txt));

		render_tot_time += data->render_time;
		sprintf(time_to_txt, "%.2fms", data->render_time);
		draw_stat(&rect, u++, v, time_to_txt, sizeof(time_to_txt));

		tot_time += data->init_time + data->background_time + data->render_time;
		sprintf(time_to_txt, "%.2fms", data->init_time + data->background_time + data->render_time);
		draw_stat(&rect, u++, v, time_to_txt, sizeof(time_to_txt));
		v++;
	}

	/* Totals row */
	u = 0;
	sprintf(col_label, "Sub Total");
	draw_stat(&rect, u++, v, col_label, sizeof(col_label));
	sprintf(time_to_txt, "%.2fms", init_tot_time);
	draw_stat(&rect, u++, v, time_to_txt, sizeof(time_to_txt));
	sprintf(time_to_txt, "%.2fms", background_tot_time);
	draw_stat(&rect, u++, v, time_to_txt, sizeof(time_to_txt));
	sprintf(time_to_txt, "%.2fms", render_tot_time);
	draw_stat(&rect, u++, v, time_to_txt, sizeof(time_to_txt));
	sprintf(time_to_txt, "%.2fms", tot_time);
	draw_stat(&rect, u++, v, time_to_txt, sizeof(time_to_txt));
	v += 2;

	u = 0;
	sprintf(col_label, "Cache Time");
	draw_stat(&rect, u++, v, col_label, sizeof(col_label));
	sprintf(time_to_txt, "%.2fms", DST.cache_time);
	draw_stat(&rect, u++, v, time_to_txt, sizeof(time_to_txt));
}

/* Display GPU time for each passes */
static void drw_debug_gpu_stats(void)
{
	/* local coordinate visible rect inside region, to accomodate overlapping ui */
	rcti rect;
	struct ARegion *ar = DST.draw_ctx.ar;
	ED_region_visible_rect(ar, &rect);

	UI_FontThemeColor(BLF_default(), TH_TEXT_HI);

	int v = BLI_listbase_count(&DST.enabled_engines) + 5;

	char stat_string[32];

	/* Memory Stats */
	unsigned int tex_mem = GPU_texture_memory_usage_get();
	unsigned int vbo_mem = GWN_vertbuf_get_memory_usage();

	sprintf(stat_string, "GPU Memory");
	draw_stat(&rect, 0, v, stat_string, sizeof(stat_string));
	sprintf(stat_string, "%.2fMB", (double)(tex_mem + vbo_mem) / 1000000.0);
	draw_stat(&rect, 1, v++, stat_string, sizeof(stat_string));
	sprintf(stat_string, "   |--> Textures");
	draw_stat(&rect, 0, v, stat_string, sizeof(stat_string));
	sprintf(stat_string, "%.2fMB", (double)tex_mem / 1000000.0);
	draw_stat(&rect, 1, v++, stat_string, sizeof(stat_string));
	sprintf(stat_string, "   |--> Meshes");
	draw_stat(&rect, 0, v, stat_string, sizeof(stat_string));
	sprintf(stat_string, "%.2fMB", (double)vbo_mem / 1000000.0);
	draw_stat(&rect, 1, v++, stat_string, sizeof(stat_string));

	/* Pre offset for stats_draw */
	rect.ymax -= (3 + ++v) * U.widget_unit;

	/* Rendering Stats */
	DRW_stats_draw(&rect);
}

/* -------------------------------------------------------------------- */

/** \name View Update
 * \{ */

void DRW_notify_view_update(const DRWUpdateContext *update_ctx)
{
	RenderEngineType *engine_type = update_ctx->engine_type;
	ARegion *ar = update_ctx->ar;
	View3D *v3d = update_ctx->v3d;
	RegionView3D *rv3d = ar->regiondata;
	Depsgraph *depsgraph = update_ctx->depsgraph;
	Scene *scene = update_ctx->scene;
	ViewLayer *view_layer = update_ctx->view_layer;

	if (rv3d->viewport == NULL) {
		return;
	}


	/* Reset before using it. */
	memset(&DST, 0x0, sizeof(DST));

	DST.viewport = rv3d->viewport;
	DST.draw_ctx = (DRWContextState){
		ar, rv3d, v3d, scene, view_layer, OBACT(view_layer), engine_type, depsgraph, OB_MODE_OBJECT,
		NULL,
	};

	drw_engines_enable(view_layer, engine_type);

	for (LinkData *link = DST.enabled_engines.first; link; link = link->next) {
		DrawEngineType *draw_engine = link->data;
		ViewportEngineData *data = DRW_viewport_engine_data_ensure(draw_engine);

		if (draw_engine->view_update) {
			draw_engine->view_update(data);
		}
	}

	DST.viewport = NULL;

	drw_engines_disable();
}

/** \} */

/** \name ID Update
 * \{ */

/* TODO(sergey): This code is run for each changed ID (including the ones which
 * are changed indirectly via update flush. Need to find a way to make this to
 * run really fast, hopefully without any memory allocations on a heap
 * Idea here could be to run every known engine's id_update() and make them
 * do nothing if there is no engine-specific data yet.
 */
void DRW_notify_id_update(const DRWUpdateContext *update_ctx, ID *id)
{
	RenderEngineType *engine_type = update_ctx->engine_type;
	ARegion *ar = update_ctx->ar;
	View3D *v3d = update_ctx->v3d;
	RegionView3D *rv3d = ar->regiondata;
	Depsgraph *depsgraph = update_ctx->depsgraph;
	Scene *scene = update_ctx->scene;
	ViewLayer *view_layer = update_ctx->view_layer;
	if (rv3d->viewport == NULL) {
		return;
	}
	/* Reset before using it. */
	memset(&DST, 0x0, sizeof(DST));
	DST.viewport = rv3d->viewport;
	DST.draw_ctx = (DRWContextState){
		ar, rv3d, v3d, scene, view_layer, OBACT(view_layer), engine_type, depsgraph, OB_MODE_OBJECT, NULL,
	};
	drw_engines_enable(view_layer, engine_type);
	for (LinkData *link = DST.enabled_engines.first; link; link = link->next) {
		DrawEngineType *draw_engine = link->data;
		ViewportEngineData *data = DRW_viewport_engine_data_ensure(draw_engine);
		if (draw_engine->id_update) {
			draw_engine->id_update(data, id);
		}
	}
	DST.viewport = NULL;
	drw_engines_disable();
}

/** \} */

/* -------------------------------------------------------------------- */

/** \name Main Draw Loops (DRW_draw)
 * \{ */

/* Everything starts here.
 * This function takes care of calling all cache and rendering functions
 * for each relevant engine / mode engine. */
void DRW_draw_view(const bContext *C)
{
	EvaluationContext eval_ctx;
	CTX_data_eval_ctx(C, &eval_ctx);
	RenderEngineType *engine_type = CTX_data_engine_type(C);
	ARegion *ar = CTX_wm_region(C);
	View3D *v3d = CTX_wm_view3d(C);

	/* Reset before using it. */
	memset(&DST, 0x0, sizeof(DST));
	DRW_draw_render_loop_ex(eval_ctx.depsgraph, engine_type, ar, v3d, eval_ctx.object_mode, C);
}

/**
 * Used for both regular and off-screen drawing.
 * Need to reset DST before calling this function
 */
void DRW_draw_render_loop_ex(
        struct Depsgraph *depsgraph,
        RenderEngineType *engine_type,
        ARegion *ar, View3D *v3d, const eObjectMode object_mode,
        const bContext *evil_C)
{
	Scene *scene = DEG_get_evaluated_scene(depsgraph);
	ViewLayer *view_layer = DEG_get_evaluated_view_layer(depsgraph);
	RegionView3D *rv3d = ar->regiondata;

	DST.draw_ctx.evil_C = evil_C;

	DST.viewport = rv3d->viewport;
	v3d->zbuf = true;

	/* Setup viewport */
	GPU_viewport_engines_data_validate(DST.viewport, DRW_engines_get_hash());

	DST.draw_ctx = (DRWContextState){
	    ar, rv3d, v3d, scene, view_layer, OBACT(view_layer), engine_type, depsgraph, object_mode,

	    /* reuse if caller sets */
	    DST.draw_ctx.evil_C,
	};
	drw_context_state_init();
	drw_viewport_var_init();

	/* Get list of enabled engines */
	drw_engines_enable(view_layer, engine_type);

	/* Update ubos */
	DRW_globals_update();

	/* Init engines */
	drw_engines_init();

	/* Cache filling */
	{
		PROFILE_START(stime);
		drw_engines_cache_init();

		DEG_OBJECT_ITER_FOR_RENDER_ENGINE(depsgraph, ob, DRW_iterator_mode_get())
		{
			drw_engines_cache_populate(ob);
		}
		DEG_OBJECT_ITER_FOR_RENDER_ENGINE_END

		drw_engines_cache_finish();

		DRW_render_instance_buffer_finish();
		PROFILE_END_ACCUM(DST.cache_time, stime);
	}

	DRW_stats_begin();

	/* Start Drawing */
	DRW_state_reset();

	drw_engines_draw_background();

	/* WIP, single image drawn over the camera view (replace) */
	bool do_bg_image = false;
	if (rv3d->persp == RV3D_CAMOB) {
		Object *cam_ob = v3d->camera;
		if (cam_ob && cam_ob->type == OB_CAMERA) {
			Camera *cam = cam_ob->data;
			if (!BLI_listbase_is_empty(&cam->bg_images)) {
				do_bg_image = true;
			}
		}
	}

	if (do_bg_image) {
		ED_view3d_draw_bgpic_test(scene, depsgraph, ar, v3d, false, true);
	}


	DRW_draw_callbacks_pre_scene();
	if (DST.draw_ctx.evil_C) {
		ED_region_draw_cb_draw(DST.draw_ctx.evil_C, DST.draw_ctx.ar, REGION_DRAW_PRE_VIEW);
	}

	drw_engines_draw_scene();

	DRW_draw_callbacks_post_scene();
	if (DST.draw_ctx.evil_C) {
		ED_region_draw_cb_draw(DST.draw_ctx.evil_C, DST.draw_ctx.ar, REGION_DRAW_POST_VIEW);
	}

	DRW_state_reset();

	drw_engines_draw_text();

	if (DST.draw_ctx.evil_C) {
		/* needed so manipulator isn't obscured */
		glDisable(GL_DEPTH_TEST);
		DRW_draw_manipulator_3d();

		DRW_draw_region_info();

		/* Draw 2D after region info so we can draw on top of the camera passepartout overlay.
		 * 'DRW_draw_region_info' sets the projection in pixel-space. */
		DRW_draw_manipulator_2d();
		glEnable(GL_DEPTH_TEST);
	}

	DRW_stats_reset();

	if (do_bg_image) {
		ED_view3d_draw_bgpic_test(scene, depsgraph, ar, v3d, true, true);
	}

	if (G.debug_value > 20) {
		drw_debug_cpu_stats();
		drw_debug_gpu_stats();
	}

	DRW_state_reset();
	drw_engines_disable();

	drw_viewport_cache_resize();

#ifdef DEBUG
	/* Avoid accidental reuse. */
	memset(&DST, 0xFF, sizeof(DST));
#endif
}

void DRW_draw_render_loop(
        struct Depsgraph *depsgraph,
        ARegion *ar, View3D *v3d, const eObjectMode object_mode)
{
	/* Reset before using it. */
	memset(&DST, 0x0, sizeof(DST));

	Scene *scene = DEG_get_evaluated_scene(depsgraph);
	RenderEngineType *engine_type = RE_engines_find(scene->view_render.engine_id);

	DRW_draw_render_loop_ex(depsgraph, engine_type, ar, v3d, object_mode, NULL);
}

/* @viewport CAN be NULL, in this case we create one. */
void DRW_draw_render_loop_offscreen(
        struct Depsgraph *depsgraph, RenderEngineType *engine_type,
        ARegion *ar, View3D *v3d, const eObjectMode object_mode,
        const bool draw_background, GPUOffScreen *ofs,
        GPUViewport *viewport)
{
	RegionView3D *rv3d = ar->regiondata;

	/* backup */
	void *backup_viewport = rv3d->viewport;
	{
		/* backup (_never_ use rv3d->viewport) */
		if (viewport == NULL) {
			rv3d->viewport = GPU_viewport_create_from_offscreen(ofs);
		}
		else {
			rv3d->viewport = viewport;
		}
	}

	/* Reset before using it. */
	memset(&DST, 0x0, sizeof(DST));
	DST.options.is_image_render = true;
	DST.options.draw_background = draw_background;
	DRW_draw_render_loop_ex(depsgraph, engine_type, ar, v3d, object_mode, NULL);

	/* restore */
	{
		if (viewport == NULL) {
			/* don't free data owned by 'ofs' */
			GPU_viewport_clear_from_offscreen(rv3d->viewport);
			GPU_viewport_free(rv3d->viewport);
			MEM_freeN(rv3d->viewport);
		}

		rv3d->viewport = backup_viewport;
	}

	/* we need to re-bind (annoying!) */
	GPU_offscreen_bind(ofs, false);
}

<<<<<<< HEAD
/* helper to check if exit object type to render */
static bool DRW_render_check_object_type(struct Depsgraph *depsgraph, short obtype)
{
	DEG_OBJECT_ITER_FOR_RENDER_ENGINE(depsgraph, ob, DRW_iterator_mode_get())
	{
		if ((ob->type == obtype) && (DRW_check_object_visible_within_active_context(ob))) {
			return true;
		}
	}
	DEG_OBJECT_ITER_FOR_RENDER_ENGINE_END

	return false;
}

void DRW_render_gpencil_to_image(RenderEngine *re, struct Depsgraph *depsgraph)
{
	if (draw_engine_gpencil_type.render_to_image) {
		if (DRW_render_check_object_type(depsgraph, OB_GPENCIL)) {
			ViewportEngineData *gpdata = DRW_viewport_engine_data_ensure(&draw_engine_gpencil_type);
			draw_engine_gpencil_type.render_to_image(gpdata, re, depsgraph);
		}
	}

}

void DRW_render_to_image(RenderEngine *re, struct Depsgraph *depsgraph)
=======
void DRW_render_to_image(RenderEngine *engine, struct Depsgraph *depsgraph)
>>>>>>> c14925bd
{
	Scene *scene = DEG_get_evaluated_scene(depsgraph);
	RenderEngineType *engine_type = engine->type;
	DrawEngineType *draw_engine_type = engine_type->draw_engine;
	RenderData *r = &scene->r;
	Render *render = engine->re;
	const EvaluationContext *eval_ctx = RE_GetEvalCtx(render);

	/* Reset before using it. */
	memset(&DST, 0x0, sizeof(DST));
	DST.options.is_image_render = true;
	DST.options.is_scene_render = true;
	DST.options.draw_background = scene->r.alphamode == R_ADDSKY;

	DST.draw_ctx = (DRWContextState){
	    NULL, NULL, NULL, scene, NULL, NULL, engine_type, depsgraph, eval_ctx->object_mode, NULL,
	};
	drw_context_state_init();

	DST.viewport = GPU_viewport_create();
	const int size[2] = {(r->size * r->xsch) / 100, (r->size * r->ysch) / 100};
	GPU_viewport_size_set(DST.viewport, size);

	drw_viewport_var_init();

	ViewportEngineData *data = DRW_viewport_engine_data_ensure(draw_engine_type);

	/* set default viewport */
	gpuPushAttrib(GPU_ENABLE_BIT | GPU_VIEWPORT_BIT);
	glDisable(GL_SCISSOR_TEST);
	glViewport(0, 0, size[0], size[1]);

	/* Main rendering loop. */

	/* Init render result. */
	const float *render_size = DRW_viewport_size_get();
	RenderResult *render_result = RE_engine_begin_result(engine, 0, 0, (int)render_size[0], (int)render_size[1], NULL, NULL);

	for (RenderView *render_view = render_result->views.first;
	     render_view != NULL;
	     render_view = render_view->next)
	{
		RE_SetActiveRenderView(render, render_view->name);
		for (RenderLayer *render_layer = render_result->layers.first;
			 render_layer != NULL;
			 render_layer = render_layer->next)
		{
			ViewLayer *view_layer = BLI_findstring(&scene->view_layers, render_layer->name, offsetof(ViewLayer, name));
			DST.draw_ctx.view_layer = view_layer;

			/* TODO(dfelinto/sergey) we should not get depsgraph from scene.
			 * For rendering depsgraph is to be owned by Render. */
			DST.draw_ctx.depsgraph = BKE_scene_get_depsgraph(scene, view_layer, true);

			engine_type->draw_engine->render_to_image(data, engine, render_result, render_layer);
			DST.buffer_finish_called = false;
		}
	}

<<<<<<< HEAD
	/* grease pencil: render result is merged in the previous render result. */
	DRW_render_gpencil_to_image(re, depsgraph);
=======
	RE_engine_end_result(engine, render_result, false, false, false);
>>>>>>> c14925bd

	DST.buffer_finish_called = false;

	GPU_viewport_free(DST.viewport);
	MEM_freeN(DST.viewport);

	DRW_state_reset();
	/* FIXME GL_DEPTH_TEST is enabled by default but it seems
	 * to trigger some bad behaviour / artifacts if it's turned
	 * on at this point. */
	glDisable(GL_DEPTH_TEST);

	/* Restore Drawing area. */
	gpuPopAttrib();
	glEnable(GL_SCISSOR_TEST);
	GPU_framebuffer_restore();

#ifdef DEBUG
	/* Avoid accidental reuse. */
	memset(&DST, 0xFF, sizeof(DST));
#endif
}

void DRW_render_object_iter(
	void *vedata, RenderEngine *engine, struct Depsgraph *depsgraph,
	void (*callback)(void *vedata, Object *ob, RenderEngine *engine, struct Depsgraph *depsgraph))
{
	DEG_OBJECT_ITER_FOR_RENDER_ENGINE(depsgraph, ob, DRW_iterator_mode_get())
	{
		callback(vedata, ob, engine, depsgraph);
	}
	DEG_OBJECT_ITER_FOR_RENDER_ENGINE_END
}

/* Must run after all instance datas have been added. */
void DRW_render_instance_buffer_finish(void)
{
	BLI_assert(!DST.buffer_finish_called && "DRW_render_instance_buffer_finish called twice!");
	DST.buffer_finish_called = true;
	DRW_instance_buffer_finish(DST.idatalist);
}

/**
 * object mode select-loop, see: ED_view3d_draw_select_loop (legacy drawing).
 */
void DRW_draw_select_loop(
        struct Depsgraph *depsgraph,
        ARegion *ar, View3D *v3d, const eObjectMode object_mode,
        bool UNUSED(use_obedit_skip), bool UNUSED(use_nearest), const rcti *rect)
{
	Scene *scene = DEG_get_evaluated_scene(depsgraph);
	RenderEngineType *engine_type = RE_engines_find(scene->view_render.engine_id);
	ViewLayer *view_layer = DEG_get_evaluated_view_layer(depsgraph);
	Object *obact = OBACT(view_layer);
#ifndef USE_GPU_SELECT
	UNUSED_VARS(vc, scene, view_layer, v3d, ar, rect);
#else
	RegionView3D *rv3d = ar->regiondata;

	/* Reset before using it. */
	memset(&DST, 0x0, sizeof(DST));

	/* backup (_never_ use rv3d->viewport) */
	void *backup_viewport = rv3d->viewport;
	rv3d->viewport = NULL;

	bool use_obedit = false;
	int obedit_mode = 0;
	if (object_mode & OB_MODE_EDIT) {
		if (obact->type == OB_MBALL) {
			use_obedit = true;
			obedit_mode = CTX_MODE_EDIT_METABALL;
		}
		else if (obact->type == OB_ARMATURE) {
			use_obedit = true;
			obedit_mode = CTX_MODE_EDIT_ARMATURE;
		}
	}

	struct GPUViewport *viewport = GPU_viewport_create();
	GPU_viewport_size_set(viewport, (const int[2]){BLI_rcti_size_x(rect), BLI_rcti_size_y(rect)});

	bool cache_is_dirty;
	DST.viewport = viewport;
	v3d->zbuf = true;

	DST.options.is_select = true;

	/* Get list of enabled engines */
	if (use_obedit) {
		drw_engines_enable_from_mode(obedit_mode);
	}
	else {
		drw_engines_enable_basic();
		drw_engines_enable_from_object_mode();
	}

	/* Setup viewport */
	cache_is_dirty = true;

	/* Instead of 'DRW_context_state_init(C, &DST.draw_ctx)', assign from args */
	DST.draw_ctx = (DRWContextState){
		ar, rv3d, v3d, scene, view_layer, obact, engine_type, depsgraph, object_mode,
		(bContext *)NULL,
	};
	drw_context_state_init();
	drw_viewport_var_init();

	/* Update ubos */
	DRW_globals_update();

	/* Init engines */
	drw_engines_init();

	/* TODO : tag to refresh by the dependency graph */
	/* ideally only refresh when objects are added/removed */
	/* or render properties / materials change */
	if (cache_is_dirty) {
		drw_engines_cache_init();

		if (use_obedit) {
			drw_engines_cache_populate(obact);
		}
		else {
			DEG_OBJECT_ITER(depsgraph, ob, DRW_iterator_mode_get(),
			                DEG_ITER_OBJECT_FLAG_LINKED_DIRECTLY |
			                DEG_ITER_OBJECT_FLAG_VISIBLE |
			                DEG_ITER_OBJECT_FLAG_DUPLI)
			{
				if ((ob->base_flag & BASE_SELECTABLED) != 0) {
					DRW_select_load_id(ob->select_color);
					drw_engines_cache_populate(ob);
				}
			}
			DEG_OBJECT_ITER_END
		}

		drw_engines_cache_finish();

		DRW_render_instance_buffer_finish();
	}

	/* Start Drawing */
	DRW_state_reset();
	DRW_draw_callbacks_pre_scene();
	drw_engines_draw_scene();
	DRW_draw_callbacks_post_scene();

	DRW_state_reset();
	drw_engines_disable();

#ifdef DEBUG
	/* Avoid accidental reuse. */
	memset(&DST, 0xFF, sizeof(DST));
#endif

	/* Cleanup for selection state */
	GPU_viewport_free(viewport);
	MEM_freeN(viewport);

	/* restore */
	rv3d->viewport = backup_viewport;
#endif  /* USE_GPU_SELECT */
}

/**
 * object mode select-loop, see: ED_view3d_draw_depth_loop (legacy drawing).
 */
void DRW_draw_depth_loop(
        Depsgraph *depsgraph,
        ARegion *ar, View3D *v3d, const eObjectMode object_mode)
{
	Scene *scene = DEG_get_evaluated_scene(depsgraph);
	RenderEngineType *engine_type = RE_engines_find(scene->view_render.engine_id);
	ViewLayer *view_layer = DEG_get_evaluated_view_layer(depsgraph);
	RegionView3D *rv3d = ar->regiondata;

	/* backup (_never_ use rv3d->viewport) */
	void *backup_viewport = rv3d->viewport;
	rv3d->viewport = NULL;

	/* Reset before using it. */
	memset(&DST, 0x0, sizeof(DST));

	struct GPUViewport *viewport = GPU_viewport_create();
	GPU_viewport_size_set(viewport, (const int[2]){ar->winx, ar->winy});

	bool cache_is_dirty;
	DST.viewport = viewport;
	v3d->zbuf = true;

	DST.options.is_depth = true;

	/* Get list of enabled engines */
	{
		drw_engines_enable_basic();
		drw_engines_enable_from_object_mode();
	}

	/* Setup viewport */
	cache_is_dirty = true;

	/* Instead of 'DRW_context_state_init(C, &DST.draw_ctx)', assign from args */
	DST.draw_ctx = (DRWContextState){
		ar, rv3d, v3d, scene, view_layer, OBACT(view_layer), engine_type, depsgraph, object_mode,
		(bContext *)NULL,
	};
	drw_context_state_init();
	drw_viewport_var_init();

	/* Update ubos */
	DRW_globals_update();

	/* Init engines */
	drw_engines_init();

	/* TODO : tag to refresh by the dependency graph */
	/* ideally only refresh when objects are added/removed */
	/* or render properties / materials change */
	if (cache_is_dirty) {
		drw_engines_cache_init();

		DEG_OBJECT_ITER_FOR_RENDER_ENGINE(depsgraph, ob, DRW_iterator_mode_get())
		{
			drw_engines_cache_populate(ob);
		}
		DEG_OBJECT_ITER_FOR_RENDER_ENGINE_END

		drw_engines_cache_finish();

		DRW_render_instance_buffer_finish();
	}

	/* Start Drawing */
	DRW_state_reset();
	DRW_draw_callbacks_pre_scene();
	drw_engines_draw_scene();
	DRW_draw_callbacks_post_scene();

	DRW_state_reset();
	drw_engines_disable();

#ifdef DEBUG
	/* Avoid accidental reuse. */
	memset(&DST, 0xFF, sizeof(DST));
#endif

	/* Cleanup for selection state */
	GPU_viewport_free(viewport);
	MEM_freeN(viewport);

	/* restore */
	rv3d->viewport = backup_viewport;
}

/** \} */


/* -------------------------------------------------------------------- */

/** \name Draw Manager State (DRW_state)
 * \{ */

void DRW_state_dfdy_factors_get(float dfdyfac[2])
{
	GPU_get_dfdy_factors(dfdyfac);
}

/**
 * When false, drawing doesn't output to a pixel buffer
 * eg: Occlusion queries, or when we have setup a context to draw in already.
 */
bool DRW_state_is_fbo(void)
{
	return ((DST.default_framebuffer != NULL) || DST.options.is_image_render);
}

/**
 * For when engines need to know if this is drawing for selection or not.
 */
bool DRW_state_is_select(void)
{
	return DST.options.is_select;
}

bool DRW_state_is_depth(void)
{
	return DST.options.is_depth;
}

/**
 * Whether we are rendering for an image
 */
bool DRW_state_is_image_render(void)
{
	return DST.options.is_image_render;
}

/**
 * Whether we are rendering only the render engine,
 * or if we should also render the mode engines.
 */
bool DRW_state_is_scene_render(void)
{
	BLI_assert(DST.options.is_scene_render ?
	           DST.options.is_image_render : true);
	return DST.options.is_scene_render;
}

/**
* Whether we are rendering simple opengl render
*/
bool DRW_state_is_opengl_render(void)
{
	return DST.options.is_image_render && !DST.options.is_scene_render;
}

/**
 * Gives you the iterator mode to use for depsgraph.
 */
eDepsObjectIteratorMode DRW_iterator_mode_get(void)
{
	return DRW_state_is_scene_render() ? DEG_ITER_OBJECT_MODE_RENDER :
	                                     DEG_ITER_OBJECT_MODE_VIEWPORT;
}

/**
 * Should text draw in this mode?
 */
bool DRW_state_show_text(void)
{
	return (DST.options.is_select) == 0 &&
	       (DST.options.is_depth) == 0 &&
	       (DST.options.is_scene_render) == 0;
}

/**
 * Should draw support elements
 * Objects center, selection outline, probe data, ...
 */
bool DRW_state_draw_support(void)
{
	View3D *v3d = DST.draw_ctx.v3d;
	return (DRW_state_is_scene_render() == false) &&
	        (v3d != NULL) &&
	        ((v3d->flag2 & V3D_RENDER_OVERRIDE) == 0);
}

/**
 * Whether we should render the background
 */
bool DRW_state_draw_background(void)
{
	if (DRW_state_is_image_render() == false) {
		return true;
	}
	return DST.options.draw_background;
}

/** \} */


/* -------------------------------------------------------------------- */

/** \name Context State (DRW_context_state)
 * \{ */

const DRWContextState *DRW_context_state_get(void)
{
	return &DST.draw_ctx;
}

/** \} */


/* -------------------------------------------------------------------- */

/** \name Init/Exit (DRW_engines)
 * \{ */

bool DRW_engine_render_support(DrawEngineType *draw_engine_type)
{
	return draw_engine_type->render_to_image;
}

void DRW_engine_register(DrawEngineType *draw_engine_type)
{
	BLI_addtail(&DRW_engines, draw_engine_type);
}

void DRW_engines_register(void)
{
#ifdef WITH_CLAY_ENGINE
	RE_engines_register(NULL, &DRW_engine_viewport_clay_type);
#endif
	RE_engines_register(NULL, &DRW_engine_viewport_eevee_type);

	DRW_engine_register(&draw_engine_object_type);
	DRW_engine_register(&draw_engine_edit_armature_type);
	DRW_engine_register(&draw_engine_edit_curve_type);
	DRW_engine_register(&draw_engine_edit_lattice_type);
	DRW_engine_register(&draw_engine_edit_mesh_type);
	DRW_engine_register(&draw_engine_edit_metaball_type);
	DRW_engine_register(&draw_engine_edit_surface_type);
	DRW_engine_register(&draw_engine_edit_text_type);
	DRW_engine_register(&draw_engine_paint_texture_type);
	DRW_engine_register(&draw_engine_paint_vertex_type);
	DRW_engine_register(&draw_engine_paint_weight_type);
	DRW_engine_register(&draw_engine_particle_type);
	DRW_engine_register(&draw_engine_pose_type);
	DRW_engine_register(&draw_engine_sculpt_type);
	DRW_engine_register(&draw_engine_gpencil_type);

	/* setup callbacks */
	{
		/* BKE: mball.c */
		extern void *BKE_mball_batch_cache_dirty_cb;
		extern void *BKE_mball_batch_cache_free_cb;
		/* BKE: curve.c */
		extern void *BKE_curve_batch_cache_dirty_cb;
		extern void *BKE_curve_batch_cache_free_cb;
		/* BKE: mesh.c */
		extern void *BKE_mesh_batch_cache_dirty_cb;
		extern void *BKE_mesh_batch_cache_free_cb;
		/* BKE: lattice.c */
		extern void *BKE_lattice_batch_cache_dirty_cb;
		extern void *BKE_lattice_batch_cache_free_cb;
		/* BKE: particle.c */
		extern void *BKE_particle_batch_cache_dirty_cb;
		extern void *BKE_particle_batch_cache_free_cb;
		/* BKE: gpencil.c */
		extern void *BKE_gpencil_batch_cache_dirty_cb;
		extern void *BKE_gpencil_batch_cache_free_cb;

		BKE_mball_batch_cache_dirty_cb = DRW_mball_batch_cache_dirty;
		BKE_mball_batch_cache_free_cb = DRW_mball_batch_cache_free;

		BKE_curve_batch_cache_dirty_cb = DRW_curve_batch_cache_dirty;
		BKE_curve_batch_cache_free_cb = DRW_curve_batch_cache_free;

		BKE_mesh_batch_cache_dirty_cb = DRW_mesh_batch_cache_dirty;
		BKE_mesh_batch_cache_free_cb = DRW_mesh_batch_cache_free;

		BKE_lattice_batch_cache_dirty_cb = DRW_lattice_batch_cache_dirty;
		BKE_lattice_batch_cache_free_cb = DRW_lattice_batch_cache_free;

		BKE_particle_batch_cache_dirty_cb = DRW_particle_batch_cache_dirty;
		BKE_particle_batch_cache_free_cb = DRW_particle_batch_cache_free;

		BKE_gpencil_batch_cache_dirty_cb = DRW_gpencil_batch_cache_dirty;
		BKE_gpencil_batch_cache_free_cb = DRW_gpencil_batch_cache_free;
	}
}

extern struct GPUUniformBuffer *globals_ubo; /* draw_common.c */
extern struct GPUTexture *globals_ramp; /* draw_common.c */
void DRW_engines_free(void)
{
	DRW_shape_cache_free();
	DRW_stats_free();
	DRW_globals_free();

	DrawEngineType *next;
	for (DrawEngineType *type = DRW_engines.first; type; type = next) {
		next = type->next;
		BLI_remlink(&R_engines, type);

		if (type->engine_free) {
			type->engine_free();
		}
	}

	if (globals_ubo)
		GPU_uniformbuffer_free(globals_ubo);

	if (globals_ramp)
		GPU_texture_free(globals_ramp);

	MEM_SAFE_FREE(g_pos_format);

	MEM_SAFE_FREE(RST.bound_texs);
	MEM_SAFE_FREE(RST.bound_tex_slots);

#ifdef WITH_CLAY_ENGINE
	BLI_remlink(&R_engines, &DRW_engine_viewport_clay_type);
#endif
}

/** \} */<|MERGE_RESOLUTION|>--- conflicted
+++ resolved
@@ -3637,7 +3637,6 @@
 	GPU_offscreen_bind(ofs, false);
 }
 
-<<<<<<< HEAD
 /* helper to check if exit object type to render */
 static bool DRW_render_check_object_type(struct Depsgraph *depsgraph, short obtype)
 {
@@ -3664,9 +3663,6 @@
 }
 
 void DRW_render_to_image(RenderEngine *re, struct Depsgraph *depsgraph)
-=======
-void DRW_render_to_image(RenderEngine *engine, struct Depsgraph *depsgraph)
->>>>>>> c14925bd
 {
 	Scene *scene = DEG_get_evaluated_scene(depsgraph);
 	RenderEngineType *engine_type = engine->type;
@@ -3726,12 +3722,9 @@
 		}
 	}
 
-<<<<<<< HEAD
+	RE_engine_end_result(engine, render_result, false, false, false);
 	/* grease pencil: render result is merged in the previous render result. */
 	DRW_render_gpencil_to_image(re, depsgraph);
-=======
-	RE_engine_end_result(engine, render_result, false, false, false);
->>>>>>> c14925bd
 
 	DST.buffer_finish_called = false;
 
