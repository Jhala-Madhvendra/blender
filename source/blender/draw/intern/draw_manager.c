/*
 * Copyright 2016, Blender Foundation.
 *
 * This program is free software; you can redistribute it and/or
 * modify it under the terms of the GNU General Public License
 * as published by the Free Software Foundation; either version 2
 * of the License, or (at your option) any later version.
 *
 * This program is distributed in the hope that it will be useful,
 * but WITHOUT ANY WARRANTY; without even the implied warranty of
 * MERCHANTABILITY or FITNESS FOR A PARTICULAR PURPOSE.  See the
 * GNU General Public License for more details.
 *
 * You should have received a copy of the GNU General Public License
 * along with this program; if not, write to the Free Software Foundation,
 * Inc., 51 Franklin Street, Fifth Floor, Boston, MA 02110-1301, USA.
 *
 * Contributor(s): Blender Institute
 *
 */

/** \file blender/draw/intern/draw_manager.c
 *  \ingroup draw
 */

#include <stdio.h>

#include "BLI_listbase.h"
#include "BLI_mempool.h"
#include "BLI_rect.h"
#include "BLI_string.h"
#include "BLI_threads.h"

#include "BLF_api.h"

#include "BKE_global.h"
#include "BKE_mesh.h"
#include "BKE_object.h"
#include "BKE_particle.h"
#include "BKE_pointcache.h"
#include "BKE_workspace.h"

#include "draw_manager.h"
#include "DNA_camera_types.h"
#include "DNA_mesh_types.h"
#include "DNA_meshdata_types.h"
#include "DNA_world_types.h"

#include "ED_space_api.h"
#include "ED_screen.h"
#include "ED_gpencil.h"
#include "ED_particle.h"
#include "ED_view3d.h"

#include "GPU_draw.h"
#include "GPU_extensions.h"
#include "GPU_framebuffer.h"
#include "GPU_immediate.h"
#include "GPU_uniformbuffer.h"
#include "GPU_viewport.h"
#include "GPU_matrix.h"

#include "IMB_colormanagement.h"

#include "RE_engine.h"
#include "RE_pipeline.h"

#include "UI_interface.h"
#include "UI_resources.h"

#include "WM_api.h"
#include "wm_window.h"

#include "draw_manager_text.h"
#include "draw_manager_profiling.h"

/* only for callbacks */
#include "draw_cache_impl.h"

#include "draw_mode_engines.h"
#include "engines/eevee/eevee_engine.h"
#include "engines/basic/basic_engine.h"
#include "engines/workbench/workbench_engine.h"
#include "engines/external/external_engine.h"

#include "GPU_context.h"

#include "DEG_depsgraph.h"
#include "DEG_depsgraph_query.h"

#ifdef USE_GPU_SELECT
#  include "GPU_select.h"
#endif

/** Render State: No persistent data between draw calls. */
DRWManager DST = {NULL};

static ListBase DRW_engines = {NULL, NULL};

extern struct GPUUniformBuffer *view_ubo; /* draw_manager_exec.c */

static void drw_state_prepare_clean_for_draw(DRWManager *dst)
{
	memset(dst, 0x0, offsetof(DRWManager, gl_context));
}

/* This function is used to reset draw manager to a state
 * where we don't re-use data by accident across different
 * draw calls.
 */
#ifdef DEBUG
static void drw_state_ensure_not_reused(DRWManager *dst)
{
	memset(dst, 0xff, offsetof(DRWManager, gl_context));
}
#endif

/* -------------------------------------------------------------------- */

void DRW_draw_callbacks_pre_scene(void)
{
	RegionView3D *rv3d = DST.draw_ctx.rv3d;

	GPU_matrix_projection_set(rv3d->winmat);
	GPU_matrix_set(rv3d->viewmat);
}

void DRW_draw_callbacks_post_scene(void)
{
	RegionView3D *rv3d = DST.draw_ctx.rv3d;

	GPU_matrix_projection_set(rv3d->winmat);
	GPU_matrix_set(rv3d->viewmat);
}

struct DRWTextStore *DRW_text_cache_ensure(void)
{
	BLI_assert(DST.text_store_p);
	if (*DST.text_store_p == NULL) {
		*DST.text_store_p = DRW_text_cache_create();
	}
	return *DST.text_store_p;
}


/* -------------------------------------------------------------------- */

/** \name Settings
 * \{ */

bool DRW_object_is_renderable(Object *ob)
{
	BLI_assert(BKE_object_is_visible(ob, OB_VISIBILITY_CHECK_UNKNOWN_RENDER_MODE));

	if (ob->type == OB_MESH) {
		if ((ob == DST.draw_ctx.object_edit) || BKE_object_is_in_editmode(ob)) {
			View3D *v3d = DST.draw_ctx.v3d;
			const int mask = (V3D_OVERLAY_EDIT_OCCLUDE_WIRE | V3D_OVERLAY_EDIT_WEIGHT);

			if (v3d && v3d->overlay.edit_flag & mask) {
				return false;
			}
		}
	}

	return true;
}

/**
 * Return whether this object is visible depending if
 * we are rendering or drawing in the viewport.
 */
bool DRW_check_object_visible_within_active_context(Object *ob)
{
	const eObjectVisibilityCheck mode = DRW_state_is_scene_render() ?
	                                     OB_VISIBILITY_CHECK_FOR_RENDER :
	                                     OB_VISIBILITY_CHECK_FOR_VIEWPORT;
	return BKE_object_is_visible(ob, mode);
}

bool DRW_object_is_flat_normal(const Object *ob)
{
	if (ob->type == OB_MESH) {
		const Mesh *me = ob->data;
		if (me->mpoly && me->mpoly[0].flag & ME_SMOOTH) {
			return false;
		}
	}
	return true;
}

bool DRW_check_psys_visible_within_active_context(
        Object *object,
        struct ParticleSystem *psys)
{
	const DRWContextState *draw_ctx = DRW_context_state_get();
	const Scene *scene = draw_ctx->scene;
	if (object == draw_ctx->object_edit) {
		return false;
	}
	const ParticleSettings *part = psys->part;
	const ParticleEditSettings *pset = &scene->toolsettings->particle;
	if (object->mode == OB_MODE_PARTICLE_EDIT) {
		if (psys_in_edit_mode(draw_ctx->depsgraph, psys)) {
			if ((pset->flag & PE_DRAW_PART) == 0) {
				return false;
			}
			if ((part->childtype == 0) &&
			    (psys->flag & PSYS_HAIR_DYNAMICS &&
			     psys->pointcache->flag & PTCACHE_BAKED) == 0)
			{
				return false;
			}
		}
	}
	return true;
}

/** \} */


/* -------------------------------------------------------------------- */

/** \name Color Management
 * \{ */

/* Use color management profile to draw texture to framebuffer */
void DRW_transform_to_display(GPUTexture *tex, bool use_view_settings)
{
	drw_state_set(DRW_STATE_WRITE_COLOR);

	GPUVertFormat *vert_format = immVertexFormat();
	uint pos = GPU_vertformat_attr_add(vert_format, "pos", GPU_COMP_F32, 2, GPU_FETCH_FLOAT);
	uint texco = GPU_vertformat_attr_add(vert_format, "texCoord", GPU_COMP_F32, 2, GPU_FETCH_FLOAT);

	const float dither = 1.0f;

	bool use_ocio = false;

	/* View transform is already applied for offscreen, don't apply again, see: T52046 */
	if (!(DST.options.is_image_render && !DST.options.is_scene_render)) {
		Scene *scene = DST.draw_ctx.scene;
		ColorManagedDisplaySettings *display_settings = &scene->display_settings;
		ColorManagedViewSettings *view_settings = (use_view_settings) ? &scene->view_settings : NULL;

		use_ocio = IMB_colormanagement_setup_glsl_draw_from_space(
		        view_settings, display_settings, NULL, dither, false);
	}

	if (!use_ocio) {
		/* View transform is already applied for offscreen, don't apply again, see: T52046 */
		if (DST.options.is_image_render && !DST.options.is_scene_render) {
			immBindBuiltinProgram(GPU_SHADER_2D_IMAGE_COLOR);
			immUniformColor4f(1.0f, 1.0f, 1.0f, 1.0f);
		}
		else {
			immBindBuiltinProgram(GPU_SHADER_2D_IMAGE_LINEAR_TO_SRGB);
		}
		immUniform1i("image", 0);
	}

	GPU_texture_bind(tex, 0); /* OCIO texture bind point is 0 */

	float mat[4][4];
	unit_m4(mat);
	immUniformMatrix4fv("ModelViewProjectionMatrix", mat);

	/* Full screen triangle */
	immBegin(GPU_PRIM_TRIS, 3);
	immAttrib2f(texco, 0.0f, 0.0f);
	immVertex2f(pos, -1.0f, -1.0f);

	immAttrib2f(texco, 2.0f, 0.0f);
	immVertex2f(pos, 3.0f, -1.0f);

	immAttrib2f(texco, 0.0f, 2.0f);
	immVertex2f(pos, -1.0f, 3.0f);
	immEnd();

	GPU_texture_unbind(tex);

	if (use_ocio) {
		IMB_colormanagement_finish_glsl_draw();
	}
	else {
		immUnbindProgram();
	}
}

/* Draw texture to framebuffer without any color transforms */
void DRW_transform_none(GPUTexture *tex)
{
	/* Draw as texture for final render (without immediate mode). */
	GPUBatch *geom = DRW_cache_fullscreen_quad_get();
	GPU_batch_program_set_builtin(geom, GPU_SHADER_2D_IMAGE_COLOR);

	GPU_texture_bind(tex, 0);

	const float white[4] = {1.0f, 1.0f, 1.0f, 1.0f};
	GPU_batch_uniform_4fv(geom, "color", white);

	float mat[4][4];
	unit_m4(mat);
	GPU_batch_uniform_mat4(geom, "ModelViewProjectionMatrix", mat);

	GPU_batch_program_use_begin(geom);
	GPU_batch_draw_range_ex(geom, 0, 0, false);
	GPU_batch_program_use_end(geom);

	GPU_texture_unbind(tex);
}

/** \} */


/* -------------------------------------------------------------------- */

/** \name Multisample Resolve
 * \{ */

/* Use manual multisample resolve pass.
 * Much quicker than blitting back and forth.
 * Assume destination fb is bound*/
void DRW_multisamples_resolve(GPUTexture *src_depth, GPUTexture *src_color, bool use_depth)
{
	DRWState state = DRW_STATE_WRITE_COLOR | DRW_STATE_BLEND_PREMUL;

	if (use_depth) {
		state |= DRW_STATE_WRITE_DEPTH | DRW_STATE_DEPTH_LESS_EQUAL;
	}
	drw_state_set(state);

	int samples = GPU_texture_samples(src_depth);

	BLI_assert(samples > 0);
	BLI_assert(GPU_texture_samples(src_color) == samples);

	GPUBatch *geom = DRW_cache_fullscreen_quad_get();

	int builtin;
	if (use_depth) {
		switch (samples) {
			case 2:  builtin = GPU_SHADER_2D_IMAGE_MULTISAMPLE_2_DEPTH_TEST; break;
			case 4:  builtin = GPU_SHADER_2D_IMAGE_MULTISAMPLE_4_DEPTH_TEST; break;
			case 8:  builtin = GPU_SHADER_2D_IMAGE_MULTISAMPLE_8_DEPTH_TEST; break;
			case 16: builtin = GPU_SHADER_2D_IMAGE_MULTISAMPLE_16_DEPTH_TEST; break;
			default:
				BLI_assert("Mulisample count unsupported by blit shader.");
				builtin = GPU_SHADER_2D_IMAGE_MULTISAMPLE_2_DEPTH_TEST;
				break;
		}
	}
	else {
		switch (samples) {
			case 2:  builtin = GPU_SHADER_2D_IMAGE_MULTISAMPLE_2; break;
			case 4:  builtin = GPU_SHADER_2D_IMAGE_MULTISAMPLE_4; break;
			case 8:  builtin = GPU_SHADER_2D_IMAGE_MULTISAMPLE_8; break;
			case 16: builtin = GPU_SHADER_2D_IMAGE_MULTISAMPLE_16; break;
			default:
				BLI_assert("Mulisample count unsupported by blit shader.");
				builtin = GPU_SHADER_2D_IMAGE_MULTISAMPLE_2;
				break;
		}
	}

	GPU_batch_program_set_builtin(geom, builtin);

	if (use_depth) {
		GPU_texture_bind(src_depth, 0);
		GPU_batch_uniform_1i(geom, "depthMulti", 0);
	}

	GPU_texture_bind(src_color, 1);
	GPU_batch_uniform_1i(geom, "colorMulti", 1);

	float mat[4][4];
	unit_m4(mat);
	GPU_batch_uniform_mat4(geom, "ModelViewProjectionMatrix", mat);

	/* avoid gpuMatrix calls */
	GPU_batch_program_use_begin(geom);
	GPU_batch_draw_range_ex(geom, 0, 0, false);
	GPU_batch_program_use_end(geom);
}

/** \} */

/* -------------------------------------------------------------------- */

/** \name Viewport (DRW_viewport)
 * \{ */

void *drw_viewport_engine_data_ensure(void *engine_type)
{
	void *data = GPU_viewport_engine_data_get(DST.viewport, engine_type);

	if (data == NULL) {
		data = GPU_viewport_engine_data_create(DST.viewport, engine_type);
	}
	return data;
}

void DRW_engine_viewport_data_size_get(
        const void *engine_type_v,
        int *r_fbl_len, int *r_txl_len, int *r_psl_len, int *r_stl_len)
{
	const DrawEngineType *engine_type = engine_type_v;

	if (r_fbl_len) {
		*r_fbl_len = engine_type->vedata_size->fbl_len;
	}
	if (r_txl_len) {
		*r_txl_len = engine_type->vedata_size->txl_len;
	}
	if (r_psl_len) {
		*r_psl_len = engine_type->vedata_size->psl_len;
	}
	if (r_stl_len) {
		*r_stl_len = engine_type->vedata_size->stl_len;
	}
}

const float *DRW_viewport_size_get(void)
{
	return DST.size;
}

const float *DRW_viewport_invert_size_get(void)
{
	return DST.inv_size;
}

const float *DRW_viewport_screenvecs_get(void)
{
	return &DST.screenvecs[0][0];
}

const float *DRW_viewport_pixelsize_get(void)
{
	return &DST.pixsize;
}

static void drw_viewport_cache_resize(void)
{
	/* Release the memiter before clearing the mempools that references them */
	GPU_viewport_cache_release(DST.viewport);

	if (DST.vmempool != NULL) {
		BLI_mempool_clear_ex(DST.vmempool->calls, BLI_mempool_len(DST.vmempool->calls));
		BLI_mempool_clear_ex(DST.vmempool->states, BLI_mempool_len(DST.vmempool->states));
		BLI_mempool_clear_ex(DST.vmempool->shgroups, BLI_mempool_len(DST.vmempool->shgroups));
		BLI_mempool_clear_ex(DST.vmempool->uniforms, BLI_mempool_len(DST.vmempool->uniforms));
		BLI_mempool_clear_ex(DST.vmempool->passes, BLI_mempool_len(DST.vmempool->passes));
	}

	DRW_instance_data_list_free_unused(DST.idatalist);
	DRW_instance_data_list_resize(DST.idatalist);
}

/* Not a viewport variable, we could split this out. */
static void drw_context_state_init(void)
{
	if (DST.draw_ctx.obact) {
		DST.draw_ctx.object_mode = DST.draw_ctx.obact->mode;
	}
	else {
		DST.draw_ctx.object_mode = OB_MODE_OBJECT;
	}

	/* Edit object. */
	if (DST.draw_ctx.object_mode & OB_MODE_EDIT) {
		DST.draw_ctx.object_edit = DST.draw_ctx.obact;
	}
	else {
		DST.draw_ctx.object_edit = NULL;
	}

	/* Pose object. */
	if (DST.draw_ctx.object_mode & OB_MODE_POSE) {
		DST.draw_ctx.object_pose = DST.draw_ctx.obact;
	}
	else if (DST.draw_ctx.object_mode & OB_MODE_WEIGHT_PAINT) {
		DST.draw_ctx.object_pose = BKE_object_pose_armature_get(DST.draw_ctx.obact);
	}
	else {
		DST.draw_ctx.object_pose = NULL;
	}
}

/* It also stores viewport variable to an immutable place: DST
 * This is because a cache uniform only store reference
 * to its value. And we don't want to invalidate the cache
 * if this value change per viewport */
static void drw_viewport_var_init(void)
{
	RegionView3D *rv3d = DST.draw_ctx.rv3d;
	/* Refresh DST.size */
	if (DST.viewport) {
		int size[2];
		GPU_viewport_size_get(DST.viewport, size);
		DST.size[0] = size[0];
		DST.size[1] = size[1];
		DST.inv_size[0] = 1.0f / size[0];
		DST.inv_size[1] = 1.0f / size[1];

		DefaultFramebufferList *fbl = (DefaultFramebufferList *)GPU_viewport_framebuffer_list_get(DST.viewport);
		DST.default_framebuffer = fbl->default_fb;

		DST.vmempool = GPU_viewport_mempool_get(DST.viewport);

		if (DST.vmempool->calls == NULL) {
			DST.vmempool->calls = BLI_mempool_create(sizeof(DRWCall), 0, 512, 0);
		}
		if (DST.vmempool->states == NULL) {
			DST.vmempool->states = BLI_mempool_create(sizeof(DRWCallState), 0, 512, BLI_MEMPOOL_ALLOW_ITER);
		}
		if (DST.vmempool->shgroups == NULL) {
			DST.vmempool->shgroups = BLI_mempool_create(sizeof(DRWShadingGroup), 0, 256, 0);
		}
		if (DST.vmempool->uniforms == NULL) {
			DST.vmempool->uniforms = BLI_mempool_create(sizeof(DRWUniform), 0, 512, 0);
		}
		if (DST.vmempool->passes == NULL) {
			DST.vmempool->passes = BLI_mempool_create(sizeof(DRWPass), 0, 64, 0);
		}

		DST.idatalist = GPU_viewport_instance_data_list_get(DST.viewport);
		DRW_instance_data_list_reset(DST.idatalist);
	}
	else {
		DST.size[0] = 0;
		DST.size[1] = 0;

		DST.inv_size[0] = 0;
		DST.inv_size[1] = 0;

		DST.default_framebuffer = NULL;
		DST.vmempool = NULL;
	}

	if (rv3d != NULL) {
		/* Refresh DST.screenvecs */
		copy_v3_v3(DST.screenvecs[0], rv3d->viewinv[0]);
		copy_v3_v3(DST.screenvecs[1], rv3d->viewinv[1]);
		normalize_v3(DST.screenvecs[0]);
		normalize_v3(DST.screenvecs[1]);

		/* Refresh DST.pixelsize */
		DST.pixsize = rv3d->pixsize;

		copy_m4_m4(DST.original_mat.mat[DRW_MAT_PERS], rv3d->persmat);
		copy_m4_m4(DST.original_mat.mat[DRW_MAT_PERSINV], rv3d->persinv);
		copy_m4_m4(DST.original_mat.mat[DRW_MAT_VIEW], rv3d->viewmat);
		copy_m4_m4(DST.original_mat.mat[DRW_MAT_VIEWINV], rv3d->viewinv);
		copy_m4_m4(DST.original_mat.mat[DRW_MAT_WIN], rv3d->winmat);
		invert_m4_m4(DST.original_mat.mat[DRW_MAT_WININV], rv3d->winmat);

		memcpy(DST.view_data.matstate.mat, DST.original_mat.mat, sizeof(DST.original_mat.mat));

		copy_v4_v4(DST.view_data.viewcamtexcofac, rv3d->viewcamtexcofac);
	}
	else {
		copy_v4_fl4(DST.view_data.viewcamtexcofac, 1.0f, 1.0f, 0.0f, 0.0f);
	}

	/* Reset facing */
	DST.frontface = GL_CCW;
	DST.backface = GL_CW;
	glFrontFace(DST.frontface);

	if (DST.draw_ctx.object_edit) {
		ED_view3d_init_mats_rv3d(DST.draw_ctx.object_edit, rv3d);
	}

	/* Alloc array of texture reference. */
	if (DST.RST.bound_texs == NULL) {
		DST.RST.bound_texs = MEM_callocN(sizeof(GPUTexture *) * GPU_max_textures(), "Bound GPUTexture refs");
	}
	if (DST.RST.bound_tex_slots == NULL) {
		DST.RST.bound_tex_slots = MEM_callocN(sizeof(char) * GPU_max_textures(), "Bound Texture Slots");
	}
	if (DST.RST.bound_ubos == NULL) {
		DST.RST.bound_ubos = MEM_callocN(sizeof(GPUUniformBuffer *) * GPU_max_ubo_binds(), "Bound GPUUniformBuffer refs");
	}
	if (DST.RST.bound_ubo_slots == NULL) {
		DST.RST.bound_ubo_slots = MEM_callocN(sizeof(char) * GPU_max_ubo_binds(), "Bound Ubo Slots");
	}

	if (view_ubo == NULL) {
		view_ubo = DRW_uniformbuffer_create(sizeof(ViewUboStorage), NULL);
	}

	DST.override_mat = 0;
	DST.dirty_mat = true;
	DST.state_cache_id = 1;

	DST.clipping.updated = false;

	memset(DST.object_instance_data, 0x0, sizeof(DST.object_instance_data));
}

void DRW_viewport_matrix_get(float mat[4][4], DRWViewportMatrixType type)
{
	BLI_assert(type >= 0 && type < DRW_MAT_COUNT);
	/* Can't use this in render mode. */
	BLI_assert(((DST.override_mat & (1 << type)) != 0) || DST.draw_ctx.rv3d != NULL);

	copy_m4_m4(mat, DST.view_data.matstate.mat[type]);
}

void DRW_viewport_matrix_get_all(DRWMatrixState *state)
{
	memcpy(state, DST.view_data.matstate.mat, sizeof(DRWMatrixState));
}

void DRW_viewport_matrix_override_set(const float mat[4][4], DRWViewportMatrixType type)
{
	BLI_assert(type < DRW_MAT_COUNT);
	copy_m4_m4(DST.view_data.matstate.mat[type], mat);
	DST.override_mat |= (1 << type);
	DST.dirty_mat = true;
	DST.clipping.updated = false;
}

void DRW_viewport_matrix_override_unset(DRWViewportMatrixType type)
{
	BLI_assert(type < DRW_MAT_COUNT);
	copy_m4_m4(DST.view_data.matstate.mat[type], DST.original_mat.mat[type]);
	DST.override_mat &= ~(1 << type);
	DST.dirty_mat = true;
	DST.clipping.updated = false;
}

void DRW_viewport_matrix_override_set_all(DRWMatrixState *state)
{
	memcpy(DST.view_data.matstate.mat, state, sizeof(DRWMatrixState));
	DST.override_mat = 0xFFFFFF;
	DST.dirty_mat = true;
	DST.clipping.updated = false;
}

void DRW_viewport_matrix_override_unset_all(void)
{
	memcpy(DST.view_data.matstate.mat, DST.original_mat.mat, sizeof(DRWMatrixState));
	DST.override_mat = 0;
	DST.dirty_mat = true;
	DST.clipping.updated = false;
}

bool DRW_viewport_is_persp_get(void)
{
	RegionView3D *rv3d = DST.draw_ctx.rv3d;
	if (rv3d) {
		return rv3d->is_persp;
	}
	else {
		return DST.view_data.matstate.mat[DRW_MAT_WIN][3][3] == 0.0f;
	}
}

float DRW_viewport_near_distance_get(void)
{
	float projmat[4][4];
	DRW_viewport_matrix_get(projmat, DRW_MAT_WIN);

	if (DRW_viewport_is_persp_get()) {
		return -projmat[3][2] / (projmat[2][2] - 1.0f);
	}
	else {
		return -(projmat[3][2] + 1.0f) / projmat[2][2];
	}
}

float DRW_viewport_far_distance_get(void)
{
	float projmat[4][4];
	DRW_viewport_matrix_get(projmat, DRW_MAT_WIN);

	if (DRW_viewport_is_persp_get()) {
		return -projmat[3][2] / (projmat[2][2] + 1.0f);
	}
	else {
		return -(projmat[3][2] - 1.0f) / projmat[2][2];
	}
}

DefaultFramebufferList *DRW_viewport_framebuffer_list_get(void)
{
	return GPU_viewport_framebuffer_list_get(DST.viewport);
}

DefaultTextureList *DRW_viewport_texture_list_get(void)
{
	return GPU_viewport_texture_list_get(DST.viewport);
}

void DRW_viewport_request_redraw(void)
{
	GPU_viewport_tag_update(DST.viewport);
}

/** \} */


/* -------------------------------------------------------------------- */
/** \name ViewLayers (DRW_scenelayer)
 * \{ */

void *DRW_view_layer_engine_data_get(DrawEngineType *engine_type)
{
	for (ViewLayerEngineData *sled = DST.draw_ctx.view_layer->drawdata.first; sled; sled = sled->next) {
		if (sled->engine_type == engine_type) {
			return sled->storage;
		}
	}
	return NULL;
}

void **DRW_view_layer_engine_data_ensure_ex(
        ViewLayer *view_layer, DrawEngineType *engine_type, void (*callback)(void *storage))
{
	ViewLayerEngineData *sled;

	for (sled = view_layer->drawdata.first; sled; sled = sled->next) {
		if (sled->engine_type == engine_type) {
			return &sled->storage;
		}
	}

	sled = MEM_callocN(sizeof(ViewLayerEngineData), "ViewLayerEngineData");
	sled->engine_type = engine_type;
	sled->free = callback;
	BLI_addtail(&view_layer->drawdata, sled);

	return &sled->storage;
}

void **DRW_view_layer_engine_data_ensure(DrawEngineType *engine_type, void (*callback)(void *storage))
{
	return DRW_view_layer_engine_data_ensure_ex(DST.draw_ctx.view_layer, engine_type, callback);
}

/** \} */


/* -------------------------------------------------------------------- */

/** \name Draw Data (DRW_drawdata)
 * \{ */

/* Used for DRW_drawdata_from_id()
 * All ID-datablocks which have their own 'local' DrawData
 * should have the same arrangement in their structs.
 */
typedef struct IdDdtTemplate {
	ID id;
	struct AnimData *adt;
	DrawDataList drawdata;
} IdDdtTemplate;

/* Check if ID can have AnimData */
static bool id_type_can_have_drawdata(const short id_type)
{
	/* Only some ID-blocks have this info for now */
	/* TODO: finish adding this for the other blocktypes */
	switch (id_type) {
		/* has DrawData */
		case ID_OB:
		case ID_WO:
			return true;

		/* no DrawData */
		default:
			return false;
	}
}

static bool id_can_have_drawdata(const ID *id)
{
	/* sanity check */
	if (id == NULL)
		return false;

	return id_type_can_have_drawdata(GS(id->name));
}

/* Get DrawData from the given ID-block. In order for this to work, we assume that
 * the DrawData pointer is stored in the struct in the same fashion as in IdDdtTemplate.
 */
DrawDataList *DRW_drawdatalist_from_id(ID *id)
{
	/* only some ID-blocks have this info for now, so we cast the
	 * types that do to be of type IdDdtTemplate, and extract the
	 * DrawData that way
	 */
	if (id_can_have_drawdata(id)) {
		IdDdtTemplate *idt = (IdDdtTemplate *)id;
		return &idt->drawdata;
	}
	else
		return NULL;
}

DrawData *DRW_drawdata_get(ID *id, DrawEngineType *engine_type)
{
	DrawDataList *drawdata = DRW_drawdatalist_from_id(id);

	if (drawdata == NULL)
		return NULL;

	LISTBASE_FOREACH(DrawData *, dd, drawdata) {
		if (dd->engine_type == engine_type) {
			return dd;
		}
	}
	return NULL;
}

DrawData *DRW_drawdata_ensure(
        ID *id,
        DrawEngineType *engine_type,
        size_t size,
        DrawDataInitCb init_cb,
        DrawDataFreeCb free_cb)
{
	BLI_assert(size >= sizeof(DrawData));
	BLI_assert(id_can_have_drawdata(id));
	/* Try to re-use existing data. */
	DrawData *dd = DRW_drawdata_get(id, engine_type);
	if (dd != NULL) {
		return dd;
	}

	DrawDataList *drawdata = DRW_drawdatalist_from_id(id);

	/* Allocate new data. */
	if ((GS(id->name) == ID_OB) && (((Object *)id)->base_flag & BASE_FROMDUPLI) != 0) {
		/* NOTE: data is not persistent in this case. It is reset each redraw. */
		BLI_assert(free_cb == NULL); /* No callback allowed. */
		/* Round to sizeof(float) for DRW_instance_data_request(). */
		const size_t t = sizeof(float) - 1;
		size = (size + t) & ~t;
		size_t fsize = size / sizeof(float);
		BLI_assert(fsize < MAX_INSTANCE_DATA_SIZE);
		if (DST.object_instance_data[fsize] == NULL) {
			DST.object_instance_data[fsize] = DRW_instance_data_request(DST.idatalist, fsize);
		}
		dd = (DrawData *)DRW_instance_data_next(DST.object_instance_data[fsize]);
		memset(dd, 0, size);
	}
	else {
		dd = MEM_callocN(size, "DrawData");
	}
	dd->engine_type = engine_type;
	dd->free = free_cb;
	/* Perform user-side initialization, if needed. */
	if (init_cb != NULL) {
		init_cb(dd);
	}
	/* Register in the list. */
	BLI_addtail((ListBase *)drawdata, dd);
	return dd;
}

void DRW_drawdata_free(ID *id)
{
	DrawDataList *drawdata = DRW_drawdatalist_from_id(id);

	if (drawdata == NULL)
		return;

	LISTBASE_FOREACH(DrawData *, dd, drawdata) {
		if (dd->free != NULL) {
			dd->free(dd);
		}
	}

	BLI_freelistN((ListBase *)drawdata);
}

/** \} */


/* -------------------------------------------------------------------- */

/** \name Rendering (DRW_engines)
 * \{ */

static void drw_engines_init(void)
{
	for (LinkData *link = DST.enabled_engines.first; link; link = link->next) {
		DrawEngineType *engine = link->data;
		ViewportEngineData *data = drw_viewport_engine_data_ensure(engine);
		PROFILE_START(stime);

		if (engine->engine_init) {
			engine->engine_init(data);
		}

		PROFILE_END_UPDATE(data->init_time, stime);
	}
}

static void drw_engines_cache_init(void)
{
	for (LinkData *link = DST.enabled_engines.first; link; link = link->next) {
		DrawEngineType *engine = link->data;
		ViewportEngineData *data = drw_viewport_engine_data_ensure(engine);

		if (data->text_draw_cache) {
			DRW_text_cache_destroy(data->text_draw_cache);
			data->text_draw_cache = NULL;
		}
		if (DST.text_store_p == NULL) {
			DST.text_store_p = &data->text_draw_cache;
		}

		if (engine->cache_init) {
			engine->cache_init(data);
		}
	}
}

static void drw_engines_world_update(Scene *scene)
{
	if (scene->world == NULL) {
		return;
	}

	for (LinkData *link = DST.enabled_engines.first; link; link = link->next) {
		DrawEngineType *engine = link->data;
		ViewportEngineData *data = drw_viewport_engine_data_ensure(engine);

		if (engine->id_update) {
			engine->id_update(data, &scene->world->id);
		}
	}
}

static void drw_engines_cache_populate(Object *ob)
{
	DST.ob_state = NULL;

	for (LinkData *link = DST.enabled_engines.first; link; link = link->next) {
		DrawEngineType *engine = link->data;
		ViewportEngineData *data = drw_viewport_engine_data_ensure(engine);

		if (engine->id_update) {
			engine->id_update(data, &ob->id);
		}

		if (engine->cache_populate) {
			engine->cache_populate(data, ob);
		}
	}
}

static void drw_engines_cache_finish(void)
{
	for (LinkData *link = DST.enabled_engines.first; link; link = link->next) {
		DrawEngineType *engine = link->data;
		ViewportEngineData *data = drw_viewport_engine_data_ensure(engine);

		if (engine->cache_finish) {
			engine->cache_finish(data);
		}
	}
}

static void drw_engines_draw_background(void)
{
	for (LinkData *link = DST.enabled_engines.first; link; link = link->next) {
		DrawEngineType *engine = link->data;
		ViewportEngineData *data = drw_viewport_engine_data_ensure(engine);

		if (engine->draw_background) {
			PROFILE_START(stime);

			DRW_stats_group_start(engine->idname);
			engine->draw_background(data);
			DRW_stats_group_end();

			PROFILE_END_UPDATE(data->background_time, stime);
			return;
		}
	}

	/* No draw_background found, doing default background */
	if (DRW_state_draw_background()) {
		DRW_draw_background();
	}
}

static void drw_engines_draw_scene(void)
{
	for (LinkData *link = DST.enabled_engines.first; link; link = link->next) {
		DrawEngineType *engine = link->data;
		ViewportEngineData *data = drw_viewport_engine_data_ensure(engine);
		PROFILE_START(stime);

		if (engine->draw_scene) {
			DRW_stats_group_start(engine->idname);
			engine->draw_scene(data);
			/* Restore for next engine */
			if (DRW_state_is_fbo()) {
				GPU_framebuffer_bind(DST.default_framebuffer);
			}
			DRW_stats_group_end();
		}

		PROFILE_END_UPDATE(data->render_time, stime);
	}
}

static void drw_engines_draw_text(void)
{
	for (LinkData *link = DST.enabled_engines.first; link; link = link->next) {
		DrawEngineType *engine = link->data;
		ViewportEngineData *data = drw_viewport_engine_data_ensure(engine);
		PROFILE_START(stime);

		if (data->text_draw_cache) {
			DRW_text_cache_draw(data->text_draw_cache, DST.draw_ctx.ar);
		}

		PROFILE_END_UPDATE(data->render_time, stime);
	}
}

#define MAX_INFO_LINES 10

/**
 * Returns the offset required for the drawing of engines info.
 */
int DRW_draw_region_engine_info_offset(void)
{
	int lines = 0;
	for (LinkData *link = DST.enabled_engines.first; link; link = link->next) {
		DrawEngineType *engine = link->data;
		ViewportEngineData *data = drw_viewport_engine_data_ensure(engine);

		/* Count the number of lines. */
		if (data->info[0] != '\0') {
			lines++;
			char *c = data->info;
			while (*c++ != '\0') {
				if (*c == '\n') {
					lines++;
				}
			}
		}
	}
	return MIN2(MAX_INFO_LINES, lines) * UI_UNIT_Y;
}

/**
 * Actual drawing;
 */
void DRW_draw_region_engine_info(void)
{
	const char *info_array_final[MAX_INFO_LINES + 1];
	/* This should be maxium number of engines running at the same time. */
	char info_array[MAX_INFO_LINES][GPU_INFO_SIZE];
	int i = 0;

	const DRWContextState *draw_ctx = DRW_context_state_get();
	ARegion *ar = draw_ctx->ar;
	float fill_color[4] = {0.0f, 0.0f, 0.0f, 0.25f};

	UI_GetThemeColor3fv(TH_HIGH_GRAD, fill_color);
	mul_v3_fl(fill_color, fill_color[3]);

	for (LinkData *link = DST.enabled_engines.first; link; link = link->next) {
		DrawEngineType *engine = link->data;
		ViewportEngineData *data = drw_viewport_engine_data_ensure(engine);

		if (data->info[0] != '\0') {
			char *chr_current = data->info;
			char *chr_start = chr_current;
			int line_len = 0;

			while (*chr_current++ != '\0') {
				line_len++;
				if (*chr_current == '\n') {
					BLI_strncpy(info_array[i++], chr_start, line_len + 1);
					/* Re-start counting. */
					chr_start = chr_current + 1;
					line_len = -1;
				}
			}

			BLI_strncpy(info_array[i++], chr_start, line_len + 1);

			if (i >= MAX_INFO_LINES) {
				break;
			}
		}
	}

	for (int j = 0; j < i; j++) {
		info_array_final[j] = info_array[j];
	}
	info_array_final[i] = NULL;

	if (info_array[0] != NULL) {
		ED_region_info_draw_multiline(ar, info_array_final, fill_color, true);
	}
}

#undef MAX_INFO_LINES

static void use_drw_engine(DrawEngineType *engine)
{
	LinkData *ld = MEM_callocN(sizeof(LinkData), "enabled engine link data");
	ld->data = engine;
	BLI_addtail(&DST.enabled_engines, ld);
}

/**
 * Use for external render engines.
 */
static void drw_engines_enable_external(void)
{
	use_drw_engine(DRW_engine_viewport_external_type.draw_engine);
}

/* TODO revisit this when proper layering is implemented */
/* Gather all draw engines needed and store them in DST.enabled_engines
 * That also define the rendering order of engines */
static void drw_engines_enable_from_engine(RenderEngineType *engine_type, int drawtype, int shading_flags)
{
	switch (drawtype) {
		case OB_WIRE:
			break;

		case OB_SOLID:
			if (shading_flags & V3D_SHADING_XRAY) {
				use_drw_engine(&draw_engine_workbench_transparent);
			}
			else {
				use_drw_engine(&draw_engine_workbench_solid);
			}
			break;

		case OB_MATERIAL:
		case OB_RENDER:
		default:
			/* TODO layers */
			if (engine_type->draw_engine != NULL) {
				use_drw_engine(engine_type->draw_engine);
			}

			if ((engine_type->flag & RE_INTERNAL) == 0) {
				drw_engines_enable_external();
			}
			break;
	}
}

static void drw_engines_enable_from_object_mode(void)
{
	use_drw_engine(&draw_engine_object_type);
	/* TODO(fclem) remove this, it does not belong to it's own engine. */
	use_drw_engine(&draw_engine_motion_path_type);
}

static void drw_engines_enable_from_paint_mode(int mode)
{
	switch (mode) {
		case CTX_MODE_SCULPT:
			use_drw_engine(&draw_engine_sculpt_type);
			break;
		case CTX_MODE_PAINT_WEIGHT:
			use_drw_engine(&draw_engine_pose_type);
			use_drw_engine(&draw_engine_paint_weight_type);
			break;
		case CTX_MODE_PAINT_VERTEX:
			use_drw_engine(&draw_engine_paint_vertex_type);
			break;
		case CTX_MODE_PAINT_TEXTURE:
			use_drw_engine(&draw_engine_paint_texture_type);
			break;
		default:
			break;
	}
}

static void drw_engines_enable_from_mode(int mode)
{
	switch (mode) {
		case CTX_MODE_EDIT_MESH:
			use_drw_engine(&draw_engine_edit_mesh_type);
			break;
		case CTX_MODE_EDIT_CURVE:
			use_drw_engine(&draw_engine_edit_curve_type);
			break;
		case CTX_MODE_EDIT_SURFACE:
			use_drw_engine(&draw_engine_edit_surface_type);
			break;
		case CTX_MODE_EDIT_TEXT:
			use_drw_engine(&draw_engine_edit_text_type);
			break;
		case CTX_MODE_EDIT_ARMATURE:
			use_drw_engine(&draw_engine_edit_armature_type);
			break;
		case CTX_MODE_EDIT_METABALL:
			use_drw_engine(&draw_engine_edit_metaball_type);
			break;
		case CTX_MODE_EDIT_LATTICE:
			use_drw_engine(&draw_engine_edit_lattice_type);
			break;
		case CTX_MODE_EDIT_GROOM:
			use_drw_engine(&draw_engine_edit_groom_type);
			break;
		case CTX_MODE_POSE:
			use_drw_engine(&draw_engine_pose_type);
			break;
		case CTX_MODE_PARTICLE:
			use_drw_engine(&draw_engine_particle_type);
			break;
		case CTX_MODE_SCULPT:
		case CTX_MODE_PAINT_WEIGHT:
		case CTX_MODE_PAINT_VERTEX:
		case CTX_MODE_PAINT_TEXTURE:
			/* Should have already been enabled */
			break;
		case CTX_MODE_OBJECT:
			break;
		case CTX_MODE_GPENCIL_PAINT:
		case CTX_MODE_GPENCIL_EDIT:
		case CTX_MODE_GPENCIL_SCULPT:
		case CTX_MODE_GPENCIL_WEIGHT:
			break;
		default:
			BLI_assert(!"Draw mode invalid");
			break;
	}
	/* grease pencil */
	use_drw_engine(&draw_engine_gpencil_type);
}

static void drw_engines_enable_from_overlays(int overlay_flag)
{
	if (overlay_flag) {
		use_drw_engine(&draw_engine_overlay_type);
	}
}
/**
 * Use for select and depth-drawing.
 */
static void drw_engines_enable_basic(void)
{
	use_drw_engine(DRW_engine_viewport_basic_type.draw_engine);
}

static void drw_engines_enable(ViewLayer *view_layer, RenderEngineType *engine_type)
{
	Object *obact = OBACT(view_layer);
	const int mode = CTX_data_mode_enum_ex(DST.draw_ctx.object_edit, obact, DST.draw_ctx.object_mode);
	View3D * v3d = DST.draw_ctx.v3d;
	const int drawtype = v3d->shading.type;

	drw_engines_enable_from_engine(engine_type, drawtype, v3d->shading.flag);

	if (DRW_state_draw_support()) {
		/* Draw paint modes first so that they are drawn below the wireframes. */
		drw_engines_enable_from_paint_mode(mode);
		drw_engines_enable_from_overlays(v3d->overlay.flag);
		drw_engines_enable_from_object_mode();
		drw_engines_enable_from_mode(mode);
	}
	else {
		/* if gpencil must draw the strokes, but not the object */
		drw_engines_enable_from_mode(mode);
	}
}

static void drw_engines_disable(void)
{
	BLI_freelistN(&DST.enabled_engines);
}

static uint DRW_engines_get_hash(void)
{
	uint hash = 0;
	/* The cache depends on enabled engines */
	/* FIXME : if collision occurs ... segfault */
	for (LinkData *link = DST.enabled_engines.first; link; link = link->next) {
		DrawEngineType *engine = link->data;
		hash += BLI_ghashutil_strhash_p(engine->idname);
	}

	return hash;
}

/* -------------------------------------------------------------------- */

/** \name View Update
 * \{ */

void DRW_notify_view_update(const DRWUpdateContext *update_ctx)
{
	RenderEngineType *engine_type = update_ctx->engine_type;
	ARegion *ar = update_ctx->ar;
	View3D *v3d = update_ctx->v3d;
	RegionView3D *rv3d = ar->regiondata;
	Depsgraph *depsgraph = update_ctx->depsgraph;
	Scene *scene = update_ctx->scene;
	ViewLayer *view_layer = update_ctx->view_layer;

	/* Separate update for each stereo view. */
	for (int view = 0; view < 2; view++) {
		GPUViewport *viewport = WM_draw_region_get_viewport(ar, view);
		if (!viewport) {
			continue;
		}

		/* XXX Really nasty locking. But else this could
		 * be executed by the material previews thread
		 * while rendering a viewport. */
		BLI_ticket_mutex_lock(DST.gl_context_mutex);

		/* Reset before using it. */
		drw_state_prepare_clean_for_draw(&DST);

		DST.viewport = viewport;
		DST.draw_ctx = (DRWContextState){
			.ar = ar, .rv3d = rv3d, .v3d = v3d,
			.scene = scene, .view_layer = view_layer, .obact = OBACT(view_layer),
			.engine_type = engine_type,
			.depsgraph = depsgraph, .object_mode = OB_MODE_OBJECT,
		};

		drw_engines_enable(view_layer, engine_type);

		for (LinkData *link = DST.enabled_engines.first; link; link = link->next) {
			DrawEngineType *draw_engine = link->data;
			ViewportEngineData *data = drw_viewport_engine_data_ensure(draw_engine);

			if (draw_engine->view_update) {
				draw_engine->view_update(data);
			}
		}

		DST.viewport = NULL;

		drw_engines_disable();

		BLI_ticket_mutex_unlock(DST.gl_context_mutex);
	}
}

/** \} */

/* -------------------------------------------------------------------- */

/** \name Main Draw Loops (DRW_draw)
 * \{ */

/* Everything starts here.
 * This function takes care of calling all cache and rendering functions
 * for each relevant engine / mode engine. */
void DRW_draw_view(const bContext *C)
{
	Depsgraph *depsgraph = CTX_data_depsgraph(C);
	ARegion *ar = CTX_wm_region(C);
	View3D *v3d = CTX_wm_view3d(C);
	Scene *scene = DEG_get_evaluated_scene(depsgraph);
	RenderEngineType *engine_type = ED_view3d_engine_type(scene, v3d->shading.type);
	GPUViewport *viewport = WM_draw_region_get_bound_viewport(ar);

	/* Reset before using it. */
	drw_state_prepare_clean_for_draw(&DST);
	DST.options.draw_text = (
	        (v3d->flag2 & V3D_RENDER_OVERRIDE) == 0 &&
	        (v3d->overlay.flag & V3D_OVERLAY_HIDE_TEXT) != 0);
	DRW_draw_render_loop_ex(depsgraph, engine_type, ar, v3d, viewport, C);
}

/**
 * Used for both regular and off-screen drawing.
 * Need to reset DST before calling this function
 */
void DRW_draw_render_loop_ex(
        struct Depsgraph *depsgraph,
        RenderEngineType *engine_type,
        ARegion *ar, View3D *v3d,
        GPUViewport *viewport,
        const bContext *evil_C)
{

	Scene *scene = DEG_get_evaluated_scene(depsgraph);
	ViewLayer *view_layer = DEG_get_evaluated_view_layer(depsgraph);
	RegionView3D *rv3d = ar->regiondata;
	bool do_annotations = (((v3d->flag2 & V3D_SHOW_ANNOTATION) != 0) && ((v3d->flag2 & V3D_RENDER_OVERRIDE) == 0));

	DST.draw_ctx.evil_C = evil_C;
	DST.viewport = viewport;

	/* Setup viewport */
	GPU_viewport_engines_data_validate(DST.viewport, DRW_engines_get_hash());

	DST.draw_ctx = (DRWContextState){
	    .ar = ar, .rv3d = rv3d, .v3d = v3d,
	    .scene = scene, .view_layer = view_layer, .obact = OBACT(view_layer),
	    .engine_type = engine_type,
	    .depsgraph = depsgraph,

	    /* reuse if caller sets */
	    .evil_C = DST.draw_ctx.evil_C,
	};
	drw_context_state_init();
	drw_viewport_var_init();

	/* Get list of enabled engines */
	drw_engines_enable(view_layer, engine_type);

	/* Update ubos */
	DRW_globals_update();

	drw_debug_init();
	DRW_hair_init();

	/* No framebuffer allowed before drawing. */
	BLI_assert(GPU_framebuffer_active_get() == NULL);

	/* Init engines */
	drw_engines_init();

	/* Cache filling */
	{
		PROFILE_START(stime);
		drw_engines_cache_init();
		drw_engines_world_update(scene);

		const int object_type_exclude_viewport = v3d->object_type_exclude_viewport;
		DEG_OBJECT_ITER_FOR_RENDER_ENGINE_BEGIN(depsgraph, ob)
		{
			if ((object_type_exclude_viewport & (1 << ob->type)) == 0) {
				drw_engines_cache_populate(ob);
			}
		}
		DEG_OBJECT_ITER_FOR_RENDER_ENGINE_END;

		drw_engines_cache_finish();

		DRW_render_instance_buffer_finish();

#ifdef USE_PROFILE
		double *cache_time = GPU_viewport_cache_time_get(DST.viewport);
		PROFILE_END_UPDATE(*cache_time, stime);
#endif
	}

	DRW_stats_begin();

	GPU_framebuffer_bind(DST.default_framebuffer);

	/* Start Drawing */
	DRW_state_reset();

	DRW_hair_update();

	drw_engines_draw_background();

	/* WIP, single image drawn over the camera view (replace) */
	bool do_bg_image = false;
	if (rv3d->persp == RV3D_CAMOB) {
		Object *cam_ob = v3d->camera;
		if (cam_ob && cam_ob->type == OB_CAMERA) {
			Camera *cam = cam_ob->data;
			if (!BLI_listbase_is_empty(&cam->bg_images)) {
				do_bg_image = true;
			}
		}
	}

	if (do_bg_image) {
		ED_view3d_draw_bgpic_test(scene, depsgraph, ar, v3d, false, true);
	}


	DRW_draw_callbacks_pre_scene();
	if (DST.draw_ctx.evil_C) {
		ED_region_draw_cb_draw(DST.draw_ctx.evil_C, DST.draw_ctx.ar, REGION_DRAW_PRE_VIEW);
	}

	drw_engines_draw_scene();

	/* annotations - temporary drawing buffer (3d space) */
	/* XXX: Or should we use a proper draw/overlay engine for this case? */
	if (((v3d->flag2 & V3D_RENDER_OVERRIDE) == 0) &&
	    (do_annotations))
	{
		glDisable(GL_DEPTH_TEST);
		/* XXX: as scene->gpd is not copied for COW yet */
		ED_gpencil_draw_view3d_annotations(DEG_get_input_scene(depsgraph), depsgraph, v3d, ar, true);
		glEnable(GL_DEPTH_TEST);
	}

	DRW_draw_callbacks_post_scene();
	if (DST.draw_ctx.evil_C) {
		ED_region_draw_cb_draw(DST.draw_ctx.evil_C, DST.draw_ctx.ar, REGION_DRAW_POST_VIEW);
	}

	DRW_state_reset();

	drw_debug_draw();

	glDisable(GL_DEPTH_TEST);
	drw_engines_draw_text();
	glEnable(GL_DEPTH_TEST);

	if (DST.draw_ctx.evil_C) {
		/* needed so gizmo isn't obscured */
		if (((v3d->flag2 & V3D_RENDER_OVERRIDE) == 0) &&
		    ((v3d->gizmo_flag & V3D_GIZMO_HIDE) == 0))
		{
			glDisable(GL_DEPTH_TEST);
			DRW_draw_gizmo_3d();
		}

		DRW_draw_region_info();

		/* annotations - temporary drawing buffer (screenspace) */
		/* XXX: Or should we use a proper draw/overlay engine for this case? */
		if (((v3d->flag2 & V3D_RENDER_OVERRIDE) == 0) &&
		    (do_annotations))
		{
			glDisable(GL_DEPTH_TEST);
			/* XXX: as scene->gpd is not copied for COW yet */
			ED_gpencil_draw_view3d_annotations(DEG_get_input_scene(depsgraph), depsgraph, v3d, ar, false);
			glEnable(GL_DEPTH_TEST);
		}

		if ((v3d->flag2 & V3D_RENDER_OVERRIDE) == 0) {
			/* Draw 2D after region info so we can draw on top of the camera passepartout overlay.
			 * 'DRW_draw_region_info' sets the projection in pixel-space. */
			DRW_draw_gizmo_2d();
			glEnable(GL_DEPTH_TEST);
		}
	}

	DRW_stats_reset();

	if (do_bg_image) {
		ED_view3d_draw_bgpic_test(scene, depsgraph, ar, v3d, true, true);
	}

	if (G.debug_value > 20) {
		glDisable(GL_DEPTH_TEST);
		rcti rect; /* local coordinate visible rect inside region, to accomodate overlapping ui */
		ED_region_visible_rect(DST.draw_ctx.ar, &rect);
		DRW_stats_draw(&rect);
		glEnable(GL_DEPTH_TEST);
	}

	if (WM_draw_region_get_bound_viewport(ar)) {
		/* Don't unbind the framebuffer yet in this case and let
		 * GPU_viewport_unbind do it, so that we can still do further
		 * drawing of action zones on top. */
	}
	else {
		GPU_framebuffer_restore();
	}

	DRW_state_reset();
	drw_engines_disable();

	drw_viewport_cache_resize();

#ifdef DEBUG
	/* Avoid accidental reuse. */
	drw_state_ensure_not_reused(&DST);
#endif
}

void DRW_draw_render_loop(
        struct Depsgraph *depsgraph,
        ARegion *ar, View3D *v3d,
        GPUViewport *viewport)
{
	/* Reset before using it. */
	drw_state_prepare_clean_for_draw(&DST);

	Scene *scene = DEG_get_evaluated_scene(depsgraph);
	RenderEngineType *engine_type = ED_view3d_engine_type(scene, v3d->shading.type);

	DRW_draw_render_loop_ex(depsgraph, engine_type, ar, v3d, viewport, NULL);
}

/* @viewport CAN be NULL, in this case we create one. */
void DRW_draw_render_loop_offscreen(
        struct Depsgraph *depsgraph, RenderEngineType *engine_type,
        ARegion *ar, View3D *v3d,
        const bool draw_background, GPUOffScreen *ofs,
        GPUViewport *viewport)
{
	/* Create temporary viewport if needed. */
	GPUViewport *render_viewport = viewport;
	if (viewport == NULL) {
		render_viewport = GPU_viewport_create_from_offscreen(ofs);
	}

	GPU_framebuffer_restore();

	/* Reset before using it. */
	drw_state_prepare_clean_for_draw(&DST);
	DST.options.is_image_render = true;
	DST.options.draw_background = draw_background;
	DRW_draw_render_loop_ex(depsgraph, engine_type, ar, v3d, render_viewport, NULL);

	/* Free temporary viewport. */
	if (viewport == NULL) {
		/* don't free data owned by 'ofs' */
		GPU_viewport_clear_from_offscreen(render_viewport);
		GPU_viewport_free(render_viewport);
	}

	/* we need to re-bind (annoying!) */
	GPU_offscreen_bind(ofs, false);
}

/* helper to check if exit object type to render */
static bool DRW_render_check_grease_pencil(Depsgraph *depsgraph)
{
	DEG_OBJECT_ITER_FOR_RENDER_ENGINE_BEGIN(depsgraph, ob)
	{
		if ((ob->type == OB_GPENCIL) && (DRW_check_object_visible_within_active_context(ob))) {
			return true;
		}
	}
	DEG_OBJECT_ITER_FOR_RENDER_ENGINE_END

	return false;
}

static void DRW_render_gpencil_to_image(RenderEngine *engine, struct RenderLayer *render_layer, const rcti *rect)
{
	if (draw_engine_gpencil_type.render_to_image) {
		ViewportEngineData *gpdata = drw_viewport_engine_data_ensure(&draw_engine_gpencil_type);
		draw_engine_gpencil_type.render_to_image(gpdata, engine, render_layer, rect);
	}
}

void DRW_render_gpencil(struct RenderEngine *engine, struct Depsgraph *depsgraph)
{
	/* This function is only valid for Cycles
	 * Eevee done all work in the Eevee render directly.
	 * Maybe it can be done equal for both engines?
	*/
	if (STREQ(engine->type->name, "Eevee")) {
		return;
	}

	/* Early out if there are no grease pencil objects, especially important
	 * to avoid failing in in background renders without OpenGL context. */
	if (!DRW_render_check_grease_pencil(depsgraph)) {
		return;
	}

	Scene *scene = DEG_get_evaluated_scene(depsgraph);
	ViewLayer *view_layer = DEG_get_evaluated_view_layer(depsgraph);
	RenderEngineType *engine_type = engine->type;
	RenderData *r = &scene->r;
	Render *render = engine->re;
	/* Changing Context */
	if (G.background && DST.gl_context == NULL) {
		WM_init_opengl(G_MAIN);
	}

	void *re_gl_context = RE_gl_context_get(render);
	void *re_gpu_context = NULL;

	/* Changing Context */
	if (re_gl_context != NULL) {
		DRW_opengl_render_context_enable(re_gl_context);
		/* We need to query gpu context after a gl context has been bound. */
		re_gpu_context = RE_gpu_context_get(render);
		DRW_gawain_render_context_enable(re_gpu_context);
	}
	else {
		DRW_opengl_context_enable();
	}

	/* Reset before using it. */
	drw_state_prepare_clean_for_draw(&DST);
	DST.options.is_image_render = true;
	DST.options.is_scene_render = true;
	DST.options.draw_background = scene->r.alphamode == R_ADDSKY;
	DST.buffer_finish_called = true;

	DST.draw_ctx = (DRWContextState) {
		.scene = scene, .view_layer = view_layer,
		.engine_type = engine_type,
		.depsgraph = depsgraph, .object_mode = OB_MODE_OBJECT,
	};
	drw_context_state_init();

	DST.viewport = GPU_viewport_create();
	const int size[2] = { (r->size * r->xsch) / 100, (r->size * r->ysch) / 100 };
	GPU_viewport_size_set(DST.viewport, size);

	drw_viewport_var_init();

	/* set default viewport */
	gpuPushAttrib(GPU_ENABLE_BIT | GPU_VIEWPORT_BIT);
	glDisable(GL_SCISSOR_TEST);
	glViewport(0, 0, size[0], size[1]);

	/* Main rendering. */
	rctf view_rect;
	rcti render_rect;
	RE_GetViewPlane(render, &view_rect, &render_rect);
	if (BLI_rcti_is_empty(&render_rect)) {
		BLI_rcti_init(&render_rect, 0, size[0], 0, size[1]);
	}

	RenderResult *render_result = RE_engine_get_result(engine);
	RenderLayer *render_layer = render_result->layers.first;

	DRW_render_gpencil_to_image(engine, render_layer, &render_rect);

	/* Force cache to reset. */
	drw_viewport_cache_resize();
	GPU_viewport_free(DST.viewport);
	DRW_state_reset();

	glDisable(GL_DEPTH_TEST);

	/* Restore Drawing area. */
	gpuPopAttrib();
	glEnable(GL_SCISSOR_TEST);
	GPU_framebuffer_restore();

	/* Changing Context */
	/* GPXX Review this context */
	DRW_opengl_context_disable();

	DST.buffer_finish_called = false;
}

void DRW_render_to_image(RenderEngine *engine, struct Depsgraph *depsgraph)
{
	Scene *scene = DEG_get_evaluated_scene(depsgraph);
	ViewLayer *view_layer = DEG_get_evaluated_view_layer(depsgraph);
	RenderEngineType *engine_type = engine->type;
	DrawEngineType *draw_engine_type = engine_type->draw_engine;
	RenderData *r = &scene->r;
	Render *render = engine->re;

	if (G.background && DST.gl_context == NULL) {
		WM_init_opengl(G_MAIN);
	}

	void *re_gl_context = RE_gl_context_get(render);
	void *re_gpu_context = NULL;

	/* Changing Context */
	if (re_gl_context != NULL) {
		DRW_opengl_render_context_enable(re_gl_context);
		/* We need to query gpu context after a gl context has been bound. */
		re_gpu_context = RE_gpu_context_get(render);
		DRW_gawain_render_context_enable(re_gpu_context);
	}
	else {
		DRW_opengl_context_enable();
	}

	/* IMPORTANT: We dont support immediate mode in render mode!
	 * This shall remain in effect until immediate mode supports
	 * multiple threads. */

	/* Reset before using it. */
	drw_state_prepare_clean_for_draw(&DST);
	DST.options.is_image_render = true;
	DST.options.is_scene_render = true;
	DST.options.draw_background = scene->r.alphamode == R_ADDSKY;

	DST.draw_ctx = (DRWContextState){
	    .scene = scene, .view_layer = view_layer,
	    .engine_type = engine_type,
	    .depsgraph = depsgraph, .object_mode = OB_MODE_OBJECT,
	};
	drw_context_state_init();

	DST.viewport = GPU_viewport_create();
	const int size[2] = {(r->size * r->xsch) / 100, (r->size * r->ysch) / 100};
	GPU_viewport_size_set(DST.viewport, size);

	drw_viewport_var_init();

	ViewportEngineData *data = drw_viewport_engine_data_ensure(draw_engine_type);

	/* set default viewport */
	glViewport(0, 0, size[0], size[1]);

	/* Main rendering. */
	rctf view_rect;
	rcti render_rect;
	RE_GetViewPlane(render, &view_rect, &render_rect);
	if (BLI_rcti_is_empty(&render_rect)) {
		BLI_rcti_init(&render_rect, 0, size[0], 0, size[1]);
	}

	/* Init render result. */
	RenderResult *render_result = RE_engine_begin_result(
	        engine,
	        0,
	        0,
	        (int)size[0],
	        (int)size[1],
	        view_layer->name,
	        /* RR_ALL_VIEWS */ NULL);

	RenderLayer *render_layer = render_result->layers.first;
	for (RenderView *render_view = render_result->views.first;
	     render_view != NULL;
	     render_view = render_view->next)
	{
		RE_SetActiveRenderView(render, render_view->name);
		engine_type->draw_engine->render_to_image(data, engine, render_layer, &render_rect);
		/* grease pencil: render result is merged in the previous render result. */
		if (DRW_render_check_grease_pencil(depsgraph)) {
			DRW_render_gpencil_to_image(engine, render_layer, &render_rect);
		}
		DST.buffer_finish_called = false;
	}

	RE_engine_end_result(engine, render_result, false, false, false);

	/* Force cache to reset. */
	drw_viewport_cache_resize();

	GPU_viewport_free(DST.viewport);
	GPU_framebuffer_restore();

#ifdef DEBUG
	/* Avoid accidental reuse. */
	drw_state_ensure_not_reused(&DST);
#endif

	/* Changing Context */
	if (re_gl_context != NULL) {
		DRW_gawain_render_context_disable(re_gpu_context);
		DRW_opengl_render_context_disable(re_gl_context);
	}
	else {
		DRW_opengl_context_disable();
	}
}

void DRW_render_object_iter(
	void *vedata, RenderEngine *engine, struct Depsgraph *depsgraph,
	void (*callback)(void *vedata, Object *ob, RenderEngine *engine, struct Depsgraph *depsgraph))
{
	const DRWContextState *draw_ctx = DRW_context_state_get();

	DRW_hair_init();

	const int object_type_exclude_viewport = draw_ctx->v3d ? draw_ctx->v3d->object_type_exclude_viewport : 0;
	DEG_OBJECT_ITER_FOR_RENDER_ENGINE_BEGIN(depsgraph, ob)
	{
		if ((object_type_exclude_viewport & (1 << ob->type)) == 0) {
			DST.ob_state = NULL;
			callback(vedata, ob, engine, depsgraph);
		}
	}
	DEG_OBJECT_ITER_FOR_RENDER_ENGINE_END
}

/* Assume a valid gl context is bound (and that the gl_context_mutex has been aquired).
 * This function only setup DST and execute the given function.
 * Warning: similar to DRW_render_to_image you cannot use default lists (dfbl & dtxl). */
void DRW_custom_pipeline(
        DrawEngineType *draw_engine_type,
        struct Depsgraph *depsgraph,
        void (*callback)(void *vedata, void *user_data),
        void *user_data)
{
	Scene *scene = DEG_get_evaluated_scene(depsgraph);
	ViewLayer *view_layer = DEG_get_evaluated_view_layer(depsgraph);

	/* Reset before using it. */
	drw_state_prepare_clean_for_draw(&DST);
	DST.options.is_image_render = true;
	DST.options.is_scene_render = true;
	DST.options.draw_background = false;

	DST.draw_ctx = (DRWContextState){
	    .scene = scene,
	    .view_layer = view_layer,
	    .engine_type = NULL,
	    .depsgraph = depsgraph,
	    .object_mode = OB_MODE_OBJECT,
	};
	drw_context_state_init();

	DST.viewport = GPU_viewport_create();
	const int size[2] = {1, 1};
	GPU_viewport_size_set(DST.viewport, size);

	drw_viewport_var_init();

	DRW_hair_init();

	ViewportEngineData *data = drw_viewport_engine_data_ensure(draw_engine_type);

	/* Execute the callback */
	callback(data, user_data);
	DST.buffer_finish_called = false;

	GPU_viewport_free(DST.viewport);
	GPU_framebuffer_restore();

#ifdef DEBUG
	/* Avoid accidental reuse. */
	drw_state_ensure_not_reused(&DST);
#endif
}

static struct DRWSelectBuffer {
	struct GPUFrameBuffer *framebuffer;
	struct GPUTexture *texture_depth;
} g_select_buffer = {NULL};

static void draw_select_framebuffer_setup(const rcti *rect)
{
	if (g_select_buffer.framebuffer == NULL) {
		g_select_buffer.framebuffer = GPU_framebuffer_create();
	}

	/* If size mismatch recreate the texture. */
	if ((g_select_buffer.texture_depth != NULL) &&
	    ((GPU_texture_width(g_select_buffer.texture_depth) != BLI_rcti_size_x(rect)) ||
	     (GPU_texture_height(g_select_buffer.texture_depth) != BLI_rcti_size_y(rect))))
	{
		GPU_texture_free(g_select_buffer.texture_depth);
		g_select_buffer.texture_depth = NULL;
	}

	if (g_select_buffer.texture_depth == NULL) {
		g_select_buffer.texture_depth = GPU_texture_create_2D(
		        BLI_rcti_size_x(rect), BLI_rcti_size_y(rect), GPU_DEPTH_COMPONENT24, NULL, NULL);

		GPU_framebuffer_texture_attach(g_select_buffer.framebuffer, g_select_buffer.texture_depth, 0, 0);

		if (!GPU_framebuffer_check_valid(g_select_buffer.framebuffer, NULL)) {
			printf("Error invalid selection framebuffer\n");
		}
	}
}

/* Must run after all instance datas have been added. */
void DRW_render_instance_buffer_finish(void)
{
	BLI_assert(!DST.buffer_finish_called && "DRW_render_instance_buffer_finish called twice!");
	DST.buffer_finish_called = true;
	DRW_instance_buffer_finish(DST.idatalist);
}

/**
 * object mode select-loop, see: ED_view3d_draw_select_loop (legacy drawing).
 */
void DRW_draw_select_loop(
        struct Depsgraph *depsgraph,
        ARegion *ar, View3D *v3d,
        bool UNUSED(use_obedit_skip), bool UNUSED(use_nearest), const rcti *rect,
        DRW_SelectPassFn select_pass_fn, void *select_pass_user_data,
        DRW_ObjectFilterFn object_filter_fn, void *object_filter_user_data)
{
	Scene *scene = DEG_get_evaluated_scene(depsgraph);
	RenderEngineType *engine_type = ED_view3d_engine_type(scene, v3d->shading.type);
	ViewLayer *view_layer = DEG_get_evaluated_view_layer(depsgraph);
	Object *obact = OBACT(view_layer);
	Object *obedit = OBEDIT_FROM_OBACT(obact);
#ifndef USE_GPU_SELECT
	UNUSED_VARS(vc, scene, view_layer, v3d, ar, rect);
#else
	RegionView3D *rv3d = ar->regiondata;

	/* Reset before using it. */
	drw_state_prepare_clean_for_draw(&DST);

	bool use_obedit = false;
	int obedit_mode = 0;
	if (obedit != NULL) {
		if (obedit->type == OB_MBALL) {
			use_obedit = true;
			obedit_mode = CTX_MODE_EDIT_METABALL;
		}
		else if (obedit->type == OB_ARMATURE) {
			use_obedit = true;
			obedit_mode = CTX_MODE_EDIT_ARMATURE;
		}
	}
	if (v3d->overlay.flag & V3D_OVERLAY_BONE_SELECT) {
		if (!(v3d->flag2 & V3D_RENDER_OVERRIDE)) {
			Object *obpose = OBPOSE_FROM_OBACT(obact);
			if (obpose) {
				use_obedit = true;
				obedit_mode = CTX_MODE_POSE;
			}
		}
	}

	struct GPUViewport *viewport = GPU_viewport_create();
	GPU_viewport_size_set(viewport, (const int[2]){BLI_rcti_size_x(rect), BLI_rcti_size_y(rect)});

	DST.viewport = viewport;
	DST.options.is_select = true;

	/* Get list of enabled engines */
	if (use_obedit) {
		drw_engines_enable_from_paint_mode(obedit_mode);
		drw_engines_enable_from_mode(obedit_mode);
	}
	else {
		drw_engines_enable_basic();
		drw_engines_enable_from_object_mode();
	}

	/* Setup viewport */

	/* Instead of 'DRW_context_state_init(C, &DST.draw_ctx)', assign from args */
	DST.draw_ctx = (DRWContextState){
		.ar = ar, .rv3d = rv3d, .v3d = v3d,
		.scene = scene, .view_layer = view_layer, .obact = obact,
		.engine_type = engine_type,
		.depsgraph = depsgraph,
	};
	drw_context_state_init();
	drw_viewport_var_init();

	/* Update ubos */
	DRW_globals_update();

	/* Init engines */
	drw_engines_init();
	DRW_hair_init();

	{
		drw_engines_cache_init();
		drw_engines_world_update(scene);

		if (use_obedit) {
#if 0
			drw_engines_cache_populate(obact);
#else
			FOREACH_OBJECT_IN_MODE_BEGIN (view_layer, obact->mode, ob_iter) {
				drw_engines_cache_populate(ob_iter);
			}
			FOREACH_OBJECT_IN_MODE_END;
#endif
		}
		else {
			const int object_type_exclude_select = (
			        v3d->object_type_exclude_viewport | v3d->object_type_exclude_select
			);
			bool filter_exclude = false;
			DEG_OBJECT_ITER_BEGIN(
			        depsgraph, ob,
			        DEG_ITER_OBJECT_FLAG_LINKED_DIRECTLY |
			        DEG_ITER_OBJECT_FLAG_VISIBLE |
			        DEG_ITER_OBJECT_FLAG_DUPLI)
			{
				if ((ob->base_flag & BASE_SELECTABLE) &&
				    (object_type_exclude_select & (1 << ob->type)) == 0)
				{
					if (object_filter_fn != NULL) {
						if (ob->base_flag & BASE_FROMDUPLI) {
							/* pass (use previous filter_exclude value) */
						}
						else {
							filter_exclude = (object_filter_fn(ob, object_filter_user_data) == false);
						}
						if (filter_exclude) {
							continue;
						}
					}

					/* This relies on dupli instances being after their instancing object. */
					if ((ob->base_flag & BASE_FROMDUPLI) == 0) {
						Object *ob_orig = DEG_get_original_object(ob);
						DRW_select_load_id(ob_orig->select_color);
					}
					drw_engines_cache_populate(ob);
				}
			}
			DEG_OBJECT_ITER_END;
		}

		drw_engines_cache_finish();

		DRW_render_instance_buffer_finish();
	}

	/* Setup framebuffer */
	draw_select_framebuffer_setup(rect);
	GPU_framebuffer_bind(g_select_buffer.framebuffer);
	GPU_framebuffer_clear_depth(g_select_buffer.framebuffer, 1.0f);

	/* Start Drawing */
	DRW_state_reset();
	DRW_draw_callbacks_pre_scene();

	DRW_hair_update();

	DRW_state_lock(
	        DRW_STATE_WRITE_DEPTH |
	        DRW_STATE_DEPTH_ALWAYS |
	        DRW_STATE_DEPTH_LESS_EQUAL |
	        DRW_STATE_DEPTH_EQUAL |
	        DRW_STATE_DEPTH_GREATER |
	        DRW_STATE_DEPTH_ALWAYS);

	/* Only 1-2 passes. */
	while (true) {
		if (!select_pass_fn(DRW_SELECT_PASS_PRE, select_pass_user_data)) {
			break;
		}

		drw_engines_draw_scene();

		if (!select_pass_fn(DRW_SELECT_PASS_POST, select_pass_user_data)) {
			break;
		}
	}

	DRW_state_lock(0);

	DRW_draw_callbacks_post_scene();

	DRW_state_reset();
	drw_engines_disable();

#ifdef DEBUG
	/* Avoid accidental reuse. */
	drw_state_ensure_not_reused(&DST);
#endif
	GPU_framebuffer_restore();

	/* Cleanup for selection state */
	GPU_viewport_free(viewport);
#endif  /* USE_GPU_SELECT */
}

static void draw_depth_texture_to_screen(GPUTexture *texture)
{
	const float w = (float)GPU_texture_width(texture);
	const float h = (float)GPU_texture_height(texture);

	GPUVertFormat *format = immVertexFormat();
	uint texcoord = GPU_vertformat_attr_add(format, "texCoord", GPU_COMP_F32, 2, GPU_FETCH_FLOAT);
	uint pos = GPU_vertformat_attr_add(format, "pos", GPU_COMP_F32, 2, GPU_FETCH_FLOAT);

	immBindBuiltinProgram(GPU_SHADER_3D_IMAGE_DEPTH_COPY);

	GPU_texture_bind(texture, 0);

	immUniform1i("image", 0); /* default GL_TEXTURE0 unit */

	immBegin(GPU_PRIM_TRI_STRIP, 4);

	immAttrib2f(texcoord, 0.0f, 0.0f);
	immVertex2f(pos, 0.0f, 0.0f);

	immAttrib2f(texcoord, 1.0f, 0.0f);
	immVertex2f(pos, w, 0.0f);

	immAttrib2f(texcoord, 0.0f, 1.0f);
	immVertex2f(pos, 0.0f, h);

	immAttrib2f(texcoord, 1.0f, 1.0f);
	immVertex2f(pos, w, h);

	immEnd();

	GPU_texture_unbind(texture);

	immUnbindProgram();
}

/**
 * object mode select-loop, see: ED_view3d_draw_depth_loop (legacy drawing).
 */
void DRW_draw_depth_loop(
        Depsgraph *depsgraph,
        ARegion *ar, View3D *v3d)
{
	Scene *scene = DEG_get_evaluated_scene(depsgraph);
	RenderEngineType *engine_type = ED_view3d_engine_type(scene, v3d->shading.type);
	ViewLayer *view_layer = DEG_get_evaluated_view_layer(depsgraph);
	RegionView3D *rv3d = ar->regiondata;

	DRW_opengl_context_enable();

	/* Reset before using it. */
	drw_state_prepare_clean_for_draw(&DST);

	struct GPUViewport *viewport = GPU_viewport_create();
	GPU_viewport_size_set(viewport, (const int[2]){ar->winx, ar->winy});

	/* Setup framebuffer */
	draw_select_framebuffer_setup(&ar->winrct);
	GPU_framebuffer_bind(g_select_buffer.framebuffer);
	GPU_framebuffer_clear_depth(g_select_buffer.framebuffer, 1.0f);

	DST.viewport = viewport;
	DST.options.is_depth = true;

	/* Get list of enabled engines */
	{
		drw_engines_enable_basic();
		drw_engines_enable_from_object_mode();
	}

	/* Setup viewport */

	/* Instead of 'DRW_context_state_init(C, &DST.draw_ctx)', assign from args */
	DST.draw_ctx = (DRWContextState){
		.ar = ar, .rv3d = rv3d, .v3d = v3d,
		.scene = scene, .view_layer = view_layer, .obact = OBACT(view_layer),
		.engine_type = engine_type,
		.depsgraph = depsgraph,
	};
	drw_context_state_init();
	drw_viewport_var_init();

	/* Update ubos */
	DRW_globals_update();

	/* Init engines */
	drw_engines_init();
	DRW_hair_init();

	{
		drw_engines_cache_init();
		drw_engines_world_update(scene);

		const int object_type_exclude_viewport = v3d->object_type_exclude_viewport;
		DEG_OBJECT_ITER_FOR_RENDER_ENGINE_BEGIN(depsgraph, ob)
		{
			if ((object_type_exclude_viewport & (1 << ob->type)) == 0) {
				drw_engines_cache_populate(ob);
			}
		}
		DEG_OBJECT_ITER_FOR_RENDER_ENGINE_END;

		drw_engines_cache_finish();

		DRW_render_instance_buffer_finish();
	}

	/* Start Drawing */
	DRW_state_reset();

	DRW_hair_update();

	DRW_draw_callbacks_pre_scene();
	drw_engines_draw_scene();
	DRW_draw_callbacks_post_scene();

	DRW_state_reset();
	drw_engines_disable();

#ifdef DEBUG
	/* Avoid accidental reuse. */
	drw_state_ensure_not_reused(&DST);
#endif

	/* TODO: Reading depth for operators should be done here. */

	GPU_framebuffer_restore();

	/* Cleanup for selection state */
	GPU_viewport_free(viewport);

	/* Changin context */
	DRW_opengl_context_disable();

	/* XXX Drawing the resulting buffer to the BACK_BUFFER */
	GPU_matrix_push();
	GPU_matrix_push_projection();
	wmOrtho2_region_pixelspace(ar);
	GPU_matrix_identity_set();

	glEnable(GL_DEPTH_TEST); /* Cannot write to depth buffer without testing */
	glDepthFunc(GL_ALWAYS);
	draw_depth_texture_to_screen(g_select_buffer.texture_depth);
	glDepthFunc(GL_LEQUAL);

	GPU_matrix_pop();
	GPU_matrix_pop_projection();
}

/** \} */


/* -------------------------------------------------------------------- */

/** \name Draw Manager State (DRW_state)
 * \{ */

void DRW_state_dfdy_factors_get(float dfdyfac[2])
{
	GPU_get_dfdy_factors(dfdyfac);
}

/**
 * When false, drawing doesn't output to a pixel buffer
 * eg: Occlusion queries, or when we have setup a context to draw in already.
 */
bool DRW_state_is_fbo(void)
{
	return ((DST.default_framebuffer != NULL) || DST.options.is_image_render);
}

/**
 * For when engines need to know if this is drawing for selection or not.
 */
bool DRW_state_is_select(void)
{
	return DST.options.is_select;
}

bool DRW_state_is_depth(void)
{
	return DST.options.is_depth;
}

/**
 * Whether we are rendering for an image
 */
bool DRW_state_is_image_render(void)
{
	return DST.options.is_image_render;
}

/**
 * Whether we are rendering only the render engine,
 * or if we should also render the mode engines.
 */
bool DRW_state_is_scene_render(void)
{
	BLI_assert(DST.options.is_scene_render ?
	           DST.options.is_image_render : true);
	return DST.options.is_scene_render;
}

/**
* Whether we are rendering simple opengl render
*/
bool DRW_state_is_opengl_render(void)
{
	return DST.options.is_image_render && !DST.options.is_scene_render;
}

/**
 * Should text draw in this mode?
 */
bool DRW_state_show_text(void)
{
	return (DST.options.is_select) == 0 &&
	       (DST.options.is_depth) == 0 &&
	       (DST.options.is_scene_render) == 0 &&
	       (DST.options.draw_text) == 0;
}

/**
 * Should draw support elements
 * Objects center, selection outline, probe data, ...
 */
bool DRW_state_draw_support(void)
{
	View3D *v3d = DST.draw_ctx.v3d;
	return (DRW_state_is_scene_render() == false) &&
	        (v3d != NULL) &&
	        ((v3d->flag2 & V3D_RENDER_OVERRIDE) == 0);
}

/**
 * Whether we should render the background
 */
bool DRW_state_draw_background(void)
{
	if (DRW_state_is_image_render() == false) {
		return true;
	}
	return DST.options.draw_background;
}

/** \} */


/* -------------------------------------------------------------------- */

/** \name Context State (DRW_context_state)
 * \{ */

const DRWContextState *DRW_context_state_get(void)
{
	return &DST.draw_ctx;
}

/** \} */


/* -------------------------------------------------------------------- */

/** \name Init/Exit (DRW_engines)
 * \{ */

bool DRW_engine_render_support(DrawEngineType *draw_engine_type)
{
	return draw_engine_type->render_to_image;
}

void DRW_engine_register(DrawEngineType *draw_engine_type)
{
	BLI_addtail(&DRW_engines, draw_engine_type);
}

void DRW_engines_register(void)
{
	RE_engines_register(&DRW_engine_viewport_eevee_type);
	RE_engines_register(&DRW_engine_viewport_opengl_type);

	DRW_engine_register(&draw_engine_workbench_solid);
	DRW_engine_register(&draw_engine_workbench_transparent);

	DRW_engine_register(&draw_engine_object_type);
	DRW_engine_register(&draw_engine_edit_armature_type);
	DRW_engine_register(&draw_engine_edit_curve_type);
	DRW_engine_register(&draw_engine_edit_groom_type);
	DRW_engine_register(&draw_engine_edit_lattice_type);
	DRW_engine_register(&draw_engine_edit_mesh_type);
	DRW_engine_register(&draw_engine_edit_metaball_type);
	DRW_engine_register(&draw_engine_edit_surface_type);
	DRW_engine_register(&draw_engine_edit_text_type);
	DRW_engine_register(&draw_engine_motion_path_type);
	DRW_engine_register(&draw_engine_overlay_type);
	DRW_engine_register(&draw_engine_paint_texture_type);
	DRW_engine_register(&draw_engine_paint_vertex_type);
	DRW_engine_register(&draw_engine_paint_weight_type);
	DRW_engine_register(&draw_engine_particle_type);
	DRW_engine_register(&draw_engine_pose_type);
	DRW_engine_register(&draw_engine_sculpt_type);
	DRW_engine_register(&draw_engine_gpencil_type);

	/* setup callbacks */
	{
		/* BKE: mball.c */
		extern void *BKE_mball_batch_cache_dirty_cb;
		extern void *BKE_mball_batch_cache_free_cb;
		/* BKE: curve.c */
		extern void *BKE_curve_batch_cache_dirty_cb;
		extern void *BKE_curve_batch_cache_free_cb;
		/* BKE: mesh.c */
		extern void *BKE_mesh_batch_cache_dirty_cb;
		extern void *BKE_mesh_batch_cache_free_cb;
		/* BKE: lattice.c */
		extern void *BKE_lattice_batch_cache_dirty_cb;
		extern void *BKE_lattice_batch_cache_free_cb;
		/* BKE: particle.c */
		extern void *BKE_particle_batch_cache_dirty_cb;
		extern void *BKE_particle_batch_cache_free_cb;
<<<<<<< HEAD
		/* BKE: groom.c */
		extern void *BKE_groom_batch_cache_dirty_cb;
		extern void *BKE_groom_batch_cache_free_cb;
=======
		/* BKE: gpencil.c */
		extern void *BKE_gpencil_batch_cache_dirty_cb;
		extern void *BKE_gpencil_batch_cache_free_cb;
>>>>>>> dc2d841b
		/* BKE: hair.c */
		extern void *BKE_hair_batch_cache_dirty_cb;
		extern void *BKE_hair_batch_cache_free_cb;

		BKE_mball_batch_cache_dirty_cb = DRW_mball_batch_cache_dirty;
		BKE_mball_batch_cache_free_cb = DRW_mball_batch_cache_free;

		BKE_curve_batch_cache_dirty_cb = DRW_curve_batch_cache_dirty;
		BKE_curve_batch_cache_free_cb = DRW_curve_batch_cache_free;

		BKE_mesh_batch_cache_dirty_cb = DRW_mesh_batch_cache_dirty;
		BKE_mesh_batch_cache_free_cb = DRW_mesh_batch_cache_free;

		BKE_lattice_batch_cache_dirty_cb = DRW_lattice_batch_cache_dirty;
		BKE_lattice_batch_cache_free_cb = DRW_lattice_batch_cache_free;

		BKE_particle_batch_cache_dirty_cb = DRW_particle_batch_cache_dirty;
		BKE_particle_batch_cache_free_cb = DRW_particle_batch_cache_free;

<<<<<<< HEAD
		BKE_groom_batch_cache_dirty_cb = DRW_groom_batch_cache_dirty;
		BKE_groom_batch_cache_free_cb = DRW_groom_batch_cache_free;
=======
		BKE_gpencil_batch_cache_dirty_cb = DRW_gpencil_batch_cache_dirty;
		BKE_gpencil_batch_cache_free_cb = DRW_gpencil_batch_cache_free;
>>>>>>> dc2d841b

		BKE_hair_batch_cache_dirty_cb = DRW_hair_batch_cache_dirty;
		BKE_hair_batch_cache_free_cb = DRW_hair_batch_cache_free;
	}
}

extern struct GPUVertFormat *g_pos_format; /* draw_shgroup.c */
extern struct GPUUniformBuffer *globals_ubo; /* draw_common.c */
extern struct GPUTexture *globals_ramp; /* draw_common.c */
void DRW_engines_free(void)
{
	DRW_opengl_context_enable();

	DRW_TEXTURE_FREE_SAFE(g_select_buffer.texture_depth);
	GPU_FRAMEBUFFER_FREE_SAFE(g_select_buffer.framebuffer);

	DRW_hair_free();
	DRW_shape_cache_free();
	DRW_stats_free();
	DRW_globals_free();

	DrawEngineType *next;
	for (DrawEngineType *type = DRW_engines.first; type; type = next) {
		next = type->next;
		BLI_remlink(&R_engines, type);

		if (type->engine_free) {
			type->engine_free();
		}
	}

	DRW_UBO_FREE_SAFE(globals_ubo);
	DRW_UBO_FREE_SAFE(view_ubo);
	DRW_TEXTURE_FREE_SAFE(globals_ramp);
	MEM_SAFE_FREE(g_pos_format);

	MEM_SAFE_FREE(DST.RST.bound_texs);
	MEM_SAFE_FREE(DST.RST.bound_tex_slots);
	MEM_SAFE_FREE(DST.RST.bound_ubos);
	MEM_SAFE_FREE(DST.RST.bound_ubo_slots);

	DRW_opengl_context_disable();
}

/** \} */

/** \name Init/Exit (DRW_opengl_ctx)
 * \{ */

void DRW_opengl_context_create(void)
{
	BLI_assert(DST.gl_context == NULL); /* Ensure it's called once */

	DST.gl_context_mutex = BLI_ticket_mutex_alloc();
	if (!G.background) {
		immDeactivate();
	}
	/* This changes the active context. */
	DST.gl_context = WM_opengl_context_create();
	WM_opengl_context_activate(DST.gl_context);
	/* Be sure to create gawain.context too. */
	DST.gpu_context = GPU_context_create();
	if (!G.background) {
		immActivate();
	}
	/* Set default Blender OpenGL state */
	GPU_state_init();
	/* So we activate the window's one afterwards. */
	wm_window_reset_drawable();
}

void DRW_opengl_context_destroy(void)
{
	BLI_assert(BLI_thread_is_main());
	if (DST.gl_context != NULL) {
		WM_opengl_context_activate(DST.gl_context);
		GPU_context_active_set(DST.gpu_context);
		GPU_context_discard(DST.gpu_context);
		WM_opengl_context_dispose(DST.gl_context);
		BLI_ticket_mutex_free(DST.gl_context_mutex);
	}
}

void DRW_opengl_context_enable_ex(bool restore)
{
	if (DST.gl_context != NULL) {
		/* IMPORTANT: We dont support immediate mode in render mode!
		 * This shall remain in effect until immediate mode supports
		 * multiple threads. */
		BLI_ticket_mutex_lock(DST.gl_context_mutex);
		if (BLI_thread_is_main() && restore) {
			if (!G.background) {
				immDeactivate();
			}
		}
		WM_opengl_context_activate(DST.gl_context);
		GPU_context_active_set(DST.gpu_context);
		if (BLI_thread_is_main() && restore) {
			if (!G.background) {
				immActivate();
			}
			BLF_batch_reset();
		}
	}
}

void DRW_opengl_context_disable_ex(bool restore)
{
	if (DST.gl_context != NULL) {
#ifdef __APPLE__
		/* Need to flush before disabling draw context, otherwise it does not
		 * always finish drawing and viewport can be empty or partially drawn */
		glFlush();
#endif

		if (BLI_thread_is_main() && restore) {
			wm_window_reset_drawable();
		}
		else {
			WM_opengl_context_release(DST.gl_context);
			GPU_context_active_set(NULL);
		}

		BLI_ticket_mutex_unlock(DST.gl_context_mutex);
	}
}

void DRW_opengl_context_enable(void)
{
	DRW_opengl_context_enable_ex(true);
}

void DRW_opengl_context_disable(void)
{
	DRW_opengl_context_disable_ex(true);
}

void DRW_opengl_render_context_enable(void *re_gl_context)
{
	/* If thread is main you should use DRW_opengl_context_enable(). */
	BLI_assert(!BLI_thread_is_main());

	/* TODO get rid of the blocking. Only here because of the static global DST. */
	BLI_ticket_mutex_lock(DST.gl_context_mutex);
	WM_opengl_context_activate(re_gl_context);
}

void DRW_opengl_render_context_disable(void *re_gl_context)
{
	glFlush();
	WM_opengl_context_release(re_gl_context);
	/* TODO get rid of the blocking. */
	BLI_ticket_mutex_unlock(DST.gl_context_mutex);
}

/* Needs to be called AFTER DRW_opengl_render_context_enable() */
void DRW_gawain_render_context_enable(void *re_gpu_context)
{
	/* If thread is main you should use DRW_opengl_context_enable(). */
	BLI_assert(!BLI_thread_is_main());

	GPU_context_active_set(re_gpu_context);
	DRW_shape_cache_reset(); /* XXX fix that too. */
}

/* Needs to be called BEFORE DRW_opengl_render_context_disable() */
void DRW_gawain_render_context_disable(void *UNUSED(re_gpu_context))
{
	DRW_shape_cache_reset(); /* XXX fix that too. */
	GPU_context_active_set(NULL);
}

/** \} */<|MERGE_RESOLUTION|>--- conflicted
+++ resolved
@@ -2465,15 +2465,12 @@
 		/* BKE: particle.c */
 		extern void *BKE_particle_batch_cache_dirty_cb;
 		extern void *BKE_particle_batch_cache_free_cb;
-<<<<<<< HEAD
+		/* BKE: gpencil.c */
+		extern void *BKE_gpencil_batch_cache_dirty_cb;
+		extern void *BKE_gpencil_batch_cache_free_cb;
 		/* BKE: groom.c */
 		extern void *BKE_groom_batch_cache_dirty_cb;
 		extern void *BKE_groom_batch_cache_free_cb;
-=======
-		/* BKE: gpencil.c */
-		extern void *BKE_gpencil_batch_cache_dirty_cb;
-		extern void *BKE_gpencil_batch_cache_free_cb;
->>>>>>> dc2d841b
 		/* BKE: hair.c */
 		extern void *BKE_hair_batch_cache_dirty_cb;
 		extern void *BKE_hair_batch_cache_free_cb;
@@ -2493,13 +2490,11 @@
 		BKE_particle_batch_cache_dirty_cb = DRW_particle_batch_cache_dirty;
 		BKE_particle_batch_cache_free_cb = DRW_particle_batch_cache_free;
 
-<<<<<<< HEAD
 		BKE_groom_batch_cache_dirty_cb = DRW_groom_batch_cache_dirty;
 		BKE_groom_batch_cache_free_cb = DRW_groom_batch_cache_free;
-=======
+
 		BKE_gpencil_batch_cache_dirty_cb = DRW_gpencil_batch_cache_dirty;
 		BKE_gpencil_batch_cache_free_cb = DRW_gpencil_batch_cache_free;
->>>>>>> dc2d841b
 
 		BKE_hair_batch_cache_dirty_cb = DRW_hair_batch_cache_dirty;
 		BKE_hair_batch_cache_free_cb = DRW_hair_batch_cache_free;
