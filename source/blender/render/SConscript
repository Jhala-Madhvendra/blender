#!/usr/bin/python
Import ('env')

cflags=''
sources = env.Glob('intern/source/*.c')

incs = 'intern/include #/intern/guardedalloc ../blenlib ../makesdna'
incs += ' extern/include ../blenkernel ../radiosity/extern/include ../imbuf'
<<<<<<< HEAD
incs += ' ../quicktime ../editors/include ../../kernel/gen_messaging'

defs = []

if env['WITH_BF_YAFRAY'] == 1:
	incs += ' ../yafray'
=======
incs += ' ../include ../blenloader'

defs = []

if env['WITH_BF_YAFRAY']:
    incs += ' ../yafray'
>>>>>>> 7e4db234
else:
	defs.append('DISABLE_YAFRAY')

<<<<<<< HEAD
if env['WITH_BF_QUICKTIME'] == 1:
	defs.append('WITH_QUICKTIME')
	incs += ' ' + env['BF_QUICKTIME_INC']

if env['WITH_BF_FFMPEG'] == 1:
	defs.append('WITH_FFMPEG')
=======
if env['WITH_BF_QUICKTIME']:
    defs.append('WITH_QUICKTIME')
    incs += ' ../quicktime ' + env['BF_QUICKTIME_INC']

if env['WITH_BF_FFMPEG']:
    defs.append('WITH_FFMPEG')
>>>>>>> 7e4db234

if env['WITH_BF_OPENEXR']:
	defs.append('WITH_OPENEXR')

if env['OURPLATFORM']=='linux2':
	cflags='-pthread'

env.BlenderLib ( libname = 'bf_render', sources = sources, includes = Split(incs), defines=defs, libtype='core', priority=55, compileflags=cflags )<|MERGE_RESOLUTION|>--- conflicted
+++ resolved
@@ -6,44 +6,26 @@
 
 incs = 'intern/include #/intern/guardedalloc ../blenlib ../makesdna'
 incs += ' extern/include ../blenkernel ../radiosity/extern/include ../imbuf'
-<<<<<<< HEAD
-incs += ' ../quicktime ../editors/include ../../kernel/gen_messaging'
-
-defs = []
-
-if env['WITH_BF_YAFRAY'] == 1:
-	incs += ' ../yafray'
-=======
 incs += ' ../include ../blenloader'
 
 defs = []
 
 if env['WITH_BF_YAFRAY']:
     incs += ' ../yafray'
->>>>>>> 7e4db234
 else:
-	defs.append('DISABLE_YAFRAY')
+    defs.append('DISABLE_YAFRAY')
 
-<<<<<<< HEAD
-if env['WITH_BF_QUICKTIME'] == 1:
-	defs.append('WITH_QUICKTIME')
-	incs += ' ' + env['BF_QUICKTIME_INC']
-
-if env['WITH_BF_FFMPEG'] == 1:
-	defs.append('WITH_FFMPEG')
-=======
 if env['WITH_BF_QUICKTIME']:
     defs.append('WITH_QUICKTIME')
     incs += ' ../quicktime ' + env['BF_QUICKTIME_INC']
 
 if env['WITH_BF_FFMPEG']:
     defs.append('WITH_FFMPEG')
->>>>>>> 7e4db234
 
 if env['WITH_BF_OPENEXR']:
-	defs.append('WITH_OPENEXR')
+    defs.append('WITH_OPENEXR')
 
 if env['OURPLATFORM']=='linux2':
-	cflags='-pthread'
+    cflags='-pthread'
 
 env.BlenderLib ( libname = 'bf_render', sources = sources, includes = Split(incs), defines=defs, libtype='core', priority=55, compileflags=cflags )