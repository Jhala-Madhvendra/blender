--- conflicted
+++ resolved
@@ -64,7 +64,6 @@
 	float uv[3];
 	float indexob;
 	float sss[4];
-	float emit[3];
 } ShadeResult;
 
 typedef struct ShadeInputUV {
@@ -161,27 +160,7 @@
 	float dxsticky[3], dysticky[3];
 	float dxrefract[3], dyrefract[3];
 	float dxstrand, dystrand;
-<<<<<<< HEAD
 } ShadeTexco;
-=======
-	
-	/* AO is a pre-process now */
-	float ao[3], indirect[3], env[3];
-	
-	int xs, ys;				/* pixel to be rendered */
-	int mask;				/* subsample mask */
-	float scanco[3];		/* original scanline coordinate without jitter */
-	
-	int samplenr;			/* sample counter, to detect if we should do shadow again */
-	int depth;				/* 1 or larger on raytrace shading */
-	int volume_depth;		/* number of intersections through volumes */
-	
-	/* stored copy of original face normal (facenor) 
-	 * before flipping. Used in Front/back output on geometry node */
-	float orignor[3];
-	/* for strand shading, normal at the surface */
-	float surfnor[3], surfdist;
->>>>>>> 59d85ae4
 
 typedef struct ShadePrimitive {
 	struct VlakRen *vlr;
@@ -210,6 +189,7 @@
 	struct {
 		/* AO is a pre-process now */
 		float ao[3];
+		float env[3];
 		float indirect[3];
 		
 		int mask;				/* subsample mask */
