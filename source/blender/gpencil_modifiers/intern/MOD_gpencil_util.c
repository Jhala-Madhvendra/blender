/*
 * This program is free software; you can redistribute it and/or
 * modify it under the terms of the GNU General Public License
 * as published by the Free Software Foundation; either version 2
 * of the License, or (at your option) any later version.
 *
 * This program is distributed in the hope that it will be useful,
 * but WITHOUT ANY WARRANTY; without even the implied warranty of
 * MERCHANTABILITY or FITNESS FOR A PARTICULAR PURPOSE.  See the
 * GNU General Public License for more details.
 *
 * You should have received a copy of the GNU General Public License
 * along with this program; if not, write to the Free Software Foundation,
 * Inc., 51 Franklin Street, Fifth Floor, Boston, MA 02110-1301, USA.
 *
 * The Original Code is Copyright (C) 2017, Blender Foundation
 * This is a new part of Blender
 */

/** \file
 * \ingroup bke
 */

#include <stdio.h>

#include "MEM_guardedalloc.h"

#include "BLI_utildefines.h"

#include "BLI_blenlib.h"
#include "BLI_ghash.h"
#include "BLI_math_vector.h"

#include "DNA_meshdata_types.h"
#include "DNA_scene_types.h"
#include "DNA_object_types.h"
#include "DNA_gpencil_types.h"
#include "DNA_gpencil_modifier_types.h"

#include "BKE_deform.h"
#include "BKE_main.h"
#include "BKE_object.h"
#include "BKE_lattice.h"
#include "BKE_material.h"
#include "BKE_gpencil.h"
#include "BKE_gpencil_modifier.h"
#include "BKE_colortools.h"

#include "DEG_depsgraph.h"

#include "MOD_gpencil_modifiertypes.h"
#include "MOD_gpencil_util.h"

void gpencil_modifier_type_init(GpencilModifierTypeInfo *types[])
{
#define INIT_GP_TYPE(typeName) \
  (types[eGpencilModifierType_##typeName] = &modifierType_Gpencil_##typeName)
  INIT_GP_TYPE(Noise);
  INIT_GP_TYPE(Subdiv);
  INIT_GP_TYPE(Simplify);
  INIT_GP_TYPE(Thick);
  INIT_GP_TYPE(Tint);
  INIT_GP_TYPE(Color);
  INIT_GP_TYPE(Array);
  INIT_GP_TYPE(Build);
  INIT_GP_TYPE(Opacity);
  INIT_GP_TYPE(Lattice);
  INIT_GP_TYPE(Mirror);
  INIT_GP_TYPE(Smooth);
  INIT_GP_TYPE(Hook);
  INIT_GP_TYPE(Offset);
  INIT_GP_TYPE(Armature);
  INIT_GP_TYPE(Time);
  INIT_GP_TYPE(Multiply);
  INIT_GP_TYPE(Vertexcolor);
#undef INIT_GP_TYPE
}

/* verify if valid layer, material and pass index */
bool is_stroke_affected_by_modifier(Object *ob,
                                    char *mlayername,
                                    char *mmaterialname,
                                    const int mpassindex,
                                    const int gpl_passindex,
                                    const int minpoints,
                                    bGPDlayer *gpl,
                                    bGPDstroke *gps,
                                    const bool inv1,
                                    const bool inv2,
                                    const bool inv3,
                                    const bool inv4)
{
  Material *ma = BKE_gpencil_material(ob, gps->mat_nr + 1);
  MaterialGPencilStyle *gp_style = ma->gp_style;

  /* omit if filter by layer */
  if (mlayername[0] != '\0') {
    if (inv1 == false) {
      if (!STREQ(mlayername, gpl->info)) {
        return false;
      }
    }
    else {
      if (STREQ(mlayername, gpl->info)) {
        return false;
      }
    }
  }
  /* omit if filter by material */
  if (mmaterialname[0] != '\0') {
    if (inv4 == false) {
      if (!STREQ(mmaterialname, ma->id.name + 2)) {
        return false;
      }
    }
    else {
      if (STREQ(mmaterialname, ma->id.name + 2)) {
        return false;
      }
    }
  }
  /* verify layer pass */
  if (gpl_passindex > 0) {
    if (inv3 == false) {
      if (gpl->pass_index != gpl_passindex) {
        return false;
      }
    }
    else {
      if (gpl->pass_index == gpl_passindex) {
        return false;
      }
    }
  }
  /* verify material pass */
  if (mpassindex > 0) {
    if (inv2 == false) {
      if (gp_style->index != mpassindex) {
        return false;
      }
    }
    else {
      if (gp_style->index == mpassindex) {
        return false;
      }
    }
  }
  /* need to have a minimum number of points */
  if ((minpoints > 0) && (gps->totpoints < minpoints)) {
    return false;
  }

  return true;
}

/* verify if valid vertex group *and return weight */
float get_modifier_point_weight(MDeformVert *dvert, bool inverse, int def_nr)
{
  float weight = 1.0f;

  if ((dvert != NULL) && (def_nr != -1)) {
    MDeformWeight *dw = defvert_find_index(dvert, def_nr);
    weight = dw ? dw->weight : -1.0f;
    if ((weight >= 0.0f) && (inverse == 1)) {
      return -1.0f;
    }

    if ((weight < 0.0f) && (inverse == 0)) {
      return -1.0f;
    }

    /* if inverse, weight is always 1 */
    if ((weight < 0.0f) && (inverse == 1)) {
      return 1.0f;
    }
  }

  /* handle special empty groups */
  if ((dvert == NULL) && (def_nr != -1)) {
    if (inverse == 1) {
      return 1.0f;
    }
    else {
      return -1.0f;
    }
  }

  return weight;
<<<<<<< HEAD
=======
}

/* set material when apply modifiers (used in tint and color modifier) */
void gpencil_apply_modifier_material(
    Main *bmain, Object *ob, Material *mat, GHash *gh_color, bGPDstroke *gps, bool crt_material)
{
  MaterialGPencilStyle *gp_style = mat->gp_style;

  /* look for color */
  if (crt_material) {
    Material *newmat = BLI_ghash_lookup(gh_color, mat->id.name);
    if (newmat == NULL) {
      BKE_object_material_slot_add(bmain, ob);
      newmat = BKE_material_copy(bmain, mat);
      newmat->preview = NULL;

      BKE_object_material_assign(bmain, ob, newmat, ob->totcol, BKE_MAT_ASSIGN_USERPREF);

      copy_v4_v4(newmat->gp_style->stroke_rgba, gps->runtime.tmp_stroke_rgba);
      copy_v4_v4(newmat->gp_style->fill_rgba, gps->runtime.tmp_fill_rgba);

      BLI_ghash_insert(gh_color, mat->id.name, newmat);
      DEG_id_tag_update(&newmat->id, ID_RECALC_COPY_ON_WRITE);
    }
    /* Reassign color index. */
    gps->mat_nr = BKE_gpencil_object_material_get_index(ob, newmat);
  }
  else {
    /* reuse existing color (but update only first time) */
    if (BLI_ghash_lookup(gh_color, mat->id.name) == NULL) {
      copy_v4_v4(gp_style->stroke_rgba, gps->runtime.tmp_stroke_rgba);
      copy_v4_v4(gp_style->fill_rgba, gps->runtime.tmp_fill_rgba);
      BLI_ghash_insert(gh_color, mat->id.name, mat);
    }
    /* update previews (icon and thumbnail) */
    if (mat->preview != NULL) {
      mat->preview->flag[ICON_SIZE_ICON] |= PRV_CHANGED;
      mat->preview->flag[ICON_SIZE_PREVIEW] |= PRV_CHANGED;
    }
    DEG_id_tag_update(&mat->id, ID_RECALC_COPY_ON_WRITE);
  }
>>>>>>> 5f8ee2a3
}<|MERGE_RESOLUTION|>--- conflicted
+++ resolved
@@ -186,48 +186,4 @@
   }
 
   return weight;
-<<<<<<< HEAD
-=======
-}
-
-/* set material when apply modifiers (used in tint and color modifier) */
-void gpencil_apply_modifier_material(
-    Main *bmain, Object *ob, Material *mat, GHash *gh_color, bGPDstroke *gps, bool crt_material)
-{
-  MaterialGPencilStyle *gp_style = mat->gp_style;
-
-  /* look for color */
-  if (crt_material) {
-    Material *newmat = BLI_ghash_lookup(gh_color, mat->id.name);
-    if (newmat == NULL) {
-      BKE_object_material_slot_add(bmain, ob);
-      newmat = BKE_material_copy(bmain, mat);
-      newmat->preview = NULL;
-
-      BKE_object_material_assign(bmain, ob, newmat, ob->totcol, BKE_MAT_ASSIGN_USERPREF);
-
-      copy_v4_v4(newmat->gp_style->stroke_rgba, gps->runtime.tmp_stroke_rgba);
-      copy_v4_v4(newmat->gp_style->fill_rgba, gps->runtime.tmp_fill_rgba);
-
-      BLI_ghash_insert(gh_color, mat->id.name, newmat);
-      DEG_id_tag_update(&newmat->id, ID_RECALC_COPY_ON_WRITE);
-    }
-    /* Reassign color index. */
-    gps->mat_nr = BKE_gpencil_object_material_get_index(ob, newmat);
-  }
-  else {
-    /* reuse existing color (but update only first time) */
-    if (BLI_ghash_lookup(gh_color, mat->id.name) == NULL) {
-      copy_v4_v4(gp_style->stroke_rgba, gps->runtime.tmp_stroke_rgba);
-      copy_v4_v4(gp_style->fill_rgba, gps->runtime.tmp_fill_rgba);
-      BLI_ghash_insert(gh_color, mat->id.name, mat);
-    }
-    /* update previews (icon and thumbnail) */
-    if (mat->preview != NULL) {
-      mat->preview->flag[ICON_SIZE_ICON] |= PRV_CHANGED;
-      mat->preview->flag[ICON_SIZE_PREVIEW] |= PRV_CHANGED;
-    }
-    DEG_id_tag_update(&mat->id, ID_RECALC_COPY_ON_WRITE);
-  }
->>>>>>> 5f8ee2a3
 }