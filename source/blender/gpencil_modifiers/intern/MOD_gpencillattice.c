--- conflicted
+++ resolved
@@ -209,7 +209,15 @@
   walk(userData, ob, &mmd->object, IDWALK_CB_NOP);
 }
 
-<<<<<<< HEAD
+static void foreachIDLink(GpencilModifierData *md, Object *ob, IDWalkFunc walk, void *userData)
+{
+  LatticeGpencilModifierData *mmd = (LatticeGpencilModifierData *)md;
+
+  walk(userData, ob, (ID **)&mmd->material, IDWALK_CB_USER);
+
+  foreachObjectLink(md, ob, (ObjectWalkFunc)walk, userData);
+}
+
 static void panel_draw(const bContext *C, Panel *panel)
 {
   uiLayout *sub, *row, *col;
@@ -257,15 +265,6 @@
       region_type, eGpencilModifierType_Lattice, panel_draw);
   gpencil_modifier_subpanel_register(
       region_type, "mask", "Influence", NULL, mask_panel_draw, panel_type);
-=======
-static void foreachIDLink(GpencilModifierData *md, Object *ob, IDWalkFunc walk, void *userData)
-{
-  LatticeGpencilModifierData *mmd = (LatticeGpencilModifierData *)md;
-
-  walk(userData, ob, (ID **)&mmd->material, IDWALK_CB_USER);
-
-  foreachObjectLink(md, ob, (ObjectWalkFunc)walk, userData);
->>>>>>> 686eaad8
 }
 
 GpencilModifierTypeInfo modifierType_Gpencil_Lattice = {
