/*
 * This program is free software; you can redistribute it and/or
 * modify it under the terms of the GNU General Public License
 * as published by the Free Software Foundation; either version 2
 * of the License, or (at your option) any later version.
 *
 * This program is distributed in the hope that it will be useful,
 * but WITHOUT ANY WARRANTY; without even the implied warranty of
 * MERCHANTABILITY or FITNESS FOR A PARTICULAR PURPOSE.  See the
 * GNU General Public License for more details.
 *
 * You should have received a copy of the GNU General Public License
 * along with this program; if not, write to the Free Software Foundation,
 * Inc., 51 Franklin Street, Fifth Floor, Boston, MA 02110-1301, USA.
 *
 * The Original Code is Copyright (C) 2017, Blender Foundation
 * This is a new part of Blender
 */

/** \file
 * \ingroup modifiers
 */

#include <stdio.h>

#include "BLI_utildefines.h"

#include "BLI_math_vector.h"

#include "BLT_translation.h"

#include "DNA_collection_types.h"
#include "DNA_defaults.h"
#include "DNA_gpencil_modifier_types.h"
#include "DNA_gpencil_types.h"
#include "DNA_material_types.h"
#include "DNA_object_types.h"
#include "DNA_scene_types.h"
#include "DNA_screen_types.h"

#include "MOD_gpencil_lineart.h"
#include "lineart/MOD_lineart.h"

#include "BKE_collection.h"
#include "BKE_context.h"
#include "BKE_global.h"
#include "BKE_gpencil.h"
#include "BKE_gpencil_modifier.h"
#include "BKE_lib_query.h"
#include "BKE_main.h"
#include "BKE_screen.h"

#include "UI_interface.h"
#include "UI_resources.h"

#include "BKE_modifier.h"
#include "RNA_access.h"

#include "DEG_depsgraph.h"
#include "DEG_depsgraph_query.h"

#include "MOD_gpencil_lineart.h"
#include "MOD_gpencil_modifiertypes.h"
#include "MOD_gpencil_ui_common.h"

#include "WM_api.h"
#include "WM_types.h"

static void initData(GpencilModifierData *md)
{
  LineartGpencilModifierData *gpmd = (LineartGpencilModifierData *)md;

  BLI_assert(MEMCMP_STRUCT_AFTER_IS_ZERO(gpmd, modifier));

  MEMCPY_STRUCT_AFTER(gpmd, DNA_struct_default_get(LineartGpencilModifierData), modifier);
}

static void copyData(const GpencilModifierData *md, GpencilModifierData *target)
{
  BKE_gpencil_modifier_copydata_generic(md, target);
}

static void generate_strokes_actual(
    GpencilModifierData *md, Depsgraph *depsgraph, Object *ob, bGPDlayer *gpl, bGPDframe *gpf)
{
  LineartGpencilModifierData *lmd = (LineartGpencilModifierData *)md;

  if (G.debug_value == 4000) {
    printf("LRT: Generating from modifier.\n");
  }

  MOD_lineart_gpencil_generate(
      lmd->cache,
      depsgraph,
      ob,
      gpl,
      gpf,
      lmd->source_type,
      lmd->source_type == LRT_SOURCE_OBJECT ? (void *)lmd->source_object :
                                              (void *)lmd->source_collection,
      lmd->level_start,
      lmd->use_multiple_levels ? lmd->level_end : lmd->level_start,
      lmd->target_material ? BKE_gpencil_object_material_index_get(ob, lmd->target_material) : 0,
      lmd->edge_types,
      lmd->mask_switches,
<<<<<<< HEAD
      lmd->transparency_mask,
=======
      lmd->material_mask_bits,
>>>>>>> 2d146b61
      lmd->intersection_mask,
      lmd->thickness,
      lmd->opacity,
      lmd->source_vertex_group,
      lmd->vgname,
      lmd->flags);
}

static bool isModifierDisabled(GpencilModifierData *md)
{
  LineartGpencilModifierData *lmd = (LineartGpencilModifierData *)md;

  if ((lmd->target_layer[0] == '\0') || (lmd->target_material == NULL)) {
    return true;
  }

  if (lmd->source_type == LRT_SOURCE_OBJECT && !lmd->source_object) {
    return true;
  }

  if (lmd->source_type == LRT_SOURCE_COLLECTION && !lmd->source_collection) {
    return true;
  }

  /* Preventing calculation in depsgraph when baking frames. */
  if (lmd->flags & LRT_GPENCIL_IS_BAKED) {
    return true;
  }

  return false;
}
static void generateStrokes(GpencilModifierData *md, Depsgraph *depsgraph, Object *ob)
{
  LineartGpencilModifierData *lmd = (LineartGpencilModifierData *)md;
  bGPdata *gpd = ob->data;

  /* Guard early, don't trigger calculation when no grease-pencil frame is present.
   * Probably should disable in the #isModifierDisabled() function
   * but we need additional argument for depsgraph and `gpd`. */
  bGPDlayer *gpl = BKE_gpencil_layer_get_by_name(gpd, lmd->target_layer, 1);
  if (gpl == NULL) {
    return;
  }
  /* Need to call this or we don't get active frame (user may haven't selected any one). */
  BKE_gpencil_frame_active_set(depsgraph, gpd);
  bGPDframe *gpf = gpl->actframe;
  if (gpf == NULL) {
    return;
  }

  /* Check all parameters required are filled. */
  if (isModifierDisabled(md)) {
    return;
  }

  LineartCache *local_lc = gpd->runtime.lineart_cache;
  if (!gpd->runtime.lineart_cache) {
    MOD_lineart_compute_feature_lines(
        depsgraph, lmd, &gpd->runtime.lineart_cache, (!(ob->dtx & OB_DRAW_IN_FRONT)));
    MOD_lineart_destroy_render_data(lmd);
  }
  else {
    if (!(lmd->flags & LRT_GPENCIL_USE_CACHE)) {
      MOD_lineart_compute_feature_lines(
          depsgraph, lmd, &local_lc, (!(ob->dtx & OB_DRAW_IN_FRONT)));
      MOD_lineart_destroy_render_data(lmd);
    }
    MOD_lineart_chain_clear_picked_flag(local_lc);
    lmd->cache = local_lc;
  }

  generate_strokes_actual(md, depsgraph, ob, gpl, gpf);

  if (!(lmd->flags & LRT_GPENCIL_USE_CACHE)) {
    /* Clear local cache. */
    if (local_lc != gpd->runtime.lineart_cache) {
      MOD_lineart_clear_cache(&local_lc);
    }
    /* Restore the original cache pointer so the modifiers below still have access to the "global"
     * cache. */
    lmd->cache = gpd->runtime.lineart_cache;
  }

  WM_main_add_notifier(NA_EDITED | NC_GPENCIL, NULL);
}

static void bakeModifier(Main *UNUSED(bmain),
                         Depsgraph *depsgraph,
                         GpencilModifierData *md,
                         Object *ob)
{
  bGPdata *gpd = ob->data;
  LineartGpencilModifierData *lmd = (LineartGpencilModifierData *)md;

  bGPDlayer *gpl = BKE_gpencil_layer_get_by_name(gpd, lmd->target_layer, 1);
  if (gpl == NULL) {
    return;
  }
  bGPDframe *gpf = gpl->actframe;
  if (gpf == NULL) {
    return;
  }

  if (!gpd->runtime.lineart_cache) {
    MOD_lineart_compute_feature_lines(
        depsgraph, lmd, &gpd->runtime.lineart_cache, (!(ob->dtx & OB_DRAW_IN_FRONT)));
    MOD_lineart_destroy_render_data(lmd);
  }

  generate_strokes_actual(md, depsgraph, ob, gpl, gpf);
}

static bool isDisabled(GpencilModifierData *md, int UNUSED(userRenderParams))
{
  return isModifierDisabled(md);
}

static void add_this_collection(Collection *c,
                                const ModifierUpdateDepsgraphContext *ctx,
                                const int mode)
{
  if (!c) {
    return;
  }
  FOREACH_COLLECTION_VISIBLE_OBJECT_RECURSIVE_BEGIN (c, ob, mode) {
    if (ELEM(ob->type, OB_MESH, OB_MBALL, OB_CURVE, OB_SURF, OB_FONT)) {
      if (ob->lineart.usage != OBJECT_LRT_EXCLUDE) {
        DEG_add_object_relation(ctx->node, ob, DEG_OB_COMP_GEOMETRY, "Line Art Modifier");
        DEG_add_object_relation(ctx->node, ob, DEG_OB_COMP_TRANSFORM, "Line Art Modifier");
      }
    }
    if (ob->type == OB_EMPTY && (ob->transflag & OB_DUPLICOLLECTION)) {
      add_this_collection(ob->instance_collection, ctx, mode);
    }
  }
  FOREACH_COLLECTION_VISIBLE_OBJECT_RECURSIVE_END;
}

static void updateDepsgraph(GpencilModifierData *md,
                            const ModifierUpdateDepsgraphContext *ctx,
                            const int mode)
{
  DEG_add_object_relation(ctx->node, ctx->object, DEG_OB_COMP_TRANSFORM, "Line Art Modifier");

  LineartGpencilModifierData *lmd = (LineartGpencilModifierData *)md;
  if (lmd->source_type == LRT_SOURCE_OBJECT && lmd->source_object) {
    DEG_add_object_relation(
        ctx->node, lmd->source_object, DEG_OB_COMP_GEOMETRY, "Line Art Modifier");
    DEG_add_object_relation(
        ctx->node, lmd->source_object, DEG_OB_COMP_TRANSFORM, "Line Art Modifier");
  }
  else {
    add_this_collection(ctx->scene->master_collection, ctx, mode);
  }
  if (lmd->calculation_flags & LRT_USE_CUSTOM_CAMERA) {
    DEG_add_object_relation(
        ctx->node, lmd->source_camera, DEG_OB_COMP_TRANSFORM, "Line Art Modifier");
    DEG_add_object_relation(
        ctx->node, lmd->source_camera, DEG_OB_COMP_PARAMETERS, "Line Art Modifier");
  }
  else {
    DEG_add_object_relation(
        ctx->node, ctx->scene->camera, DEG_OB_COMP_TRANSFORM, "Line Art Modifier");
    DEG_add_object_relation(
        ctx->node, ctx->scene->camera, DEG_OB_COMP_PARAMETERS, "Line Art Modifier");
  }
}

static void foreachIDLink(GpencilModifierData *md, Object *ob, IDWalkFunc walk, void *userData)
{
  LineartGpencilModifierData *lmd = (LineartGpencilModifierData *)md;

  walk(userData, ob, (ID **)&lmd->target_material, IDWALK_CB_USER);
  walk(userData, ob, (ID **)&lmd->source_collection, IDWALK_CB_NOP);

  walk(userData, ob, (ID **)&lmd->source_object, IDWALK_CB_NOP);
  walk(userData, ob, (ID **)&lmd->source_camera, IDWALK_CB_NOP);
  walk(userData, ob, (ID **)&lmd->light_contour_object, IDWALK_CB_NOP);
}

static void panel_draw(const bContext *UNUSED(C), Panel *panel)
{
  uiLayout *layout = panel->layout;

  PointerRNA ob_ptr;
  PointerRNA *ptr = gpencil_modifier_panel_get_property_pointers(panel, &ob_ptr);

  PointerRNA obj_data_ptr = RNA_pointer_get(&ob_ptr, "data");

  const int source_type = RNA_enum_get(ptr, "source_type");
  const bool is_baked = RNA_boolean_get(ptr, "is_baked");

  uiLayoutSetPropSep(layout, true);
  uiLayoutSetEnabled(layout, !is_baked);

  if (!BKE_gpencil_is_first_lineart_in_stack(ob_ptr.data, ptr->data)) {
    uiItemR(layout, ptr, "use_cache", 0, NULL, ICON_NONE);
  }

  uiItemR(layout, ptr, "source_type", 0, NULL, ICON_NONE);

  if (source_type == LRT_SOURCE_OBJECT) {
    uiItemR(layout, ptr, "source_object", 0, NULL, ICON_OBJECT_DATA);
  }
  else if (source_type == LRT_SOURCE_COLLECTION) {
    uiItemR(layout, ptr, "source_collection", 0, NULL, ICON_OUTLINER_COLLECTION);
  }
  else {
    /* Source is Scene. */
  }
<<<<<<< HEAD

  uiLayout *col = uiLayoutColumnWithHeading(layout, true, IFACE_("Edge Types"));

  uiItemR(col, ptr, "use_contour", 0, IFACE_("Contour"), ICON_NONE);
  uiItemR(col, ptr, "use_floating", 0, IFACE_("Floating"), ICON_NONE);
  uiItemR(col, ptr, "use_material", 0, IFACE_("Material Borders"), ICON_NONE);
  uiItemR(col, ptr, "use_edge_mark", 0, IFACE_("Edge Marks"), ICON_NONE);
  uiItemR(col, ptr, "use_intersection", 0, IFACE_("Intersections"), ICON_NONE);

  uiLayout *sub = uiLayoutRowWithHeading(col, false, IFACE_("Crease"));
  uiItemR(sub, ptr, "use_crease", 0, "", ICON_NONE);
  uiLayout *entry = uiLayoutRow(sub, false);
  uiLayoutSetActive(entry, RNA_boolean_get(ptr, "use_crease") || is_first);
  if (use_cache && !is_first) {
    uiItemL(entry, IFACE_("Angle Cached"), ICON_INFO);
  }
  else {
    uiItemR(entry, ptr, "crease_threshold", UI_ITEM_R_SLIDER, " ", ICON_NONE);
  }

=======
>>>>>>> 2d146b61
  uiItemPointerR(layout, ptr, "target_layer", &obj_data_ptr, "layers", NULL, ICON_GREASEPENCIL);

  /* Material has to be used by grease pencil object already, it was possible to assign materials
   * without this requirement in earlier versions of blender. */
  bool material_valid = false;
  PointerRNA material_ptr = RNA_pointer_get(ptr, "target_material");
  if (!RNA_pointer_is_null(&material_ptr)) {
    Material *current_material = material_ptr.data;
    Object *ob = ob_ptr.data;
    material_valid = BKE_gpencil_object_material_index_get(ob, current_material) != -1;
  }
  uiLayout *row = uiLayoutRow(layout, true);
  uiLayoutSetRedAlert(row, !material_valid);
  uiItemPointerR(row,
                 ptr,
                 "target_material",
                 &obj_data_ptr,
                 "materials",
                 NULL,
                 material_valid ? ICON_SHADING_TEXTURE : ICON_ERROR);

  gpencil_modifier_panel_end(layout, ptr);
}

static void edge_types_panel_draw(const bContext *UNUSED(C), Panel *panel)
{
  uiLayout *layout = panel->layout;
  PointerRNA ob_ptr;
  PointerRNA *ptr = gpencil_modifier_panel_get_property_pointers(panel, &ob_ptr);

  const bool is_baked = RNA_boolean_get(ptr, "is_baked");
  const bool use_cache = RNA_boolean_get(ptr, "use_cached_result");
  const bool is_first = BKE_gpencil_is_first_lineart_in_stack(ob_ptr.data, ptr->data);

  uiLayoutSetEnabled(layout, !is_baked);

  uiLayoutSetPropSep(layout, true);

  uiLayout *col = uiLayoutColumn(layout, true);

  uiItemR(col, ptr, "use_contour", 0, IFACE_("Contour"), ICON_NONE);
  uiItemR(col, ptr, "use_loose", 0, IFACE_("Loose"), ICON_NONE);
  uiItemR(col, ptr, "use_material", 0, IFACE_("Material Borders"), ICON_NONE);
  uiItemR(col, ptr, "use_edge_mark", 0, IFACE_("Edge Marks"), ICON_NONE);
  uiItemR(col, ptr, "use_intersection", 0, IFACE_("Intersections"), ICON_NONE);

  uiLayout *sub = uiLayoutRowWithHeading(col, false, IFACE_("Crease"));
  uiItemR(sub, ptr, "use_crease", 0, "", ICON_NONE);
  uiLayout *entry = uiLayoutRow(sub, false);
  uiLayoutSetEnabled(entry, RNA_boolean_get(ptr, "use_crease") || is_first);
  if (use_cache && !is_first) {
    uiItemL(entry, IFACE_("Angle Cached"), ICON_INFO);
  }
  else {
    uiItemR(entry, ptr, "crease_threshold", UI_ITEM_R_SLIDER, " ", ICON_NONE);
  }

  uiItemR(layout, ptr, "use_overlap_edge_type_support", 0, IFACE_("Allow Overlap"), ICON_NONE);
}

static void options_panel_draw(const bContext *UNUSED(C), Panel *panel)
{
  uiLayout *layout = panel->layout;
  PointerRNA ob_ptr;
  PointerRNA *ptr = gpencil_modifier_panel_get_property_pointers(panel, &ob_ptr);

  const bool is_baked = RNA_boolean_get(ptr, "is_baked");
  const bool use_cache = RNA_boolean_get(ptr, "use_cache");
  const bool is_first = BKE_gpencil_is_first_lineart_in_stack(ob_ptr.data, ptr->data);

  uiLayoutSetPropSep(layout, true);
  uiLayoutSetEnabled(layout, !is_baked);

  if (use_cache && !is_first) {
    uiItemL(layout, "Cached from the first line art modifier.", ICON_INFO);
    return;
  }

  uiLayout *col = uiLayoutColumn(layout, true);

  uiItemR(col, ptr, "use_remove_doubles", 0, NULL, ICON_NONE);
  uiItemR(col, ptr, "use_edge_overlap", 0, IFACE_("Overlapping Edges As Contour"), ICON_NONE);
  uiItemR(col, ptr, "use_object_instances", 0, NULL, ICON_NONE);
  uiItemR(col, ptr, "use_clip_plane_boundaries", 0, NULL, ICON_NONE);
}

static void style_panel_draw(const bContext *UNUSED(C), Panel *panel)
{
  uiLayout *layout = panel->layout;
  PointerRNA *ptr = gpencil_modifier_panel_get_property_pointers(panel, NULL);

  const bool is_baked = RNA_boolean_get(ptr, "is_baked");

  uiLayoutSetPropSep(layout, true);
  uiLayoutSetEnabled(layout, !is_baked);

  uiItemR(layout, ptr, "thickness", UI_ITEM_R_SLIDER, NULL, ICON_NONE);

  uiItemR(layout, ptr, "opacity", UI_ITEM_R_SLIDER, NULL, ICON_NONE);
}

static void occlusion_panel_draw(const bContext *UNUSED(C), Panel *panel)
{
  uiLayout *layout = panel->layout;
  PointerRNA ob_ptr;
  PointerRNA *ptr = gpencil_modifier_panel_get_property_pointers(panel, &ob_ptr);

  const bool is_baked = RNA_boolean_get(ptr, "is_baked");

  const bool use_multiple_levels = RNA_boolean_get(ptr, "use_multiple_levels");
  const bool show_in_front = RNA_boolean_get(&ob_ptr, "show_in_front");

  uiLayoutSetPropSep(layout, true);
  uiLayoutSetEnabled(layout, !is_baked);

  if (!show_in_front) {
    uiItemL(layout, IFACE_("Object is not in front"), ICON_INFO);
  }

  layout = uiLayoutColumn(layout, false);
  uiLayoutSetActive(layout, show_in_front);

  uiItemR(layout, ptr, "use_multiple_levels", 0, IFACE_("Range"), ICON_NONE);

  if (use_multiple_levels) {
    uiLayout *col = uiLayoutColumn(layout, true);
    uiItemR(col, ptr, "level_start", 0, NULL, ICON_NONE);
    uiItemR(col, ptr, "level_end", 0, IFACE_("End"), ICON_NONE);
  }
  else {
    uiItemR(layout, ptr, "level_start", 0, IFACE_("Level"), ICON_NONE);
  }
}

static void material_mask_panel_draw_header(const bContext *UNUSED(C), Panel *panel)
{
  uiLayout *layout = panel->layout;
  PointerRNA *ptr = gpencil_modifier_panel_get_property_pointers(panel, NULL);

  const bool is_baked = RNA_boolean_get(ptr, "is_baked");
  uiLayoutSetEnabled(layout, !is_baked);

  uiItemR(layout, ptr, "use_material_mask", 0, IFACE_("Material Mask"), ICON_NONE);
}

static void material_mask_panel_draw(const bContext *UNUSED(C), Panel *panel)
{
  uiLayout *layout = panel->layout;
  PointerRNA ob_ptr;
  PointerRNA *ptr = gpencil_modifier_panel_get_property_pointers(panel, &ob_ptr);

  const bool is_baked = RNA_boolean_get(ptr, "is_baked");
  const bool show_in_front = RNA_boolean_get(&ob_ptr, "show_in_front");

  uiLayoutSetEnabled(layout, !is_baked);
  uiLayoutSetActive(layout, show_in_front);

  uiLayoutSetPropSep(layout, true);

  uiLayoutSetEnabled(layout, RNA_boolean_get(ptr, "use_material_mask"));

  uiLayout *row = uiLayoutRow(layout, true);
  uiLayoutSetPropDecorate(row, false);
  uiLayout *sub = uiLayoutRowWithHeading(row, true, IFACE_("Masks"));
  char text[2] = "0";

  PropertyRNA *prop = RNA_struct_find_property(ptr, "use_material_mask_bits");
  for (int i = 0; i < 8; i++, text[0]++) {
    uiItemFullR(sub, ptr, prop, i, 0, UI_ITEM_R_TOGGLE, text, ICON_NONE);
  }
  uiItemL(row, "", ICON_BLANK1); /* Space for decorator. */

  uiLayout *col = uiLayoutColumn(layout, true);
  uiItemR(col, ptr, "use_material_mask_match", 0, IFACE_("Match All Masks"), ICON_NONE);
}

static void intersection_panel_draw(const bContext *UNUSED(C), Panel *panel)
{
  uiLayout *layout = panel->layout;
  PointerRNA *ptr = gpencil_modifier_panel_get_property_pointers(panel, NULL);

  const bool is_baked = RNA_boolean_get(ptr, "is_baked");
  uiLayoutSetEnabled(layout, !is_baked);

  uiLayoutSetPropSep(layout, true);

  uiLayoutSetActive(layout, RNA_boolean_get(ptr, "use_intersection"));

  uiLayout *row = uiLayoutRow(layout, true);
  uiLayoutSetPropDecorate(row, false);
  uiLayout *sub = uiLayoutRowWithHeading(row, true, IFACE_("Masks"));
  char text[2] = "0";

<<<<<<< HEAD
  PropertyRNA *prop = RNA_struct_find_property(ptr, "use_transparency_mask");
  for (int i = 0; i < 6; i++, text[0]++) {
=======
  PropertyRNA *prop = RNA_struct_find_property(ptr, "use_intersection_mask");
  for (int i = 0; i < 8; i++, text[0]++) {
>>>>>>> 2d146b61
    uiItemFullR(sub, ptr, prop, i, 0, UI_ITEM_R_TOGGLE, text, ICON_NONE);
  }
  uiItemL(row, "", ICON_BLANK1); /* Space for decorator. */

  uiLayout *col = uiLayoutColumn(layout, true);
  uiItemR(col, ptr, "use_intersection_match", 0, IFACE_("Match All Masks"), ICON_NONE);
}
static void face_mark_panel_draw_header(const bContext *UNUSED(C), Panel *panel)
{
  uiLayout *layout = panel->layout;
  PointerRNA ob_ptr;
  PointerRNA *ptr = gpencil_modifier_panel_get_property_pointers(panel, &ob_ptr);

  const bool is_baked = RNA_boolean_get(ptr, "is_baked");
  const bool use_cache = RNA_boolean_get(ptr, "use_cache");
  const bool is_first = BKE_gpencil_is_first_lineart_in_stack(ob_ptr.data, ptr->data);

  if (!use_cache || is_first) {
    uiLayoutSetEnabled(layout, !is_baked);
    uiItemR(layout, ptr, "use_face_mark", 0, IFACE_("Face Mark Filtering"), ICON_NONE);
  }
  else {
    uiItemL(layout, IFACE_("Face Mark Filtering"), ICON_NONE);
  }
}

static void face_mark_panel_draw(const bContext *UNUSED(C), Panel *panel)
{
  uiLayout *layout = panel->layout;
  PointerRNA ob_ptr;
  PointerRNA *ptr = gpencil_modifier_panel_get_property_pointers(panel, &ob_ptr);

  const bool is_baked = RNA_boolean_get(ptr, "is_baked");
  const bool use_mark = RNA_boolean_get(ptr, "use_face_mark");
  const bool use_cache = RNA_boolean_get(ptr, "use_cache");
  const bool is_first = BKE_gpencil_is_first_lineart_in_stack(ob_ptr.data, ptr->data);

  uiLayoutSetEnabled(layout, !is_baked);

  if (use_cache && !is_first) {
    uiItemL(layout, "Cached from the first line art modifier.", ICON_INFO);
    return;
  }

  uiLayoutSetPropSep(layout, true);

  uiLayoutSetActive(layout, use_mark);

  uiItemR(layout, ptr, "use_face_mark_invert", 0, NULL, ICON_NONE);
  uiItemR(layout, ptr, "use_face_mark_boundaries", 0, NULL, ICON_NONE);
}

static void intersection_panel_draw_header(const bContext *UNUSED(C), Panel *panel)
{
  uiLayout *layout = panel->layout;
  PointerRNA ob_ptr;
  PointerRNA *ptr = gpencil_modifier_panel_get_property_pointers(panel, &ob_ptr);

  const bool is_baked = RNA_boolean_get(ptr, "is_baked");
  const bool use_isec = RNA_boolean_get(ptr, "use_intersection");

  uiLayoutSetEnabled(layout, !is_baked);
  uiLayoutSetActive(layout, use_isec);

  uiItemR(layout, ptr, "use_intersection_filter", 0, IFACE_("Filter Intersection"), ICON_NONE);
}

static void intersection_panel_draw(const bContext *UNUSED(C), Panel *panel)
{
  uiLayout *layout = panel->layout;
  PointerRNA *ptr = gpencil_modifier_panel_get_property_pointers(panel, NULL);

  const bool is_baked = RNA_boolean_get(ptr, "is_baked");
  const bool use_isec = RNA_boolean_get(ptr, "use_intersection");
  const bool use_isec_filter = RNA_boolean_get(ptr, "use_intersection_filter");
  uiLayoutSetEnabled(layout, !is_baked);
  uiLayoutSetPropSep(layout, true);

  uiLayoutSetActive(layout, use_isec && use_isec_filter);

  uiLayout *row = uiLayoutRow(layout, true);
  uiLayoutSetPropDecorate(row, false);
  uiLayout *sub = uiLayoutRowWithHeading(row, true, IFACE_("Masks"));
  char text[2] = "0";

  PropertyRNA *prop = RNA_struct_find_property(ptr, "use_intersection_mask");
  for (int i = 0; i < 8; i++, text[0]++) {
    uiItemFullR(sub, ptr, prop, i, 0, UI_ITEM_R_TOGGLE, text, ICON_NONE);
  }
  uiItemL(row, "", ICON_BLANK1); /* Space for decorator. */

  uiLayout *col = uiLayoutColumn(layout, true);
  uiItemR(col, ptr, "use_intersection_match", 0, IFACE_("Match All Masks"), ICON_NONE);
}

static void face_mark_panel_draw_header(const bContext *UNUSED(C), Panel *panel)
{
  uiLayout *layout = panel->layout;
  PointerRNA ob_ptr;
  PointerRNA *ptr = gpencil_modifier_panel_get_property_pointers(panel, &ob_ptr);

  const bool is_baked = RNA_boolean_get(ptr, "is_baked");
  const bool use_cache = RNA_boolean_get(ptr, "use_cached_result");

  uiLayoutSetEnabled(
      layout,
      !is_baked && (!use_cache || BKE_gpencil_is_first_lineart_in_stack(ob_ptr.data, ptr->data)));

  uiItemR(layout, ptr, "use_face_mark", 0, IFACE_("Filter Face Mark"), ICON_NONE);
}

static void face_mark_panel_draw(const bContext *UNUSED(C), Panel *panel)
{
  uiLayout *layout = panel->layout;
  PointerRNA ob_ptr;
  PointerRNA *ptr = gpencil_modifier_panel_get_property_pointers(panel, &ob_ptr);

  const bool is_baked = RNA_boolean_get(ptr, "is_baked");
  const bool use_mark = RNA_boolean_get(ptr, "use_face_mark");
  const bool use_cache = RNA_boolean_get(ptr, "use_cached_result");

  uiLayoutSetEnabled(
      layout,
      !is_baked && (!use_cache || BKE_gpencil_is_first_lineart_in_stack(ob_ptr.data, ptr->data)));

  uiLayoutSetPropSep(layout, true);

  uiLayoutSetActive(layout, use_mark);

  uiItemR(layout, ptr, "use_face_mark_invert", 0, NULL, ICON_NONE);
  uiItemR(layout, ptr, "use_face_mark_boundaries", 0, NULL, ICON_NONE);
}

static void chaining_panel_draw(const bContext *UNUSED(C), Panel *panel)
{
  PointerRNA ob_ptr;
  PointerRNA *ptr = gpencil_modifier_panel_get_property_pointers(panel, &ob_ptr);

  uiLayout *layout = panel->layout;

  const bool is_baked = RNA_boolean_get(ptr, "is_baked");
  const bool use_cache = RNA_boolean_get(ptr, "use_cached_result");
  const bool is_first = BKE_gpencil_is_first_lineart_in_stack(ob_ptr.data, ptr->data);
  const bool is_geom = RNA_boolean_get(ptr, "use_geometry_space_chain");

  uiLayoutSetPropSep(layout, true);
  uiLayoutSetEnabled(layout, !is_baked);

  if (use_cache && !is_first) {
    uiItemL(layout, "Cached from the first line art modifier.", ICON_INFO);
    return;
  }

  uiLayout *col = uiLayoutColumnWithHeading(layout, true, IFACE_("Chain"));
  uiItemR(col, ptr, "use_fuzzy_intersections", 0, NULL, ICON_NONE);
  uiItemR(col, ptr, "use_fuzzy_all", 0, NULL, ICON_NONE);
<<<<<<< HEAD
  uiItemR(col, ptr, "chain_floating_edges", 0, NULL, ICON_NONE);
  uiItemR(col, ptr, "chain_geometry_space", 0, NULL, ICON_NONE);
=======
  uiItemR(col, ptr, "use_loose_edge_chain", 0, IFACE_("Loose Edges"), ICON_NONE);
  uiItemR(col, ptr, "use_loose_as_contour", 0, NULL, ICON_NONE);
  uiItemR(col, ptr, "use_geometry_space_chain", 0, NULL, ICON_NONE);
>>>>>>> 2d146b61

  uiItemR(layout,
          ptr,
          "chaining_image_threshold",
          0,
          is_geom ? IFACE_("Geometry Threshold") : NULL,
          ICON_NONE);

  uiItemR(layout, ptr, "smooth_tolerance", UI_ITEM_R_SLIDER, NULL, ICON_NONE);
  uiItemR(layout, ptr, "split_angle", UI_ITEM_R_SLIDER, NULL, ICON_NONE);
}

static void vgroup_panel_draw(const bContext *UNUSED(C), Panel *panel)
{
  PointerRNA ob_ptr;
  PointerRNA *ptr = gpencil_modifier_panel_get_property_pointers(panel, &ob_ptr);

  uiLayout *layout = panel->layout;

  const bool is_baked = RNA_boolean_get(ptr, "is_baked");
  const bool use_cache = RNA_boolean_get(ptr, "use_cache");
  const bool is_first = BKE_gpencil_is_first_lineart_in_stack(ob_ptr.data, ptr->data);

  uiLayoutSetPropSep(layout, true);
  uiLayoutSetEnabled(
      layout,
      !is_baked && (!use_cache || BKE_gpencil_is_first_lineart_in_stack(ob_ptr.data, ptr->data)));

  if (use_cache && !is_first) {
    uiItemL(layout, "Cached from the first line art modifier.", ICON_INFO);
    return;
  }

  uiLayout *col = uiLayoutColumn(layout, true);

  uiLayout *row = uiLayoutRow(col, true);

  uiItemR(row, ptr, "source_vertex_group", 0, IFACE_("Filter Source"), ICON_GROUP_VERTEX);
  uiItemR(row, ptr, "invert_source_vertex_group", UI_ITEM_R_TOGGLE, "", ICON_ARROW_LEFTRIGHT);

  uiItemR(col, ptr, "use_output_vertex_group_match_by_name", 0, NULL, ICON_NONE);

  const bool match_output = RNA_boolean_get(ptr, "use_output_vertex_group_match_by_name");
  if (!match_output) {
    uiItemPointerR(
        col, ptr, "vertex_group", &ob_ptr, "vertex_groups", IFACE_("Target"), ICON_NONE);
  }
}

static void baking_panel_draw(const bContext *UNUSED(C), Panel *panel)
{
  uiLayout *layout = panel->layout;
  PointerRNA ob_ptr;
  PointerRNA *ptr = gpencil_modifier_panel_get_property_pointers(panel, &ob_ptr);

  const bool is_baked = RNA_boolean_get(ptr, "is_baked");

  uiLayoutSetPropSep(layout, true);

  if (is_baked) {
    uiLayout *col = uiLayoutColumn(layout, false);
    uiLayoutSetPropSep(col, false);
    uiItemL(col, IFACE_("Modifier has baked data"), ICON_NONE);
    uiItemR(
        col, ptr, "is_baked", UI_ITEM_R_TOGGLE, IFACE_("Continue Without Clearing"), ICON_NONE);
  }

  uiLayout *col = uiLayoutColumn(layout, false);
  uiLayoutSetEnabled(col, !is_baked);
  uiItemO(col, NULL, ICON_NONE, "OBJECT_OT_lineart_bake_strokes");
  uiItemO(col, NULL, ICON_NONE, "OBJECT_OT_lineart_bake_strokes_all");

  col = uiLayoutColumn(layout, false);
  uiItemO(col, NULL, ICON_NONE, "OBJECT_OT_lineart_clear");
  uiItemO(col, NULL, ICON_NONE, "OBJECT_OT_lineart_clear_all");
}

static void composition_panel_draw(const bContext *UNUSED(C), Panel *panel)
{
  PointerRNA ob_ptr;
  PointerRNA *ptr = gpencil_modifier_panel_get_property_pointers(panel, &ob_ptr);

  uiLayout *layout = panel->layout;

  const bool show_in_front = RNA_boolean_get(&ob_ptr, "show_in_front");

  uiLayoutSetPropSep(layout, true);

  if (show_in_front) {
    uiItemL(layout, IFACE_("Object is shown in front"), ICON_ERROR);
  }

  uiLayout *col = uiLayoutColumn(layout, false);
  uiLayoutSetActive(col, !show_in_front);

  uiItemR(col, ptr, "stroke_offset", UI_ITEM_R_SLIDER, NULL, ICON_NONE);
  uiItemR(col, ptr, "offset_towards_custom_camera", 0, IFACE_("Towards Custom Camera"), ICON_NONE);
}

static void panelRegister(ARegionType *region_type)
{
  PanelType *panel_type = gpencil_modifier_panel_register(
      region_type, eGpencilModifierType_Lineart, panel_draw);

  gpencil_modifier_subpanel_register(
      region_type, "edge_types", "Edge Types", NULL, edge_types_panel_draw, panel_type);
  gpencil_modifier_subpanel_register(
      region_type, "geometry", "Geometry Processing", NULL, options_panel_draw, panel_type);
  gpencil_modifier_subpanel_register(
      region_type, "style", "Style", NULL, style_panel_draw, panel_type);
  PanelType *occlusion_panel = gpencil_modifier_subpanel_register(
      region_type, "occlusion", "Occlusion", NULL, occlusion_panel_draw, panel_type);
  gpencil_modifier_subpanel_register(region_type,
                                     "material_mask",
                                     "",
                                     material_mask_panel_draw_header,
                                     material_mask_panel_draw,
                                     occlusion_panel);
  gpencil_modifier_subpanel_register(region_type,
                                     "intersection",
                                     "",
                                     intersection_panel_draw_header,
                                     intersection_panel_draw,
                                     panel_type);
  gpencil_modifier_subpanel_register(
      region_type, "face_mark", "", face_mark_panel_draw_header, face_mark_panel_draw, panel_type);
  gpencil_modifier_subpanel_register(
      region_type, "intersection", "Intersection", NULL, intersection_panel_draw, panel_type);
  gpencil_modifier_subpanel_register(
      region_type, "face_mark", "", face_mark_panel_draw_header, face_mark_panel_draw, panel_type);
  gpencil_modifier_subpanel_register(
      region_type, "chaining", "Chaining", NULL, chaining_panel_draw, panel_type);
  gpencil_modifier_subpanel_register(
      region_type, "vgroup", "Vertex Weight Transfer", NULL, vgroup_panel_draw, panel_type);
  gpencil_modifier_subpanel_register(
      region_type, "composition", "Composition", NULL, composition_panel_draw, panel_type);
  gpencil_modifier_subpanel_register(
      region_type, "baking", "Baking", NULL, baking_panel_draw, panel_type);
}

GpencilModifierTypeInfo modifierType_Gpencil_Lineart = {
    /* name. */ "Line Art",
    /* structName. */ "LineartGpencilModifierData",
    /* structSize. */ sizeof(LineartGpencilModifierData),
    /* type. */ eGpencilModifierTypeType_Gpencil,
    /* flags. */ eGpencilModifierTypeFlag_SupportsEditmode,

    /* copyData. */ copyData,

    /* deformStroke. */ NULL,
    /* generateStrokes. */ generateStrokes,
    /* bakeModifier. */ bakeModifier,
    /* remapTime. */ NULL,

    /* initData. */ initData,
    /* freeData. */ NULL,
    /* isDisabled. */ isDisabled,
    /* updateDepsgraph. */ updateDepsgraph,
    /* dependsOnTime. */ NULL,
    /* foreachIDLink. */ foreachIDLink,
    /* foreachTexLink. */ NULL,
    /* panelRegister. */ panelRegister,
};<|MERGE_RESOLUTION|>--- conflicted
+++ resolved
@@ -103,11 +103,7 @@
       lmd->target_material ? BKE_gpencil_object_material_index_get(ob, lmd->target_material) : 0,
       lmd->edge_types,
       lmd->mask_switches,
-<<<<<<< HEAD
-      lmd->transparency_mask,
-=======
       lmd->material_mask_bits,
->>>>>>> 2d146b61
       lmd->intersection_mask,
       lmd->thickness,
       lmd->opacity,
@@ -262,18 +258,11 @@
   else {
     add_this_collection(ctx->scene->master_collection, ctx, mode);
   }
-  if (lmd->calculation_flags & LRT_USE_CUSTOM_CAMERA) {
-    DEG_add_object_relation(
-        ctx->node, lmd->source_camera, DEG_OB_COMP_TRANSFORM, "Line Art Modifier");
-    DEG_add_object_relation(
-        ctx->node, lmd->source_camera, DEG_OB_COMP_PARAMETERS, "Line Art Modifier");
-  }
-  else {
-    DEG_add_object_relation(
-        ctx->node, ctx->scene->camera, DEG_OB_COMP_TRANSFORM, "Line Art Modifier");
-    DEG_add_object_relation(
-        ctx->node, ctx->scene->camera, DEG_OB_COMP_PARAMETERS, "Line Art Modifier");
-  }
+
+  DEG_add_object_relation(
+      ctx->node, ctx->scene->camera, DEG_OB_COMP_TRANSFORM, "Line Art Modifier");
+  DEG_add_object_relation(
+      ctx->node, ctx->scene->camera, DEG_OB_COMP_PARAMETERS, "Line Art Modifier");
 }
 
 static void foreachIDLink(GpencilModifierData *md, Object *ob, IDWalkFunc walk, void *userData)
@@ -318,29 +307,6 @@
   else {
     /* Source is Scene. */
   }
-<<<<<<< HEAD
-
-  uiLayout *col = uiLayoutColumnWithHeading(layout, true, IFACE_("Edge Types"));
-
-  uiItemR(col, ptr, "use_contour", 0, IFACE_("Contour"), ICON_NONE);
-  uiItemR(col, ptr, "use_floating", 0, IFACE_("Floating"), ICON_NONE);
-  uiItemR(col, ptr, "use_material", 0, IFACE_("Material Borders"), ICON_NONE);
-  uiItemR(col, ptr, "use_edge_mark", 0, IFACE_("Edge Marks"), ICON_NONE);
-  uiItemR(col, ptr, "use_intersection", 0, IFACE_("Intersections"), ICON_NONE);
-
-  uiLayout *sub = uiLayoutRowWithHeading(col, false, IFACE_("Crease"));
-  uiItemR(sub, ptr, "use_crease", 0, "", ICON_NONE);
-  uiLayout *entry = uiLayoutRow(sub, false);
-  uiLayoutSetActive(entry, RNA_boolean_get(ptr, "use_crease") || is_first);
-  if (use_cache && !is_first) {
-    uiItemL(entry, IFACE_("Angle Cached"), ICON_INFO);
-  }
-  else {
-    uiItemR(entry, ptr, "crease_threshold", UI_ITEM_R_SLIDER, " ", ICON_NONE);
-  }
-
-=======
->>>>>>> 2d146b61
   uiItemPointerR(layout, ptr, "target_layer", &obj_data_ptr, "layers", NULL, ICON_GREASEPENCIL);
 
   /* Material has to be used by grease pencil object already, it was possible to assign materials
@@ -517,115 +483,39 @@
   uiItemR(col, ptr, "use_material_mask_match", 0, IFACE_("Match All Masks"), ICON_NONE);
 }
 
+static void intersection_panel_draw_header(const bContext *UNUSED(C), Panel *panel)
+{
+  uiLayout *layout = panel->layout;
+  PointerRNA ob_ptr;
+  PointerRNA *ptr = gpencil_modifier_panel_get_property_pointers(panel, &ob_ptr);
+
+  const bool is_baked = RNA_boolean_get(ptr, "is_baked");
+  const bool use_isec = RNA_boolean_get(ptr, "use_intersection");
+
+  uiLayoutSetEnabled(layout, !is_baked);
+  uiLayoutSetActive(layout, use_isec);
+
+  uiItemR(layout, ptr, "use_intersection_filter", 0, IFACE_("Filter Intersection"), ICON_NONE);
+}
+
 static void intersection_panel_draw(const bContext *UNUSED(C), Panel *panel)
 {
   uiLayout *layout = panel->layout;
   PointerRNA *ptr = gpencil_modifier_panel_get_property_pointers(panel, NULL);
 
   const bool is_baked = RNA_boolean_get(ptr, "is_baked");
-  uiLayoutSetEnabled(layout, !is_baked);
-
-  uiLayoutSetPropSep(layout, true);
-
-  uiLayoutSetActive(layout, RNA_boolean_get(ptr, "use_intersection"));
+  const bool use_isec = RNA_boolean_get(ptr, "use_intersection");
+  const bool use_isec_filter = RNA_boolean_get(ptr, "use_intersection_filter");
+  uiLayoutSetEnabled(layout, !is_baked);
+  uiLayoutSetPropSep(layout, true);
+
+  uiLayoutSetActive(layout, use_isec && use_isec_filter);
 
   uiLayout *row = uiLayoutRow(layout, true);
   uiLayoutSetPropDecorate(row, false);
   uiLayout *sub = uiLayoutRowWithHeading(row, true, IFACE_("Masks"));
   char text[2] = "0";
 
-<<<<<<< HEAD
-  PropertyRNA *prop = RNA_struct_find_property(ptr, "use_transparency_mask");
-  for (int i = 0; i < 6; i++, text[0]++) {
-=======
-  PropertyRNA *prop = RNA_struct_find_property(ptr, "use_intersection_mask");
-  for (int i = 0; i < 8; i++, text[0]++) {
->>>>>>> 2d146b61
-    uiItemFullR(sub, ptr, prop, i, 0, UI_ITEM_R_TOGGLE, text, ICON_NONE);
-  }
-  uiItemL(row, "", ICON_BLANK1); /* Space for decorator. */
-
-  uiLayout *col = uiLayoutColumn(layout, true);
-  uiItemR(col, ptr, "use_intersection_match", 0, IFACE_("Match All Masks"), ICON_NONE);
-}
-static void face_mark_panel_draw_header(const bContext *UNUSED(C), Panel *panel)
-{
-  uiLayout *layout = panel->layout;
-  PointerRNA ob_ptr;
-  PointerRNA *ptr = gpencil_modifier_panel_get_property_pointers(panel, &ob_ptr);
-
-  const bool is_baked = RNA_boolean_get(ptr, "is_baked");
-  const bool use_cache = RNA_boolean_get(ptr, "use_cache");
-  const bool is_first = BKE_gpencil_is_first_lineart_in_stack(ob_ptr.data, ptr->data);
-
-  if (!use_cache || is_first) {
-    uiLayoutSetEnabled(layout, !is_baked);
-    uiItemR(layout, ptr, "use_face_mark", 0, IFACE_("Face Mark Filtering"), ICON_NONE);
-  }
-  else {
-    uiItemL(layout, IFACE_("Face Mark Filtering"), ICON_NONE);
-  }
-}
-
-static void face_mark_panel_draw(const bContext *UNUSED(C), Panel *panel)
-{
-  uiLayout *layout = panel->layout;
-  PointerRNA ob_ptr;
-  PointerRNA *ptr = gpencil_modifier_panel_get_property_pointers(panel, &ob_ptr);
-
-  const bool is_baked = RNA_boolean_get(ptr, "is_baked");
-  const bool use_mark = RNA_boolean_get(ptr, "use_face_mark");
-  const bool use_cache = RNA_boolean_get(ptr, "use_cache");
-  const bool is_first = BKE_gpencil_is_first_lineart_in_stack(ob_ptr.data, ptr->data);
-
-  uiLayoutSetEnabled(layout, !is_baked);
-
-  if (use_cache && !is_first) {
-    uiItemL(layout, "Cached from the first line art modifier.", ICON_INFO);
-    return;
-  }
-
-  uiLayoutSetPropSep(layout, true);
-
-  uiLayoutSetActive(layout, use_mark);
-
-  uiItemR(layout, ptr, "use_face_mark_invert", 0, NULL, ICON_NONE);
-  uiItemR(layout, ptr, "use_face_mark_boundaries", 0, NULL, ICON_NONE);
-}
-
-static void intersection_panel_draw_header(const bContext *UNUSED(C), Panel *panel)
-{
-  uiLayout *layout = panel->layout;
-  PointerRNA ob_ptr;
-  PointerRNA *ptr = gpencil_modifier_panel_get_property_pointers(panel, &ob_ptr);
-
-  const bool is_baked = RNA_boolean_get(ptr, "is_baked");
-  const bool use_isec = RNA_boolean_get(ptr, "use_intersection");
-
-  uiLayoutSetEnabled(layout, !is_baked);
-  uiLayoutSetActive(layout, use_isec);
-
-  uiItemR(layout, ptr, "use_intersection_filter", 0, IFACE_("Filter Intersection"), ICON_NONE);
-}
-
-static void intersection_panel_draw(const bContext *UNUSED(C), Panel *panel)
-{
-  uiLayout *layout = panel->layout;
-  PointerRNA *ptr = gpencil_modifier_panel_get_property_pointers(panel, NULL);
-
-  const bool is_baked = RNA_boolean_get(ptr, "is_baked");
-  const bool use_isec = RNA_boolean_get(ptr, "use_intersection");
-  const bool use_isec_filter = RNA_boolean_get(ptr, "use_intersection_filter");
-  uiLayoutSetEnabled(layout, !is_baked);
-  uiLayoutSetPropSep(layout, true);
-
-  uiLayoutSetActive(layout, use_isec && use_isec_filter);
-
-  uiLayout *row = uiLayoutRow(layout, true);
-  uiLayoutSetPropDecorate(row, false);
-  uiLayout *sub = uiLayoutRowWithHeading(row, true, IFACE_("Masks"));
-  char text[2] = "0";
-
   PropertyRNA *prop = RNA_struct_find_property(ptr, "use_intersection_mask");
   for (int i = 0; i < 8; i++, text[0]++) {
     uiItemFullR(sub, ptr, prop, i, 0, UI_ITEM_R_TOGGLE, text, ICON_NONE);
@@ -697,14 +587,9 @@
   uiLayout *col = uiLayoutColumnWithHeading(layout, true, IFACE_("Chain"));
   uiItemR(col, ptr, "use_fuzzy_intersections", 0, NULL, ICON_NONE);
   uiItemR(col, ptr, "use_fuzzy_all", 0, NULL, ICON_NONE);
-<<<<<<< HEAD
-  uiItemR(col, ptr, "chain_floating_edges", 0, NULL, ICON_NONE);
-  uiItemR(col, ptr, "chain_geometry_space", 0, NULL, ICON_NONE);
-=======
   uiItemR(col, ptr, "use_loose_edge_chain", 0, IFACE_("Loose Edges"), ICON_NONE);
   uiItemR(col, ptr, "use_loose_as_contour", 0, NULL, ICON_NONE);
   uiItemR(col, ptr, "use_geometry_space_chain", 0, NULL, ICON_NONE);
->>>>>>> 2d146b61
 
   uiItemR(layout,
           ptr,
