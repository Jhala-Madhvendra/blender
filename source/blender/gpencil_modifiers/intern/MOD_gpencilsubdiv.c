--- conflicted
+++ resolved
@@ -40,12 +40,9 @@
 #include "BKE_context.h"
 #include "BKE_gpencil_geom.h"
 #include "BKE_gpencil_modifier.h"
-<<<<<<< HEAD
-#include "BKE_screen.h"
-=======
 #include "BKE_lib_query.h"
 #include "BKE_modifier.h"
->>>>>>> 686eaad8
+#include "BKE_screen.h"
 
 #include "DEG_depsgraph.h"
 
@@ -119,7 +116,13 @@
   }
 }
 
-<<<<<<< HEAD
+static void foreachIDLink(GpencilModifierData *md, Object *ob, IDWalkFunc walk, void *userData)
+{
+  SubdivGpencilModifierData *mmd = (SubdivGpencilModifierData *)md;
+
+  walk(userData, ob, (ID **)&mmd->material, IDWALK_CB_USER);
+}
+
 static void panel_draw(const bContext *C, Panel *panel)
 {
   uiLayout *layout = panel->layout;
@@ -147,13 +150,6 @@
       region_type, eGpencilModifierType_Subdiv, panel_draw);
   gpencil_modifier_subpanel_register(
       region_type, "mask", "Influence", NULL, mask_panel_draw, panel_type);
-=======
-static void foreachIDLink(GpencilModifierData *md, Object *ob, IDWalkFunc walk, void *userData)
-{
-  SubdivGpencilModifierData *mmd = (SubdivGpencilModifierData *)md;
-
-  walk(userData, ob, (ID **)&mmd->material, IDWALK_CB_USER);
->>>>>>> 686eaad8
 }
 
 GpencilModifierTypeInfo modifierType_Gpencil_Subdiv = {
