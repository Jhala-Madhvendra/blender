/*
 * This program is free software; you can redistribute it and/or
 * modify it under the terms of the GNU General Public License
 * as published by the Free Software Foundation; either version 2
 * of the License, or (at your option) any later version.
 *
 * This program is distributed in the hope that it will be useful,
 * but WITHOUT ANY WARRANTY; without even the implied warranty of
 * MERCHANTABILITY or FITNESS FOR A PARTICULAR PURPOSE.  See the
 * GNU General Public License for more details.
 *
 * You should have received a copy of the GNU General Public License
 * along with this program; if not, write to the Free Software Foundation,
 * Inc., 51 Franklin Street, Fifth Floor, Boston, MA 02110-1301, USA.
 *
 * The Original Code is Copyright (C) 2019 Blender Foundation.
 * All rights reserved.
 */

/** \file
 * \ingroup editors
 */

#include <stdlib.h>

#include "MEM_guardedalloc.h"

#include "BLI_linklist.h"
#include "BLI_math.h"
#include "BLI_utildefines.h"

#include "BKE_context.h"
#include "BKE_global.h"
#include "BKE_gpencil.h"
#include "BKE_gpencil_modifier.h"
#include "BKE_report.h"
#include "BKE_scene.h"

#include "DEG_depsgraph_query.h"

#include "WM_api.h"
#include "WM_types.h"

#include "DNA_gpencil_modifier_types.h"
#include "DNA_gpencil_types.h"
#include "DNA_scene_types.h"

#include "MOD_gpencil_lineart.h"
#include "MOD_lineart.h"

static bool lineart_mod_is_disabled(GpencilModifierData *md)
{
  BLI_assert(md->type == eGpencilModifierType_Lineart);

  const GpencilModifierTypeInfo *info = BKE_gpencil_modifier_get_info(md->type);

  LineartGpencilModifierData *lmd = (LineartGpencilModifierData *)md;

  /* Toggle on and off the baked flag as we are only interested in if something else is disabling
   * it. We can assume that the guard function has already toggled this on for all modifiers that
   * are sent here. */
  lmd->flags &= (~LRT_GPENCIL_IS_BAKED);
  bool disabled = info->isDisabled(md, 0);
  lmd->flags |= LRT_GPENCIL_IS_BAKED;

  return disabled;
}

static void clear_strokes(Object *ob, GpencilModifierData *md, int frame)
{
  if (md->type != eGpencilModifierType_Lineart) {
    return;
  }
  LineartGpencilModifierData *lmd = (LineartGpencilModifierData *)md;
  bGPdata *gpd = ob->data;

  bGPDlayer *gpl = BKE_gpencil_layer_get_by_name(gpd, lmd->target_layer, 1);
  if (!gpl) {
    return;
  }
  bGPDframe *gpf = BKE_gpencil_layer_frame_find(gpl, frame);

  if (!gpf) {
    /* No greasepencil frame found. */
    return;
  }

  BKE_gpencil_layer_frame_delete(gpl, gpf);
}

static bool bake_strokes(Object *ob,
                         Depsgraph *dg,
                         LineartCache **lc,
                         GpencilModifierData *md,
                         int frame,
                         bool is_first)
{
  /* Modifier data sanity check. */
  if (lineart_mod_is_disabled(md)) {
    return false;
  }

  LineartGpencilModifierData *lmd = (LineartGpencilModifierData *)md;
  bGPdata *gpd = ob->data;

  bGPDlayer *gpl = BKE_gpencil_layer_get_by_name(gpd, lmd->target_layer, 1);
  if (!gpl) {
    return false;
  }
  bool only_use_existing_gp_frames = false;
  bGPDframe *gpf = (only_use_existing_gp_frames ?
                        BKE_gpencil_layer_frame_find(gpl, frame) :
                        BKE_gpencil_layer_frame_get(gpl, frame, GP_GETFRAME_ADD_NEW));

  if (!gpf) {
    /* No greasepencil frame created or found. */
    return false;
  }
  LineartCache *local_lc = *lc;
  if (!(*lc)) {
    MOD_lineart_compute_feature_lines(dg, lmd, lc, (!(ob->dtx & OB_DRAW_IN_FRONT)));
    MOD_lineart_destroy_render_data(lmd);
  }
  else {
    if (is_first || (!(lmd->flags & LRT_GPENCIL_USE_CACHE))) {
      MOD_lineart_compute_feature_lines(dg, lmd, &local_lc, (!(ob->dtx & OB_DRAW_IN_FRONT)));
      MOD_lineart_destroy_render_data(lmd);
    }
    MOD_lineart_chain_clear_picked_flag(local_lc);
    lmd->cache = local_lc;
  }

  MOD_lineart_gpencil_generate(
      lmd->cache,
      dg,
      ob,
      gpl,
      gpf,
      lmd->source_type,
      lmd->source_type == LRT_SOURCE_OBJECT ? (void *)lmd->source_object :
                                              (void *)lmd->source_collection,
      lmd->level_start,
      lmd->use_multiple_levels ? lmd->level_end : lmd->level_start,
      lmd->target_material ? BKE_gpencil_object_material_index_get(ob, lmd->target_material) : 0,
      lmd->edge_types,
      lmd->mask_switches,
<<<<<<< HEAD
      lmd->transparency_mask,
=======
      lmd->material_mask_bits,
>>>>>>> 2d146b61
      lmd->intersection_mask,
      lmd->thickness,
      lmd->opacity,
      lmd->source_vertex_group,
      lmd->vgname,
      lmd->flags);

  if (!(lmd->flags & LRT_GPENCIL_USE_CACHE)) {
    /* Clear local cache. */
    if (!is_first) {
      MOD_lineart_clear_cache(&local_lc);
    }
    /* Restore the original cache pointer so the modifiers below still have access to the
     * "global" cache. */
    lmd->cache = gpd->runtime.lineart_cache;
  }

  return true;
}

typedef struct LineartBakeJob {
  wmWindowManager *wm;
  void *owner;
  short *stop, *do_update;
  float *progress;

  /* C or ob must have one != NULL. */
  bContext *C;
  LinkNode *objects;
  Scene *scene;
  Depsgraph *dg;
  int frame;
  int frame_begin;
  int frame_end;
  int frame_orig;
  int frame_increment;
  bool overwrite_frames;
} LineartBakeJob;

static bool lineart_gpencil_bake_single_target(LineartBakeJob *bj, Object *ob, int frame)
{
  bool touched = false;
  if (ob->type != OB_GPENCIL || G.is_break) {
    return false;
  }

  if (bj->overwrite_frames) {
    LISTBASE_FOREACH (GpencilModifierData *, md, &ob->greasepencil_modifiers) {
      if (md->type == eGpencilModifierType_Lineart) {
        clear_strokes(ob, md, frame);
      }
    }
  }

  GpencilLineartLimitInfo info = BKE_gpencil_get_lineart_modifier_limits(ob);

  LineartCache *lc = NULL;
  bool is_first = true;
  LISTBASE_FOREACH (GpencilModifierData *, md, &ob->greasepencil_modifiers) {
    if (md->type != eGpencilModifierType_Lineart) {
      continue;
    }
    BKE_gpencil_set_lineart_modifier_limits(md, &info, is_first);
    if (bake_strokes(ob, bj->dg, &lc, md, frame, is_first)) {
      touched = true;
      is_first = false;
    }
  }
  MOD_lineart_clear_cache(&lc);

  return touched;
}

static void lineart_gpencil_guard_modifiers(LineartBakeJob *bj)
{
  for (LinkNode *l = bj->objects; l; l = l->next) {
    Object *ob = l->link;
    LISTBASE_FOREACH (GpencilModifierData *, md, &ob->greasepencil_modifiers) {
      if (md->type == eGpencilModifierType_Lineart) {
        LineartGpencilModifierData *lmd = (LineartGpencilModifierData *)md;
        lmd->flags |= LRT_GPENCIL_IS_BAKED;
      }
    }
  }
}

static void lineart_gpencil_bake_startjob(void *customdata,
                                          short *stop,
                                          short *do_update,
                                          float *progress)
{
  LineartBakeJob *bj = (LineartBakeJob *)customdata;
  bj->stop = stop;
  bj->do_update = do_update;
  bj->progress = progress;

  lineart_gpencil_guard_modifiers(bj);

  for (int frame = bj->frame_begin; frame <= bj->frame_end; frame += bj->frame_increment) {

    if (G.is_break) {
      G.is_break = false;
      break;
    }

    BKE_scene_frame_set(bj->scene, frame);
    BKE_scene_graph_update_for_newframe(bj->dg);

    for (LinkNode *l = bj->objects; l; l = l->next) {
      Object *ob = l->link;
      if (lineart_gpencil_bake_single_target(bj, ob, frame)) {
        DEG_id_tag_update((struct ID *)ob->data, ID_RECALC_GEOMETRY);
        WM_event_add_notifier(bj->C, NC_GPENCIL | ND_DATA | NA_EDITED, ob);
      }
    }

    /* Update and refresh the progress bar. */
    *bj->progress = (float)(frame - bj->frame_begin) / (bj->frame_end - bj->frame_begin);
    *bj->do_update = true;
  }

  /* This need to be reset manually. */
  G.is_break = false;

  /* Restore original frame. */
  BKE_scene_frame_set(bj->scene, bj->frame_orig);
  BKE_scene_graph_update_for_newframe(bj->dg);
}

static void lineart_gpencil_bake_endjob(void *customdata)
{
  LineartBakeJob *bj = customdata;

  WM_set_locked_interface(CTX_wm_manager(bj->C), false);

  WM_main_add_notifier(NC_SCENE | ND_FRAME, bj->scene);

  for (LinkNode *l = bj->objects; l; l = l->next) {
    WM_main_add_notifier(NC_GPENCIL | ND_DATA | NA_EDITED, (Object *)l->link);
  }

  BLI_linklist_free(bj->objects, NULL);
}

static int lineart_gpencil_bake_common(bContext *C,
                                       wmOperator *op,
                                       bool bake_all_targets,
                                       bool do_background)
{
  LineartBakeJob *bj = MEM_callocN(sizeof(LineartBakeJob), "LineartBakeJob");

  if (!bake_all_targets) {
    Object *ob = CTX_data_active_object(C);
    if (!ob || ob->type != OB_GPENCIL) {
      WM_report(RPT_ERROR, "No active object or active object isn't a GPencil object.");
      return OPERATOR_FINISHED;
    }
    BLI_linklist_prepend(&bj->objects, ob);
  }
  else {
    /* #CTX_DATA_BEGIN is not available for iterating in objects while using the job system. */
    CTX_DATA_BEGIN (C, Object *, ob, visible_objects) {
      if (ob->type == OB_GPENCIL) {
        LISTBASE_FOREACH (GpencilModifierData *, md, &ob->greasepencil_modifiers) {
          if (md->type == eGpencilModifierType_Lineart) {
            BLI_linklist_prepend(&bj->objects, ob);
            break;
          }
        }
      }
    }
    CTX_DATA_END;
  }
  bj->C = C;
  Scene *scene = CTX_data_scene(C);
  bj->scene = scene;
  bj->dg = CTX_data_depsgraph_pointer(C);
  bj->frame_begin = scene->r.sfra;
  bj->frame_end = scene->r.efra;
  bj->frame_orig = scene->r.cfra;
  bj->frame_increment = scene->r.frame_step;
  bj->overwrite_frames = true;

  if (do_background) {
    wmJob *wm_job = WM_jobs_get(CTX_wm_manager(C),
                                CTX_wm_window(C),
                                scene,
                                "Line Art",
                                WM_JOB_PROGRESS,
                                WM_JOB_TYPE_LINEART);

    WM_jobs_customdata_set(wm_job, bj, MEM_freeN);
    WM_jobs_timer(wm_job, 0.1, NC_GPENCIL | ND_DATA | NA_EDITED, NC_GPENCIL | ND_DATA | NA_EDITED);
    WM_jobs_callbacks(
        wm_job, lineart_gpencil_bake_startjob, NULL, NULL, lineart_gpencil_bake_endjob);

    WM_set_locked_interface(CTX_wm_manager(C), true);

    WM_jobs_start(CTX_wm_manager(C), wm_job);

    WM_event_add_modal_handler(C, op);

    return OPERATOR_RUNNING_MODAL;
  }

  float pseduo_progress;
  short pseduo_do_update;
  lineart_gpencil_bake_startjob(bj, NULL, &pseduo_do_update, &pseduo_progress);

  BLI_linklist_free(bj->objects, NULL);
  MEM_freeN(bj);

  return OPERATOR_FINISHED;
}

static int lineart_gpencil_bake_strokes_all_invoke(bContext *C,
                                                   wmOperator *op,
                                                   const wmEvent *UNUSED(event))
{
  return lineart_gpencil_bake_common(C, op, true, true);
}
static int lineart_gpencil_bake_strokes_all_exec(bContext *C, wmOperator *op)
{
  return lineart_gpencil_bake_common(C, op, true, false);
}
static int lineart_gpencil_bake_strokes_invoke(bContext *C,
                                               wmOperator *op,
                                               const wmEvent *UNUSED(event))
{
  return lineart_gpencil_bake_common(C, op, false, true);
}
static int lineart_gpencil_bake_strokes_exec(bContext *C, wmOperator *op)
{
  return lineart_gpencil_bake_common(C, op, false, false);
}
static int lineart_gpencil_bake_strokes_commom_modal(bContext *C,
                                                     wmOperator *op,
                                                     const wmEvent *UNUSED(event))
{
  Scene *scene = (Scene *)op->customdata;

  /* no running blender, remove handler and pass through. */
  if (0 == WM_jobs_test(CTX_wm_manager(C), scene, WM_JOB_TYPE_LINEART)) {
    return OPERATOR_FINISHED | OPERATOR_PASS_THROUGH;
  }

  return OPERATOR_PASS_THROUGH;
}

static void lineart_gpencil_clear_strokes_exec_common(Object *ob)
{
  /* TODO: move these checks to an operator poll function. */
  if ((ob == NULL) || ob->type != OB_GPENCIL) {
    return;
  }
  LISTBASE_FOREACH (GpencilModifierData *, md, &ob->greasepencil_modifiers) {
    if (md->type != eGpencilModifierType_Lineart) {
      continue;
    }
    LineartGpencilModifierData *lmd = (LineartGpencilModifierData *)md;
    bGPdata *gpd = ob->data;

    bGPDlayer *gpl = BKE_gpencil_layer_get_by_name(gpd, lmd->target_layer, 1);
    if (!gpl) {
      continue;
    }
    BKE_gpencil_free_frames(gpl);
    BKE_gpencil_frame_addnew(gpl, 0);

    md->mode |= eGpencilModifierMode_Realtime | eGpencilModifierMode_Render;

    lmd->flags &= (~LRT_GPENCIL_IS_BAKED);
  }
  DEG_id_tag_update((struct ID *)ob->data, ID_RECALC_GEOMETRY);
}

static int lineart_gpencil_clear_strokes_exec(bContext *C, wmOperator *UNUSED(op))
{
  Object *ob = CTX_data_active_object(C);

  lineart_gpencil_clear_strokes_exec_common(ob);

  WM_event_add_notifier(C, NC_GPENCIL | ND_DATA | NA_EDITED, ob);

  return OPERATOR_FINISHED;
}
static int lineart_gpencil_clear_strokes_all_exec(bContext *C, wmOperator *op)
{
  CTX_DATA_BEGIN (C, Object *, ob, visible_objects) {
    lineart_gpencil_clear_strokes_exec_common(ob);
    WM_event_add_notifier(C, NC_GPENCIL | ND_DATA | NA_EDITED, ob);
  }
  CTX_DATA_END;

  BKE_report(op->reports, RPT_INFO, "All line art objects are now cleared");

  return OPERATOR_FINISHED;
}

/* Bake all line art modifiers on the current object. */
void OBJECT_OT_lineart_bake_strokes(wmOperatorType *ot)
{
  ot->name = "Bake Line Art";
  ot->description = "Bake Line Art for current GPencil object";
  ot->idname = "OBJECT_OT_lineart_bake_strokes";

  ot->invoke = lineart_gpencil_bake_strokes_invoke;
  ot->exec = lineart_gpencil_bake_strokes_exec;
  ot->modal = lineart_gpencil_bake_strokes_commom_modal;
}

/* Bake all lineart objects in the scene. */
void OBJECT_OT_lineart_bake_strokes_all(wmOperatorType *ot)
{
  ot->name = "Bake Line Art (All)";
  ot->description = "Bake all Grease Pencil objects that have a line art modifier";
  ot->idname = "OBJECT_OT_lineart_bake_strokes_all";

  ot->invoke = lineart_gpencil_bake_strokes_all_invoke;
  ot->exec = lineart_gpencil_bake_strokes_all_exec;
  ot->modal = lineart_gpencil_bake_strokes_commom_modal;
}

/* clear all line art modifiers on the current object. */
void OBJECT_OT_lineart_clear(wmOperatorType *ot)
{
  ot->name = "Clear Baked Line Art";
  ot->description = "Clear all strokes in current GPencil object";
  ot->idname = "OBJECT_OT_lineart_clear";

  ot->exec = lineart_gpencil_clear_strokes_exec;
}

/* clear all lineart objects in the scene. */
void OBJECT_OT_lineart_clear_all(wmOperatorType *ot)
{
  ot->name = "Clear Baked Line Art (All)";
  ot->description = "Clear all strokes in all Grease Pencil objects that have a line art modifier";
  ot->idname = "OBJECT_OT_lineart_clear_all";

  ot->exec = lineart_gpencil_clear_strokes_all_exec;
}

void WM_operatortypes_lineart(void)
{
  WM_operatortype_append(OBJECT_OT_lineart_bake_strokes);
  WM_operatortype_append(OBJECT_OT_lineart_bake_strokes_all);
  WM_operatortype_append(OBJECT_OT_lineart_clear);
  WM_operatortype_append(OBJECT_OT_lineart_clear_all);
}<|MERGE_RESOLUTION|>--- conflicted
+++ resolved
@@ -144,11 +144,7 @@
       lmd->target_material ? BKE_gpencil_object_material_index_get(ob, lmd->target_material) : 0,
       lmd->edge_types,
       lmd->mask_switches,
-<<<<<<< HEAD
-      lmd->transparency_mask,
-=======
       lmd->material_mask_bits,
->>>>>>> 2d146b61
       lmd->intersection_mask,
       lmd->thickness,
       lmd->opacity,
