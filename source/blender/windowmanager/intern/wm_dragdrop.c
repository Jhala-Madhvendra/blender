--- conflicted
+++ resolved
@@ -153,13 +153,10 @@
   switch (type) {
     case WM_DRAG_PATH:
       BLI_strncpy(drag->path, poin, FILE_MAX);
-<<<<<<< HEAD
-=======
       /* As the path is being copied, free it immediately as `drag` wont "own" the data. */
       if (flags & WM_DRAG_FREE_DATA) {
         MEM_freeN(poin);
       }
->>>>>>> 330fecc9
       break;
     case WM_DRAG_ID:
       if (poin) {
@@ -193,30 +190,16 @@
   /* Don't require all the callers to have a NULL-check, just allow passing NULL. */
   if (!poin) {
     return;
-<<<<<<< HEAD
-=======
   }
 
   /* Not too nice, could become a callback. */
   if (dragtype == WM_DRAG_ASSET) {
     wmDragAsset *asset_drag = poin;
     MEM_freeN((void *)asset_drag->path);
->>>>>>> 330fecc9
   }
   MEM_freeN(poin);
 }
 
-<<<<<<< HEAD
-  /* Not too nice, could become a callback. */
-  if (dragtype == WM_DRAG_ASSET) {
-    wmDragAsset *asset_drag = poin;
-    MEM_freeN((void *)asset_drag->path);
-  }
-  MEM_freeN(poin);
-}
-
-=======
->>>>>>> 330fecc9
 void WM_drag_free(wmDrag *drag)
 {
   if (drag->flags & WM_DRAG_FREE_DATA) {
@@ -374,8 +357,6 @@
   return WM_drag_get_local_ID(lb->first, idcode);
 }
 
-<<<<<<< HEAD
-=======
 /**
  * Check if the drag data is either a local ID or an external ID asset of type \a idcode.
  */
@@ -384,7 +365,6 @@
   return WM_drag_get_local_ID(drag, idcode) || WM_drag_get_asset_data(drag, idcode);
 }
 
->>>>>>> 330fecc9
 wmDragAsset *WM_drag_get_asset_data(const wmDrag *drag, int idcode)
 {
   if (drag->type != WM_DRAG_ASSET) {
@@ -392,11 +372,7 @@
   }
 
   wmDragAsset *asset_drag = drag->poin;
-<<<<<<< HEAD
-  return (idcode == 0 || asset_drag->id_type == idcode) ? asset_drag : NULL;
-=======
   return (ELEM(idcode, 0, asset_drag->id_type)) ? asset_drag : NULL;
->>>>>>> 330fecc9
 }
 
 static ID *wm_drag_asset_id_import(wmDragAsset *asset_drag)
@@ -409,12 +385,9 @@
 /**
  * When dragging a local ID, return that. Otherwise, if dragging an asset-handle, link or append
  * that depending on what was chosen by the drag-box (currently append only in fact).
-<<<<<<< HEAD
-=======
  *
  * Use #WM_drag_free_imported_drag_ID() as cancel callback of the drop-box, so that the asset
  * import is rolled back if the drop operator fails.
->>>>>>> 330fecc9
  */
 ID *WM_drag_get_local_ID_or_import_from_asset(const wmDrag *drag, int idcode)
 {
@@ -433,8 +406,6 @@
 
   /* Link/append the asset. */
   return wm_drag_asset_id_import(asset_drag);
-<<<<<<< HEAD
-=======
 }
 
 /**
@@ -468,7 +439,6 @@
   if (id) {
     BKE_id_delete(bmain, id);
   }
->>>>>>> 330fecc9
 }
 
 /* ************** draw ***************** */
