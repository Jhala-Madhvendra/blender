--- conflicted
+++ resolved
@@ -90,10 +90,6 @@
  */
 typedef struct bNodeSocketTemplate {
   int type;
-<<<<<<< HEAD
-  int limit;                    /* unused */
-=======
->>>>>>> 4a8a7cc3
   char name[64];                /* MAX_NAME */
   float val1, val2, val3, val4; /* default alloc value for inputs */
   float min, max;
@@ -150,9 +146,6 @@
   /* for standard socket types in C */
   int type, subtype;
   int display_shape_default;
-
-  int input_link_limit;
-  int output_link_limit;
 
   /* When set, bNodeSocket->limit does not have any effect anymore. */
   bool use_link_limits_of_type;
