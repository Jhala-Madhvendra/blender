--- conflicted
+++ resolved
@@ -261,13 +261,8 @@
 
 const char *CTX_data_mode_string(const bContext *C);
 int CTX_data_mode_enum_ex(
-<<<<<<< HEAD
-        const short object_mode,
-        const struct Object *obedit, const struct Object *ob);
-=======
         const struct Object *obedit, const struct Object *ob,
         const short object_mode);
->>>>>>> 74f7fb08
 int CTX_data_mode_enum(const bContext *C);
 
 void CTX_data_main_set(bContext *C, struct Main *bmain);
