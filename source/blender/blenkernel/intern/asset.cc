--- conflicted
+++ resolved
@@ -119,19 +119,6 @@
   memcpy(library_ref, DNA_struct_default_get(AssetLibraryReference), sizeof(*library_ref));
 }
 
-<<<<<<< HEAD
-void BKE_asset_metadata_catalog_id_set(struct AssetMetaData *asset_data, const char *catalog_id)
-{
-  constexpr size_t max_catalog_id_length = sizeof(asset_data->catalog_id);
-
-  /* The substr() call is necessary to make copy() copy the first characters (instead of refusing
-   * to copy and producing an empty string). */
-  StringRef trimmed_id = StringRef(catalog_id).trim().substr(0, max_catalog_id_length - 1);
-  trimmed_id.copy(asset_data->catalog_id, max_catalog_id_length);
-
-  /* Replace whitespace in the catalog ID with dashes. */
-  BLI_str_replace_char(asset_data->catalog_id, ' ', '-');
-=======
 void BKE_asset_metadata_catalog_id_clear(struct AssetMetaData *asset_data)
 {
   asset_data->catalog_id = BLI_uuid_nil();
@@ -151,7 +138,6 @@
   StringRef trimmed_id =
       StringRef(catalog_simple_name).trim().substr(0, max_simple_name_length - 1);
   trimmed_id.copy(asset_data->catalog_simple_name, max_simple_name_length);
->>>>>>> 9f7741aa
 }
 
 /* Queries -------------------------------------------- */
