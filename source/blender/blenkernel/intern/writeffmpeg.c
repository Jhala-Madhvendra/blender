--- conflicted
+++ resolved
@@ -61,7 +61,6 @@
 
 #include "ffmpeg_compat.h"
 
-<<<<<<< HEAD
 typedef struct FFMpegContext {
 	int ffmpeg_type;
 	int ffmpeg_codec;
@@ -71,6 +70,7 @@
 	int ffmpeg_gop_size;
 	int ffmpeg_autosplit;
 	int ffmpeg_autosplit_count;
+	bool ffmpeg_preview;
 
 	AVFormatContext *outfile;
 	AVStream *video_stream;
@@ -81,27 +81,6 @@
 	uint8_t *audio_input_buffer;
 	uint8_t *audio_deinterleave_buffer;
 	int audio_input_samples;
-=======
-static int ffmpeg_type = 0;
-static int ffmpeg_codec = AV_CODEC_ID_MPEG4;
-static int ffmpeg_audio_codec = AV_CODEC_ID_NONE;
-static int ffmpeg_video_bitrate = 1150;
-static int ffmpeg_audio_bitrate = 128;
-static int ffmpeg_gop_size = 12;
-static int ffmpeg_autosplit = 0;
-static int ffmpeg_autosplit_count = 0;
-static bool ffmpeg_preview = false;
-
-static AVFormatContext *outfile = 0;
-static AVStream *video_stream = 0;
-static AVStream *audio_stream = 0;
-static AVFrame *current_frame = 0;
-static struct SwsContext *img_convert_ctx = 0;
-
-static uint8_t *audio_input_buffer = 0;
-static uint8_t *audio_deinterleave_buffer = 0;
-static int audio_input_samples = 0;
->>>>>>> 660173ed
 #ifndef FFMPEG_HAVE_ENCODE_AUDIO2
 	uint8_t *audio_output_buffer;
 	int audio_outbuf_size;
@@ -122,7 +101,7 @@
 static void ffmpeg_dict_set_int(AVDictionary **dict, const char *key, int value);
 static void ffmpeg_dict_set_float(AVDictionary **dict, const char *key, float value);
 static void ffmpeg_set_expert_options(RenderData *rd);
-static void ffmpeg_filepath_get(FFMpegContext *context, char *string, struct RenderData *rd, const char *suffix);
+static void ffmpeg_filepath_get(FFMpegContext *context, char *string, struct RenderData *rd, bool preview, const char *suffix);
 
 /* Delete a picture buffer */
 
@@ -841,11 +820,7 @@
 	context->ffmpeg_autosplit = rd->ffcodecdata.flags & FFMPEG_AUTOSPLIT_OUTPUT;
 
 	/* Determine the correct filename */
-<<<<<<< HEAD
-	ffmpeg_filepath_get(context, name, rd, suffix);
-=======
-	BKE_ffmpeg_filepath_get(name, rd, ffmpeg_preview);
->>>>>>> 660173ed
+	ffmpeg_filepath_get(context, name, rd, context->ffmpeg_preview, suffix);
 	PRINT("Starting output to %s(ffmpeg)...\n"
 	        "  Using type=%d, codec=%d, audio_codec=%d,\n"
 	        "  video_bitrate=%d, audio_bitrate=%d,\n"
@@ -1057,12 +1032,7 @@
  * ********************************************************************** */
 
 /* Get the output filename-- similar to the other output formats */
-<<<<<<< HEAD
-
-static void ffmpeg_filepath_get(FFMpegContext *context, char *string, RenderData *rd, const char *suffix)
-=======
-void BKE_ffmpeg_filepath_get(char *string, RenderData *rd, bool preview)
->>>>>>> 660173ed
+static void ffmpeg_filepath_get(FFMpegContext *context, char *string, RenderData *rd, bool preview, const char *suffix)
 {
 	char autosplit[20];
 
@@ -1125,26 +1095,19 @@
 	BLI_path_suffix(string, FILE_MAX, suffix, "");
 }
 
-<<<<<<< HEAD
-void BKE_ffmpeg_filepath_get(char *string, RenderData *rd, const char *suffix)
-{
-	ffmpeg_filepath_get(NULL, string, rd, suffix);
-}
-
-int BKE_ffmpeg_start(void *context_v, struct Scene *scene, RenderData *rd, int rectx, int recty, const char *suffix, ReportList *reports)
-=======
-int BKE_ffmpeg_start(struct Scene *scene, RenderData *rd, int rectx, int recty, ReportList *reports, bool preview)
->>>>>>> 660173ed
+void BKE_ffmpeg_filepath_get(char *string, RenderData *rd, bool preview, const char *suffix)
+{
+	ffmpeg_filepath_get(NULL, string, rd, preview, suffix);
+}
+
+int BKE_ffmpeg_start(void *context_v, struct Scene *scene, RenderData *rd, int rectx, int recty,
+                     ReportList *reports, bool preview, const char *suffix)
 {
 	int success;
 	FFMpegContext *context = context_v;
 
-<<<<<<< HEAD
 	context->ffmpeg_autosplit_count = 0;
-=======
-	ffmpeg_autosplit_count = 0;
-	ffmpeg_preview = preview;
->>>>>>> 660173ed
+	context->ffmpeg_preview = preview;
 
 	success = start_ffmpeg_impl(context, rd, rectx, recty, suffix, reports);
 #ifdef WITH_AUDASPACE
@@ -1174,11 +1137,7 @@
 		}
 
 		specs.rate = rd->ffcodecdata.audio_mixrate;
-<<<<<<< HEAD
-		context->audio_mixdown_device = sound_mixdown(scene, specs, rd->sfra, rd->ffcodecdata.audio_volume);
-=======
-		audio_mixdown_device = BKE_sound_mixdown(scene, specs, preview ? rd->psfra : rd->sfra, rd->ffcodecdata.audio_volume);
->>>>>>> 660173ed
+		context->audio_mixdown_device = BKE_sound_mixdown(scene, specs, preview ? rd->psfra : rd->sfra, rd->ffcodecdata.audio_volume);
 #ifdef FFMPEG_CODEC_TIME_BASE
 		c->time_base.den = specs.rate;
 		c->time_base.num = 1;
@@ -1231,11 +1190,7 @@
 	}
 
 #ifdef WITH_AUDASPACE
-<<<<<<< HEAD
-	write_audio_frames(context, (frame - rd->sfra) / (((double)rd->frs_sec) / (double)rd->frs_sec_base));
-=======
-	write_audio_frames((frame - start_frame) / (((double)rd->frs_sec) / (double)rd->frs_sec_base));
->>>>>>> 660173ed
+	write_audio_frames(context, (frame - start_frame) / (((double)rd->frs_sec) / (double)rd->frs_sec_base));
 #endif
 	return success;
 }
@@ -1734,6 +1689,7 @@
 	context->ffmpeg_gop_size = 12;
 	context->ffmpeg_autosplit = 0;
 	context->ffmpeg_autosplit_count = 0;
+	context->ffmpeg_preview = false;
 
 	return context;
 }
