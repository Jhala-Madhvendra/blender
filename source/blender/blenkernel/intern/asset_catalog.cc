/*
 * This program is free software; you can redistribute it and/or
 * modify it under the terms of the GNU General Public License
 * as published by the Free Software Foundation; either version 2
 * of the License, or (at your option) any later version.
 *
 * This program is distributed in the hope that it will be useful,
 * but WITHOUT ANY WARRANTY; without even the implied warranty of
 * MERCHANTABILITY or FITNESS FOR A PARTICULAR PURPOSE.  See the
 * GNU General Public License for more details.
 *
 * You should have received a copy of the GNU General Public License
 * along with this program; if not, write to the Free Software Foundation,
 * Inc., 51 Franklin Street, Fifth Floor, Boston, MA 02110-1301, USA.
 */

/** \file
 * \ingroup bke
 */

#include "BKE_asset_catalog.hh"

#include "BLI_fileops.h"
#include "BLI_path_util.h"
#include "BLI_string_ref.hh"

/* For S_ISREG() and S_ISDIR() on Windows. */
#ifdef WIN32
#  include "BLI_winstuff.h"
#endif

#include <fstream>
#include <set>

namespace blender::bke {

const char AssetCatalogService::PATH_SEPARATOR = '/';
const CatalogFilePath AssetCatalogService::DEFAULT_CATALOG_FILENAME = "blender_assets.cats.txt";

/* For now this is the only version of the catalog definition files that is supported.
 * Later versioning code may be added to handle older files. */
const int AssetCatalogDefinitionFile::SUPPORTED_VERSION = 1;
/* String that's matched in the catalog definition file to know that the line is the version
 * declaration. It has to start with a space to ensure it won't match any hypothetical future field
 * that starts with "VERSION". */
const std::string AssetCatalogDefinitionFile::VERSION_MARKER = "VERSION ";

AssetCatalogService::AssetCatalogService(const CatalogFilePath &asset_library_root)
    : asset_library_root_(asset_library_root)
{
}

bool AssetCatalogService::is_empty() const
{
  return catalogs_.is_empty();
}

AssetCatalog *AssetCatalogService::find_catalog(CatalogID catalog_id)
{
  std::unique_ptr<AssetCatalog> *catalog_uptr_ptr = this->catalogs_.lookup_ptr(catalog_id);
  if (catalog_uptr_ptr == nullptr) {
    return nullptr;
  }
  return catalog_uptr_ptr->get();
}

AssetCatalog *AssetCatalogService::find_catalog_from_path(const CatalogPath &path) const
{
  for (auto &catalog : catalogs_.values()) {
    if (catalog->path == path) {
      return catalog.get();
    }
  }

  return nullptr;
}

void AssetCatalogService::delete_catalog(CatalogID catalog_id)
{
  std::unique_ptr<AssetCatalog> *catalog_uptr_ptr = this->catalogs_.lookup_ptr(catalog_id);
  if (catalog_uptr_ptr == nullptr) {
    /* Catalog cannot be found, which is fine. */
    return;
  }

  /* Mark the catalog as deleted. */
  AssetCatalog *catalog = catalog_uptr_ptr->get();
  catalog->flags.is_deleted = true;

  /* Move ownership from this->catalogs_ to this->deleted_catalogs_. */
  this->deleted_catalogs_.add(catalog_id, std::move(*catalog_uptr_ptr));

  /* The catalog can now be removed from the map without freeing the actual AssetCatalog. */
  this->catalogs_.remove(catalog_id);

  this->rebuild_tree();
}

AssetCatalog *AssetCatalogService::create_catalog(const CatalogPath &catalog_path)
{
  std::unique_ptr<AssetCatalog> catalog = AssetCatalog::from_path(catalog_path);

  /* So we can std::move(catalog) and still use the non-owning pointer: */
  AssetCatalog *const catalog_ptr = catalog.get();

  /* TODO(@sybren): move the `AssetCatalog::from_path()` function to another place, that can reuse
   * catalogs when a catalog with the given path is already known, and avoid duplicate catalog IDs.
   */
  BLI_assert_msg(!catalogs_.contains(catalog->catalog_id), "duplicate catalog ID not supported");
  catalogs_.add_new(catalog->catalog_id, std::move(catalog));

  if (catalog_definition_file_) {
    /* Ensure the new catalog gets written to disk at some point. If there is no CDF in memory yet,
     * it's enough to have the catalog known to the service as it'll be saved to a new file. */
    catalog_definition_file_->add_new(catalog_ptr);
  }

  /* Null when the service only writes, but didn't load anything
   * (#AssetCatalogService::load_from_disk() not called). */
  if (catalog_tree_) {
    catalog_tree_->insert_item(*catalog_ptr);
  }

  return catalog_ptr;
}

static std::string asset_definition_default_file_path_from_dir(StringRef asset_library_root)
{
  char file_path[PATH_MAX];
  BLI_join_dirfile(file_path,
                   sizeof(file_path),
                   asset_library_root.data(),
                   AssetCatalogService::DEFAULT_CATALOG_FILENAME.data());
  return file_path;
}

void AssetCatalogService::load_from_disk()
{
  load_from_disk(asset_library_root_);
}

void AssetCatalogService::load_from_disk(const CatalogFilePath &file_or_directory_path)
{
  BLI_stat_t status;
  if (BLI_stat(file_or_directory_path.data(), &status) == -1) {
    // TODO(@sybren): throw an appropriate exception.
    return;
  }

  if (S_ISREG(status.st_mode)) {
    load_single_file(file_or_directory_path);
  }
  else if (S_ISDIR(status.st_mode)) {
    load_directory_recursive(file_or_directory_path);
  }
  else {
    // TODO(@sybren): throw an appropriate exception.
  }

  /* TODO: Should there be a sanitize step? E.g. to remove catalogs with identical paths? */

  catalog_tree_ = read_into_tree();
}

void AssetCatalogService::load_directory_recursive(const CatalogFilePath &directory_path)
{
  // TODO(@sybren): implement proper multi-file support. For now, just load
  // the default file if it is there.
  CatalogFilePath file_path = asset_definition_default_file_path_from_dir(directory_path);

  if (!BLI_exists(file_path.data())) {
    /* No file to be loaded is perfectly fine. */
    return;
  }

  this->load_single_file(file_path);
}

void AssetCatalogService::load_single_file(const CatalogFilePath &catalog_definition_file_path)
{
  /* TODO(@sybren): check that #catalog_definition_file_path is contained in #asset_library_root_,
   * otherwise some assumptions may fail. */
  std::unique_ptr<AssetCatalogDefinitionFile> cdf = parse_catalog_file(
      catalog_definition_file_path);

  BLI_assert_msg(!this->catalog_definition_file_,
                 "Only loading of a single catalog definition file is supported.");
  this->catalog_definition_file_ = std::move(cdf);
}

std::unique_ptr<AssetCatalogDefinitionFile> AssetCatalogService::parse_catalog_file(
    const CatalogFilePath &catalog_definition_file_path)
{
  auto cdf = std::make_unique<AssetCatalogDefinitionFile>();
  cdf->file_path = catalog_definition_file_path;

  auto catalog_parsed_callback = [this, catalog_definition_file_path](
                                     std::unique_ptr<AssetCatalog> catalog) {
    if (this->catalogs_.contains(catalog->catalog_id)) {
      // TODO(@sybren): apparently another CDF was already loaded. This is not supported yet.
      std::cerr << catalog_definition_file_path << ": multiple definitions of catalog "
                << catalog->catalog_id << " in multiple files, ignoring this one." << std::endl;
      /* Don't store 'catalog'; unique_ptr will free its memory. */
      return false;
    }

    /* The AssetCatalog pointer is now owned by the AssetCatalogService. */
    this->catalogs_.add_new(catalog->catalog_id, std::move(catalog));
    return true;
  };

  cdf->parse_catalog_file(cdf->file_path, catalog_parsed_callback);

  return cdf;
}

void AssetCatalogService::merge_from_disk_before_writing()
{
  /* TODO(Sybren): expand to support multiple CDFs. */

  if (!catalog_definition_file_ || catalog_definition_file_->file_path.empty() ||
      !BLI_is_file(catalog_definition_file_->file_path.c_str())) {
    return;
  }

  auto catalog_parsed_callback = [this](std::unique_ptr<AssetCatalog> catalog) {
    const bUUID catalog_id = catalog->catalog_id;

    /* The following two conditions could be or'ed together. Keeping them separated helps when
     * adding debug prints, breakpoints, etc. */
    if (this->catalogs_.contains(catalog_id)) {
      /* This catalog was already seen, so just ignore it. */
      return false;
    }
    if (this->deleted_catalogs_.contains(catalog_id)) {
      /* This catalog was already seen and subsequently deleted, so just ignore it. */
      return false;
    }

    /* This is a new catalog, so let's keep it around. */
    this->catalogs_.add_new(catalog_id, std::move(catalog));
    return true;
  };

  catalog_definition_file_->parse_catalog_file(catalog_definition_file_->file_path,
                                               catalog_parsed_callback);
}

bool AssetCatalogService::write_to_disk(const CatalogFilePath &directory_for_new_files)
{
  /* TODO(Sybren): expand to support multiple CDFs. */

  if (!catalog_definition_file_) {
    if (catalogs_.is_empty() && deleted_catalogs_.is_empty()) {
      /* Avoid saving anything, when there is nothing to save. */
      return true; /* Writing nothing when there is nothing to write is still a success. */
    }

    /* A CDF has to be created to contain all current in-memory catalogs. */
    const CatalogFilePath cdf_path = asset_definition_default_file_path_from_dir(
        directory_for_new_files);
    catalog_definition_file_ = construct_cdf_in_memory(cdf_path);
  }

  merge_from_disk_before_writing();
  return catalog_definition_file_->write_to_disk();
}

std::unique_ptr<AssetCatalogDefinitionFile> AssetCatalogService::construct_cdf_in_memory(
    const CatalogFilePath &file_path)
{
  auto cdf = std::make_unique<AssetCatalogDefinitionFile>();
  cdf->file_path = file_path;

  for (auto &catalog : catalogs_.values()) {
    cdf->add_new(catalog.get());
  }

  return cdf;
}

std::unique_ptr<AssetCatalogTree> AssetCatalogService::read_into_tree()
{
  auto tree = std::make_unique<AssetCatalogTree>();

  /* Go through the catalogs, insert each path component into the tree where needed. */
  for (auto &catalog : catalogs_.values()) {
<<<<<<< HEAD
    tree->insert_item(*catalog);
=======
    const AssetCatalogTreeItem *parent = nullptr;
    AssetCatalogTreeItem::ChildMap *insert_to_map = &tree->children_;

    BLI_assert_msg(!ELEM(catalog->path[0], '/', '\\'),
                   "Malformed catalog path; should not start with a separator");

    const char *next_slash_ptr;
    /* Looks more complicated than it is, this just iterates over path components. E.g.
     * "just/some/path" iterates over "just", then "some" then "path". */
    for (const char *name_begin = catalog->path.data(); name_begin && name_begin[0];
         /* Jump to one after the next slash if there is any. */
         name_begin = next_slash_ptr ? next_slash_ptr + 1 : nullptr) {
      next_slash_ptr = BLI_path_slash_find(name_begin);

      /* Note that this won't be null terminated. */
      StringRef component_name = next_slash_ptr ?
                                     StringRef(name_begin, next_slash_ptr - name_begin) :
                                     /* Last component in the path. */
                                     name_begin;

      /* Insert new tree element - if no matching one is there yet! */
      auto [item, was_inserted] = insert_to_map->emplace(
          component_name, AssetCatalogTreeItem(component_name, parent));

      /* Walk further into the path (no matter if a new item was created or not). */
      parent = &item->second;
      insert_to_map = &item->second.children_;
    }
>>>>>>> c87e6b23
  }

  return tree;
}

void AssetCatalogService::rebuild_tree()
{
  this->catalog_tree_ = read_into_tree();
}

/* ---------------------------------------------------------------------- */

AssetCatalogTreeItem::AssetCatalogTreeItem(StringRef name,
                                           const CatalogID &catalog_id,
                                           const AssetCatalogTreeItem *parent)
    : name_(name), catalog_id_(catalog_id), parent_(parent)
{
}

const CatalogID &AssetCatalogTreeItem::get_catalog_id() const
{
  return catalog_id_;
}

StringRef AssetCatalogTreeItem::get_name() const
{
  return name_;
}

CatalogPath AssetCatalogTreeItem::catalog_path() const
{
  std::string current_path = name_;
  for (const AssetCatalogTreeItem *parent = parent_; parent; parent = parent->parent_) {
    current_path = parent->name_ + AssetCatalogService::PATH_SEPARATOR + current_path;
  }
  return current_path;
}

int AssetCatalogTreeItem::count_parents() const
{
  int i = 0;
  for (const AssetCatalogTreeItem *parent = parent_; parent; parent = parent->parent_) {
    i++;
  }
  return i;
}

bool AssetCatalogTreeItem::has_children() const
{
  return !children_.empty();
}

/* ---------------------------------------------------------------------- */

void AssetCatalogTree::insert_item(AssetCatalog &catalog)
{
  const AssetCatalogTreeItem *parent = nullptr;
  AssetCatalogTreeItem::ChildMap *insert_to_map = &children_;

  BLI_assert_msg(!ELEM(catalog.path[0], '/', '\\'),
                 "Malformed catalog path: Path should be formatted like a relative path");

  CatalogID unset_id = bke::bUUID();
  const char *next_slash_ptr;
  /* Looks more complicated than it is, this just iterates over path components. E.g.
   * "just/some/path" iterates over "just", then "some" then "path". */
  for (const char *name_begin = catalog.path.data(); name_begin && name_begin[0];
       /* Jump to one after the next slash if there is any. */
       name_begin = next_slash_ptr ? next_slash_ptr + 1 : nullptr) {
    next_slash_ptr = BLI_path_slash_find(name_begin);

    const bool is_last_component = next_slash_ptr == nullptr;
    /* Note that this won't be null terminated. */
    StringRef component_name = is_last_component ?
                                   name_begin :
                                   StringRef(name_begin, next_slash_ptr - name_begin);

    /* Insert new tree element - if no matching one is there yet! */
    auto [key_and_item, was_inserted] = insert_to_map->emplace(
        component_name,
        AssetCatalogTreeItem(
            component_name, is_last_component ? catalog.catalog_id : unset_id, parent));
    AssetCatalogTreeItem &item = key_and_item->second;

    /* If full path of this catalog already exists as parent path of a previously read catalog, we
     * can ensure this tree item's UUID is set here. */
    if (is_last_component && (item.catalog_id_ == unset_id)) {
      item.catalog_id_ = catalog.catalog_id;
    }

    /* Walk further into the path (no matter if a new item was created or not). */
    parent = &item;
    insert_to_map = &item.children_;
  }
}

void AssetCatalogTree::foreach_item(AssetCatalogTreeItem::ItemIterFn callback)
{
  AssetCatalogTreeItem::foreach_item_recursive(children_, callback);
}

void AssetCatalogTreeItem::foreach_item_recursive(AssetCatalogTreeItem::ChildMap &children,
                                                  const ItemIterFn callback)
{
  for (auto &[key, item] : children) {
    callback(item);
    foreach_item_recursive(item.children_, callback);
  }
}

void AssetCatalogTree::foreach_child(const ItemIterFn callback)
{
  for (auto &[key, item] : children_) {
    callback(item);
  }
}

void AssetCatalogTreeItem::foreach_child(const ItemIterFn callback)
{
  for (auto &[key, item] : children_) {
    callback(item);
  }
}

AssetCatalogTree *AssetCatalogService::get_catalog_tree()
{
  return catalog_tree_.get();
}

bool AssetCatalogDefinitionFile::contains(const CatalogID catalog_id) const
{
  return catalogs_.contains(catalog_id);
}

void AssetCatalogDefinitionFile::add_new(AssetCatalog *catalog)
{
  catalogs_.add_new(catalog->catalog_id, catalog);
}

void AssetCatalogDefinitionFile::parse_catalog_file(
    const CatalogFilePath &catalog_definition_file_path,
    AssetCatalogParsedFn catalog_loaded_callback)
{
  std::fstream infile(catalog_definition_file_path);

  bool seen_version_number = false;
  std::string line;
  while (std::getline(infile, line)) {
    const StringRef trimmed_line = StringRef(line).trim();
    if (trimmed_line.is_empty() || trimmed_line[0] == '#') {
      continue;
    }

    if (!seen_version_number) {
      /* The very first non-ignored line should be the version declaration. */
      const bool is_valid_version = this->parse_version_line(trimmed_line);
      if (!is_valid_version) {
        std::cerr << catalog_definition_file_path
                  << ": first line should be version declaration; ignoring file." << std::endl;
        break;
      }
      seen_version_number = true;
      continue;
    }

    std::unique_ptr<AssetCatalog> catalog = this->parse_catalog_line(trimmed_line);
    if (!catalog) {
      continue;
    }

    AssetCatalog *non_owning_ptr = catalog.get();
    const bool keep_catalog = catalog_loaded_callback(std::move(catalog));
    if (!keep_catalog) {
      continue;
    }

    if (this->contains(non_owning_ptr->catalog_id)) {
      std::cerr << catalog_definition_file_path << ": multiple definitions of catalog "
                << non_owning_ptr->catalog_id << " in the same file, using first occurrence."
                << std::endl;
      /* Don't store 'catalog'; unique_ptr will free its memory. */
      continue;
    }

    /* The AssetDefinitionFile should include this catalog when writing it back to disk. */
    this->add_new(non_owning_ptr);
  }
}

bool AssetCatalogDefinitionFile::parse_version_line(const StringRef line)
{
  if (!line.startswith(VERSION_MARKER)) {
    return false;
  }

  const std::string version_string = line.substr(VERSION_MARKER.length());
  const int file_version = std::atoi(version_string.c_str());

  /* No versioning, just a blunt check whether it's the right one. */
  return file_version == SUPPORTED_VERSION;
}

std::unique_ptr<AssetCatalog> AssetCatalogDefinitionFile::parse_catalog_line(const StringRef line)
{
  const char delim = ':';
  const int64_t first_delim = line.find_first_of(delim);
  if (first_delim == StringRef::not_found) {
    std::cerr << "Invalid catalog line in " << this->file_path << ": " << line << std::endl;
    return std::unique_ptr<AssetCatalog>(nullptr);
  }

  /* Parse the catalog ID. */
  const std::string id_as_string = line.substr(0, first_delim).trim();
  bUUID catalog_id;
  const bool uuid_parsed_ok = BLI_uuid_parse_string(&catalog_id, id_as_string.c_str());
  if (!uuid_parsed_ok) {
    std::cerr << "Invalid UUID in " << this->file_path << ": " << line << std::endl;
    return std::unique_ptr<AssetCatalog>(nullptr);
  }

  /* Parse the path and simple name. */
  const StringRef path_and_simple_name = line.substr(first_delim + 1);
  const int64_t second_delim = path_and_simple_name.find_first_of(delim);

  CatalogPath catalog_path;
  std::string simple_name;
  if (second_delim == 0) {
    /* Delimiter as first character means there is no path. These lines are to be ignored. */
    return std::unique_ptr<AssetCatalog>(nullptr);
  }

  if (second_delim == StringRef::not_found) {
    /* No delimiter means no simple name, just treat it as all "path". */
    catalog_path = path_and_simple_name;
    simple_name = "";
  }
  else {
    catalog_path = path_and_simple_name.substr(0, second_delim);
    simple_name = path_and_simple_name.substr(second_delim + 1).trim();
  }

  catalog_path = AssetCatalog::cleanup_path(catalog_path);
  return std::make_unique<AssetCatalog>(catalog_id, catalog_path, simple_name);
}

bool AssetCatalogDefinitionFile::write_to_disk() const
{
  BLI_assert_msg(!this->file_path.empty(), "Writing to CDF requires its file path to be known");
  return this->write_to_disk(this->file_path);
}

bool AssetCatalogDefinitionFile::write_to_disk(const CatalogFilePath &dest_file_path) const
{
  const CatalogFilePath writable_path = dest_file_path + ".writing";
  const CatalogFilePath backup_path = dest_file_path + "~";

  if (!this->write_to_disk_unsafe(writable_path)) {
    /* TODO: communicate what went wrong. */
    return false;
  }
  if (BLI_exists(dest_file_path.c_str())) {
    if (BLI_rename(dest_file_path.c_str(), backup_path.c_str())) {
      /* TODO: communicate what went wrong. */
      return false;
    }
  }
  if (BLI_rename(writable_path.c_str(), dest_file_path.c_str())) {
    /* TODO: communicate what went wrong. */
    return false;
  }

  return true;
}

bool AssetCatalogDefinitionFile::write_to_disk_unsafe(const CatalogFilePath &dest_file_path) const
{
  char directory[PATH_MAX];
  BLI_split_dir_part(dest_file_path.c_str(), directory, sizeof(directory));
  if (!ensure_directory_exists(directory)) {
    /* TODO(Sybren): pass errors to the UI somehow. */
    return false;
  }

  std::ofstream output(dest_file_path);

  // TODO(@sybren): remember the line ending style that was originally read, then use that to write
  // the file again.

  // Write the header.
  // TODO(@sybren): move the header definition to some other place.
  output << "# This is an Asset Catalog Definition file for Blender." << std::endl;
  output << "#" << std::endl;
  output << "# Empty lines and lines starting with `#` will be ignored." << std::endl;
  output << "# The first non-ignored line should be the version indicator." << std::endl;
  output << "# Other lines are of the format \"UUID:catalog/path/for/assets:simple catalog name\""
         << std::endl;
  output << "" << std::endl;
  output << VERSION_MARKER << SUPPORTED_VERSION << std::endl;
  output << "" << std::endl;

  // Write the catalogs.
  // TODO(@sybren): order them by Catalog ID or Catalog Path.

  AssetCatalogOrderedSet catalogs_by_path;
  for (const AssetCatalog *catalog : catalogs_.values()) {
    if (catalog->flags.is_deleted) {
      continue;
    }
    catalogs_by_path.insert(catalog);
  }

  for (const AssetCatalog *catalog : catalogs_by_path) {
    output << catalog->catalog_id << ":" << catalog->path << ":" << catalog->simple_name
           << std::endl;
  }
  output.close();
  return !output.bad();
}

bool AssetCatalogDefinitionFile::ensure_directory_exists(
    const CatalogFilePath directory_path) const
{
  /* TODO(@sybren): design a way to get such errors presented to users (or ensure that they never
   * occur). */
  if (directory_path.empty()) {
    std::cerr
        << "AssetCatalogService: no asset library root configured, unable to ensure it exists."
        << std::endl;
    return false;
  }

  if (BLI_exists(directory_path.data())) {
    if (!BLI_is_dir(directory_path.data())) {
      std::cerr << "AssetCatalogService: " << directory_path
                << " exists but is not a directory, this is not a supported situation."
                << std::endl;
      return false;
    }

    /* Root directory exists, work is done. */
    return true;
  }

  /* Ensure the root directory exists. */
  std::error_code err_code;
  if (!BLI_dir_create_recursive(directory_path.data())) {
    std::cerr << "AssetCatalogService: error creating directory " << directory_path << ": "
              << err_code << std::endl;
    return false;
  }

  /* Root directory has been created, work is done. */
  return true;
}

AssetCatalog::AssetCatalog(const CatalogID catalog_id,
                           const CatalogPath &path,
                           const std::string &simple_name)
    : catalog_id(catalog_id), path(path), simple_name(simple_name)
{
}

std::unique_ptr<AssetCatalog> AssetCatalog::from_path(const CatalogPath &path)
{
  const CatalogPath clean_path = cleanup_path(path);
  const CatalogID cat_id = BLI_uuid_generate_random();
  const std::string simple_name = sensible_simple_name_for_path(clean_path);
  auto catalog = std::make_unique<AssetCatalog>(cat_id, clean_path, simple_name);
  return catalog;
}

std::string AssetCatalog::sensible_simple_name_for_path(const CatalogPath &path)
{
  std::string name = path;
  std::replace(name.begin(), name.end(), AssetCatalogService::PATH_SEPARATOR, '-');
  if (name.length() < MAX_NAME - 1) {
    return name;
  }

  /* Trim off the start of the path, as that's the most generic part and thus contains the least
   * information. */
  return "..." + name.substr(name.length() - 60);
}

CatalogPath AssetCatalog::cleanup_path(const CatalogPath &path)
{
  /* TODO(@sybren): maybe go over each element of the path, and trim those? */
  CatalogPath clean_path = StringRef(path).trim().trim(AssetCatalogService::PATH_SEPARATOR).trim();
  return clean_path;
}

}  // namespace blender::bke<|MERGE_RESOLUTION|>--- conflicted
+++ resolved
@@ -285,38 +285,7 @@
 
   /* Go through the catalogs, insert each path component into the tree where needed. */
   for (auto &catalog : catalogs_.values()) {
-<<<<<<< HEAD
     tree->insert_item(*catalog);
-=======
-    const AssetCatalogTreeItem *parent = nullptr;
-    AssetCatalogTreeItem::ChildMap *insert_to_map = &tree->children_;
-
-    BLI_assert_msg(!ELEM(catalog->path[0], '/', '\\'),
-                   "Malformed catalog path; should not start with a separator");
-
-    const char *next_slash_ptr;
-    /* Looks more complicated than it is, this just iterates over path components. E.g.
-     * "just/some/path" iterates over "just", then "some" then "path". */
-    for (const char *name_begin = catalog->path.data(); name_begin && name_begin[0];
-         /* Jump to one after the next slash if there is any. */
-         name_begin = next_slash_ptr ? next_slash_ptr + 1 : nullptr) {
-      next_slash_ptr = BLI_path_slash_find(name_begin);
-
-      /* Note that this won't be null terminated. */
-      StringRef component_name = next_slash_ptr ?
-                                     StringRef(name_begin, next_slash_ptr - name_begin) :
-                                     /* Last component in the path. */
-                                     name_begin;
-
-      /* Insert new tree element - if no matching one is there yet! */
-      auto [item, was_inserted] = insert_to_map->emplace(
-          component_name, AssetCatalogTreeItem(component_name, parent));
-
-      /* Walk further into the path (no matter if a new item was created or not). */
-      parent = &item->second;
-      insert_to_map = &item->second.children_;
-    }
->>>>>>> c87e6b23
   }
 
   return tree;
@@ -377,7 +346,7 @@
   AssetCatalogTreeItem::ChildMap *insert_to_map = &children_;
 
   BLI_assert_msg(!ELEM(catalog.path[0], '/', '\\'),
-                 "Malformed catalog path: Path should be formatted like a relative path");
+                 "Malformed catalog path; should not start with a separator");
 
   CatalogID unset_id = bke::bUUID();
   const char *next_slash_ptr;
