--- conflicted
+++ resolved
@@ -82,68 +82,9 @@
 	return spkn;
 }
 
-<<<<<<< HEAD
-static void extern_local_speaker(Speaker *spk)
-{
-	id_lib_extern((ID *)spk->sound);
-}
-
-void BKE_speaker_make_local(Speaker *spk)
-{
-	Main *bmain = G.main;
-	Object *ob;
-	bool is_local = false, is_lib = false;
-
-	/* - only lib users: do nothing
-	 * - only local users: set flag
-	 * - mixed: make copy
-	 */
-
-	if (spk->id.lib == NULL) return;
-	if (spk->id.us == 1) {
-		id_clear_lib_data(bmain, &spk->id);
-		extern_local_speaker(spk);
-		return;
-	}
-
-	ob = bmain->object.first;
-	while (ob) {
-		if (ob->data == spk) {
-			if (ob->id.lib) is_lib = true;
-			else is_local = true;
-		}
-		ob = ob->id.next;
-	}
-
-	if (is_local && is_lib == false) {
-		id_clear_lib_data(bmain, &spk->id);
-		extern_local_speaker(spk);
-	}
-	else if (is_local && is_lib) {
-		Speaker *spk_new = BKE_speaker_copy(spk);
-		spk_new->id.us = 0;
-
-		/* Remap paths of new ID using old library as base. */
-		BKE_id_lib_local_paths(bmain, spk->id.lib, &spk_new->id);
-
-		ob = bmain->object.first;
-		while (ob) {
-			if (ob->data == spk) {
-
-				if (ob->id.lib == NULL) {
-					ob->data = spk_new;
-					id_us_plus(&spk_new->id);
-					id_us_min(&spk->id);
-				}
-			}
-			ob = ob->id.next;
-		}
-	}
-=======
 void BKE_speaker_make_local(Main *bmain, Speaker *spk, const bool lib_local)
 {
 	BKE_id_make_local_generic(bmain, &spk->id, true, lib_local);
->>>>>>> 4bb1e224
 }
 
 void BKE_speaker_free(Speaker *spk)
