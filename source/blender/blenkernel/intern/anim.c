--- conflicted
+++ resolved
@@ -114,13 +114,10 @@
 	if (mpath->points)
 		MEM_freeN(mpath->points);
 
-<<<<<<< HEAD
 	GWN_VERTBUF_DISCARD_SAFE(mpath->points_vbo);
 	GWN_BATCH_DISCARD_SAFE(mpath->batch_line);
 	GWN_BATCH_DISCARD_SAFE(mpath->batch_points);
-	
-=======
->>>>>>> a24b4e60
+
 	/* reset the relevant parameters */
 	mpath->points = NULL;
 	mpath->length = 0;
@@ -268,15 +265,12 @@
 
 	bMotionPath *mpath;         /* motion path in question */
 
-<<<<<<< HEAD
 	DLRBT_Tree keys;         /* temp, to know where the keyframes are */
-	
+
 	/* Original (Source Objects) */
-=======
->>>>>>> a24b4e60
 	Object *ob;                 /* source object */
 	bPoseChannel *pchan;        /* source posechannel (if applicable) */
-	
+
 	/* "Evaluated" Copies (these come from the background COW copie
 	 * that provide all the coordinates we want to save off)
 	 */
@@ -324,90 +318,11 @@
 
 /* ........ */
 
-<<<<<<< HEAD
-=======
-/* Note on evaluation optimizations:
- * Optimization's currently used here play tricks with the depsgraph in order to try and
- * evaluate as few objects as strictly necessary to get nicer performance under standard
- * production conditions. For those people who really need the accurate version,
- * disable the ifdef (i.e. 1 -> 0) and comment out the call to motionpaths_calc_optimise_depsgraph()
- */
-
-/* tweak the object ordering to trick depsgraph into making MotionPath calculations run faster */
-static void motionpaths_calc_optimise_depsgraph(Main *bmain, Scene *scene, ListBase *targets)
-{
-	Base *base, *baseNext;
-	MPathTarget *mpt;
-
-	/* make sure our temp-tag isn't already in use */
-	for (base = scene->base.first; base; base = base->next)
-		base->object->flag &= ~BA_TEMP_TAG;
-
-	/* for each target, dump its object to the start of the list if it wasn't moved already */
-	for (mpt = targets->first; mpt; mpt = mpt->next) {
-		for (base = scene->base.first; base; base = baseNext) {
-			baseNext = base->next;
-
-			if ((base->object == mpt->ob) && !(mpt->ob->flag & BA_TEMP_TAG)) {
-				BLI_remlink(&scene->base, base);
-				BLI_addhead(&scene->base, base);
-
-				mpt->ob->flag |= BA_TEMP_TAG;
-
-				/* we really don't need to continue anymore once this happens, but this line might really 'break' */
-				break;
-			}
-		}
-	}
-
-	/* "brew me a list that's sorted a bit faster now depsy" */
-	DAG_scene_relations_rebuild(bmain, scene);
-}
-
->>>>>>> a24b4e60
 /* update scene for current frame */
 static void motionpaths_calc_update_scene(Main *bmain,
                                           struct Depsgraph *depsgraph)
 {
-<<<<<<< HEAD
 	/* Do all updates
-=======
-#if 1 // 'production' optimizations always on
-	/* rigid body simulation needs complete update to work correctly for now */
-	/* RB_TODO investigate if we could avoid updating everything */
-	if (BKE_scene_check_rigidbody_active(scene)) {
-		BKE_scene_update_for_newframe(bmain->eval_ctx, bmain, scene, scene->lay);
-	}
-	else { /* otherwise we can optimize by restricting updates */
-		Base *base, *last = NULL;
-
-		/* only stuff that moves or needs display still */
-		DAG_scene_update_flags(bmain, scene, scene->lay, true, false);
-
-		/* find the last object with the tag
-		 * - all those afterwards are assumed to not be relevant for our calculations
-		 */
-		/* optimize further by moving out... */
-		for (base = scene->base.first; base; base = base->next) {
-			if (base->object->flag & BA_TEMP_TAG)
-				last = base;
-		}
-
-		/* perform updates for tagged objects */
-		/* XXX: this will break if rigs depend on scene or other data that
-		 * is animated but not attached to/updatable from objects */
-		for (base = scene->base.first; base; base = base->next) {
-			/* update this object */
-			BKE_object_handle_update(bmain, bmain->eval_ctx, scene, base->object);
-
-			/* if this is the last one we need to update, let's stop to save some time */
-			if (base == last)
-				break;
-		}
-	}
-#else // original, 'always correct' version
-	/* do all updates
->>>>>>> a24b4e60
 	 *  - if this is too slow, resort to using a more efficient way
 	 *    that doesn't force complete update, but for now, this is the
 	 *    most accurate way!
@@ -437,24 +352,16 @@
 		 */
 		if ((CFRA < mpath->start_frame) || (CFRA >= mpath->end_frame)) {
 			continue;
-<<<<<<< HEAD
-		}
-		
+		}
+
 		/* get the relevant cache vert to write to */
 		mpv = mpath->points + (CFRA - mpath->start_frame);
-		
+
 		Object *ob_eval = mpt->ob_eval;
 
 		/* Lookup evaluated pose channel, here because the depsgraph
 		 * evaluation can change them so they are not cached in mpt. */
 		bPoseChannel *pchan_eval = NULL;
-=======
-
-		/* get the relevant cache vert to write to */
-		mpv = mpath->points + (CFRA - mpath->start_frame);
-
-		/* pose-channel or object path baking? */
->>>>>>> a24b4e60
 		if (mpt->pchan) {
 			pchan_eval = BKE_pose_channel_find_name(ob_eval->pose, mpt->pchan->name);
 		}
@@ -515,9 +422,8 @@
 		efra = MAX2(efra, mpt->mpath->end_frame);
 	}
 	if (efra <= sfra) return;
-<<<<<<< HEAD
-	
-	
+
+
 	/* get copies of objects/bones to get the calculated results from
 	 * (for copy-on-write evaluation), so that we actually get some results
 	 */
@@ -556,21 +462,11 @@
 			}
 		}
 	}
-=======
-
-	/* optimize the depsgraph for faster updates */
-	/* TODO: whether this is used should depend on some setting for the level of optimizations used */
-	motionpaths_calc_optimise_depsgraph(bmain, scene, targets);
->>>>>>> a24b4e60
 
 	/* calculate path over requested range */
 	for (CFRA = sfra; CFRA <= efra; CFRA++) {
 		/* update relevant data for new frame */
-<<<<<<< HEAD
 		motionpaths_calc_update_scene(bmain, depsgraph);
-=======
-		motionpaths_calc_update_scene(bmain, scene);
->>>>>>> a24b4e60
 
 		/* perform baking for targets */
 		motionpaths_calc_bake_targets(scene, targets);
@@ -579,22 +475,13 @@
 	/* reset original environment */
 	// XXX: Soon to be obsolete
 	CFRA = cfra;
-<<<<<<< HEAD
 	motionpaths_calc_update_scene(bmain, depsgraph);
-	
+
 	/* clear recalc flags from targets */
 	for (mpt = targets->first; mpt; mpt = mpt->next) {
 		bAnimVizSettings *avs;
 		bMotionPath *mpath = mpt->mpath;
-		
-=======
-	motionpaths_calc_update_scene(bmain, scene);
-
-	/* clear recalc flags from targets */
-	for (mpt = targets->first; mpt; mpt = mpt->next) {
-		bAnimVizSettings *avs;
-
->>>>>>> a24b4e60
+
 		/* get pointer to animviz settings for each target */
 		if (mpt->pchan)
 			avs = &mpt->ob->pose->avs;
