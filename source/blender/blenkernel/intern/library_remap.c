/*
 * ***** BEGIN GPL LICENSE BLOCK *****
 *
 * This program is free software; you can redistribute it and/or
 * modify it under the terms of the GNU General Public License
 * as published by the Free Software Foundation; either version 2
 * of the License, or (at your option) any later version.
 *
 * This program is distributed in the hope that it will be useful,
 * but WITHOUT ANY WARRANTY; without even the implied warranty of
 * MERCHANTABILITY or FITNESS FOR A PARTICULAR PURPOSE.  See the
 * GNU General Public License for more details.
 *
 * You should have received a copy of the GNU General Public License
 * along with this program; if not, write to the Free Software Foundation,
 * Inc., 51 Franklin Street, Fifth Floor, Boston, MA 02110-1301, USA.
 *
 * ***** END GPL LICENSE BLOCK *****
 */

/** \file blender/blenkernel/intern/library_remap.c
 *  \ingroup bke
 *
 * Contains management of ID's and libraries remap, unlink and free logic.
 */

#include <stdio.h>
#include <ctype.h>
#include <string.h>
#include <stdlib.h>
#include <stddef.h>
#include <assert.h>

#include "MEM_guardedalloc.h"

/* all types are needed here, in order to do memory operations */
#include "DNA_anim_types.h"
#include "DNA_armature_types.h"
#include "DNA_brush_types.h"
#include "DNA_camera_types.h"
#include "DNA_cachefile_types.h"
#include "DNA_group_types.h"
#include "DNA_gpencil_types.h"
#include "DNA_ipo_types.h"
#include "DNA_key_types.h"
#include "DNA_lamp_types.h"
#include "DNA_lattice_types.h"
#include "DNA_linestyle_types.h"
#include "DNA_material_types.h"
#include "DNA_mesh_types.h"
#include "DNA_meta_types.h"
#include "DNA_movieclip_types.h"
#include "DNA_mask_types.h"
#include "DNA_node_types.h"
#include "DNA_object_types.h"
#include "DNA_scene_types.h"
#include "DNA_screen_types.h"
#include "DNA_speaker_types.h"
#include "DNA_sound_types.h"
#include "DNA_text_types.h"
#include "DNA_vfont_types.h"
#include "DNA_windowmanager_types.h"
#include "DNA_world_types.h"

#include "BLI_blenlib.h"
#include "BLI_utildefines.h"

#include "BKE_action.h"
#include "BKE_animsys.h"
#include "BKE_armature.h"
#include "BKE_brush.h"
#include "BKE_camera.h"
#include "BKE_cachefile.h"
#include "BKE_curve.h"
#include "BKE_depsgraph.h"
#include "BKE_fcurve.h"
#include "BKE_font.h"
#include "BKE_group.h"
#include "BKE_gpencil.h"
#include "BKE_idprop.h"
#include "BKE_image.h"
#include "BKE_ipo.h"
#include "BKE_key.h"
#include "BKE_lamp.h"
#include "BKE_lattice.h"
#include "BKE_library.h"
#include "BKE_library_query.h"
#include "BKE_library_remap.h"
#include "BKE_linestyle.h"
#include "BKE_mesh.h"
#include "BKE_material.h"
#include "BKE_main.h"
#include "BKE_mask.h"
#include "BKE_mball.h"
#include "BKE_modifier.h"
#include "BKE_movieclip.h"
#include "BKE_multires.h"
#include "BKE_node.h"
#include "BKE_object.h"
#include "BKE_paint.h"
#include "BKE_particle.h"
#include "BKE_sca.h"
#include "BKE_speaker.h"
#include "BKE_sound.h"
#include "BKE_screen.h"
#include "BKE_scene.h"
#include "BKE_text.h"
#include "BKE_texture.h"
#include "BKE_world.h"

#ifdef WITH_PYTHON
#include "BPY_extern.h"
#endif

static BKE_library_free_window_manager_cb free_windowmanager_cb = NULL;

void BKE_library_callback_free_window_manager_set(BKE_library_free_window_manager_cb func)
{
	free_windowmanager_cb = func;
}

static BKE_library_free_notifier_reference_cb free_notifier_reference_cb = NULL;

void BKE_library_callback_free_notifier_reference_set(BKE_library_free_notifier_reference_cb func)
{
	free_notifier_reference_cb = func;
}

static BKE_library_remap_editor_id_reference_cb remap_editor_id_reference_cb = NULL;

void BKE_library_callback_remap_editor_id_reference_set(BKE_library_remap_editor_id_reference_cb func)
{
	remap_editor_id_reference_cb = func;
}

typedef struct IDRemap {
	Main *bmain;  /* Only used to trigger depsgraph updates in the right bmain. */
	ID *old_id;
	ID *new_id;
	ID *id;  /* The ID in which we are replacing old_id by new_id usages. */
	short flag;

	/* 'Output' data. */
	short status;
	int skipped_direct;  /* Number of direct usecases that could not be remapped (e.g.: obdata when in edit mode). */
	int skipped_indirect;  /* Number of indirect usecases that could not be remapped. */
	int skipped_refcounted;  /* Number of skipped usecases that refcount the datablock. */
} IDRemap;

/* IDRemap->flag enums defined in BKE_library.h */

/* IDRemap->status */
enum {
	/* *** Set by callback. *** */
	ID_REMAP_IS_LINKED_DIRECT       = 1 << 0,  /* new_id is directly linked in current .blend. */
	ID_REMAP_IS_USER_ONE_SKIPPED    = 1 << 1,  /* There was some skipped 'user_one' usages of old_id. */
};

static int foreach_libblock_remap_callback(void *user_data, ID *id_self, ID **id_p, int cb_flag)
{
	IDRemap *id_remap_data = user_data;
	ID *old_id = id_remap_data->old_id;
	ID *new_id = id_remap_data->new_id;
	ID *id = id_remap_data->id;

	if (!old_id) {  /* Used to cleanup all IDs used by a specific one. */
		BLI_assert(!new_id);
		old_id = *id_p;
	}

	if (*id_p && (*id_p == old_id)) {
		const bool is_indirect = (cb_flag & IDWALK_INDIRECT_USAGE) != 0;
		const bool skip_indirect = (id_remap_data->flag & ID_REMAP_SKIP_INDIRECT_USAGE) != 0;
		/* Note: proxy usage implies LIB_TAG_EXTERN, so on this aspect it is direct,
		 *       on the other hand since they get reset to lib data on file open/reload it is indirect too...
		 *       Edit Mode is also a 'skip direct' case. */
		const bool is_obj = (GS(id->name) == ID_OB);
		const bool is_obj_editmode = (is_obj && BKE_object_is_in_editmode((Object *)id));
		const bool is_never_null = ((cb_flag & IDWALK_NEVER_NULL) && (new_id == NULL) &&
		                            (id_remap_data->flag & ID_REMAP_FORCE_NEVER_NULL_USAGE) == 0);
		const bool skip_never_null = (id_remap_data->flag & ID_REMAP_SKIP_NEVER_NULL_USAGE) != 0;

#ifdef DEBUG_PRINT
		printf("In %s: Remapping %s (%p) to %s (%p) (skip_indirect: %d)\n",
		       id->name, old_id->name, old_id, new_id ? new_id->name : "<NONE>", new_id, skip_indirect);
#endif

		if ((id_remap_data->flag & ID_REMAP_FLAG_NEVER_NULL_USAGE) && (cb_flag & IDWALK_NEVER_NULL)) {
			id->tag |= LIB_TAG_DOIT;
		}

		/* Special hack in case it's Object->data and we are in edit mode (skipped_direct too). */
		if ((is_never_null && skip_never_null) ||
		    (is_obj_editmode && (((Object *)id)->data == *id_p)) ||
		    (skip_indirect && is_indirect))
		{
			if (is_indirect) {
				id_remap_data->skipped_indirect++;
			}
			else if (is_never_null || is_obj_editmode) {
				id_remap_data->skipped_direct++;
			}
			else {
				BLI_assert(0);
			}
			if (cb_flag & IDWALK_USER) {
				id_remap_data->skipped_refcounted++;
			}
			else if (cb_flag & IDWALK_USER_ONE) {
				/* No need to count number of times this happens, just a flag is enough. */
				id_remap_data->status |= ID_REMAP_IS_USER_ONE_SKIPPED;
			}
		}
		else {
			if (!is_never_null) {
				*id_p = new_id;
				DAG_id_tag_update_ex(id_remap_data->bmain, id_self, OB_RECALC_OB | OB_RECALC_DATA | OB_RECALC_TIME);
			}
			if (cb_flag & IDWALK_USER) {
				id_us_min(old_id);
				/* We do not want to handle LIB_TAG_INDIRECT/LIB_TAG_EXTERN here. */
				if (new_id)
					new_id->us++;
			}
			else if (cb_flag & IDWALK_USER_ONE) {
				id_us_ensure_real(new_id);
				/* We cannot affect old_id->us directly, LIB_TAG_EXTRAUSER(_SET) are assumed to be set as needed,
				 * that extra user is processed in final handling... */
			}
			if (!is_indirect) {
				id_remap_data->status |= ID_REMAP_IS_LINKED_DIRECT;
			}
		}
	}

	return IDWALK_RET_NOP;
}

/* Some reamapping unfortunately require extra and/or specific handling, tackle those here. */
static void libblock_remap_data_preprocess_scene_base_unlink(
        IDRemap *r_id_remap_data, Scene *sce, Base *base, const bool skip_indirect, const bool is_indirect)
{
	if (skip_indirect && is_indirect) {
		r_id_remap_data->skipped_indirect++;
		r_id_remap_data->skipped_refcounted++;
	}
	else {
		id_us_min((ID *)base->object);
		BKE_scene_base_unlink(sce, base);
		MEM_freeN(base);
		if (!is_indirect) {
			r_id_remap_data->status |= ID_REMAP_IS_LINKED_DIRECT;
		}
	}
}

static void libblock_remap_data_preprocess(IDRemap *r_id_remap_data)
{
	switch (GS(r_id_remap_data->id->name)) {
		case ID_SCE:
		{
			Scene *sce = (Scene *)r_id_remap_data->id;

			if (!r_id_remap_data->new_id) {
				const bool is_indirect = (sce->id.lib != NULL);
				const bool skip_indirect = (r_id_remap_data->flag & ID_REMAP_SKIP_INDIRECT_USAGE) != 0;

				/* In case we are unlinking... */
				if (!r_id_remap_data->old_id) {
					/* ... everything from scene. */
					Base *base, *base_next;
					for (base = sce->base.first; base; base = base_next) {
						base_next = base->next;
						libblock_remap_data_preprocess_scene_base_unlink(
						            r_id_remap_data, sce, base, skip_indirect, is_indirect);
					}
				}
				else if (GS(r_id_remap_data->old_id->name) == ID_OB) {
					/* ... a specific object from scene. */
					Object *old_ob = (Object *)r_id_remap_data->old_id;
					Base *base = BKE_scene_base_find(sce, old_ob);

					if (base) {
						libblock_remap_data_preprocess_scene_base_unlink(
						            r_id_remap_data, sce, base, skip_indirect, is_indirect);
					}
				}
			}
			break;
		}
		case ID_OB:
		{
			ID *old_id = r_id_remap_data->old_id;
			if (!old_id || GS(old_id->name) == ID_AR) {
				Object *ob = (Object *)r_id_remap_data->id;
				/* Object's pose holds reference to armature bones... sic */
				/* Note that in theory, we should have to bother about linked/non-linked/never-null/etc. flags/states.
				 * Fortunately, this is just a tag, so we can accept to 'over-tag' a bit for pose recalc, and avoid
				 * another complex and risky condition nightmare like the one we have in
				 * foreach_libblock_remap_callback()... */
				if (ob->pose && (!old_id || ob->data == old_id)) {
					BLI_assert(ob->type == OB_ARMATURE);
					ob->pose->flag |= POSE_RECALC;
					/* We need to clear pose bone pointers immediately, things like undo writefile may be called
					 * before pose is actually recomputed, can lead to segfault... */
					BKE_pose_clear_pointers(ob->pose);
				}
			}
			break;
		}
		default:
			break;
	}
}

static void libblock_remap_data_postprocess_object_fromgroup_update(Main *bmain, Object *old_ob, Object *new_ob)
{
	if (old_ob->flag & OB_FROMGROUP) {
		/* Note that for Scene's BaseObject->flag, either we:
		 *     - unlinked old_ob (i.e. new_ob is NULL), in which case scenes' bases have been removed already.
		 *     - remapped old_ob by new_ob, in which case scenes' bases are still valid as is.
		 * So in any case, no need to update them here. */
		if (BKE_group_object_find(NULL, old_ob) == NULL) {
			old_ob->flag &= ~OB_FROMGROUP;
		}
		if (new_ob == NULL) {  /* We need to remove NULL-ified groupobjects... */
			for (Group *group = bmain->group.first; group; group = group->id.next) {
				BKE_group_object_unlink(group, NULL, NULL, NULL);
			}
		}
		else {
			new_ob->flag |= OB_FROMGROUP;
		}
	}
}

static void libblock_remap_data_postprocess_group_scene_unlink(Main *UNUSED(bmain), Scene *sce, ID *old_id)
{
	/* Note that here we assume no object has no base (i.e. all objects are assumed instanced
	 * in one scene...). */
	for (Base *base = sce->base.first; base; base = base->next) {
		if (base->flag & OB_FROMGROUP) {
			Object *ob = base->object;

			if (ob->flag & OB_FROMGROUP) {
				Group *grp = BKE_group_object_find(NULL, ob);

				/* Unlinked group (old_id) is still in bmain... */
				if (grp && (&grp->id == old_id || grp->id.us == 0)) {
					grp = BKE_group_object_find(grp, ob);
				}
				if (!grp) {
					ob->flag &= ~OB_FROMGROUP;
				}
			}
			if (!(ob->flag & OB_FROMGROUP)) {
				base->flag &= ~OB_FROMGROUP;
			}
		}
	}
}

static void libblock_remap_data_postprocess_obdata_relink(Main *UNUSED(bmain), Object *ob, ID *new_id)
{
	if (ob->data == new_id) {
		switch (GS(new_id->name)) {
			case ID_ME:
				multires_force_update(ob);
				break;
			case ID_CU:
				BKE_curve_type_test(ob);
				break;
			default:
				break;
		}
		test_object_modifiers(ob);
		test_object_materials(ob, new_id);
	}
}

/**
 * Execute the 'data' part of the remapping (that is, all ID pointers from other ID datablocks).
 *
 * Behavior differs depending on whether given \a id is NULL or not:
 * - \a id NULL: \a old_id must be non-NULL, \a new_id may be NULL (unlinking \a old_id) or not
 *   (remapping \a old_id to \a new_id). The whole \a bmain database is checked, and all pointers to \a old_id
 *   are remapped to \a new_id.
 * - \a id is non-NULL:
 *   + If \a old_id is NULL, \a new_id must also be NULL, and all ID pointers from \a id are cleared (i.e. \a id
 *     does not references any other datablock anymore).
 *   + If \a old_id is non-NULL, behavior is as with a NULL \a id, but only within given \a id.
 *
 * \param bmain: the Main data storage to operate on (must never be NULL).
 * \param id: the datablock to operate on (can be NULL, in which case we operate over all IDs from given bmain).
 * \param old_id: the datablock to dereference (may be NULL if \a id is non-NULL).
 * \param new_id: the new datablock to replace \a old_id references with (may be NULL).
 * \param r_id_remap_data: if non-NULL, the IDRemap struct to use (uselful to retrieve info about remapping process).
 */
ATTR_NONNULL(1) static void libblock_remap_data(
        Main *bmain, ID *id, ID *old_id, ID *new_id, const short remap_flags, IDRemap *r_id_remap_data)
{
	IDRemap id_remap_data;
	ListBase *lb_array[MAX_LIBARRAY];
	int i;

	if (r_id_remap_data == NULL) {
		r_id_remap_data = &id_remap_data;
	}
	r_id_remap_data->bmain = bmain;
	r_id_remap_data->old_id = old_id;
	r_id_remap_data->new_id = new_id;
	r_id_remap_data->id = NULL;
	r_id_remap_data->flag = remap_flags;
	r_id_remap_data->status = 0;
	r_id_remap_data->skipped_direct = 0;
	r_id_remap_data->skipped_indirect = 0;
	r_id_remap_data->skipped_refcounted = 0;

	if (id) {
#ifdef DEBUG_PRINT
		printf("\tchecking id %s (%p, %p)\n", id->name, id, id->lib);
#endif
		r_id_remap_data->id = id;
		libblock_remap_data_preprocess(r_id_remap_data);
		BKE_library_foreach_ID_link(id, foreach_libblock_remap_callback, (void *)r_id_remap_data, IDWALK_NOP);
	}
	else {
		i = set_listbasepointers(bmain, lb_array);

		/* Note that this is a very 'bruteforce' approach, maybe we could use some depsgraph to only process
		 * objects actually using given old_id... sounds rather unlikely currently, though, so this will do for now. */

		while (i--) {
			ID *id_curr = lb_array[i]->first;

			if (!id_curr || !BKE_library_idtype_can_use_idtype(GS(id_curr->name), GS(old_id->name))) {
				continue;
			}

			for (; id_curr; id_curr = id_curr->next) {
				/* Note that we cannot skip indirect usages of old_id here (if requested), we still need to check it for
				 * the user count handling...
				 * XXX No more true (except for debug usage of those skipping counters). */
				r_id_remap_data->id = id_curr;
				libblock_remap_data_preprocess(r_id_remap_data);
				BKE_library_foreach_ID_link(
				            id_curr, foreach_libblock_remap_callback, (void *)r_id_remap_data, IDWALK_NOP);
			}
		}
	}

	if (old_id && GS(old_id->name) == ID_OB) {
		BKE_sca_logic_links_remap(bmain, (Object *)old_id, (Object *)new_id);
	}

	/* XXX We may not want to always 'transfer' fakeuser from old to new id... Think for now it's desired behavior
	 *     though, we can always add an option (flag) to control this later if needed. */
	if (old_id && (old_id->flag & LIB_FAKEUSER)) {
		id_fake_user_clear(old_id);
		id_fake_user_set(new_id);
	}

	id_us_clear_real(old_id);

	if (new_id && (new_id->tag & LIB_TAG_INDIRECT) && (r_id_remap_data->status & ID_REMAP_IS_LINKED_DIRECT)) {
		new_id->tag &= ~LIB_TAG_INDIRECT;
		new_id->tag |= LIB_TAG_EXTERN;
	}

#ifdef DEBUG_PRINT
	printf("%s: %d occurences skipped (%d direct and %d indirect ones)\n", __func__,
	       r_id_remap_data->skipped_direct + r_id_remap_data->skipped_indirect,
	       r_id_remap_data->skipped_direct, r_id_remap_data->skipped_indirect);
#endif
}

/**
 * Replace all references in given Main to \a old_id by \a new_id
 * (if \a new_id is NULL, it unlinks \a old_id).
 */
void BKE_libblock_remap_locked(
        Main *bmain, void *old_idv, void *new_idv,
        const short remap_flags)
{
	IDRemap id_remap_data;
	ID *old_id = old_idv;
	ID *new_id = new_idv;
	int skipped_direct, skipped_refcounted;

	BLI_assert(old_id != NULL);
	BLI_assert((new_id == NULL) || GS(old_id->name) == GS(new_id->name));
	BLI_assert(old_id != new_id);

	libblock_remap_data(bmain, NULL, old_id, new_id, remap_flags, &id_remap_data);

	if (free_notifier_reference_cb) {
		free_notifier_reference_cb(old_id);
	}

	/* We assume editors do not hold references to their IDs... This is false in some cases
	 * (Image is especially tricky here), editors' code is to handle refcount (id->us) itself then. */
	if (remap_editor_id_reference_cb) {
		remap_editor_id_reference_cb(old_id, new_id);
	}

	skipped_direct = id_remap_data.skipped_direct;
	skipped_refcounted = id_remap_data.skipped_refcounted;

	/* If old_id was used by some ugly 'user_one' stuff (like Image or Clip editors...), and user count has actually
	 * been incremented for that, we have to decrease once more its user count... unless we had to skip
	 * some 'user_one' cases. */
	if ((old_id->tag & LIB_TAG_EXTRAUSER_SET) && !(id_remap_data.status & ID_REMAP_IS_USER_ONE_SKIPPED)) {
		id_us_min(old_id);
		old_id->tag &= ~LIB_TAG_EXTRAUSER_SET;
	}

	BLI_assert(old_id->us - skipped_refcounted >= 0);
	UNUSED_VARS_NDEBUG(skipped_refcounted);

	if (skipped_direct == 0) {
		/* old_id is assumed to not be used directly anymore... */
		if (old_id->lib && (old_id->tag & LIB_TAG_EXTERN)) {
			old_id->tag &= ~LIB_TAG_EXTERN;
			old_id->tag |= LIB_TAG_INDIRECT;
		}
	}

	/* Some after-process updates.
	 * This is a bit ugly, but cannot see a way to avoid it. Maybe we should do a per-ID callback for this instead?
	 */
	switch (GS(old_id->name)) {
		case ID_OB:
			libblock_remap_data_postprocess_object_fromgroup_update(bmain, (Object *)old_id, (Object *)new_id);
			break;
		case ID_GR:
			if (!new_id) {  /* Only affects us in case group was unlinked. */
				for (Scene *sce = bmain->scene.first; sce; sce = sce->id.next) {
					libblock_remap_data_postprocess_group_scene_unlink(bmain, sce, old_id);
				}
			}
			break;
		case ID_ME:
		case ID_CU:
		case ID_MB:
			if (new_id) {  /* Only affects us in case obdata was relinked (changed). */
				for (Object *ob = bmain->object.first; ob; ob = ob->id.next) {
					libblock_remap_data_postprocess_obdata_relink(bmain, ob, new_id);
				}
			}
			break;
		default:
			break;
	}

	/* Full rebuild of DAG! */
	DAG_relations_tag_update(bmain);
}

void BKE_libblock_remap(Main *bmain, void *old_idv, void *new_idv, const short remap_flags)
{
	BKE_main_lock(bmain);

	BKE_libblock_remap_locked(bmain, old_idv, new_idv, remap_flags);

	BKE_main_unlock(bmain);
}

/**
 * Unlink given \a id from given \a bmain (does not touch to indirect, i.e. library, usages of the ID).
 *
 * \param do_flag_never_null: If true, all IDs using \a idv in a 'non-NULL' way are flagged by \a LIB_TAG_DOIT flag
 * (quite obviously, 'non-NULL' usages can never be unlinked by this function...).
 */
void BKE_libblock_unlink(Main *bmain, void *idv, const bool do_flag_never_null, const bool do_skip_indirect)
{
	const short remap_flags = (do_skip_indirect ? ID_REMAP_SKIP_INDIRECT_USAGE : 0) |
	                          (do_flag_never_null ? ID_REMAP_FLAG_NEVER_NULL_USAGE : 0);

	BKE_main_lock(bmain);

	BKE_libblock_remap_locked(bmain, idv, NULL, remap_flags);

	BKE_main_unlock(bmain);
}

/** Similar to libblock_remap, but only affects IDs used by given \a idv ID.
 *
 * \param old_idv: Unlike BKE_libblock_remap, can be NULL,
 * in which case all ID usages by given \a idv will be cleared.
 * \param us_min_never_null: If \a true and new_id is NULL,
 * 'NEVER_NULL' ID usages keep their old id, but this one still gets its user count decremented
 * (needed when given \a idv is going to be deleted right after being unlinked).
 */
/* Should be able to replace all _relink() funcs (constraints, rigidbody, etc.) ? */
/* XXX Arg! Naming... :(
 *     _relink? avoids confusion with _remap, but is confusing with _unlink
 *     _remap_used_ids?
 *     _remap_datablocks?
 *     BKE_id_remap maybe?
 *     ... sigh
 */
void BKE_libblock_relink_ex(
        Main *bmain, void *idv, void *old_idv, void *new_idv, const bool us_min_never_null)
{
	ID *id = idv;
	ID *old_id = old_idv;
	ID *new_id = new_idv;
	int remap_flags = us_min_never_null ? 0 : ID_REMAP_SKIP_NEVER_NULL_USAGE;

	/* No need to lock here, we are only affecting given ID, not bmain database. */

	BLI_assert(id);
	if (old_id) {
		BLI_assert((new_id == NULL) || GS(old_id->name) == GS(new_id->name));
		BLI_assert(old_id != new_id);
	}
	else {
		BLI_assert(new_id == NULL);
	}

	libblock_remap_data(bmain, id, old_id, new_id, remap_flags, NULL);

	/* Some after-process updates.
	 * This is a bit ugly, but cannot see a way to avoid it. Maybe we should do a per-ID callback for this instead?
	 */
	switch (GS(id->name)) {
		case ID_SCE:
		{
			Scene *sce = (Scene *)id;

			if (old_id) {
				switch (GS(old_id->name)) {
					case ID_OB:
					{
						libblock_remap_data_postprocess_object_fromgroup_update(
						            bmain, (Object *)old_id, (Object *)new_id);
						break;
					}
					case ID_GR:
						if (!new_id) {  /* Only affects us in case group was unlinked. */
							libblock_remap_data_postprocess_group_scene_unlink(bmain, sce, old_id);
						}
						break;
					default:
						break;
				}
			}
			else {
				/* No choice but to check whole objects/groups. */
				for (Object *ob = bmain->object.first; ob; ob = ob->id.next) {
					libblock_remap_data_postprocess_object_fromgroup_update(bmain, ob, NULL);
				}
				for (Group *grp = bmain->group.first; grp; grp = grp->id.next) {
					libblock_remap_data_postprocess_group_scene_unlink(bmain, sce, NULL);
				}
			}
			break;
		}
		case ID_OB:
			if (new_id) {  /* Only affects us in case obdata was relinked (changed). */
				libblock_remap_data_postprocess_obdata_relink(bmain, (Object *)id, new_id);
			}
			break;
		default:
			break;
	}
}

void BKE_libblock_free_data(Main *UNUSED(bmain), ID *id)
{
	if (id->properties) {
		IDP_FreeProperty(id->properties);
		MEM_freeN(id->properties);
	}
<<<<<<< HEAD
	
	if (id->uuid) {
		MEM_freeN(id->uuid);
	}

	/* this ID may be a driver target! */
	BKE_animdata_main_cb(bmain, animdata_dtar_clear_cb, (void *)id);
=======
>>>>>>> 2a2eb0c4
}

/**
 * used in headerbuttons.c image.c mesh.c screen.c sound.c and library.c
 *
 * \param do_id_user: if \a true, try to release other ID's 'references' hold by \a idv.
 *                    (only applies to main database)
 * \param do_ui_user: similar to do_id_user but makes sure UI does not hold references to
 *                    \a id.
 */
void BKE_libblock_free_ex(Main *bmain, void *idv, const bool do_id_user, const bool do_ui_user)
{
	ID *id = idv;
	short type = GS(id->name);
	ListBase *lb = which_libbase(bmain, type);

	DAG_id_type_tag(bmain, type);

#ifdef WITH_PYTHON
	BPY_id_release(id);
#endif

	if (do_id_user) {
		BKE_libblock_relink_ex(bmain, id, NULL, NULL, true);
	}

	switch (type) {
		case ID_SCE:
			BKE_scene_free((Scene *)id);
			break;
		case ID_LI:
			BKE_library_free((Library *)id);
			break;
		case ID_OB:
			BKE_object_free((Object *)id);
			break;
		case ID_ME:
			BKE_mesh_free((Mesh *)id);
			break;
		case ID_CU:
			BKE_curve_free((Curve *)id);
			break;
		case ID_MB:
			BKE_mball_free((MetaBall *)id);
			break;
		case ID_MA:
			BKE_material_free((Material *)id);
			break;
		case ID_TE:
			BKE_texture_free((Tex *)id);
			break;
		case ID_IM:
			BKE_image_free((Image *)id);
			break;
		case ID_LT:
			BKE_lattice_free((Lattice *)id);
			break;
		case ID_LA:
			BKE_lamp_free((Lamp *)id);
			break;
		case ID_CA:
			BKE_camera_free((Camera *) id);
			break;
		case ID_IP:  /* Deprecated. */
			BKE_ipo_free((Ipo *)id);
			break;
		case ID_KE:
			BKE_key_free((Key *)id);
			break;
		case ID_WO:
			BKE_world_free((World *)id);
			break;
		case ID_SCR:
			BKE_screen_free((bScreen *)id);
			break;
		case ID_VF:
			BKE_vfont_free((VFont *)id);
			break;
		case ID_TXT:
			BKE_text_free((Text *)id);
			break;
		case ID_SPK:
			BKE_speaker_free((Speaker *)id);
			break;
		case ID_SO:
			BKE_sound_free((bSound *)id);
			break;
		case ID_GR:
			BKE_group_free((Group *)id);
			break;
		case ID_AR:
			BKE_armature_free((bArmature *)id);
			break;
		case ID_AC:
			BKE_action_free((bAction *)id);
			break;
		case ID_NT:
			ntreeFreeTree((bNodeTree *)id);
			break;
		case ID_BR:
			BKE_brush_free((Brush *)id);
			break;
		case ID_PA:
			BKE_particlesettings_free((ParticleSettings *)id);
			break;
		case ID_WM:
			if (free_windowmanager_cb)
				free_windowmanager_cb(NULL, (wmWindowManager *)id);
			break;
		case ID_GD:
			BKE_gpencil_free((bGPdata *)id, true);
			break;
		case ID_MC:
			BKE_movieclip_free((MovieClip *)id);
			break;
		case ID_MSK:
			BKE_mask_free((Mask *)id);
			break;
		case ID_LS:
			BKE_linestyle_free((FreestyleLineStyle *)id);
			break;
		case ID_PAL:
			BKE_palette_free((Palette *)id);
			break;
		case ID_PC:
			BKE_paint_curve_free((PaintCurve *)id);
			break;
		case ID_CF:
			BKE_cachefile_free((CacheFile *)id);
			break;
	}

	/* avoid notifying on removed data */
	BKE_main_lock(bmain);

	if (do_ui_user) {
		if (free_notifier_reference_cb) {
			free_notifier_reference_cb(id);
		}

		if (remap_editor_id_reference_cb) {
			remap_editor_id_reference_cb(id, NULL);
		}
	}

	BLI_remlink(lb, id);

	BKE_libblock_free_data(bmain, id);
	BKE_main_unlock(bmain);

	MEM_freeN(id);
}

void BKE_libblock_free(Main *bmain, void *idv)
{
	BKE_libblock_free_ex(bmain, idv, true, true);
}

void BKE_libblock_free_us(Main *bmain, void *idv)      /* test users */
{
	ID *id = idv;
	
	id_us_min(id);

	/* XXX This is a temp (2.77) hack so that we keep same behavior as in 2.76 regarding groups when deleting an object.
	 *     Since only 'user_one' usage of objects is groups, and only 'real user' usage of objects is scenes,
	 *     removing that 'user_one' tag when there is no more real (scene) users of an object ensures it gets
	 *     fully unlinked.
	 *     Otherwise, there is no real way to get rid of an object anymore - better handling of this is TODO.
	 */
	if ((GS(id->name) == ID_OB) && (id->us == 1)) {
		id_us_clear_real(id);
	}

	if (id->us == 0) {
		BKE_libblock_unlink(bmain, id, false, false);
		
		BKE_libblock_free(bmain, id);
	}
}

void BKE_libblock_delete(Main *bmain, void *idv)
{
	ListBase *lbarray[MAX_LIBARRAY];
	int base_count, i;

	base_count = set_listbasepointers(bmain, lbarray);
	BKE_main_id_tag_all(bmain, LIB_TAG_DOIT, false);

	/* First tag all datablocks directly from target lib.
	 * Note that we go forward here, since we want to check dependencies before users (e.g. meshes before objects).
	 * Avoids to have to loop twice. */
	for (i = 0; i < base_count; i++) {
		ListBase *lb = lbarray[i];
		ID *id;

		for (id = lb->first; id; id = id->next) {
			/* Note: in case we delete a library, we also delete all its datablocks! */
			if ((id == (ID *)idv) || (id->lib == (Library *)idv) || (id->tag & LIB_TAG_DOIT)) {
				id->tag |= LIB_TAG_DOIT;
				/* Will tag 'never NULL' users of this ID too.
				 * Note that we cannot use BKE_libblock_unlink() here, since it would ignore indirect (and proxy!)
				 * links, this can lead to nasty crashing here in second, actual deleting loop.
				 * Also, this will also flag users of deleted data that cannot be unlinked
				 * (object using deleted obdata, etc.), so that they also get deleted. */
				BKE_libblock_remap(bmain, id, NULL, ID_REMAP_FLAG_NEVER_NULL_USAGE | ID_REMAP_FORCE_NEVER_NULL_USAGE);
			}
		}
	}

	/* In usual reversed order, such that all usage of a given ID, even 'never NULL' ones, have been already cleared
	 * when we reach it (e.g. Objects being processed before meshes, they'll have already released their 'reference'
	 * over meshes when we come to freeing obdata). */
	for (i = base_count; i--; ) {
		ListBase *lb = lbarray[i];
		ID *id, *id_next;

		for (id = lb->first; id; id = id_next) {
			id_next = id->next;
			if (id->tag & LIB_TAG_DOIT) {
				if (id->us != 0) {
#ifdef DEBUG_PRINT
					printf("%s: deleting %s (%d)\n", __func__, id->name, id->us);
#endif
					BLI_assert(id->us == 0);
				}
				BKE_libblock_free(bmain, id);
			}
		}
	}
}<|MERGE_RESOLUTION|>--- conflicted
+++ resolved
@@ -672,16 +672,10 @@
 		IDP_FreeProperty(id->properties);
 		MEM_freeN(id->properties);
 	}
-<<<<<<< HEAD
-	
+
 	if (id->uuid) {
 		MEM_freeN(id->uuid);
 	}
-
-	/* this ID may be a driver target! */
-	BKE_animdata_main_cb(bmain, animdata_dtar_clear_cb, (void *)id);
-=======
->>>>>>> 2a2eb0c4
 }
 
 /**
