/*
 * This program is free software; you can redistribute it and/or
 * modify it under the terms of the GNU General Public License
 * as published by the Free Software Foundation; either version 2
 * of the License, or (at your option) any later version.
 *
 * This program is distributed in the hope that it will be useful,
 * but WITHOUT ANY WARRANTY; without even the implied warranty of
 * MERCHANTABILITY or FITNESS FOR A PARTICULAR PURPOSE.  See the
 * GNU General Public License for more details.
 *
 * You should have received a copy of the GNU General Public License
 * along with this program; if not, write to the Free Software Foundation,
 * Inc., 51 Franklin Street, Fifth Floor, Boston, MA 02110-1301, USA.
 *
 * The Original Code is Copyright (C) 2016 Blender Foundation.
 * All rights reserved.
 */

/** \file
 * \ingroup bke
 */

#include <string.h>

#include "DNA_anim_types.h"
#include "DNA_cachefile_types.h"
#include "DNA_constraint_types.h"
#include "DNA_object_types.h"
#include "DNA_scene_types.h"

#include "BLI_fileops.h"
#include "BLI_ghash.h"
#include "BLI_listbase.h"
#include "BLI_path_util.h"
#include "BLI_string.h"
#include "BLI_threads.h"
#include "BLI_utildefines.h"

#include "BLT_translation.h"

#include "BKE_anim_data.h"
#include "BKE_cachefile.h"
#include "BKE_idtype.h"
#include "BKE_lib_id.h"
#include "BKE_main.h"
#include "BKE_modifier.h"
#include "BKE_scene.h"

#include "DEG_depsgraph_query.h"

#include "BLO_read_write.h"

#ifdef WITH_ALEMBIC
#  include "ABC_alembic.h"
#endif

#ifdef WITH_USD
#  include "usd.h"
#endif

static void cachefile_handle_free(CacheFile *cache_file);

static void cache_file_init_data(ID *id)
{
  CacheFile *cache_file = (CacheFile *)id;

  BLI_assert(MEMCMP_STRUCT_AFTER_IS_ZERO(cache_file, id));

  cache_file->scale = 1.0f;
  cache_file->velocity_unit = CACHEFILE_VELOCITY_UNIT_SECOND;
  BLI_strncpy(cache_file->velocity_name, ".velocities", sizeof(cache_file->velocity_name));
}

static void cache_file_copy_data(Main *UNUSED(bmain),
                                 ID *id_dst,
                                 const ID *id_src,
                                 const int UNUSED(flag))
{
  CacheFile *cache_file_dst = (CacheFile *)id_dst;
  const CacheFile *cache_file_src = (const CacheFile *)id_src;

  cache_file_dst->handle = NULL;
  cache_file_dst->handle_readers = NULL;
  BLI_duplicatelist(&cache_file_dst->object_paths, &cache_file_src->object_paths);
}

static void cache_file_free_data(ID *id)
{
  CacheFile *cache_file = (CacheFile *)id;
  cachefile_handle_free(cache_file);
  BLI_freelistN(&cache_file->object_paths);
}

static void cache_file_blend_write(BlendWriter *writer, ID *id, const void *id_address)
{
  CacheFile *cache_file = (CacheFile *)id;
  if (cache_file->id.us > 0 || BLO_write_is_undo(writer)) {
    /* Clean up, important in undo case to reduce false detection of changed datablocks. */
    BLI_listbase_clear(&cache_file->object_paths);
    cache_file->handle = NULL;
    memset(cache_file->handle_filepath, 0, sizeof(cache_file->handle_filepath));
    cache_file->handle_readers = NULL;

    BLO_write_id_struct(writer, CacheFile, id_address, &cache_file->id);
    BKE_id_blend_write(writer, &cache_file->id);

    if (cache_file->adt) {
      BKE_animdata_blend_write(writer, cache_file->adt);
    }
  }
}

static void cache_file_blend_read_data(BlendDataReader *reader, ID *id)
{
  CacheFile *cache_file = (CacheFile *)id;
  BLI_listbase_clear(&cache_file->object_paths);
  cache_file->handle = NULL;
  cache_file->handle_filepath[0] = '\0';
  cache_file->handle_readers = NULL;

  /* relink animdata */
  BLO_read_data_address(reader, &cache_file->adt);
  BKE_animdata_blend_read_data(reader, cache_file->adt);
}

IDTypeInfo IDType_ID_CF = {
    .id_code = ID_CF,
    .id_filter = FILTER_ID_CF,
    .main_listbase_index = INDEX_ID_CF,
    .struct_size = sizeof(CacheFile),
    .name = "CacheFile",
    .name_plural = "cache_files",
    .translation_context = BLT_I18NCONTEXT_ID_CACHEFILE,
    .flags = 0,

    .init_data = cache_file_init_data,
    .copy_data = cache_file_copy_data,
    .free_data = cache_file_free_data,
    .make_local = NULL,
    .foreach_id = NULL,
    .foreach_cache = NULL,
    .owner_get = NULL,

    .blend_write = cache_file_blend_write,
    .blend_read_data = cache_file_blend_read_data,
    .blend_read_lib = NULL,
    .blend_read_expand = NULL,

    .blend_read_undo_preserve = NULL,

    .lib_override_apply_post = NULL,
};

/* TODO: make this per cache file to avoid global locks. */
static SpinLock spin;

void BKE_cachefiles_init(void)
{
  BLI_spin_init(&spin);
}

void BKE_cachefiles_exit(void)
{
  BLI_spin_end(&spin);
}

void BKE_cachefile_reader_open(CacheFile *cache_file,
                               struct CacheReader **reader,
                               Object *object,
                               const char *object_path)
{
#if defined(WITH_ALEMBIC) || defined(WITH_USD)

  BLI_assert(cache_file->id.tag & LIB_TAG_COPIED_ON_WRITE);

  if (cache_file->handle == NULL) {
    return;
  }

  switch (cache_file->type) {
    case CACHEFILE_TYPE_ALEMBIC:
#  ifdef WITH_ALEMBIC
      /* Open Alembic cache reader. */
      *reader = CacheReader_open_alembic_object(cache_file->handle, *reader, object, object_path);
#  endif
      break;
    case CACHEFILE_TYPE_USD:
#  ifdef WITH_USD
      /* Open USD cache reader. */
      *reader = CacheReader_open_usd_object(cache_file->handle, *reader, object, object_path);
#  endif
      break;
    case CACHE_FILE_TYPE_INVALID:
      break;
  }

  /* Multiple modifiers and constraints can call this function concurrently. */
  BLI_spin_lock(&spin);
  if (*reader) {
    /* Register in set so we can free it when the cache file changes. */
    if (cache_file->handle_readers == NULL) {
      cache_file->handle_readers = BLI_gset_ptr_new("CacheFile.handle_readers");
    }
    BLI_gset_reinsert(cache_file->handle_readers, reader, NULL);
  }
  else if (cache_file->handle_readers) {
    /* Remove in case CacheReader_open_alembic_object free the existing reader. */
    BLI_gset_remove(cache_file->handle_readers, reader, NULL);
  }
  BLI_spin_unlock(&spin);
#else
  UNUSED_VARS(cache_file, reader, object, object_path);
#endif
}

void BKE_cachefile_reader_free(CacheFile *cache_file, struct CacheReader **reader)
{
<<<<<<< HEAD
#if defined(WITH_ALEMBIC) || defined(WITH_USD)
=======
#ifdef WITH_ALEMBIC
  /* Multiple modifiers and constraints can call this function concurrently, and
   * cachefile_handle_free() can also be called at the same time. */
  BLI_spin_lock(&spin);
>>>>>>> f709f12d
  if (*reader != NULL) {
    if (cache_file) {
      BLI_assert(cache_file->id.tag & LIB_TAG_COPIED_ON_WRITE);

      switch (cache_file->type) {
        case CACHEFILE_TYPE_ALEMBIC:
#  ifdef WITH_ALEMBIC
          ABC_CacheReader_free(*reader);
#  endif
          break;
        case CACHEFILE_TYPE_USD:
#  ifdef WITH_USD
          USD_CacheReader_free(*reader);
#  endif
          break;
        case CACHE_FILE_TYPE_INVALID:
          break;
      }
    }

    *reader = NULL;

    if (cache_file && cache_file->handle_readers) {
      BLI_gset_remove(cache_file->handle_readers, reader, NULL);
    }
  }
  BLI_spin_unlock(&spin);
#else
  UNUSED_VARS(cache_file, reader);
#endif
}

static void cachefile_handle_free(CacheFile *cache_file)
{
#if defined(WITH_ALEMBIC) || defined(WITH_USD)

  /* Free readers in all modifiers and constraints that use the handle, before
   * we free the handle itself. */
  BLI_spin_lock(&spin);
  if (cache_file->handle_readers) {
    GSetIterator gs_iter;
    GSET_ITER (gs_iter, cache_file->handle_readers) {
      struct CacheReader **reader = BLI_gsetIterator_getKey(&gs_iter);
      if (*reader != NULL) {
        switch (cache_file->type) {
          case CACHEFILE_TYPE_ALEMBIC:
#  ifdef WITH_ALEMBIC
            ABC_CacheReader_free(*reader);
#  endif
            break;
          case CACHEFILE_TYPE_USD:
#  ifdef WITH_USD
            USD_CacheReader_free(*reader);
#  endif
            break;
          case CACHE_FILE_TYPE_INVALID:
            break;
        }

        *reader = NULL;
      }
    }

    BLI_gset_free(cache_file->handle_readers, NULL);
    cache_file->handle_readers = NULL;
  }
  BLI_spin_unlock(&spin);

  /* Free handle. */
  if (cache_file->handle) {

    switch (cache_file->type) {
      case CACHEFILE_TYPE_ALEMBIC:
#  ifdef WITH_ALEMBIC
        ABC_free_handle(cache_file->handle);
#  endif
        break;
      case CACHEFILE_TYPE_USD:
#  ifdef WITH_USD
        USD_free_handle(cache_file->handle);
#  endif
        break;
      case CACHE_FILE_TYPE_INVALID:
        break;
    }

    cache_file->handle = NULL;
  }

  cache_file->handle_filepath[0] = '\0';
#else
  UNUSED_VARS(cache_file);
#endif
}

void *BKE_cachefile_add(Main *bmain, const char *name)
{
  CacheFile *cache_file = BKE_id_new(bmain, ID_CF, name);

  return cache_file;
}

void BKE_cachefile_reload(Depsgraph *depsgraph, CacheFile *cache_file)
{
  /* To force reload, free the handle and tag depsgraph to load it again. */
  CacheFile *cache_file_eval = (CacheFile *)DEG_get_evaluated_id(depsgraph, &cache_file->id);
  if (cache_file_eval) {
    cachefile_handle_free(cache_file_eval);
  }

  DEG_id_tag_update(&cache_file->id, ID_RECALC_COPY_ON_WRITE);
}

void BKE_cachefile_eval(Main *bmain, Depsgraph *depsgraph, CacheFile *cache_file)
{
  BLI_assert(cache_file->id.tag & LIB_TAG_COPIED_ON_WRITE);

  /* Compute filepath. */
  char filepath[FILE_MAX];
  if (!BKE_cachefile_filepath_get(bmain, depsgraph, cache_file, filepath)) {
    return;
  }

  /* Test if filepath change or if we can keep the existing handle. */
  if (STREQ(cache_file->handle_filepath, filepath)) {
    return;
  }

  cachefile_handle_free(cache_file);
  BLI_freelistN(&cache_file->object_paths);

#ifdef WITH_ALEMBIC
  if (BLI_path_extension_check_glob(filepath, "*abc")) {
    cache_file->type = CACHEFILE_TYPE_ALEMBIC;
    cache_file->handle = ABC_create_handle(bmain, filepath, &cache_file->object_paths);
    BLI_strncpy(cache_file->handle_filepath, filepath, FILE_MAX);
  }
#endif
#ifdef WITH_USD
  if (BLI_path_extension_check_glob(filepath, "*.usd;*.usda;*.usdc;*.usdz")) {
    cache_file->type = CACHEFILE_TYPE_USD;
    cache_file->handle = USD_create_handle(bmain, filepath, &cache_file->object_paths);
    BLI_strncpy(cache_file->handle_filepath, filepath, FILE_MAX);
  }
#endif

  if (DEG_is_active(depsgraph)) {
    /* Flush object paths back to original datablock for UI. */
    CacheFile *cache_file_orig = (CacheFile *)DEG_get_original_id(&cache_file->id);
    BLI_freelistN(&cache_file_orig->object_paths);
    BLI_duplicatelist(&cache_file_orig->object_paths, &cache_file->object_paths);
  }
}

bool BKE_cachefile_filepath_get(const Main *bmain,
                                const Depsgraph *depsgraph,
                                const CacheFile *cache_file,
                                char r_filepath[FILE_MAX])
{
  BLI_strncpy(r_filepath, cache_file->filepath, FILE_MAX);
  BLI_path_abs(r_filepath, ID_BLEND_PATH(bmain, &cache_file->id));

  int fframe;
  int frame_len;

  if (cache_file->is_sequence && BLI_path_frame_get(r_filepath, &fframe, &frame_len)) {
    Scene *scene = DEG_get_evaluated_scene(depsgraph);
    const float ctime = BKE_scene_frame_get(scene);
    const float fps = (((double)scene->r.frs_sec) / (double)scene->r.frs_sec_base);
    const float frame = BKE_cachefile_time_offset(cache_file, ctime, fps);

    char ext[32];
    BLI_path_frame_strip(r_filepath, ext);
    BLI_path_frame(r_filepath, frame, frame_len);
    BLI_path_extension_ensure(r_filepath, FILE_MAX, ext);

    /* TODO(kevin): store sequence range? */
    return BLI_exists(r_filepath);
  }

  return true;
}

float BKE_cachefile_time_offset(const CacheFile *cache_file, const float time, const float fps)
{
  const float time_offset = cache_file->frame_offset / fps;
  const float frame = (cache_file->override_frame ? cache_file->frame : time);
  return cache_file->is_sequence ? frame : frame / fps - time_offset;
}<|MERGE_RESOLUTION|>--- conflicted
+++ resolved
@@ -216,14 +216,10 @@
 
 void BKE_cachefile_reader_free(CacheFile *cache_file, struct CacheReader **reader)
 {
-<<<<<<< HEAD
 #if defined(WITH_ALEMBIC) || defined(WITH_USD)
-=======
-#ifdef WITH_ALEMBIC
   /* Multiple modifiers and constraints can call this function concurrently, and
    * cachefile_handle_free() can also be called at the same time. */
   BLI_spin_lock(&spin);
->>>>>>> f709f12d
   if (*reader != NULL) {
     if (cache_file) {
       BLI_assert(cache_file->id.tag & LIB_TAG_COPIED_ON_WRITE);
