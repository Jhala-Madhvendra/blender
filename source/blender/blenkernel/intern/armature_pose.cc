--- conflicted
+++ resolved
@@ -44,12 +44,8 @@
 using ActionApplier =
     blender::FunctionRef<void(PointerRNA *, bAction *, const AnimationEvalContext *)>;
 
-<<<<<<< HEAD
-/* Forward declarations. */
-=======
 // Forward declarations.
 BoneNameSet pose_apply_find_selected_bones(const bArmature *armature, const bPose *pose);
->>>>>>> ff01070b
 void pose_apply_disable_fcurves_for_unselected_bones(bAction *action,
                                                      const BoneNameSet &selected_bone_names);
 void pose_apply_restore_fcurves(bAction *action);
@@ -128,8 +124,6 @@
   }
 }
 
-<<<<<<< HEAD
-=======
 BoneNameSet pose_apply_find_selected_bones(const bArmature *armature, const bPose *pose)
 {
   BoneNameSet selected_bone_names;
@@ -154,7 +148,6 @@
   return selected_bone_names;
 }
 
->>>>>>> ff01070b
 void pose_apply_restore_fcurves(bAction *action)
 {
   /* TODO(Sybren): Restore the FCurve flags, instead of just erasing the 'disabled' flag. */
