/*  cloth.c
*
*
* ***** BEGIN GPL LICENSE BLOCK *****
*
* This program is free software; you can redistribute it and/or
* modify it under the terms of the GNU General Public License
* as published by the Free Software Foundation; either version 2
* of the License, or (at your option) any later version.
*
* This program is distributed in the hope that it will be useful,
* but WITHOUT ANY WARRANTY; without even the implied warranty of
* MERCHANTABILITY or FITNESS FOR A PARTICULAR PURPOSE.  See the
* GNU General Public License for more details.
*
* You should have received a copy of the GNU General Public License
* along with this program; if not, write to the Free Software Foundation,
* Inc., 51 Franklin Street, Fifth Floor, Boston, MA 02110-1301, USA.
*
* The Original Code is Copyright (C) Blender Foundation
* All rights reserved.
*
* Contributor(s): Daniel Genrich
*
* ***** END GPL LICENSE BLOCK *****
*/

#include "MEM_guardedalloc.h"

#include "DNA_cloth_types.h"
#include "DNA_scene_types.h"
#include "DNA_object_types.h"
#include "DNA_meshdata_types.h"

#include "BLI_math.h"
#include "BLI_edgehash.h"

#include "BKE_cdderivedmesh.h"
#include "BKE_cloth.h"
#include "BKE_effect.h"
#include "BKE_global.h"
#include "BKE_modifier.h"
#include "BKE_pointcache.h"
#include "BKE_utildefines.h"

#ifdef _WIN32
void tstart ( void )
{}
void tend ( void )
{
}
double tval( void )
{
	return 0;
}
#else
#include <sys/time.h>
			 static struct timeval _tstart, _tend;
	 static struct timezone tz;
	 void tstart ( void )
{
	gettimeofday ( &_tstart, &tz );
}
void tend ( void )
{
	gettimeofday ( &_tend,&tz );
}
double tval(void)
{
	double t1, t2;
	t1 = ( double ) _tstart.tv_sec + ( double ) _tstart.tv_usec/ ( 1000*1000 );
	t2 = ( double ) _tend.tv_sec + ( double ) _tend.tv_usec/ ( 1000*1000 );
	return t2-t1;
}
#endif

/* Our available solvers. */
// 255 is the magic reserved number, so NEVER try to put 255 solvers in here!
// 254 = MAX!
static CM_SOLVER_DEF	solvers [] =
{
	{ "Implicit", CM_IMPLICIT, implicit_init, implicit_solver, implicit_free },
		// { "Implicit C++", CM_IMPLICITCPP, implicitcpp_init, implicitcpp_solver, implicitcpp_free },
};

/* ********** cloth engine ******* */
/* Prototypes for internal functions.
*/
static void cloth_to_object (Object *ob,  ClothModifierData *clmd, DerivedMesh *dm);
static void cloth_from_mesh ( Object *ob, ClothModifierData *clmd, DerivedMesh *dm );
static int cloth_from_object(Object *ob, ClothModifierData *clmd, DerivedMesh *dm, float framenr, int first);
static int cloth_build_springs ( ClothModifierData *clmd, DerivedMesh *dm );
static void cloth_apply_vgroup ( ClothModifierData *clmd, DerivedMesh *dm );


/******************************************************************************
*
* External interface called by modifier.c clothModifier functions.
*
******************************************************************************/
/**
 * cloth_init -  creates a new cloth simulation.
 *
 * 1. create object
 * 2. fill object with standard values or with the GUI settings if given
 */
void cloth_init ( ClothModifierData *clmd )
{	
	/* Initialize our new data structure to reasonable values. */
	clmd->sim_parms->gravity [0] = 0.0;
	clmd->sim_parms->gravity [1] = 0.0;
	clmd->sim_parms->gravity [2] = -9.81;
	clmd->sim_parms->structural = 15.0;
	clmd->sim_parms->shear = 15.0;
	clmd->sim_parms->bending = 0.5;
	clmd->sim_parms->Cdis = 5.0; 
	clmd->sim_parms->Cvi = 1.0;
	clmd->sim_parms->mass = 0.3f;
	clmd->sim_parms->stepsPerFrame = 5;
	clmd->sim_parms->flags = 0;
	clmd->sim_parms->solver_type = 0;
	clmd->sim_parms->preroll = 0;
	clmd->sim_parms->maxspringlen = 10;
	clmd->sim_parms->vgroup_mass = 0;
	clmd->sim_parms->avg_spring_len = 0.0;
	clmd->sim_parms->presets = 2; /* cotton as start setting */
	clmd->sim_parms->timescale = 1.0f; /* speed factor, describes how fast cloth moves */
	clmd->sim_parms->reset = 0;
	
	clmd->coll_parms->self_friction = 5.0;
	clmd->coll_parms->friction = 5.0;
	clmd->coll_parms->loop_count = 2;
	clmd->coll_parms->epsilon = 0.015f;
	clmd->coll_parms->flags = CLOTH_COLLSETTINGS_FLAG_ENABLED;
	clmd->coll_parms->collision_list = NULL;
	clmd->coll_parms->self_loop_count = 1.0;
	clmd->coll_parms->selfepsilon = 0.75;

	/* These defaults are copied from softbody.c's
	* softbody_calc_forces() function.
	*/
	clmd->sim_parms->eff_force_scale = 1000.0;
	clmd->sim_parms->eff_wind_scale = 250.0;

	// also from softbodies
	clmd->sim_parms->maxgoal = 1.0f;
	clmd->sim_parms->mingoal = 0.0f;
	clmd->sim_parms->defgoal = 0.0f;
	clmd->sim_parms->goalspring = 1.0f;
	clmd->sim_parms->goalfrict = 0.0f;
	clmd->sim_parms->velocity_smooth = 0.0f;

	if(!clmd->sim_parms->effector_weights)
		clmd->sim_parms->effector_weights = BKE_add_effector_weights(NULL);

	if(clmd->point_cache)
		clmd->point_cache->step = 1;
}

static BVHTree *bvhselftree_build_from_cloth (ClothModifierData *clmd, float epsilon)
{
	unsigned int i;
	BVHTree *bvhtree;
	Cloth *cloth;
	ClothVertex *verts;
	MFace *mfaces;
	float co[12];

	if(!clmd)
		return NULL;

	cloth = clmd->clothObject;

	if(!cloth)
		return NULL;
	
	verts = cloth->verts;
	mfaces = cloth->mfaces;
	
	// in the moment, return zero if no faces there
	if(!cloth->numverts)
		return NULL;
	
	// create quadtree with k=26
	bvhtree = BLI_bvhtree_new(cloth->numverts, epsilon, 4, 6);
	
	// fill tree
	for(i = 0; i < cloth->numverts; i++, verts++)
	{
		VECCOPY(&co[0*3], verts->xold);
		
		BLI_bvhtree_insert(bvhtree, i, co, 1);
	}
	
	// balance tree
	BLI_bvhtree_balance(bvhtree);
	
	return bvhtree;
}

static BVHTree *bvhtree_build_from_cloth (ClothModifierData *clmd, float epsilon)
{
	unsigned int i;
	BVHTree *bvhtree;
	Cloth *cloth;
	ClothVertex *verts;
	MFace *mfaces;
	float co[12];

	if(!clmd)
		return NULL;

	cloth = clmd->clothObject;

	if(!cloth)
		return NULL;
	
	verts = cloth->verts;
	mfaces = cloth->mfaces;
	
	// in the moment, return zero if no faces there
	if(!cloth->numfaces)
		return NULL;
	
	// create quadtree with k=26
	bvhtree = BLI_bvhtree_new(cloth->numfaces, epsilon, 4, 26);
	
	// fill tree
	for(i = 0; i < cloth->numfaces; i++, mfaces++)
	{
		VECCOPY(&co[0*3], verts[mfaces->v1].xold);
		VECCOPY(&co[1*3], verts[mfaces->v2].xold);
		VECCOPY(&co[2*3], verts[mfaces->v3].xold);
		
		if(mfaces->v4)
			VECCOPY(&co[3*3], verts[mfaces->v4].xold);
		
		BLI_bvhtree_insert(bvhtree, i, co, (mfaces->v4 ? 4 : 3));
	}
	
	// balance tree
	BLI_bvhtree_balance(bvhtree);
	
	return bvhtree;
}

void bvhtree_update_from_cloth(ClothModifierData *clmd, int moving)
{	
	unsigned int i = 0;
	Cloth *cloth = clmd->clothObject;
	BVHTree *bvhtree = cloth->bvhtree;
	ClothVertex *verts = cloth->verts;
	MFace *mfaces;
	float co[12], co_moving[12];
	int ret = 0;
	
	if(!bvhtree)
		return;
	
	mfaces = cloth->mfaces;
	
	// update vertex position in bvh tree
	if(verts && mfaces)
	{
		for(i = 0; i < cloth->numfaces; i++, mfaces++)
		{
			VECCOPY(&co[0*3], verts[mfaces->v1].txold);
			VECCOPY(&co[1*3], verts[mfaces->v2].txold);
			VECCOPY(&co[2*3], verts[mfaces->v3].txold);
			
			if(mfaces->v4)
				VECCOPY(&co[3*3], verts[mfaces->v4].txold);
		
			// copy new locations into array
			if(moving)
			{
				// update moving positions
				VECCOPY(&co_moving[0*3], verts[mfaces->v1].tx);
				VECCOPY(&co_moving[1*3], verts[mfaces->v2].tx);
				VECCOPY(&co_moving[2*3], verts[mfaces->v3].tx);
				
				if(mfaces->v4)
					VECCOPY(&co_moving[3*3], verts[mfaces->v4].tx);
				
				ret = BLI_bvhtree_update_node(bvhtree, i, co, co_moving, (mfaces->v4 ? 4 : 3));
			}
			else
			{
				ret = BLI_bvhtree_update_node(bvhtree, i, co, NULL, (mfaces->v4 ? 4 : 3));
			}
			
			// check if tree is already full
			if(!ret)
				break;
		}
		
		BLI_bvhtree_update_tree(bvhtree);
	}
}

void bvhselftree_update_from_cloth(ClothModifierData *clmd, int moving)
{	
	unsigned int i = 0;
	Cloth *cloth = clmd->clothObject;
	BVHTree *bvhtree = cloth->bvhselftree;
	ClothVertex *verts = cloth->verts;
	MFace *mfaces;
	float co[12], co_moving[12];
	int ret = 0;
	
	if(!bvhtree)
		return;
	
	mfaces = cloth->mfaces;
	
	// update vertex position in bvh tree
	if(verts && mfaces)
	{
		for(i = 0; i < cloth->numverts; i++, verts++)
		{
			VECCOPY(&co[0*3], verts->txold);
			
			// copy new locations into array
			if(moving)
			{
				// update moving positions
				VECCOPY(&co_moving[0*3], verts->tx);
				
				ret = BLI_bvhtree_update_node(bvhtree, i, co, co_moving, 1);
			}
			else
			{
				ret = BLI_bvhtree_update_node(bvhtree, i, co, NULL, 1);
			}
			
			// check if tree is already full
			if(!ret)
				break;
		}
		
		BLI_bvhtree_update_tree(bvhtree);
	}
}

void cloth_clear_cache(Object *ob, ClothModifierData *clmd, float framenr)
{
	PTCacheID pid;
	
	BKE_ptcache_id_from_cloth(&pid, ob, clmd);

	// don't do anything as long as we're in editmode!
	if(pid.cache->edit && ob->mode & OB_MODE_PARTICLE_EDIT)
		return;
	
	BKE_ptcache_id_clear(&pid, PTCACHE_CLEAR_AFTER, framenr);
}

static int do_init_cloth(Object *ob, ClothModifierData *clmd, DerivedMesh *result, int framenr)
{
	PointCache *cache;

	cache= clmd->point_cache;

	/* initialize simulation data if it didn't exist already */
	if(clmd->clothObject == NULL) {	
		if(!cloth_from_object(ob, clmd, result, framenr, 1)) {
			BKE_ptcache_invalidate(cache);
			return 0;
		}
	
		if(clmd->clothObject == NULL) {
			BKE_ptcache_invalidate(cache);
			return 0;
		}
	
		implicit_set_positions(clmd);
	}

	return 1;
}

static int do_step_cloth(Object *ob, ClothModifierData *clmd, DerivedMesh *result, int framenr)
{
	ClothVertex *verts = NULL;
	Cloth *cloth;
	ListBase *effectors = NULL;
	MVert *mvert;
	int i, ret = 0;

	/* simulate 1 frame forward */
	cloth = clmd->clothObject;
	verts = cloth->verts;
	mvert = result->getVertArray(result);

	/* force any pinned verts to their constrained location. */
	for(i = 0; i < clmd->clothObject->numverts; i++, verts++) {
		/* save the previous position. */
		VECCOPY(verts->xold, verts->xconst);
		VECCOPY(verts->txold, verts->x);

		/* Get the current position. */
		VECCOPY(verts->xconst, mvert[i].co);
		mul_m4_v3(ob->obmat, verts->xconst);
	}

	effectors = pdInitEffectors(clmd->scene, ob, NULL, clmd->sim_parms->effector_weights);
	
	tstart();

	/* call the solver. */
	if(solvers [clmd->sim_parms->solver_type].solver)
		ret = solvers[clmd->sim_parms->solver_type].solver(ob, framenr, clmd, effectors);

	tend();

	pdEndEffectors(&effectors);

	// printf ( "%f\n", ( float ) tval() );
	
	return ret;
}

/************************************************
 * clothModifier_do - main simulation function
************************************************/
DerivedMesh *clothModifier_do(ClothModifierData *clmd, Scene *scene, Object *ob, DerivedMesh *dm, int useRenderParams, int isFinalCalc)
{
	DerivedMesh *result;
	PointCache *cache;
	PTCacheID pid;
	float timescale;
	int framedelta, framenr, startframe, endframe;
	int cache_result;

	clmd->scene= scene;	/* nice to pass on later :) */
	framenr= (int)scene->r.cfra;
	cache= clmd->point_cache;
	result = CDDM_copy(dm);

	BKE_ptcache_id_from_cloth(&pid, ob, clmd);
	BKE_ptcache_id_time(&pid, scene, framenr, &startframe, &endframe, &timescale);
	clmd->sim_parms->timescale= timescale;

	if(!result) {
		BKE_ptcache_invalidate(cache);
		return dm;
	}

	if(clmd->sim_parms->reset
		|| (framenr == (startframe - clmd->sim_parms->preroll) && clmd->sim_parms->preroll != 0)
		|| (clmd->clothObject && result->getNumVerts(result) != clmd->clothObject->numverts))
	{
		clmd->sim_parms->reset = 0;
		cache->flag |= PTCACHE_OUTDATED;
		BKE_ptcache_id_reset(scene, &pid, PTCACHE_RESET_OUTDATED);
		BKE_ptcache_validate(cache, 0);
		cache->last_exact= 0;
		cache->flag &= ~PTCACHE_REDO_NEEDED;
		return result;
	}
	
	// unused in the moment, calculated separately in implicit.c
	clmd->sim_parms->dt = clmd->sim_parms->timescale / clmd->sim_parms->stepsPerFrame;

	/* handle continuous simulation with the play button */
	if(BKE_ptcache_get_continue_physics() || ((clmd->sim_parms->preroll > 0) && (framenr > startframe - clmd->sim_parms->preroll) && (framenr < startframe))) {
		BKE_ptcache_invalidate(cache);

		/* do simulation */
		if(!do_init_cloth(ob, clmd, dm, framenr))
			return result;

		do_step_cloth(ob, clmd, dm, framenr);
		cloth_to_object(ob, clmd, result);

		return result;
	}

	/* simulation is only active during a specific period */
	if(framenr < startframe) {
		BKE_ptcache_invalidate(cache);
		return result;
	}
	else if(framenr > endframe) {
		framenr= endframe;
	}

	if(cache->flag & PTCACHE_SIMULATION_VALID)
		framedelta= framenr - cache->simframe;
	else
		framedelta= -1;

	/* initialize simulation data if it didn't exist already */
	if(!do_init_cloth(ob, clmd, dm, framenr))
		return result;

	if((framenr == startframe) && (clmd->sim_parms->preroll == 0)) {
		BKE_ptcache_id_reset(scene, &pid, PTCACHE_RESET_OUTDATED);
		do_init_cloth(ob, clmd, dm, framenr);
		BKE_ptcache_validate(cache, framenr);
		cache->flag &= ~PTCACHE_REDO_NEEDED;
		return result;
	}

	/* try to read from cache */
	cache_result = BKE_ptcache_read_cache(&pid, (float)framenr+scene->r.subframe, scene->r.frs_sec);

	if(cache_result == PTCACHE_READ_EXACT || cache_result == PTCACHE_READ_INTERPOLATED) {
		implicit_set_positions(clmd);
		cloth_to_object (ob, clmd, result);

		BKE_ptcache_validate(cache, framenr);

		if(cache_result == PTCACHE_READ_INTERPOLATED && cache->flag & PTCACHE_REDO_NEEDED)
			BKE_ptcache_write_cache(&pid, framenr);

		return result;
	}
	else if(cache_result==PTCACHE_READ_OLD) {
		implicit_set_positions(clmd);
	}
	else if( /*ob->id.lib ||*/ (cache->flag & PTCACHE_BAKED)) { /* 2.4x disabled lib, but this can be used in some cases, testing further - campbell */
		/* if baked and nothing in cache, do nothing */
		BKE_ptcache_invalidate(cache);
		return result;
	}

	/* if on second frame, write cache for first frame */
	if(cache->simframe == startframe && (cache->flag & PTCACHE_OUTDATED || cache->last_exact==0))
		BKE_ptcache_write_cache(&pid, startframe);

	clmd->sim_parms->timescale *= framenr - cache->simframe;

	/* do simulation */
	BKE_ptcache_validate(cache, framenr);

	if(!do_step_cloth(ob, clmd, dm, framenr)) {
		BKE_ptcache_invalidate(cache);
	}
	else
		BKE_ptcache_write_cache(&pid, framenr);

	cloth_to_object (ob, clmd, result);

	return result;
}

/* frees all */
void cloth_free_modifier ( Object *ob, ClothModifierData *clmd )
{
	Cloth	*cloth = NULL;
	
	if ( !clmd )
		return;

	cloth = clmd->clothObject;

	
	if ( cloth )
	{	
		// If our solver provides a free function, call it
		if ( solvers [clmd->sim_parms->solver_type].free )
		{
			solvers [clmd->sim_parms->solver_type].free ( clmd );
		}

		// Free the verts.
		if ( cloth->verts != NULL )
			MEM_freeN ( cloth->verts );

		cloth->verts = NULL;
		cloth->numverts = 0;

		// Free the springs.
		if ( cloth->springs != NULL )
		{
			LinkNode *search = cloth->springs;
			while(search)
			{
				ClothSpring *spring = search->link;
						
				MEM_freeN ( spring );
				search = search->next;
			}
			BLI_linklist_free(cloth->springs, NULL);
		
			cloth->springs = NULL;
		}

		cloth->springs = NULL;
		cloth->numsprings = 0;

		// free BVH collision tree
		if ( cloth->bvhtree )
			BLI_bvhtree_free ( cloth->bvhtree );
		
		if ( cloth->bvhselftree )
			BLI_bvhtree_free ( cloth->bvhselftree );

		// we save our faces for collision objects
		if ( cloth->mfaces )
			MEM_freeN ( cloth->mfaces );
		
		if(cloth->edgehash)
			BLI_edgehash_free ( cloth->edgehash, NULL );
		
		
		/*
		if(clmd->clothObject->facemarks)
		MEM_freeN(clmd->clothObject->facemarks);
		*/
		MEM_freeN ( cloth );
		clmd->clothObject = NULL;
	}
}

/* frees all */
void cloth_free_modifier_extern ( ClothModifierData *clmd )
{
	Cloth	*cloth = NULL;
	if(G.rt > 0)
		printf("cloth_free_modifier_extern\n");
	
	if ( !clmd )
		return;

	cloth = clmd->clothObject;
	
	if ( cloth )
	{	
		if(G.rt > 0)
			printf("cloth_free_modifier_extern in\n");
		
		// If our solver provides a free function, call it
		if ( solvers [clmd->sim_parms->solver_type].free )
		{
			solvers [clmd->sim_parms->solver_type].free ( clmd );
		}

		// Free the verts.
		if ( cloth->verts != NULL )
			MEM_freeN ( cloth->verts );

		cloth->verts = NULL;
		cloth->numverts = 0;

		// Free the springs.
		if ( cloth->springs != NULL )
		{
			LinkNode *search = cloth->springs;
			while(search)
			{
				ClothSpring *spring = search->link;
						
				MEM_freeN ( spring );
				search = search->next;
			}
			BLI_linklist_free(cloth->springs, NULL);
		
			cloth->springs = NULL;
		}

		cloth->springs = NULL;
		cloth->numsprings = 0;

		// free BVH collision tree
		if ( cloth->bvhtree )
			BLI_bvhtree_free ( cloth->bvhtree );
		
		if ( cloth->bvhselftree )
			BLI_bvhtree_free ( cloth->bvhselftree );

		// we save our faces for collision objects
		if ( cloth->mfaces )
			MEM_freeN ( cloth->mfaces );
		
		if(cloth->edgehash)
			BLI_edgehash_free ( cloth->edgehash, NULL );
		
		
		/*
		if(clmd->clothObject->facemarks)
		MEM_freeN(clmd->clothObject->facemarks);
		*/
		MEM_freeN ( cloth );
		clmd->clothObject = NULL;
	}
}

/******************************************************************************
*
* Internal functions.
*
******************************************************************************/

/**
 * cloth_to_object - copies the deformed vertices to the object.
 *
 **/
static void cloth_to_object (Object *ob,  ClothModifierData *clmd, DerivedMesh *dm)
{
	unsigned int	i = 0;
	MVert *mvert = NULL;
	unsigned int numverts;
	Cloth *cloth = clmd->clothObject;

	if (clmd->clothObject) {
		/* inverse matrix is not uptodate... */
		invert_m4_m4(ob->imat, ob->obmat);

		mvert = CDDM_get_verts(dm);
		numverts = dm->getNumVerts(dm);

		for (i = 0; i < numverts; i++)
		{
			VECCOPY (mvert[i].co, cloth->verts[i].x);
			mul_m4_v3(ob->imat, mvert[i].co);	/* cloth is in global coords */
		}
	}
}


int cloth_uses_vgroup(ClothModifierData *clmd)
{
	return (((clmd->sim_parms->flags & CLOTH_SIMSETTINGS_FLAG_SCALING ) || 
		(clmd->sim_parms->flags & CLOTH_SIMSETTINGS_FLAG_GOAL )) && 
		((clmd->sim_parms->vgroup_mass>0) || 
		(clmd->sim_parms->vgroup_struct>0)||
		(clmd->sim_parms->vgroup_bend>0)));
}

/**
 * cloth_apply_vgroup - applies a vertex group as specified by type
 *
 **/
/* can be optimized to do all groups in one loop */
static void cloth_apply_vgroup ( ClothModifierData *clmd, DerivedMesh *dm )
{
	int i = 0;
	int j = 0;
	MDeformVert *dvert = NULL;
	Cloth *clothObj = NULL;
	int numverts;
	float goalfac = 0;
	ClothVertex *verts = NULL;

	if (!clmd || !dm) return;

	clothObj = clmd->clothObject;

	numverts = dm->getNumVerts ( dm );

	verts = clothObj->verts;
	
	if (cloth_uses_vgroup(clmd))
	{
		for ( i = 0; i < numverts; i++, verts++ )
		{	
			dvert = dm->getVertData ( dm, i, CD_MDEFORMVERT );
			if ( dvert )
			{
				for ( j = 0; j < dvert->totweight; j++ )
				{
					if (( dvert->dw[j].def_nr == (clmd->sim_parms->vgroup_mass-1)) && (clmd->sim_parms->flags & CLOTH_SIMSETTINGS_FLAG_GOAL ))
					{
						verts->goal = dvert->dw [j].weight;
						goalfac= 1.0f;
						
						/*
						// Kicking goal factor to simplify things...who uses that anyway?
						// ABS ( clmd->sim_parms->maxgoal - clmd->sim_parms->mingoal );
						*/
						
						verts->goal  = ( float ) pow ( verts->goal , 4.0f );
						if ( verts->goal >=SOFTGOALSNAP )
						{
							 verts->flags |= CLOTH_VERT_FLAG_PINNED;
						}
					}
					
					if (clmd->sim_parms->flags & CLOTH_SIMSETTINGS_FLAG_SCALING )
					{
						if( dvert->dw[j].def_nr == (clmd->sim_parms->vgroup_struct-1))
						{
							verts->struct_stiff = dvert->dw [j].weight;
							verts->shear_stiff = dvert->dw [j].weight;
						}
						
						if( dvert->dw[j].def_nr == (clmd->sim_parms->vgroup_bend-1))
						{
							verts->bend_stiff = dvert->dw [j].weight;
						}
					}
					/*
					// for later
					if( dvert->dw[j].def_nr == (clmd->sim_parms->vgroup_weight-1))
					{
						verts->mass = dvert->dw [j].weight;
					}
					*/
				}
			}
		}
	}
}

static int cloth_from_object(Object *ob, ClothModifierData *clmd, DerivedMesh *dm, float framenr, int first)
{
	int i = 0;
	MVert *mvert = NULL;
	ClothVertex *verts = NULL;
	float (*shapekey_rest)[3]= NULL;
	float tnull[3] = {0,0,0};
	Cloth *cloth = NULL;
	float maxdist = 0;

	// If we have a clothObject, free it. 
	if ( clmd->clothObject != NULL )
	{
		cloth_free_modifier ( ob, clmd );
		if(G.rt > 0)
			printf("cloth_free_modifier cloth_from_object\n");
	}

	// Allocate a new cloth object.
	clmd->clothObject = MEM_callocN ( sizeof ( Cloth ), "cloth" );
	if ( clmd->clothObject )
	{
		clmd->clothObject->old_solver_type = 255;
		// clmd->clothObject->old_collision_type = 255;
		cloth = clmd->clothObject;
		clmd->clothObject->edgehash = NULL;
	}
	else if ( !clmd->clothObject )
	{
		modifier_setError ( & ( clmd->modifier ), "Out of memory on allocating clmd->clothObject." );
		return 0;
	}

	// mesh input objects need DerivedMesh
	if ( !dm )
		return 0;

	cloth_from_mesh ( ob, clmd, dm );

	// create springs 
	clmd->clothObject->springs = NULL;
	clmd->clothObject->numsprings = -1;
	
	if( clmd->sim_parms->shapekey_rest )
		shapekey_rest = dm->getVertDataArray ( dm, CD_CLOTH_ORCO );

	mvert = dm->getVertArray ( dm );

	verts = clmd->clothObject->verts;

	// set initial values
	for ( i = 0; i < dm->getNumVerts(dm); i++, verts++ )
	{
		if(first)
		{
			copy_v3_v3( verts->x, mvert[i].co );

			mul_m4_v3( ob->obmat, verts->x );

			if( shapekey_rest ) {
				verts->xrest= shapekey_rest[i];
				mul_m4_v3( ob->obmat, verts->xrest );
			}
			else
				verts->xrest = verts->x;
		}
		
		/* no GUI interface yet */
		verts->mass = clmd->sim_parms->mass; 
		verts->impulse_count = 0;

		if ( clmd->sim_parms->flags & CLOTH_SIMSETTINGS_FLAG_GOAL )
			verts->goal= clmd->sim_parms->defgoal;
		else
			verts->goal= 0.0f;

		verts->flags = 0;
		VECCOPY ( verts->xold, verts->x );
		VECCOPY ( verts->xconst, verts->x );
		VECCOPY ( verts->txold, verts->x );
		VECCOPY ( verts->tx, verts->x );
		mul_v3_fl( verts->v, 0.0f );

		verts->impulse_count = 0;
		VECCOPY ( verts->impulse, tnull );
	}
	
	// apply / set vertex groups
	// has to be happen before springs are build!
	cloth_apply_vgroup (clmd, dm);

	if ( !cloth_build_springs ( clmd, dm ) )
	{
		cloth_free_modifier ( ob, clmd );
		modifier_setError ( & ( clmd->modifier ), "Can't build springs." );
		printf("cloth_free_modifier cloth_build_springs\n");
		return 0;
	}
	
	for ( i = 0; i < dm->getNumVerts(dm); i++)
	{
		if((!(cloth->verts[i].flags & CLOTH_VERT_FLAG_PINNED)) && (cloth->verts[i].goal > ALMOST_ZERO))
		{
			cloth_add_spring (clmd, i, i, 0.0, CLOTH_SPRING_TYPE_GOAL);
		}
	}
	
	// init our solver
	if ( solvers [clmd->sim_parms->solver_type].init ) {
		solvers [clmd->sim_parms->solver_type].init ( ob, clmd );
	}
	
	if(!first)
		implicit_set_positions(clmd);

	clmd->clothObject->bvhtree = bvhtree_build_from_cloth ( clmd, clmd->coll_parms->epsilon );
	
	for(i = 0; i < dm->getNumVerts(dm); i++)
	{
		maxdist = MAX2(maxdist, clmd->coll_parms->selfepsilon* ( cloth->verts[i].avg_spring_len*2.0));
	}
	
	clmd->clothObject->bvhselftree = bvhselftree_build_from_cloth ( clmd, maxdist );

	return 1;
}

static void cloth_from_mesh ( Object *ob, ClothModifierData *clmd, DerivedMesh *dm )
{
	unsigned int numverts = dm->getNumVerts ( dm );
	unsigned int numfaces = dm->getNumFaces ( dm );
	MFace *mface = dm->getFaceArray( dm );
	unsigned int i = 0;

	/* Allocate our vertices. */
	clmd->clothObject->numverts = numverts;
	clmd->clothObject->verts = MEM_callocN ( sizeof ( ClothVertex ) * clmd->clothObject->numverts, "clothVertex" );
	if ( clmd->clothObject->verts == NULL )
	{
		cloth_free_modifier ( ob, clmd );
		modifier_setError ( & ( clmd->modifier ), "Out of memory on allocating clmd->clothObject->verts." );
		printf("cloth_free_modifier clmd->clothObject->verts\n");
		return;
	}

	// save face information
	clmd->clothObject->numfaces = numfaces;
	clmd->clothObject->mfaces = MEM_callocN ( sizeof ( MFace ) * clmd->clothObject->numfaces, "clothMFaces" );
	if ( clmd->clothObject->mfaces == NULL )
	{
		cloth_free_modifier ( ob, clmd );
		modifier_setError ( & ( clmd->modifier ), "Out of memory on allocating clmd->clothObject->mfaces." );
		printf("cloth_free_modifier clmd->clothObject->mfaces\n");
		return;
	}
	for ( i = 0; i < numfaces; i++ )
		memcpy ( &clmd->clothObject->mfaces[i], &mface[i], sizeof ( MFace ) );

	/* Free the springs since they can't be correct if the vertices
	* changed.
	*/
	if ( clmd->clothObject->springs != NULL )
		MEM_freeN ( clmd->clothObject->springs );

}

/***************************************************************************************
* SPRING NETWORK BUILDING IMPLEMENTATION BEGIN
***************************************************************************************/

// be carefull: implicit solver has to be resettet when using this one!
// --> only for implicit handling of this spring!
int cloth_add_spring ( ClothModifierData *clmd, unsigned int indexA, unsigned int indexB, float restlength, int spring_type)
{
	Cloth *cloth = clmd->clothObject;
	ClothSpring *spring = NULL;
	
	if(cloth)
	{
		// TODO: look if this spring is already there
		
		spring = ( ClothSpring * ) MEM_callocN ( sizeof ( ClothSpring ), "cloth spring" );
		
		if(!spring)
			return 0;
		
		spring->ij = indexA;
		spring->kl = indexB;
		spring->restlen =  restlength;
		spring->type = spring_type;
		spring->flags = 0;
		spring->stiffness = 0;
		
		cloth->numsprings++;
	
		BLI_linklist_prepend ( &cloth->springs, spring );
		
		return 1;
	}
	return 0;
}

static void cloth_free_errorsprings(Cloth *cloth, EdgeHash *edgehash, LinkNode **edgelist)
{
	unsigned int i = 0;
	
	if ( cloth->springs != NULL )
	{
		LinkNode *search = cloth->springs;
		while(search)
		{
			ClothSpring *spring = search->link;
						
			MEM_freeN ( spring );
			search = search->next;
		}
		BLI_linklist_free(cloth->springs, NULL);
		
		cloth->springs = NULL;
	}
	
	if(edgelist)
	{
		for ( i = 0; i < cloth->numverts; i++ )
		{
			BLI_linklist_free ( edgelist[i],NULL );
		}

		MEM_freeN ( edgelist );
	}
	
	if(cloth->edgehash)
		BLI_edgehash_free ( cloth->edgehash, NULL );
}

static int cloth_build_springs ( ClothModifierData *clmd, DerivedMesh *dm )
{
	Cloth *cloth = clmd->clothObject;
	ClothSpring *spring = NULL, *tspring = NULL, *tspring2 = NULL;
	unsigned int struct_springs = 0, shear_springs=0, bend_springs = 0;
<<<<<<< HEAD
	int i = 0;
	int numverts = dm->getNumVerts ( dm );
	int numedges = dm->getNumEdges ( dm );
	int numfaces = dm->getNumFaces ( dm );
	MEdge *medge = CDDM_get_edges ( dm );
	MFace *mface = CDDM_get_faces ( dm );
=======
	unsigned int i = 0;
	unsigned int numverts = (unsigned int)dm->getNumVerts ( dm );
	unsigned int numedges = (unsigned int)dm->getNumEdges ( dm );
	unsigned int numfaces = (unsigned int)dm->getNumFaces ( dm );
	MEdge *medge = dm->getEdgeArray ( dm );
	MFace *mface = dm->getFaceArray ( dm );
>>>>>>> 6d201907
	int index2 = 0; // our second vertex index
	LinkNode **edgelist = NULL;
	EdgeHash *edgehash = NULL;
	LinkNode *search = NULL, *search2 = NULL;
	float temp[3];
	
	// error handling
	if ( numedges==0 )
		return 0;

	cloth->springs = NULL;

	edgelist = MEM_callocN ( sizeof ( LinkNode * ) * numverts, "cloth_edgelist_alloc" );
	
	if(!edgelist)
		return 0;
	
	for ( i = 0; i < numverts; i++ )
	{
		edgelist[i] = NULL;
	}

	if ( cloth->springs )
		MEM_freeN ( cloth->springs );

	// create spring network hash
	edgehash = BLI_edgehash_new();

	// structural springs
	for ( i = 0; i < numedges; i++ )
	{
		spring = ( ClothSpring * ) MEM_callocN ( sizeof ( ClothSpring ), "cloth spring" );

		if ( spring )
		{
			spring->ij = MIN2(medge[i].v1, medge[i].v2);
			spring->kl = MAX2(medge[i].v2, medge[i].v1);
			VECSUB ( temp, cloth->verts[spring->kl].xrest, cloth->verts[spring->ij].xrest );
			spring->restlen =  sqrt ( INPR ( temp, temp ) );
			clmd->sim_parms->avg_spring_len += spring->restlen;
			cloth->verts[spring->ij].avg_spring_len += spring->restlen;
			cloth->verts[spring->kl].avg_spring_len += spring->restlen;
			cloth->verts[spring->ij].spring_count++;
			cloth->verts[spring->kl].spring_count++;
			spring->type = CLOTH_SPRING_TYPE_STRUCTURAL;
			spring->flags = 0;
			spring->stiffness = (cloth->verts[spring->kl].struct_stiff + cloth->verts[spring->ij].struct_stiff) / 2.0;
			struct_springs++;
			
			BLI_linklist_prepend ( &cloth->springs, spring );
		}
		else
		{
			cloth_free_errorsprings(cloth, edgehash, edgelist);
			return 0;
		}
	}
	
	if(struct_springs > 0)
		clmd->sim_parms->avg_spring_len /= struct_springs;
	
	for(i = 0; i < numverts; i++)
	{
		cloth->verts[i].avg_spring_len = cloth->verts[i].avg_spring_len * 0.49 / ((float)cloth->verts[i].spring_count);
	}
	
	// shear springs
	for ( i = 0; i < numfaces; i++ )
	{
		// triangle faces already have shear springs due to structural geometry
		if ( !mface[i].v4 )
			continue; 
		
		spring = ( ClothSpring *) MEM_callocN ( sizeof ( ClothSpring ), "cloth spring" );
		
		if(!spring)
		{
			cloth_free_errorsprings(cloth, edgehash, edgelist);
			return 0;
		}

		spring->ij = MIN2(mface[i].v1, mface[i].v3);
		spring->kl = MAX2(mface[i].v3, mface[i].v1);
		VECSUB ( temp, cloth->verts[spring->kl].xrest, cloth->verts[spring->ij].xrest );
		spring->restlen =  sqrt ( INPR ( temp, temp ) );
		spring->type = CLOTH_SPRING_TYPE_SHEAR;
		spring->stiffness = (cloth->verts[spring->kl].shear_stiff + cloth->verts[spring->ij].shear_stiff) / 2.0;

		BLI_linklist_append ( &edgelist[spring->ij], spring );
		BLI_linklist_append ( &edgelist[spring->kl], spring );
		shear_springs++;

		BLI_linklist_prepend ( &cloth->springs, spring );

		
		// if ( mface[i].v4 ) --> Quad face
		spring = ( ClothSpring * ) MEM_callocN ( sizeof ( ClothSpring ), "cloth spring" );
		
		if(!spring)
		{
			cloth_free_errorsprings(cloth, edgehash, edgelist);
			return 0;
		}

		spring->ij = MIN2(mface[i].v2, mface[i].v4);
		spring->kl = MAX2(mface[i].v4, mface[i].v2);
		VECSUB ( temp, cloth->verts[spring->kl].xrest, cloth->verts[spring->ij].xrest );
		spring->restlen =  sqrt ( INPR ( temp, temp ) );
		spring->type = CLOTH_SPRING_TYPE_SHEAR;
		spring->stiffness = (cloth->verts[spring->kl].shear_stiff + cloth->verts[spring->ij].shear_stiff) / 2.0;

		BLI_linklist_append ( &edgelist[spring->ij], spring );
		BLI_linklist_append ( &edgelist[spring->kl], spring );
		shear_springs++;

		BLI_linklist_prepend ( &cloth->springs, spring );
	}
	
	if(numfaces) {
		// bending springs
		search2 = cloth->springs;
		for ( i = struct_springs; i < struct_springs+shear_springs; i++ )
		{
			if ( !search2 )
				break;

			tspring2 = search2->link;
			search = edgelist[tspring2->kl];
			while ( search )
			{
				tspring = search->link;
				index2 = ( ( tspring->ij==tspring2->kl ) ? ( tspring->kl ) : ( tspring->ij ) );
				
				// check for existing spring
				// check also if startpoint is equal to endpoint
				if ( !BLI_edgehash_haskey ( edgehash, MIN2(tspring2->ij, index2), MAX2(tspring2->ij, index2) )
				&& ( index2!=tspring2->ij ) )
				{
					spring = ( ClothSpring * ) MEM_callocN ( sizeof ( ClothSpring ), "cloth spring" );
					
					if(!spring)
					{
						cloth_free_errorsprings(cloth, edgehash, edgelist);
						return 0;
					}

					spring->ij = MIN2(tspring2->ij, index2);
					spring->kl = MAX2(tspring2->ij, index2);
					VECSUB ( temp, cloth->verts[spring->kl].xrest, cloth->verts[spring->ij].xrest );
					spring->restlen =  sqrt ( INPR ( temp, temp ) );
					spring->type = CLOTH_SPRING_TYPE_BENDING;
					spring->stiffness = (cloth->verts[spring->kl].bend_stiff + cloth->verts[spring->ij].bend_stiff) / 2.0;
					BLI_edgehash_insert ( edgehash, spring->ij, spring->kl, NULL );
					bend_springs++;

					BLI_linklist_prepend ( &cloth->springs, spring );
				}
				search = search->next;
			}
			search2 = search2->next;
		}
	}
	else if(struct_springs > 2) {
		/* bending springs for hair strands */
		/* The current algorightm only goes through the edges in order of the mesh edges list	*/
		/* and makes springs between the outer vert of edges sharing a vertice. This works just */
		/* fine for hair, but not for user generated string meshes. This could/should be later	*/
		/* extended to work with non-ordered edges so that it can be used for general "rope		*/
		/* dynamics" without the need for the vertices or edges to be ordered through the length*/
		/* of the strands. -jahka */
		search = cloth->springs;
		search2 = search->next;
		while(search && search2)
		{
			tspring = search->link;
			tspring2 = search2->link;

			if(tspring->ij == tspring2->kl) {
				spring = ( ClothSpring * ) MEM_callocN ( sizeof ( ClothSpring ), "cloth spring" );
				
				if(!spring)
				{
					cloth_free_errorsprings(cloth, edgehash, edgelist);
					return 0;
				}

				spring->ij = tspring2->ij;
				spring->kl = tspring->kl;
				VECSUB ( temp, cloth->verts[spring->kl].xrest, cloth->verts[spring->ij].xrest );
				spring->restlen =  sqrt ( INPR ( temp, temp ) );
				spring->type = CLOTH_SPRING_TYPE_BENDING;
				spring->stiffness = (cloth->verts[spring->kl].bend_stiff + cloth->verts[spring->ij].bend_stiff) / 2.0;
				bend_springs++;

				BLI_linklist_prepend ( &cloth->springs, spring );
			}
			
			search = search->next;
			search2 = search2->next;
		}
	}
	
	/* insert other near springs in edgehash AFTER bending springs are calculated (for selfcolls) */
	for ( i = 0; i < numedges; i++ ) // struct springs
		BLI_edgehash_insert ( edgehash, MIN2(medge[i].v1, medge[i].v2), MAX2(medge[i].v2, medge[i].v1), NULL );
	
	for ( i = 0; i < numfaces; i++ ) // edge springs
	{
		if(mface[i].v4)
		{
			BLI_edgehash_insert ( edgehash, MIN2(mface[i].v1, mface[i].v3), MAX2(mface[i].v3, mface[i].v1), NULL );
			
			BLI_edgehash_insert ( edgehash, MIN2(mface[i].v2, mface[i].v4), MAX2(mface[i].v2, mface[i].v4), NULL );
		}
	}
	
	
	cloth->numsprings = struct_springs + shear_springs + bend_springs;
	
	if ( edgelist )
	{
		for ( i = 0; i < numverts; i++ )
		{
			BLI_linklist_free ( edgelist[i],NULL );
		}
	
		MEM_freeN ( edgelist );
	}
	
	cloth->edgehash = edgehash;
	
	if(G.rt>0)
		printf("avg_len: %f\n",clmd->sim_parms->avg_spring_len);

	return 1;

} /* cloth_build_springs */
/***************************************************************************************
* SPRING NETWORK BUILDING IMPLEMENTATION END
***************************************************************************************/
<|MERGE_RESOLUTION|>--- conflicted
+++ resolved
@@ -1044,21 +1044,12 @@
 	Cloth *cloth = clmd->clothObject;
 	ClothSpring *spring = NULL, *tspring = NULL, *tspring2 = NULL;
 	unsigned int struct_springs = 0, shear_springs=0, bend_springs = 0;
-<<<<<<< HEAD
 	int i = 0;
 	int numverts = dm->getNumVerts ( dm );
 	int numedges = dm->getNumEdges ( dm );
 	int numfaces = dm->getNumFaces ( dm );
-	MEdge *medge = CDDM_get_edges ( dm );
-	MFace *mface = CDDM_get_faces ( dm );
-=======
-	unsigned int i = 0;
-	unsigned int numverts = (unsigned int)dm->getNumVerts ( dm );
-	unsigned int numedges = (unsigned int)dm->getNumEdges ( dm );
-	unsigned int numfaces = (unsigned int)dm->getNumFaces ( dm );
 	MEdge *medge = dm->getEdgeArray ( dm );
 	MFace *mface = dm->getFaceArray ( dm );
->>>>>>> 6d201907
 	int index2 = 0; // our second vertex index
 	LinkNode **edgelist = NULL;
 	EdgeHash *edgehash = NULL;
