/*
 * ***** BEGIN GPL LICENSE BLOCK *****
 *
 * This program is free software; you can redistribute it and/or
 * modify it under the terms of the GNU General Public License
 * as published by the Free Software Foundation; either version 2
 * of the License, or (at your option) any later version.
 *
 * This program is distributed in the hope that it will be useful,
 * but WITHOUT ANY WARRANTY; without even the implied warranty of
 * MERCHANTABILITY or FITNESS FOR A PARTICULAR PURPOSE.  See the
 * GNU General Public License for more details.
 *
 * You should have received a copy of the GNU General Public License
 * along with this program; if not, write to the Free Software Foundation,
 * Inc., 51 Franklin Street, Fifth Floor, Boston, MA 02110-1301, USA.
 *
 * The Original Code is Copyright (C) 2001-2002 by NaN Holding BV.
 * All rights reserved.
 *
 * The Original Code is: all of this file.
 *
 * Contributor(s): none yet.
 *
 * ***** END GPL LICENSE BLOCK *****
 */

/** \file blender/blenkernel/intern/lamp.c
 *  \ingroup bke
 */

#include <stdlib.h>

#include "MEM_guardedalloc.h"

#include "DNA_anim_types.h"
#include "DNA_lamp_types.h"
#include "DNA_material_types.h"
#include "DNA_node_types.h"
#include "DNA_object_types.h"
#include "DNA_scene_types.h"
#include "DNA_texture_types.h"

#include "BLI_math.h"
#include "BLI_utildefines.h"

#include "BKE_animsys.h"
#include "BKE_colortools.h"
#include "BKE_icons.h"
#include "BKE_global.h"
#include "BKE_lamp.h"
#include "BKE_library.h"
#include "BKE_main.h"
#include "BKE_node.h"

void BKE_lamp_init(Lamp *la)
{
<<<<<<< HEAD
	BLI_assert(MEMCMP_NULL_STRUCT_OFS(la, id));
=======
	BLI_assert(MEMCMP_STRUCT_OFS_IS_ZERO(la, id));
>>>>>>> 505a31bd

	la->r = la->g = la->b = la->k = 1.0f;
	la->haint = la->energy = 1.0f;
	la->dist = 25.0f;
	la->spotsize = DEG2RADF(45.0f);
	la->spotblend = 0.15f;
	la->att2 = 1.0f;
	la->mode = LA_SHAD_BUF;
	la->bufsize = 512;
	la->clipsta = 0.5f;
	la->clipend = 40.0f;
	la->samp = 3;
	la->bias = 1.0f;
	la->soft = 3.0f;
	la->compressthresh = 0.05f;
	la->ray_samp = la->ray_sampy = la->ray_sampz = 1;
	la->area_size = la->area_sizey = la->area_sizez = 0.1f;
	la->buffers = 1;
	la->buftype = LA_SHADBUF_HALFWAY;
	la->ray_samp_method = LA_SAMP_HALTON;
	la->adapt_thresh = 0.001f;
	la->preview = NULL;
	la->falloff_type = LA_FALLOFF_INVSQUARE;
	la->curfalloff = curvemapping_add(1, 0.0f, 1.0f, 1.0f, 0.0f);
	la->sun_effect_type = 0;
	la->horizon_brightness = 1.0;
	la->spread = 1.0;
	la->sun_brightness = 1.0;
	la->sun_size = 1.0;
	la->backscattered_light = 1.0f;
	la->atm_turbidity = 2.0f;
	la->atm_inscattering_factor = 1.0f;
	la->atm_extinction_factor = 1.0f;
	la->atm_distance_factor = 1.0f;
	la->sun_intensity = 1.0f;
	la->skyblendtype = MA_RAMP_ADD;
	la->skyblendfac = 1.0f;
	la->sky_colorspace = BLI_XYZ_CIE;
	la->sky_exposure = 1.0f;
	la->shadow_frustum_size = 10.0f;

	curvemapping_initialize(la->curfalloff);
}

Lamp *BKE_lamp_add(Main *bmain, const char *name)
{
	Lamp *la;
<<<<<<< HEAD
	
	la =  BKE_libblock_alloc(bmain, ID_LA, name);
	
=======

	la =  BKE_libblock_alloc(bmain, ID_LA, name);

>>>>>>> 505a31bd
	BKE_lamp_init(la);

	return la;
}

Lamp *BKE_lamp_copy(Lamp *la)
{
	Lamp *lan;
	int a;
	
	lan = BKE_libblock_copy(&la->id);

	for (a = 0; a < MAX_MTEX; a++) {
		if (lan->mtex[a]) {
			lan->mtex[a] = MEM_mallocN(sizeof(MTex), "copylamptex");
			memcpy(lan->mtex[a], la->mtex[a], sizeof(MTex));
			id_us_plus((ID *)lan->mtex[a]->tex);
		}
	}
	
	lan->curfalloff = curvemapping_copy(la->curfalloff);

	if (la->nodetree)
		lan->nodetree = ntreeCopyTree(la->nodetree);
	
	if (la->preview)
		lan->preview = BKE_previewimg_copy(la->preview);
	
	if (la->id.lib) {
		BKE_id_lib_local_paths(G.main, la->id.lib, &lan->id);
	}

	return lan;
}

Lamp *localize_lamp(Lamp *la)
{
	Lamp *lan;
	int a;
	
	lan = BKE_libblock_copy_nolib(&la->id, false);

	for (a = 0; a < MAX_MTEX; a++) {
		if (lan->mtex[a]) {
			lan->mtex[a] = MEM_mallocN(sizeof(MTex), "localize_lamp");
			memcpy(lan->mtex[a], la->mtex[a], sizeof(MTex));
			/* free lamp decrements */
			id_us_plus((ID *)lan->mtex[a]->tex);
		}
	}
	
	lan->curfalloff = curvemapping_copy(la->curfalloff);

	if (la->nodetree)
		lan->nodetree = ntreeLocalize(la->nodetree);
	
	lan->preview = NULL;
	
	return lan;
}

void BKE_lamp_make_local(Lamp *la)
{
	Main *bmain = G.main;
	Object *ob;
	bool is_local = false, is_lib = false;

	/* - only lib users: do nothing
	 * - only local users: set flag
	 * - mixed: make copy
	 */
	
	if (la->id.lib == NULL) return;
	if (la->id.us == 1) {
		id_clear_lib_data(bmain, &la->id);
		return;
	}
	
	ob = bmain->object.first;
	while (ob) {
		if (ob->data == la) {
			if (ob->id.lib) is_lib = true;
			else is_local = true;
		}
		ob = ob->id.next;
	}
	
	if (is_local && is_lib == false) {
		id_clear_lib_data(bmain, &la->id);
	}
	else if (is_local && is_lib) {
		Lamp *la_new = BKE_lamp_copy(la);
		la_new->id.us = 0;

		/* Remap paths of new ID using old library as base. */
		BKE_id_lib_local_paths(bmain, la->id.lib, &la_new->id);

		ob = bmain->object.first;
		while (ob) {
			if (ob->data == la) {
				
				if (ob->id.lib == NULL) {
					ob->data = la_new;
					la_new->id.us++;
					la->id.us--;
				}
			}
			ob = ob->id.next;
		}
	}
}

/** Free (or release) any data used by this lamp (does not free the lamp itself). */
void BKE_lamp_free(Lamp *la)
{
	int a;

	BKE_animdata_free((ID *)la);

	for (a = 0; a < MAX_MTEX; a++) {
		MEM_SAFE_FREE(la->mtex[a]);
	}
	
	curvemapping_free(la->curfalloff);
	la->curfalloff = NULL;

	/* is no lib link block, but lamp extension */
	if (la->nodetree) {
		ntreeFreeTree(la->nodetree);
		MEM_freeN(la->nodetree);
		la->nodetree = NULL;
	}
	
	BKE_icon_id_delete(&la->id);
	BKE_previewimg_free(&la->preview);
}

/* Calculate all drivers for lamps, see material_drivers_update for why this is a bad hack */

static void lamp_node_drivers_update(Scene *scene, bNodeTree *ntree, float ctime)
{
	bNode *node;

	/* nodetree itself */
	if (ntree->adt && ntree->adt->drivers.first)
		BKE_animsys_evaluate_animdata(scene, &ntree->id, ntree->adt, ctime, ADT_RECALC_DRIVERS);
	
	/* nodes */
	for (node = ntree->nodes.first; node; node = node->next)
		if (node->id && node->type == NODE_GROUP)
			lamp_node_drivers_update(scene, (bNodeTree *)node->id, ctime);
}

void lamp_drivers_update(Scene *scene, Lamp *la, float ctime)
{
	/* Prevent infinite recursion by checking (and tagging the lamp) as having been visited already
	 * (see BKE_scene_update_tagged()). This assumes la->id.flag & LIB_DOIT isn't set by anything else
	 * in the meantime... [#32017] */
	if (la->id.flag & LIB_DOIT)
		return;

	la->id.flag |= LIB_DOIT;
	
	/* lamp itself */
	if (la->adt && la->adt->drivers.first)
		BKE_animsys_evaluate_animdata(scene, &la->id, la->adt, ctime, ADT_RECALC_DRIVERS);
	
	/* nodes */
	if (la->nodetree)
		lamp_node_drivers_update(scene, la->nodetree, ctime);

	la->id.flag &= ~LIB_DOIT;
}
<|MERGE_RESOLUTION|>--- conflicted
+++ resolved
@@ -55,11 +55,7 @@
 
 void BKE_lamp_init(Lamp *la)
 {
-<<<<<<< HEAD
 	BLI_assert(MEMCMP_NULL_STRUCT_OFS(la, id));
-=======
-	BLI_assert(MEMCMP_STRUCT_OFS_IS_ZERO(la, id));
->>>>>>> 505a31bd
 
 	la->r = la->g = la->b = la->k = 1.0f;
 	la->haint = la->energy = 1.0f;
@@ -100,22 +96,16 @@
 	la->sky_colorspace = BLI_XYZ_CIE;
 	la->sky_exposure = 1.0f;
 	la->shadow_frustum_size = 10.0f;
-
+	
 	curvemapping_initialize(la->curfalloff);
 }
 
 Lamp *BKE_lamp_add(Main *bmain, const char *name)
 {
 	Lamp *la;
-<<<<<<< HEAD
-	
+
 	la =  BKE_libblock_alloc(bmain, ID_LA, name);
-	
-=======
-
-	la =  BKE_libblock_alloc(bmain, ID_LA, name);
-
->>>>>>> 505a31bd
+
 	BKE_lamp_init(la);
 
 	return la;
@@ -228,29 +218,30 @@
 	}
 }
 
-/** Free (or release) any data used by this lamp (does not free the lamp itself). */
 void BKE_lamp_free(Lamp *la)
 {
+	MTex *mtex;
 	int a;
 
+	for (a = 0; a < MAX_MTEX; a++) {
+		mtex = la->mtex[a];
+		if (mtex && mtex->tex) mtex->tex->id.us--;
+		if (mtex) MEM_freeN(mtex);
+	}
+	
 	BKE_animdata_free((ID *)la);
 
-	for (a = 0; a < MAX_MTEX; a++) {
-		MEM_SAFE_FREE(la->mtex[a]);
-	}
-	
 	curvemapping_free(la->curfalloff);
-	la->curfalloff = NULL;
 
 	/* is no lib link block, but lamp extension */
 	if (la->nodetree) {
 		ntreeFreeTree(la->nodetree);
 		MEM_freeN(la->nodetree);
-		la->nodetree = NULL;
-	}
-	
+	}
+	
+	BKE_previewimg_free(&la->preview);
 	BKE_icon_id_delete(&la->id);
-	BKE_previewimg_free(&la->preview);
+	la->id.icon_id = 0;
 }
 
 /* Calculate all drivers for lamps, see material_drivers_update for why this is a bad hack */
