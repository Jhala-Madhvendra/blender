--- conflicted
+++ resolved
@@ -239,7 +239,6 @@
 	}
 }
 
-<<<<<<< HEAD
 void BKE_object_modifier_gpencil_hook_reset(Object *ob, GpencilHookModifierData *hmd)
 {
 	/* reset functionality */
@@ -263,9 +262,6 @@
 }
 
 bool BKE_object_support_modifier_type_check(Object *ob, int modifier_type)
-=======
-bool BKE_object_support_modifier_type_check(const Object *ob, int modifier_type)
->>>>>>> 36152afa
 {
 	const ModifierTypeInfo *mti;
 
