--- conflicted
+++ resolved
@@ -552,7 +552,6 @@
 	return false;
 }
 
-<<<<<<< HEAD
 bool BKE_object_has_mode_data(const struct Object *ob, eObjectMode object_mode)
 {
 	if (object_mode & OB_MODE_EDIT) {
@@ -619,10 +618,7 @@
 	}
 }
 
-bool BKE_object_exists_check(const Object *obtest)
-=======
 bool BKE_object_exists_check(Main *bmain, const Object *obtest)
->>>>>>> 28369f72
 {
 	Object *ob;
 	
@@ -2514,13 +2510,7 @@
 	}
 }
 
-<<<<<<< HEAD
 bool BKE_object_minmax_dupli(Depsgraph *depsgraph, Scene *scene, Object *ob, float r_min[3], float r_max[3], const bool use_hidden)
-=======
-bool BKE_object_minmax_dupli(
-        Main *bmain, Scene *scene,
-        Object *ob, float r_min[3], float r_max[3], const bool use_hidden)
->>>>>>> 28369f72
 {
 	bool ok = false;
 	if ((ob->transflag & OB_DUPLI) == 0) {
@@ -2529,11 +2519,7 @@
 	else {
 		ListBase *lb;
 		DupliObject *dob;
-<<<<<<< HEAD
 		lb = object_duplilist(depsgraph, scene, ob);
-=======
-		lb = object_duplilist(bmain->eval_ctx, scene, ob);
->>>>>>> 28369f72
 		for (dob = lb->first; dob; dob = dob->next) {
 			if ((use_hidden == false) && (dob->no_draw != 0)) {
 				/* pass */
@@ -2593,11 +2579,7 @@
 }
 
 void BKE_scene_foreach_display_point(
-<<<<<<< HEAD
         Depsgraph *depsgraph, Scene *scene, ViewLayer *view_layer,
-=======
-        Main *bmain, Scene *scene, View3D *v3d, const short flag,
->>>>>>> 28369f72
         void (*func_cb)(const float[3], void *), void *user_data)
 {
 	Base *base;
@@ -2614,11 +2596,7 @@
 				ListBase *lb;
 				DupliObject *dob;
 
-<<<<<<< HEAD
 				lb = object_duplilist(depsgraph, scene, ob);
-=======
-				lb = object_duplilist(bmain->eval_ctx, scene, ob);
->>>>>>> 28369f72
 				for (dob = lb->first; dob; dob = dob->next) {
 					if (dob->no_draw == 0) {
 						BKE_object_foreach_display_point(dob->ob, dob->mat, func_cb, user_data);
@@ -3717,15 +3695,9 @@
 /* Note: this function should eventually be replaced by depsgraph functionality.
  * Avoid calling this in new code unless there is a very good reason for it!
  */
-<<<<<<< HEAD
 bool BKE_object_modifier_update_subframe(
         Depsgraph *depsgraph, Scene *scene, Object *ob, bool update_mesh,
         int parent_recursion, float frame, int type)
-=======
-bool BKE_object_modifier_update_subframe(EvaluationContext *eval_ctx, Scene *scene, Object *ob, bool update_mesh,
-                                         int parent_recursion, float frame,
-                                         int type)
->>>>>>> 28369f72
 {
 	ModifierData *md = modifiers_findByType(ob, (ModifierType)type);
 	bConstraint *con;
@@ -3748,13 +3720,8 @@
 	if (parent_recursion) {
 		int recursion = parent_recursion - 1;
 		bool no_update = false;
-<<<<<<< HEAD
 		if (ob->parent) no_update |= BKE_object_modifier_update_subframe(depsgraph, scene, ob->parent, 0, recursion, frame, type);
 		if (ob->track) no_update |= BKE_object_modifier_update_subframe(depsgraph, scene, ob->track, 0, recursion, frame, type);
-=======
-		if (ob->parent) no_update |= BKE_object_modifier_update_subframe(eval_ctx, scene, ob->parent, 0, recursion, frame, type);
-		if (ob->track) no_update |= BKE_object_modifier_update_subframe(eval_ctx, scene, ob->track, 0, recursion, frame, type);
->>>>>>> 28369f72
 
 		/* skip subframe if object is parented
 		 *  to vertex of a dynamic paint canvas */
@@ -3771,11 +3738,7 @@
 				cti->get_constraint_targets(con, &targets);
 				for (ct = targets.first; ct; ct = ct->next) {
 					if (ct->tar)
-<<<<<<< HEAD
 						BKE_object_modifier_update_subframe(depsgraph, scene, ct->tar, 0, recursion, frame, type);
-=======
-						BKE_object_modifier_update_subframe(eval_ctx, scene, ct->tar, 0, recursion, frame, type);
->>>>>>> 28369f72
 				}
 				/* free temp targets */
 				if (cti->flush_constraint_targets)
@@ -3792,11 +3755,7 @@
 		/* ignore cache clear during subframe updates
 		 *  to not mess up cache validity */
 		object_cacheIgnoreClear(ob, 1);
-<<<<<<< HEAD
 		BKE_object_handle_update(depsgraph, scene, ob);
-=======
-		BKE_object_handle_update(eval_ctx, scene, ob);
->>>>>>> 28369f72
 		object_cacheIgnoreClear(ob, 0);
 	}
 	else
