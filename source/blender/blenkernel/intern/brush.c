--- conflicted
+++ resolved
@@ -105,11 +105,6 @@
 
 	/* brush appearance  */
 
-<<<<<<< HEAD
-	brush->image_icon= NULL;
-
-=======
->>>>>>> eabbbcdf
 	brush->add_col[0]= 1.00; /* add mode color is light red */
 	brush->add_col[1]= 0.39;
 	brush->add_col[2]= 0.39;
@@ -134,19 +129,11 @@
 	
 	brushn= copy_libblock(brush);
 
-<<<<<<< HEAD
-	if(brush->mtex.tex)
-		id_us_plus((ID*)brush->mtex.tex);
-	
-	if(brush->image_icon)
-		id_us_plus((ID*)brush->image_icon);
-=======
 	if (brush->mtex.tex)
 		id_us_plus((ID*)brush->mtex.tex);
 
 	if (brush->icon_imbuf)
 		brushn->icon_imbuf= IMB_dupImBuf(brush->icon_imbuf);
->>>>>>> eabbbcdf
 
 	brushn->curve= curvemapping_copy(brush->curve);
 
@@ -162,13 +149,6 @@
 /* not brush itself */
 void free_brush(Brush *brush)
 {
-<<<<<<< HEAD
-	if(brush->mtex.tex)
-		brush->mtex.tex->id.us--;
-
-	if (brush->image_icon)
-		brush->image_icon->id.us--;
-=======
 	if (brush->mtex.tex)
 		brush->mtex.tex->id.us--;
 
@@ -176,7 +156,6 @@
 		IMB_freeImBuf(brush->icon_imbuf);
 
 	BKE_previewimg_free(&(brush->preview));
->>>>>>> eabbbcdf
 
 	curvemapping_free(brush->curve);
 }
@@ -802,11 +781,8 @@
 {
 	if(brush->jitter){
 		float rand_pos[2];
-<<<<<<< HEAD
-=======
 		const int radius= brush_size(brush);
 		const int diameter= 2*radius;
->>>>>>> eabbbcdf
 
 		// find random position within a circle of diameter 1
 		do {
@@ -814,13 +790,8 @@
 			rand_pos[1] = BLI_frand()-0.5f;
 		} while (len_v2(rand_pos) > 0.5f);
 
-<<<<<<< HEAD
-		jitterpos[0] = pos[0] + 2*rand_pos[0]*brush->size*brush->jitter;
-		jitterpos[1] = pos[1] + 2*rand_pos[1]*brush->size*brush->jitter;
-=======
 		jitterpos[0] = pos[0] + 2*rand_pos[0]*diameter*brush->jitter;
 		jitterpos[1] = pos[1] + 2*rand_pos[1]*diameter*brush->jitter;
->>>>>>> eabbbcdf
 	}
 	else {
 		VECCOPY2D(jitterpos, pos);
@@ -1083,15 +1054,9 @@
 	float original_value= 0;
 
 	if(mode == WM_RADIALCONTROL_SIZE)
-<<<<<<< HEAD
-		original_value = sculpt_get_brush_size(br) * size_weight;
-	else if(mode == WM_RADIALCONTROL_STRENGTH)
-		original_value = sculpt_get_brush_alpha(br);
-=======
 		original_value = brush_size(br) * size_weight;
 	else if(mode == WM_RADIALCONTROL_STRENGTH)
 		original_value = brush_alpha(br);
->>>>>>> eabbbcdf
 	else if(mode == WM_RADIALCONTROL_ANGLE) {
 		MTex *mtex = brush_active_texture(br);
 		if(mtex)
@@ -1109,17 +1074,6 @@
 	const float conv = 0.017453293;
 
 	if(mode == WM_RADIALCONTROL_SIZE)
-<<<<<<< HEAD
-		if (sculpt_get_lock_brush_size(br)) {
-			float initial_value = RNA_float_get(op->ptr, "initial_value");
-			const float unprojected_radius = sculpt_get_brush_unprojected_radius(br);
-			sculpt_set_brush_unprojected_radius(br, unprojected_radius * new_value/initial_value * size_weight);
-		}
-		else
-			sculpt_set_brush_size(br, new_value * size_weight);
-	else if(mode == WM_RADIALCONTROL_STRENGTH)
-		sculpt_set_brush_alpha(br, new_value);
-=======
 		if (brush_use_locked_size(br)) {
 			float initial_value = RNA_float_get(op->ptr, "initial_value");
 			const float unprojected_radius = brush_unprojected_radius(br);
@@ -1129,7 +1083,6 @@
 			brush_set_size(br, new_value * size_weight);
 	else if(mode == WM_RADIALCONTROL_STRENGTH)
 		brush_set_alpha(br, new_value);
->>>>>>> eabbbcdf
 	else if(mode == WM_RADIALCONTROL_ANGLE) {
 		MTex *mtex = brush_active_texture(br);
 		if(mtex)
