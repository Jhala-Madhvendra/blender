/* particle_system.c
 *
 *
 * $Id$
 *
 * ***** BEGIN GPL LICENSE BLOCK *****
 *
 * This program is free software; you can redistribute it and/or
 * modify it under the terms of the GNU General Public License
 * as published by the Free Software Foundation; either version 2
 * of the License, or (at your option) any later version.
 *
 * This program is distributed in the hope that it will be useful,
 * but WITHOUT ANY WARRANTY; without even the implied warranty of
 * MERCHANTABILITY or FITNESS FOR A PARTICULAR PURPOSE.  See the
 * GNU General Public License for more details.
 *
 * You should have received a copy of the GNU General Public License
 * along with this program; if not, write to the Free Software Foundation,
 * Inc., 51 Franklin Street, Fifth Floor, Boston, MA 02110-1301, USA.
 *
 * The Original Code is Copyright (C) 2007 by Janne Karhu.
 * All rights reserved.
 *
 * The Original Code is: all of this file.
 *
 * Contributor(s): Raul Fernandez Hernandez (Farsthary), Stephen Swhitehorn.
 *
 * ***** END GPL LICENSE BLOCK *****
 */

#include <stddef.h>
#include "BLI_storage.h" /* _LARGEFILE_SOURCE */

#include <stdlib.h>
#include <math.h>
#include <string.h>

#include "MEM_guardedalloc.h"

#include "DNA_anim_types.h"
#include "DNA_boid_types.h"
#include "DNA_particle_types.h"
#include "DNA_mesh_types.h"
#include "DNA_meshdata_types.h"
#include "DNA_modifier_types.h"
#include "DNA_object_force.h"
#include "DNA_object_types.h"
#include "DNA_material_types.h"
#include "DNA_curve_types.h"
#include "DNA_group_types.h"
#include "DNA_scene_types.h"
#include "DNA_texture_types.h"
#include "DNA_ipo_types.h" // XXX old animation system stuff... to be removed!
#include "DNA_listBase.h"

#include "BLI_rand.h"
#include "BLI_jitter.h"
#include "BLI_math.h"
#include "BLI_blenlib.h"
#include "BLI_kdtree.h"
#include "BLI_kdopbvh.h"
#include "BLI_listbase.h"
#include "BLI_threads.h"
#include "BLI_storage.h" /* For _LARGEFILE64_SOURCE;  zlib needs this on some systems */

#include "BKE_main.h"
#include "BKE_animsys.h"
#include "BKE_boids.h"
#include "BKE_cdderivedmesh.h"
#include "BKE_collision.h"
#include "BKE_displist.h"
#include "BKE_effect.h"
#include "BKE_particle.h"
#include "BKE_global.h"
#include "BKE_utildefines.h"
#include "BKE_DerivedMesh.h"
#include "BKE_object.h"
#include "BKE_material.h"
#include "BKE_cloth.h"
#include "BKE_depsgraph.h"
#include "BKE_lattice.h"
#include "BKE_pointcache.h"
#include "BKE_mesh.h"
#include "BKE_modifier.h"
#include "BKE_scene.h"
#include "BKE_bvhutils.h"

#include "PIL_time.h"

#include "RE_shader_ext.h"

/* fluid sim particle import */
#ifndef DISABLE_ELBEEM
#include "DNA_object_fluidsim.h"
#include "LBM_fluidsim.h"
#include <zlib.h>
#include <string.h>

#ifdef WIN32
#ifndef snprintf
#define snprintf _snprintf
#endif
#endif

#endif // DISABLE_ELBEEM

/************************************************/
/*			Reacting to system events			*/
/************************************************/

static int particles_are_dynamic(ParticleSystem *psys) {
	if(psys->pointcache->flag & PTCACHE_BAKED)
		return 0;

	if(psys->part->type == PART_HAIR)
		return psys->flag & PSYS_HAIR_DYNAMICS;
	else
		return ELEM3(psys->part->phystype, PART_PHYS_NEWTON, PART_PHYS_BOIDS, PART_PHYS_FLUID);
}
int psys_get_current_display_percentage(ParticleSystem *psys)
{
	ParticleSettings *part=psys->part;

	if((psys->renderdata && !particles_are_dynamic(psys)) /* non-dynamic particles can be rendered fully */
		|| (part->child_nbr && part->childtype)	/* display percentage applies to children */
		|| (psys->pointcache->flag & PTCACHE_BAKING)) /* baking is always done with full amount */
		return 100;

		return psys->part->disp;
	}

void psys_reset(ParticleSystem *psys, int mode)
{
	PARTICLE_P;

	if(ELEM(mode, PSYS_RESET_ALL, PSYS_RESET_DEPSGRAPH)) {
		if(mode == PSYS_RESET_ALL || !(psys->flag & PSYS_EDITED)) {
			/* don't free if not absolutely necessary */
			if(psys->totpart != psys->part->totpart) {
				psys_free_particles(psys);
				psys->totpart= 0;
			}

			psys->totkeyed= 0;
			psys->flag &= ~(PSYS_HAIR_DONE|PSYS_KEYED);

			if(psys->edit && psys->free_edit) {
				psys->free_edit(psys->edit);
				psys->edit = NULL;
				psys->free_edit = NULL;
			}
		}
	}
	else if(mode == PSYS_RESET_CACHE_MISS) {
		/* set all particles to be skipped */
		LOOP_PARTICLES
			pa->flag |= PARS_NO_DISP;
	}

	/* reset children */
	if(psys->child) {
		MEM_freeN(psys->child);
		psys->child= 0;
	}

	psys->totchild= 0;

	/* reset path cache */
	psys_free_path_cache(psys, psys->edit);

	/* reset point cache */
	BKE_ptcache_invalidate(psys->pointcache);
}

static void realloc_particles(ParticleSimulationData *sim, int new_totpart)
{
	ParticleSystem *psys = sim->psys;
	ParticleSettings *part = psys->part;
	ParticleData *newpars = NULL;
	BoidParticle *newboids = NULL;
	PARTICLE_P;
	int totpart, totsaved = 0;

	if(new_totpart<0) {
		if(part->distr==PART_DISTR_GRID  && part->from != PART_FROM_VERT) {
			totpart= part->grid_res;
			totpart*=totpart*totpart;
		}
		else
			totpart=part->totpart;
	}
	else
		totpart=new_totpart;

	if(totpart != psys->totpart) {
		if(psys->edit && psys->free_edit) {
			psys->free_edit(psys->edit);
			psys->edit = NULL;
			psys->free_edit = NULL;
		}

		if(totpart) {
			newpars= MEM_callocN(totpart*sizeof(ParticleData), "particles");
			if(psys->part->phystype == PART_PHYS_BOIDS)
				newboids= MEM_callocN(totpart*sizeof(BoidParticle), "boid particles");
		}
	
		if(psys->particles) {
			totsaved=MIN2(psys->totpart,totpart);
			/*save old pars*/
			if(totsaved) {
				memcpy(newpars,psys->particles,totsaved*sizeof(ParticleData));

				if(psys->particles->boid)
					memcpy(newboids, psys->particles->boid, totsaved*sizeof(BoidParticle));
			}

			if(psys->particles->keys)
				MEM_freeN(psys->particles->keys);

			if(psys->particles->boid)
				MEM_freeN(psys->particles->boid);

			for(p=0, pa=newpars; p<totsaved; p++, pa++) {
				if(pa->keys) {
					pa->keys= NULL;
					pa->totkey= 0;
				}
			}

			for(p=totsaved, pa=psys->particles+totsaved; p<psys->totpart; p++, pa++)
				if(pa->hair) MEM_freeN(pa->hair);

			MEM_freeN(psys->particles);
			psys_free_pdd(psys);
		}
		
		psys->particles=newpars;
		psys->totpart=totpart;

		if(newboids) {
			LOOP_PARTICLES
				pa->boid = newboids++;
		}
	}

	if(psys->child) {
		MEM_freeN(psys->child);
		psys->child=0;
		psys->totchild=0;
	}
}

static int get_psys_child_number(struct Scene *scene, ParticleSystem *psys)
{
	int nbr;

	if(!psys->part->childtype)
		return 0;

	if(psys->renderdata)
		nbr= psys->part->ren_child_nbr;
	else
		nbr= psys->part->child_nbr;

	return get_render_child_particle_number(&scene->r, nbr);
}

static int get_psys_tot_child(struct Scene *scene, ParticleSystem *psys)
{
	return psys->totpart*get_psys_child_number(scene, psys);
}

static void alloc_child_particles(ParticleSystem *psys, int tot)
{
	if(psys->child){
		/* only re-allocate if we have to */
		if(psys->part->childtype && psys->totchild == tot) {
			memset(psys->child, 0, tot*sizeof(ChildParticle));
			return;
		}

		MEM_freeN(psys->child);
		psys->child=0;
		psys->totchild=0;
	}

	if(psys->part->childtype) {
		psys->totchild= tot;
		if(psys->totchild)
			psys->child= MEM_callocN(psys->totchild*sizeof(ChildParticle), "child_particles");
	}
}

void psys_calc_dmcache(Object *ob, DerivedMesh *dm, ParticleSystem *psys)
{
	/* use for building derived mesh mapping info:

	   node: the allocated links - total derived mesh element count 
	   nodearray: the array of nodes aligned with the base mesh's elements, so
				  each original elements can reference its derived elements
	*/
	Mesh *me= (Mesh*)ob->data;
	PARTICLE_P;
	
	/* CACHE LOCATIONS */
	if(!dm->deformedOnly) {
		/* Will use later to speed up subsurf/derivedmesh */
		LinkNode *node, *nodedmelem, **nodearray;
		int totdmelem, totelem, i, *origindex;

		if(psys->part->from == PART_FROM_VERT) {
			totdmelem= dm->getNumVerts(dm);
			totelem= me->totvert;
			origindex= dm->getVertDataArray(dm, CD_ORIGINDEX);
		}
		else { /* FROM_FACE/FROM_VOLUME */
			totdmelem= dm->getNumFaces(dm);
			totelem= me->totface;
			origindex= dm->getFaceDataArray(dm, CD_ORIGINDEX);
		}
	
		nodedmelem= MEM_callocN(sizeof(LinkNode)*totdmelem, "psys node elems");
		nodearray= MEM_callocN(sizeof(LinkNode *)*totelem, "psys node array");
		
		for(i=0, node=nodedmelem; i<totdmelem; i++, origindex++, node++) {
			node->link= SET_INT_IN_POINTER(i);

			if(*origindex != -1) {
				if(nodearray[*origindex]) {
					/* prepend */
					node->next = nodearray[*origindex];
					nodearray[*origindex]= node;
				}
				else
					nodearray[*origindex]= node;
			}
		}
		
		/* cache the verts/faces! */
		LOOP_PARTICLES {
			if(psys->part->from == PART_FROM_VERT) {
				if(nodearray[pa->num])
					pa->num_dmcache= GET_INT_FROM_POINTER(nodearray[pa->num]->link);
			}
			else { /* FROM_FACE/FROM_VOLUME */
				/* Note that somtimes the pa->num is over the nodearray size, this is bad, maybe there is a better place to fix this,
				 * but for now passing NULL is OK. every face will be searched for the particle so its slower - Campbell */
				pa->num_dmcache= psys_particle_dm_face_lookup(ob, dm, pa->num, pa->fuv, pa->num < totelem ? nodearray[pa->num] : NULL);
			}
		}

		MEM_freeN(nodearray);
		MEM_freeN(nodedmelem);
	}
	else {
		/* TODO PARTICLE, make the following line unnecessary, each function
		 * should know to use the num or num_dmcache, set the num_dmcache to
		 * an invalid value, just incase */
		
		LOOP_PARTICLES
			pa->num_dmcache = -1;
	}
}

static void distribute_particles_in_grid(DerivedMesh *dm, ParticleSystem *psys)
{
	ParticleData *pa=0;
	float min[3], max[3], delta[3], d;
	MVert *mv, *mvert = dm->getVertDataArray(dm,0);
	int totvert=dm->getNumVerts(dm), from=psys->part->from;
	int i, j, k, p, res=psys->part->grid_res, size[3], axis;

	mv=mvert;

	/* find bounding box of dm */
	VECCOPY(min,mv->co);
	VECCOPY(max,mv->co);
	mv++;

	for(i=1; i<totvert; i++, mv++){
		min[0]=MIN2(min[0],mv->co[0]);
		min[1]=MIN2(min[1],mv->co[1]);
		min[2]=MIN2(min[2],mv->co[2]);

		max[0]=MAX2(max[0],mv->co[0]);
		max[1]=MAX2(max[1],mv->co[1]);
		max[2]=MAX2(max[2],mv->co[2]);
	}

	VECSUB(delta,max,min);

	/* determine major axis */
	axis = (delta[0]>=delta[1])?0:((delta[1]>=delta[2])?1:2);

	d = delta[axis]/(float)res;

	size[axis]=res;
	size[(axis+1)%3]=(int)ceil(delta[(axis+1)%3]/d);
	size[(axis+2)%3]=(int)ceil(delta[(axis+2)%3]/d);

	/* float errors grrr.. */
	size[(axis+1)%3] = MIN2(size[(axis+1)%3],res);
	size[(axis+2)%3] = MIN2(size[(axis+2)%3],res);

	min[0]+=d/2.0f;
	min[1]+=d/2.0f;
	min[2]+=d/2.0f;

	for(i=0,p=0,pa=psys->particles; i<res; i++){
		for(j=0; j<res; j++){
			for(k=0; k<res; k++,p++,pa++){
				pa->fuv[0]=min[0]+(float)i*d;
				pa->fuv[1]=min[1]+(float)j*d;
				pa->fuv[2]=min[2]+(float)k*d;
				pa->flag |= PARS_UNEXIST;
				pa->hair_index=0; /* abused in volume calculation */
			}
		}
	}

	/* enable particles near verts/edges/faces/inside surface */
	if(from==PART_FROM_VERT){
		float vec[3];

		pa=psys->particles;

		min[0]-=d/2.0f;
		min[1]-=d/2.0f;
		min[2]-=d/2.0f;

		for(i=0,mv=mvert; i<totvert; i++,mv++){
			sub_v3_v3v3(vec,mv->co,min);
			vec[0]/=delta[0];
			vec[1]/=delta[1];
			vec[2]/=delta[2];
			(pa	+((int)(vec[0]*(size[0]-1))*res
				+(int)(vec[1]*(size[1]-1)))*res
				+(int)(vec[2]*(size[2]-1)))->flag &= ~PARS_UNEXIST;
		}
	}
	else if(ELEM(from,PART_FROM_FACE,PART_FROM_VOLUME)){
		float co1[3], co2[3];

		MFace *mface=0;
		float v1[3], v2[3], v3[3], v4[4], lambda;
		int a, a1, a2, a0mul, a1mul, a2mul, totface;
		int amax= from==PART_FROM_FACE ? 3 : 1;

		totface=dm->getNumFaces(dm);
		mface=dm->getFaceDataArray(dm,CD_MFACE);
		
		for(a=0; a<amax; a++){
			if(a==0){ a0mul=res*res; a1mul=res; a2mul=1; }
			else if(a==1){ a0mul=res; a1mul=1; a2mul=res*res; }
			else{ a0mul=1; a1mul=res*res; a2mul=res; }

			for(a1=0; a1<size[(a+1)%3]; a1++){
				for(a2=0; a2<size[(a+2)%3]; a2++){
					mface=dm->getFaceDataArray(dm,CD_MFACE);

					pa=psys->particles + a1*a1mul + a2*a2mul;
					VECCOPY(co1,pa->fuv);
					co1[a]-=d/2.0f;
					VECCOPY(co2,co1);
					co2[a]+=delta[a] + 0.001f*d;
					co1[a]-=0.001f*d;
					
					/* lets intersect the faces */
					for(i=0; i<totface; i++,mface++){
						VECCOPY(v1,mvert[mface->v1].co);
						VECCOPY(v2,mvert[mface->v2].co);
						VECCOPY(v3,mvert[mface->v3].co);

						if(isect_axial_line_tri_v3(a,co1, co2, v2, v3, v1, &lambda)){
							if(from==PART_FROM_FACE)
								(pa+(int)(lambda*size[a])*a0mul)->flag &= ~PARS_UNEXIST;
							else /* store number of intersections */
								(pa+(int)(lambda*size[a])*a0mul)->hair_index++;
						}
						
						if(mface->v4){
							VECCOPY(v4,mvert[mface->v4].co);

							if(isect_axial_line_tri_v3(a,co1, co2, v4, v1, v3, &lambda)){
								if(from==PART_FROM_FACE)
									(pa+(int)(lambda*size[a])*a0mul)->flag &= ~PARS_UNEXIST;
								else
									(pa+(int)(lambda*size[a])*a0mul)->hair_index++;
							}
						}
					}

					if(from==PART_FROM_VOLUME){
						int in=pa->hair_index%2;
						if(in) pa->hair_index++;
						for(i=0; i<size[0]; i++){
							if(in || (pa+i*a0mul)->hair_index%2)
								(pa+i*a0mul)->flag &= ~PARS_UNEXIST;
							/* odd intersections == in->out / out->in */
							/* even intersections -> in stays same */
							in=(in + (pa+i*a0mul)->hair_index) % 2;
						}
					}
				}
			}
		}
	}

	if(psys->part->flag & PART_GRID_INVERT){
		for(i=0,pa=psys->particles; i<size[0]; i++){
			for(j=0; j<size[1]; j++){
				pa=psys->particles + res*(i*res + j);
				for(k=0; k<size[2]; k++, pa++){
					pa->flag ^= PARS_UNEXIST;
				}
			}
		}
	}
}

/* modified copy from rayshade.c */
static void hammersley_create(float *out, int n, int seed, float amount)
{
	RNG *rng;
	double p, t, offs[2];
	int k, kk;

	rng = rng_new(31415926 + n + seed);
	offs[0]= rng_getDouble(rng) + amount;
	offs[1]= rng_getDouble(rng) + amount;
	rng_free(rng);

	for (k = 0; k < n; k++) {
		t = 0;
		for (p = 0.5, kk = k; kk; p *= 0.5, kk >>= 1)
			if (kk & 1) /* kk mod 2 = 1 */
				t += p;
    
		out[2*k + 0]= fmod((double)k/(double)n + offs[0], 1.0);
		out[2*k + 1]= fmod(t + offs[1], 1.0);
	}
}

/* modified copy from effect.c */
static void init_mv_jit(float *jit, int num, int seed2, float amount)
{
	RNG *rng;
	float *jit2, x, rad1, rad2, rad3;
	int i, num2;

	if(num==0) return;

	rad1= (float)(1.0/sqrt((float)num));
	rad2= (float)(1.0/((float)num));
	rad3= (float)sqrt((float)num)/((float)num);

	rng = rng_new(31415926 + num + seed2);
	x= 0;
		num2 = 2 * num;
	for(i=0; i<num2; i+=2) {
	
		jit[i]= x + amount*rad1*(0.5f - rng_getFloat(rng));
		jit[i+1]= i/(2.0f*num) + amount*rad1*(0.5f - rng_getFloat(rng));
		
		jit[i]-= (float)floor(jit[i]);
		jit[i+1]-= (float)floor(jit[i+1]);
		
		x+= rad3;
		x -= (float)floor(x);
	}

	jit2= MEM_mallocN(12 + 2*sizeof(float)*num, "initjit");

	for (i=0 ; i<4 ; i++) {
		BLI_jitterate1(jit, jit2, num, rad1);
		BLI_jitterate1(jit, jit2, num, rad1);
		BLI_jitterate2(jit, jit2, num, rad2);
	}
	MEM_freeN(jit2);
	rng_free(rng);
}

static void psys_uv_to_w(float u, float v, int quad, float *w)
{
	float vert[4][3], co[3];

	if(!quad) {
		if(u+v > 1.0f)
			v= 1.0f-v;
		else
			u= 1.0f-u;
	}

	vert[0][0]= 0.0f; vert[0][1]= 0.0f; vert[0][2]= 0.0f;
	vert[1][0]= 1.0f; vert[1][1]= 0.0f; vert[1][2]= 0.0f;
	vert[2][0]= 1.0f; vert[2][1]= 1.0f; vert[2][2]= 0.0f;

	co[0]= u;
	co[1]= v;
	co[2]= 0.0f;

	if(quad) {
		vert[3][0]= 0.0f; vert[3][1]= 1.0f; vert[3][2]= 0.0f;
		interp_weights_poly_v3( w,vert, 4, co);
	}
	else {
		interp_weights_poly_v3( w,vert, 3, co);
		w[3]= 0.0f;
	}
}

static int binary_search_distribution(float *sum, int n, float value)
{
	int mid, low=0, high=n;

	while(low <= high) {
		mid= (low + high)/2;
		if(sum[mid] <= value && value <= sum[mid+1])
			return mid;
		else if(sum[mid] > value)
			high= mid - 1;
		else if(sum[mid] < value)
			low= mid + 1;
		else
			return mid;
	}

	return low;
}

/* the max number if calls to rng_* funcs within psys_thread_distribute_particle
 * be sure to keep up to date if this changes */
#define PSYS_RND_DIST_SKIP 2

/* note: this function must be thread safe, for from == PART_FROM_CHILD */
#define ONLY_WORKING_WITH_PA_VERTS 0
static void psys_thread_distribute_particle(ParticleThread *thread, ParticleData *pa, ChildParticle *cpa, int p)
{
	ParticleThreadContext *ctx= thread->ctx;
	Object *ob= ctx->sim.ob;
	DerivedMesh *dm= ctx->dm;
	ParticleData *tpa;
/*	ParticleSettings *part= ctx->sim.psys->part; */
	float *v1, *v2, *v3, *v4, nor[3], orco1[3], co1[3], co2[3], nor1[3], ornor1[3];
	float cur_d, min_d, randu, randv;
	int from= ctx->from;
	int cfrom= ctx->cfrom;
	int distr= ctx->distr;
	int i, intersect, tot;
	int rng_skip_tot= PSYS_RND_DIST_SKIP; /* count how many rng_* calls wont need skipping */

	if(from == PART_FROM_VERT) {
		/* TODO_PARTICLE - use original index */
		pa->num= ctx->index[p];
		pa->fuv[0] = 1.0f;
		pa->fuv[1] = pa->fuv[2] = pa->fuv[3] = 0.0;

#if ONLY_WORKING_WITH_PA_VERTS
		if(ctx->tree){
			KDTreeNearest ptn[3];
			int w, maxw;

			psys_particle_on_dm(ctx->dm,from,pa->num,pa->num_dmcache,pa->fuv,pa->foffset,co1,0,0,0,orco1,0);
			transform_mesh_orco_verts((Mesh*)ob->data, &orco1, 1, 1);
			maxw = BLI_kdtree_find_n_nearest(ctx->tree,3,orco1,NULL,ptn);

			for(w=0; w<maxw; w++){
				pa->verts[w]=ptn->num;
			}
		}
#endif
	}
	else if(from == PART_FROM_FACE || from == PART_FROM_VOLUME) {
		MFace *mface;

		pa->num = i = ctx->index[p];
		mface = dm->getFaceData(dm,i,CD_MFACE);
		
		switch(distr){
		case PART_DISTR_JIT:
			ctx->jitoff[i] = fmod(ctx->jitoff[i],(float)ctx->jitlevel);
			psys_uv_to_w(ctx->jit[2*(int)ctx->jitoff[i]], ctx->jit[2*(int)ctx->jitoff[i]+1], mface->v4, pa->fuv);
			ctx->jitoff[i]++;
			break;
		case PART_DISTR_RAND:
			randu= rng_getFloat(thread->rng);
			randv= rng_getFloat(thread->rng);
			rng_skip_tot -= 2;

			psys_uv_to_w(randu, randv, mface->v4, pa->fuv);
			break;
		}
		pa->foffset= 0.0f;
		
		/* experimental */
		if(from==PART_FROM_VOLUME){
			MVert *mvert=dm->getVertDataArray(dm,CD_MVERT);

			tot=dm->getNumFaces(dm);

			psys_interpolate_face(mvert,mface,0,0,pa->fuv,co1,nor,0,0,0,0);

			normalize_v3(nor);
			mul_v3_fl(nor,-100.0);

			VECADD(co2,co1,nor);

			min_d=2.0;
			intersect=0;

			for(i=0,mface=dm->getFaceDataArray(dm,CD_MFACE); i<tot; i++,mface++){
				if(i==pa->num) continue;

				v1=mvert[mface->v1].co;
				v2=mvert[mface->v2].co;
				v3=mvert[mface->v3].co;

				if(isect_line_tri_v3(co1, co2, v2, v3, v1, &cur_d, 0)){
					if(cur_d<min_d){
						min_d=cur_d;
						pa->foffset=cur_d*50.0f; /* to the middle of volume */
						intersect=1;
					}
				}
				if(mface->v4){
					v4=mvert[mface->v4].co;

					if(isect_line_tri_v3(co1, co2, v4, v1, v3, &cur_d, 0)){
						if(cur_d<min_d){
							min_d=cur_d;
							pa->foffset=cur_d*50.0f; /* to the middle of volume */
							intersect=1;
						}
					}
				}
			}
			if(intersect==0)
				pa->foffset=0.0;
			else switch(distr){
				case PART_DISTR_JIT:
					pa->foffset*= ctx->jit[p%(2*ctx->jitlevel)];
					break;
				case PART_DISTR_RAND:
					pa->foffset*=BLI_frand();
					break;
			}
		}
	}
	else if(from == PART_FROM_PARTICLE) {
		tpa=ctx->tpars+ctx->index[p];
		pa->num=ctx->index[p];
		pa->fuv[0]=tpa->fuv[0];
		pa->fuv[1]=tpa->fuv[1];
		/* abusing foffset a little for timing in near reaction */
		pa->foffset=ctx->weight[ctx->index[p]];
		ctx->weight[ctx->index[p]]+=ctx->maxweight;
	}
	else if(from == PART_FROM_CHILD) {
		MFace *mf;

		if(ctx->index[p] < 0) {
			cpa->num=0;
			cpa->fuv[0]=cpa->fuv[1]=cpa->fuv[2]=cpa->fuv[3]=0.0f;
			cpa->pa[0]=cpa->pa[1]=cpa->pa[2]=cpa->pa[3]=0;
			return;
		}

		mf= dm->getFaceData(dm, ctx->index[p], CD_MFACE);

		randu= rng_getFloat(thread->rng);
		randv= rng_getFloat(thread->rng);
		rng_skip_tot -= 2;

		psys_uv_to_w(randu, randv, mf->v4, cpa->fuv);

		cpa->num = ctx->index[p];

		if(ctx->tree){
			KDTreeNearest ptn[10];
			int w,maxw;//, do_seams;
			float maxd,mind,dd,totw=0.0;
			int parent[10];
			float pweight[10];

			/*do_seams= (part->flag&PART_CHILD_SEAMS && ctx->seams);*/

			psys_particle_on_dm(dm,cfrom,cpa->num,DMCACHE_ISCHILD,cpa->fuv,cpa->foffset,co1,nor1,0,0,orco1,ornor1);
			transform_mesh_orco_verts((Mesh*)ob->data, &orco1, 1, 1);
			//maxw = BLI_kdtree_find_n_nearest(ctx->tree,(do_seams)?10:4,orco1,ornor1,ptn);
			maxw = BLI_kdtree_find_n_nearest(ctx->tree,4,orco1,ornor1,ptn);

			maxd=ptn[maxw-1].dist;
			mind=ptn[0].dist;
			dd=maxd-mind;
			
			/* the weights here could be done better */
			for(w=0; w<maxw; w++){
				parent[w]=ptn[w].index;
				pweight[w]=(float)pow(2.0,(double)(-6.0f*ptn[w].dist/maxd));
			}
			for(;w<10; w++){
				parent[w]=-1;
				pweight[w]=0.0f;
			}
			//if(do_seams){
			//	ParticleSeam *seam=ctx->seams;
			//	float temp[3],temp2[3],tan[3];
			//	float inp,cur_len,min_len=10000.0f;
			//	int min_seam=0, near_vert=0;
			//	/* find closest seam */
			//	for(i=0; i<ctx->totseam; i++, seam++){
			//		sub_v3_v3v3(temp,co1,seam->v0);
			//		inp=dot_v3v3(temp,seam->dir)/seam->length2;
			//		if(inp<0.0f){
			//			cur_len=len_v3v3(co1,seam->v0);
			//		}
			//		else if(inp>1.0f){
			//			cur_len=len_v3v3(co1,seam->v1);
			//		}
			//		else{
			//			copy_v3_v3(temp2,seam->dir);
			//			mul_v3_fl(temp2,inp);
			//			cur_len=len_v3v3(temp,temp2);
			//		}
			//		if(cur_len<min_len){
			//			min_len=cur_len;
			//			min_seam=i;
			//			if(inp<0.0f) near_vert=-1;
			//			else if(inp>1.0f) near_vert=1;
			//			else near_vert=0;
			//		}
			//	}
			//	seam=ctx->seams+min_seam;
			//	
			//	copy_v3_v3(temp,seam->v0);
			//	
			//	if(near_vert){
			//		if(near_vert==-1)
			//			sub_v3_v3v3(tan,co1,seam->v0);
			//		else{
			//			sub_v3_v3v3(tan,co1,seam->v1);
			//			copy_v3_v3(temp,seam->v1);
			//		}

			//		normalize_v3(tan);
			//	}
			//	else{
			//		copy_v3_v3(tan,seam->tan);
			//		sub_v3_v3v3(temp2,co1,temp);
			//		if(dot_v3v3(tan,temp2)<0.0f)
			//			negate_v3(tan);
			//	}
			//	for(w=0; w<maxw; w++){
			//		sub_v3_v3v3(temp2,ptn[w].co,temp);
			//		if(dot_v3v3(tan,temp2)<0.0f){
			//			parent[w]=-1;
			//			pweight[w]=0.0f;
			//		}
			//	}

			//}

			for(w=0,i=0; w<maxw && i<4; w++){
				if(parent[w]>=0){
					cpa->pa[i]=parent[w];
					cpa->w[i]=pweight[w];
					totw+=pweight[w];
					i++;
				}
			}
			for(;i<4; i++){
				cpa->pa[i]=-1;
				cpa->w[i]=0.0f;
			}

			if(totw>0.0f) for(w=0; w<4; w++)
				cpa->w[w]/=totw;

			cpa->parent=cpa->pa[0];
		}
	}

	if(rng_skip_tot > 0) /* should never be below zero */
		rng_skip(thread->rng, rng_skip_tot);
}

static void *exec_distribution(void *data)
{
	ParticleThread *thread= (ParticleThread*)data;
	ParticleSystem *psys= thread->ctx->sim.psys;
	ParticleData *pa;
	ChildParticle *cpa;
	int p, totpart;

	if(thread->ctx->from == PART_FROM_CHILD) {
		totpart= psys->totchild;
		cpa= psys->child;

		for(p=0; p<totpart; p++, cpa++) {
			if(thread->ctx->skip) /* simplification skip */
				rng_skip(thread->rng, PSYS_RND_DIST_SKIP * thread->ctx->skip[p]);

			if((p+thread->num) % thread->tot == 0)
				psys_thread_distribute_particle(thread, NULL, cpa, p);
			else /* thread skip */
				rng_skip(thread->rng, PSYS_RND_DIST_SKIP);
		}
	}
	else {
		totpart= psys->totpart;
		pa= psys->particles + thread->num;
		for(p=thread->num; p<totpart; p+=thread->tot, pa+=thread->tot)
			psys_thread_distribute_particle(thread, pa, NULL, p);
	}

	return 0;
}

/* not thread safe, but qsort doesn't take userdata argument */
static int *COMPARE_ORIG_INDEX = NULL;
static int compare_orig_index(const void *p1, const void *p2)
{
	int index1 = COMPARE_ORIG_INDEX[*(const int*)p1];
	int index2 = COMPARE_ORIG_INDEX[*(const int*)p2];

	if(index1 < index2)
		return -1;
	else if(index1 == index2) {
		/* this pointer comparison appears to make qsort stable for glibc,
		 * and apparently on solaris too, makes the renders reproducable */
		if(p1 < p2)
			return -1;
		else if(p1 == p2)
			return 0;
		else
			return 1;
	}
	else
		return 1;
}

/* creates a distribution of coordinates on a DerivedMesh	*/
/*															*/
/* 1. lets check from what we are emitting					*/
/* 2. now we know that we have something to emit from so	*/
/*	  let's calculate some weights							*/
/* 2.1 from even distribution								*/
/* 2.2 and from vertex groups								*/
/* 3. next we determine the indexes of emitting thing that	*/
/*	  the particles will have								*/
/* 4. let's do jitter if we need it							*/
/* 5. now we're ready to set the indexes & distributions to	*/
/*	  the particles											*/
/* 6. and we're done!										*/

/* This is to denote functionality that does not yet work with mesh - only derived mesh */
static int psys_threads_init_distribution(ParticleThread *threads, Scene *scene, DerivedMesh *finaldm, int from)
{
	ParticleThreadContext *ctx= threads[0].ctx;
	Object *ob= ctx->sim.ob;
	ParticleSystem *psys= ctx->sim.psys;
	Object *tob;
	ParticleData *pa=0, *tpars= 0;
	ParticleSettings *part;
	ParticleSystem *tpsys;
	ParticleSeam *seams= 0;
	ChildParticle *cpa=0;
	KDTree *tree=0;
	DerivedMesh *dm= NULL;
	float *jit= NULL;
	int i, seed, p=0, totthread= threads[0].tot;
	int no_distr=0, cfrom=0;
	int tot=0, totpart, *index=0, children=0, totseam=0;
	//int *vertpart=0;
	int jitlevel= 1, distr;
	float *weight=0,*sum=0,*jitoff=0;
	float cur, maxweight=0.0, tweight, totweight, co[3], nor[3], orco[3], ornor[3];
	
	if(ob==0 || psys==0 || psys->part==0)
		return 0;

	part=psys->part;
	totpart=psys->totpart;
	if(totpart==0)
		return 0;

	if (!finaldm->deformedOnly && !finaldm->getFaceDataArray(finaldm, CD_ORIGINDEX)) {
		printf("Can't create particles with the current modifier stack, disable destructive modifiers\n");
// XXX		error("Can't paint with the current modifier stack, disable destructive modifiers");
		return 0;
	}

	BLI_srandom(31415926 + psys->seed);
	
	if(from==PART_FROM_CHILD){
		distr=PART_DISTR_RAND;
		if(part->from!=PART_FROM_PARTICLE && part->childtype==PART_CHILD_FACES){
			dm= finaldm;
			children=1;

			tree=BLI_kdtree_new(totpart);

			for(p=0,pa=psys->particles; p<totpart; p++,pa++){
				psys_particle_on_dm(dm,part->from,pa->num,pa->num_dmcache,pa->fuv,pa->foffset,co,nor,0,0,orco,ornor);
				transform_mesh_orco_verts((Mesh*)ob->data, &orco, 1, 1);
				BLI_kdtree_insert(tree, p, orco, ornor);
			}

			BLI_kdtree_balance(tree);

			totpart=get_psys_tot_child(scene, psys);
			cfrom=from=PART_FROM_FACE;

			//if(part->flag&PART_CHILD_SEAMS){
			//	MEdge *ed, *medge=dm->getEdgeDataArray(dm,CD_MEDGE);
			//	MVert *mvert=dm->getVertDataArray(dm,CD_MVERT);
			//	int totedge=dm->getNumEdges(dm);

			//	for(p=0, ed=medge; p<totedge; p++,ed++)
			//		if(ed->flag&ME_SEAM)
			//			totseam++;

			//	if(totseam){
			//		ParticleSeam *cur_seam=seams=MEM_callocN(totseam*sizeof(ParticleSeam),"Child Distribution Seams");
			//		float temp[3],temp2[3];

			//		for(p=0, ed=medge; p<totedge; p++,ed++){
			//			if(ed->flag&ME_SEAM){
			//				copy_v3_v3(cur_seam->v0,(mvert+ed->v1)->co);
			//				copy_v3_v3(cur_seam->v1,(mvert+ed->v2)->co);

			//				sub_v3_v3v3(cur_seam->dir,cur_seam->v1,cur_seam->v0);

			//				cur_seam->length2=len_v3(cur_seam->dir);
			//				cur_seam->length2*=cur_seam->length2;

			//				temp[0]=(float)((mvert+ed->v1)->no[0]);
			//				temp[1]=(float)((mvert+ed->v1)->no[1]);
			//				temp[2]=(float)((mvert+ed->v1)->no[2]);
			//				temp2[0]=(float)((mvert+ed->v2)->no[0]);
			//				temp2[1]=(float)((mvert+ed->v2)->no[1]);
			//				temp2[2]=(float)((mvert+ed->v2)->no[2]);

			//				add_v3_v3v3(cur_seam->nor,temp,temp2);
			//				normalize_v3(cur_seam->nor);

			//				cross_v3_v3v3(cur_seam->tan,cur_seam->dir,cur_seam->nor);

			//				normalize_v3(cur_seam->tan);

			//				cur_seam++;
			//			}
			//		}
			//	}
			//	
			//}
		}
		else{
			/* no need to figure out distribution */
			int child_nbr= get_psys_child_number(scene, psys);

			totpart= get_psys_tot_child(scene, psys);
			alloc_child_particles(psys, totpart);
			cpa=psys->child;
			for(i=0; i<child_nbr; i++){
				for(p=0; p<psys->totpart; p++,cpa++){
					float length=2.0;
					cpa->parent=p;
					
					/* create even spherical distribution inside unit sphere */
					while(length>=1.0f){
						cpa->fuv[0]=2.0f*BLI_frand()-1.0f;
						cpa->fuv[1]=2.0f*BLI_frand()-1.0f;
						cpa->fuv[2]=2.0f*BLI_frand()-1.0f;
						length=len_v3(cpa->fuv);
					}

					cpa->num=-1;
				}
			}
			/* dmcache must be updated for parent particles if children from faces is used */
			psys_calc_dmcache(ob, finaldm, psys);

			return 0;
		}
	}
	else{
		dm= CDDM_from_mesh((Mesh*)ob->data, ob);

		/* special handling of grid distribution */
		if(part->distr==PART_DISTR_GRID && from != PART_FROM_VERT){
			distribute_particles_in_grid(dm,psys);
			dm->release(dm);
			return 0;
		}

		/* we need orco for consistent distributions */
		DM_add_vert_layer(dm, CD_ORCO, CD_ASSIGN, get_mesh_orco_verts(ob));

		distr=part->distr;
		pa=psys->particles;
		if(from==PART_FROM_VERT){
			MVert *mv= dm->getVertDataArray(dm, CD_MVERT);
			float (*orcodata)[3]= dm->getVertDataArray(dm, CD_ORCO);
			int totvert = dm->getNumVerts(dm);

			tree=BLI_kdtree_new(totvert);

			for(p=0; p<totvert; p++){
				if(orcodata) {
					VECCOPY(co,orcodata[p])
					transform_mesh_orco_verts((Mesh*)ob->data, &co, 1, 1);
				}
				else
					VECCOPY(co,mv[p].co)
				BLI_kdtree_insert(tree,p,co,NULL);
			}

			BLI_kdtree_balance(tree);
		}
	}

	/* 1. */
	switch(from){
		case PART_FROM_VERT:
			tot = dm->getNumVerts(dm);
			break;
		case PART_FROM_VOLUME:
		case PART_FROM_FACE:
			tot = dm->getNumFaces(dm);
			break;
		case PART_FROM_PARTICLE:
			if(psys->target_ob)
				tob=psys->target_ob;
			else
				tob=ob;

			if((tpsys=BLI_findlink(&tob->particlesystem,psys->target_psys-1))){
				tpars=tpsys->particles;
				tot=tpsys->totpart;
			}
			break;
	}

	if(tot==0){
		no_distr=1;
		if(children){
			if(G.f & G_DEBUG)
				fprintf(stderr,"Particle child distribution error: Nothing to emit from!\n");
			if(psys->child) {
				for(p=0,cpa=psys->child; p<totpart; p++,cpa++){
					cpa->fuv[0]=cpa->fuv[1]=cpa->fuv[2]=cpa->fuv[3]= 0.0;
					cpa->foffset= 0.0f;
					cpa->parent=0;
					cpa->pa[0]=cpa->pa[1]=cpa->pa[2]=cpa->pa[3]=0;
					cpa->num= -1;
				}
			}
		}
		else {
			if(G.f & G_DEBUG)
				fprintf(stderr,"Particle distribution error: Nothing to emit from!\n");
			for(p=0,pa=psys->particles; p<totpart; p++,pa++){
				pa->fuv[0]=pa->fuv[1]=pa->fuv[2]= pa->fuv[3]= 0.0;
				pa->foffset= 0.0f;
				pa->num= -1;
			}
		}

		if(dm != finaldm) dm->release(dm);
		return 0;
	}

	/* 2. */

	weight=MEM_callocN(sizeof(float)*tot, "particle_distribution_weights");
	index=MEM_callocN(sizeof(int)*totpart, "particle_distribution_indexes");
	sum=MEM_callocN(sizeof(float)*(tot+1), "particle_distribution_sum");
	jitoff=MEM_callocN(sizeof(float)*tot, "particle_distribution_jitoff");

	/* 2.1 */
	if((part->flag&PART_EDISTR || children) && ELEM(from,PART_FROM_PARTICLE,PART_FROM_VERT)==0){
		MVert *v1, *v2, *v3, *v4;
		float totarea=0.0, co1[3], co2[3], co3[3], co4[3];
		float (*orcodata)[3];
		
		orcodata= dm->getVertDataArray(dm, CD_ORCO);

		for(i=0; i<tot; i++){
			MFace *mf=dm->getFaceData(dm,i,CD_MFACE);

			if(orcodata) {
				VECCOPY(co1, orcodata[mf->v1]);
				VECCOPY(co2, orcodata[mf->v2]);
				VECCOPY(co3, orcodata[mf->v3]);
				transform_mesh_orco_verts((Mesh*)ob->data, &co1, 1, 1);
				transform_mesh_orco_verts((Mesh*)ob->data, &co2, 1, 1);
				transform_mesh_orco_verts((Mesh*)ob->data, &co3, 1, 1);
			}
			else {
				v1= (MVert*)dm->getVertData(dm,mf->v1,CD_MVERT);
				v2= (MVert*)dm->getVertData(dm,mf->v2,CD_MVERT);
				v3= (MVert*)dm->getVertData(dm,mf->v3,CD_MVERT);
				VECCOPY(co1, v1->co);
				VECCOPY(co2, v2->co);
				VECCOPY(co3, v3->co);
			}

			if (mf->v4){
				if(orcodata) {
					VECCOPY(co4, orcodata[mf->v4]);
					transform_mesh_orco_verts((Mesh*)ob->data, &co4, 1, 1);
				}
				else {
					v4= (MVert*)dm->getVertData(dm,mf->v4,CD_MVERT);
					VECCOPY(co4, v4->co);
				}
				cur= area_quad_v3(co1, co2, co3, co4);
			}
			else
				cur= area_tri_v3(co1, co2, co3);
			
			if(cur>maxweight)
				maxweight=cur;

			weight[i]= cur;
			totarea+=cur;
		}

		for(i=0; i<tot; i++)
			weight[i] /= totarea;

		maxweight /= totarea;
	}
	else if(from==PART_FROM_PARTICLE){
		float val=(float)tot/(float)totpart;
		for(i=0; i<tot; i++)
			weight[i]=val;
		maxweight=val;
	}
	else{
		float min=1.0f/(float)(MIN2(tot,totpart));
		for(i=0; i<tot; i++)
			weight[i]=min;
		maxweight=min;
	}

	/* 2.2 */
	if(ELEM3(from,PART_FROM_VERT,PART_FROM_FACE,PART_FROM_VOLUME)){
		float *vweight= psys_cache_vgroup(dm,psys,PSYS_VG_DENSITY);

		if(vweight){
			if(from==PART_FROM_VERT) {
				for(i=0;i<tot; i++)
					weight[i]*=vweight[i];
			}
			else { /* PART_FROM_FACE / PART_FROM_VOLUME */
				for(i=0;i<tot; i++){
					MFace *mf=dm->getFaceData(dm,i,CD_MFACE);
					tweight = vweight[mf->v1] + vweight[mf->v2] + vweight[mf->v3];
				
					if(mf->v4) {
						tweight += vweight[mf->v4];
						tweight /= 4.0;
					}
					else {
						tweight /= 3.0;
					}

					weight[i]*=tweight;
				}
			}
			MEM_freeN(vweight);
		}
	}

	/* 3. */
	totweight= 0.0f;
	for(i=0;i<tot; i++)
		totweight += weight[i];

	if(totweight > 0.0f)
		totweight= 1.0f/totweight;

	sum[0]= 0.0f;
	for(i=0;i<tot; i++)
		sum[i+1]= sum[i]+weight[i]*totweight;
	
	if((part->flag&PART_TRAND) || (part->simplify_flag&PART_SIMPLIFY_ENABLE)) {
		float pos;

		for(p=0; p<totpart; p++) {
			pos= BLI_frand();
			index[p]= binary_search_distribution(sum, tot, pos);
			index[p]= MIN2(tot-1, index[p]);
			jitoff[index[p]]= pos;
		}
	}
	else {
		double step, pos;
		
		step= (totpart <= 1)? 0.5: 1.0/(totpart-1);
		pos= 1e-16f; /* tiny offset to avoid zero weight face */
		i= 0;

		for(p=0; p<totpart; p++, pos+=step) {
			while((i < tot) && (pos > sum[i+1]))
				i++;

			index[p]= MIN2(tot-1, i);

			/* avoid zero weight face */
			if(p == totpart-1 && weight[index[p]] == 0.0f)
				index[p]= index[p-1];

			jitoff[index[p]]= pos;
		}
	}

	MEM_freeN(sum);

	/* for hair, sort by origindex, allows optimizations in rendering */
	/* however with virtual parents the children need to be in random order */
	if(part->type == PART_HAIR && !(part->childtype==PART_CHILD_FACES && part->parents!=0.0)) {
		if(from != PART_FROM_PARTICLE) {
			COMPARE_ORIG_INDEX = NULL;

			if(from == PART_FROM_VERT) {
				if(dm->numVertData)
					COMPARE_ORIG_INDEX= dm->getVertDataArray(dm, CD_ORIGINDEX);
			}
			else {
				if(dm->numFaceData)
					COMPARE_ORIG_INDEX= dm->getFaceDataArray(dm, CD_ORIGINDEX);
			}

			if(COMPARE_ORIG_INDEX) {
				qsort(index, totpart, sizeof(int), compare_orig_index);
				COMPARE_ORIG_INDEX = NULL;
			}
		}
	}

	/* weights are no longer used except for FROM_PARTICLE, which needs them zeroed for indexing */
	if(from==PART_FROM_PARTICLE){
		for(i=0; i<tot; i++)
			weight[i]=0.0f;
	}

	/* 4. */
	if(distr==PART_DISTR_JIT && ELEM(from,PART_FROM_FACE,PART_FROM_VOLUME)) {
		jitlevel= part->userjit;
		
		if(jitlevel == 0) {
			jitlevel= totpart/tot;
			if(part->flag & PART_EDISTR) jitlevel*= 2;	/* looks better in general, not very scietific */
			if(jitlevel<3) jitlevel= 3;
		}
		
		jit= MEM_callocN((2+ jitlevel*2)*sizeof(float), "jit");

		/* for small amounts of particles we use regular jitter since it looks
		 * a bit better, for larger amounts we switch to hammersley sequence 
		 * because it is much faster */
		if(jitlevel < 25)
			init_mv_jit(jit, jitlevel, psys->seed, part->jitfac);
		else
			hammersley_create(jit, jitlevel+1, psys->seed, part->jitfac);
		BLI_array_randomize(jit, 2*sizeof(float), jitlevel, psys->seed); /* for custom jit or even distribution */
	}

	/* 5. */
	ctx->tree= tree;
	ctx->seams= seams;
	ctx->totseam= totseam;
	ctx->sim.psys= psys;
	ctx->index= index;
	ctx->jit= jit;
	ctx->jitlevel= jitlevel;
	ctx->jitoff= jitoff;
	ctx->weight= weight;
	ctx->maxweight= maxweight;
	ctx->from= (children)? PART_FROM_CHILD: from;
	ctx->cfrom= cfrom;
	ctx->distr= distr;
	ctx->dm= dm;
	ctx->tpars= tpars;

	if(children) {
		totpart= psys_render_simplify_distribution(ctx, totpart);
		alloc_child_particles(psys, totpart);
	}

	if(!children || psys->totchild < 10000)
		totthread= 1;
	
	seed= 31415926 + ctx->sim.psys->seed;
	for(i=0; i<totthread; i++) {
		threads[i].rng= rng_new(seed);
		threads[i].tot= totthread;
	}

	return 1;
}

static void distribute_particles_on_dm(ParticleSimulationData *sim, int from)
{
	DerivedMesh *finaldm = sim->psmd->dm;
	ListBase threads;
	ParticleThread *pthreads;
	ParticleThreadContext *ctx;
	int i, totthread;

	pthreads= psys_threads_create(sim);

	if(!psys_threads_init_distribution(pthreads, sim->scene, finaldm, from)) {
		psys_threads_free(pthreads);
		return;
	}

	totthread= pthreads[0].tot;
	if(totthread > 1) {
		BLI_init_threads(&threads, exec_distribution, totthread);

		for(i=0; i<totthread; i++)
			BLI_insert_thread(&threads, &pthreads[i]);

		BLI_end_threads(&threads);
	}
	else
		exec_distribution(&pthreads[0]);

	psys_calc_dmcache(sim->ob, finaldm, sim->psys);

	ctx= pthreads[0].ctx;
	if(ctx->dm != finaldm)
		ctx->dm->release(ctx->dm);

	psys_threads_free(pthreads);
}

/* ready for future use, to emit particles without geometry */
static void distribute_particles_on_shape(ParticleSimulationData *sim, int UNUSED(from))
{
	ParticleSystem *psys = sim->psys;
	PARTICLE_P;

	fprintf(stderr,"Shape emission not yet possible!\n");

	LOOP_PARTICLES {
		pa->fuv[0]=pa->fuv[1]=pa->fuv[2]=pa->fuv[3]= 0.0;
		pa->foffset= 0.0f;
		pa->num= -1;
	}
}
static void distribute_particles(ParticleSimulationData *sim, int from)
{
	PARTICLE_PSMD;
	int distr_error=0;

	if(psmd){
		if(psmd->dm)
			distribute_particles_on_dm(sim, from);
		else
			distr_error=1;
	}
	else
		distribute_particles_on_shape(sim, from);

	if(distr_error){
		ParticleSystem *psys = sim->psys;
		PARTICLE_P;

		fprintf(stderr,"Particle distribution error!\n");

		LOOP_PARTICLES {
			pa->fuv[0]=pa->fuv[1]=pa->fuv[2]=pa->fuv[3]= 0.0;
			pa->foffset= 0.0f;
			pa->num= -1;
		}
	}
}

/* threaded child particle distribution and path caching */
ParticleThread *psys_threads_create(ParticleSimulationData *sim)
{
	ParticleThread *threads;
	ParticleThreadContext *ctx;
	int i, totthread;

	if(sim->scene->r.mode & R_FIXED_THREADS)
		totthread= sim->scene->r.threads;
	else
		totthread= BLI_system_thread_count();
	
	threads= MEM_callocN(sizeof(ParticleThread)*totthread, "ParticleThread");
	ctx= MEM_callocN(sizeof(ParticleThreadContext), "ParticleThreadContext");

	ctx->sim = *sim;
	ctx->dm= ctx->sim.psmd->dm;
	ctx->ma= give_current_material(sim->ob, sim->psys->part->omat);

	memset(threads, 0, sizeof(ParticleThread)*totthread);

	for(i=0; i<totthread; i++) {
		threads[i].ctx= ctx;
		threads[i].num= i;
		threads[i].tot= totthread;
	}

	return threads;
}

void psys_threads_free(ParticleThread *threads)
{
	ParticleThreadContext *ctx= threads[0].ctx;
	int i, totthread= threads[0].tot;

	/* path caching */
	if(ctx->vg_length)
		MEM_freeN(ctx->vg_length);
	if(ctx->vg_clump)
		MEM_freeN(ctx->vg_clump);
	if(ctx->vg_kink)
		MEM_freeN(ctx->vg_kink);
	if(ctx->vg_rough1)
		MEM_freeN(ctx->vg_rough1);
	if(ctx->vg_rough2)
		MEM_freeN(ctx->vg_rough2);
	if(ctx->vg_roughe)
		MEM_freeN(ctx->vg_roughe);

	if(ctx->sim.psys->lattice){
		end_latt_deform(ctx->sim.psys->lattice);
		ctx->sim.psys->lattice= NULL;
	}

	/* distribution */
	if(ctx->jit) MEM_freeN(ctx->jit);
	if(ctx->jitoff) MEM_freeN(ctx->jitoff);
	if(ctx->weight) MEM_freeN(ctx->weight);
	if(ctx->index) MEM_freeN(ctx->index);
	if(ctx->skip) MEM_freeN(ctx->skip);
	if(ctx->seams) MEM_freeN(ctx->seams);
	//if(ctx->vertpart) MEM_freeN(ctx->vertpart);
	BLI_kdtree_free(ctx->tree);

	/* threads */
	for(i=0; i<totthread; i++) {
		if(threads[i].rng)
			rng_free(threads[i].rng);
		if(threads[i].rng_path)
			rng_free(threads[i].rng_path);
	}

	MEM_freeN(ctx);
	MEM_freeN(threads);
}

/* set particle parameters that don't change during particle's life */
void initialize_particle(ParticleSimulationData *sim, ParticleData *pa, int p)
{
	ParticleSettings *part = sim->psys->part;
	ParticleTexture ptex;
	Material *ma=0;
	//IpoCurve *icu=0; // XXX old animation system
	int totpart;

	totpart=sim->psys->totpart;

	ptex.life=ptex.size=ptex.exist=ptex.length=1.0;
	ptex.time=(float)p/(float)totpart;

	BLI_srandom(sim->psys->seed + p + 125);

	if(part->from!=PART_FROM_PARTICLE && part->type!=PART_FLUID){
		ma=give_current_material(sim->ob,part->omat);

		/* TODO: needs some work to make most blendtypes generally usefull */
		psys_get_texture(sim,ma,pa,&ptex,MAP_PA_INIT);
	}
	
	if(part->type==PART_HAIR)
		pa->time= 0.0f;
	//else if(part->type==PART_REACTOR && (part->flag&PART_REACT_STA_END)==0)
	//	pa->time= 300000.0f;	/* max frame */
	else{
		//icu=find_ipocurve(psys->part->ipo,PART_EMIT_TIME);
		//if(icu){
		//	calc_icu(icu,100*ptex.time);
		//	ptex.time=icu->curval;
		//}

		pa->time= part->sta + (part->end - part->sta)*ptex.time;
	}

	if(part->type!=PART_HAIR && part->distr!=PART_DISTR_GRID && part->from != PART_FROM_VERT){
		if(ptex.exist < BLI_frand())
			pa->flag |= PARS_UNEXIST;
		else
			pa->flag &= ~PARS_UNEXIST;
	}

	pa->hair_index=0;
	/* we can't reset to -1 anymore since we've figured out correct index in distribute_particles */
	/* usage other than straight after distribute has to handle this index by itself - jahka*/
	//pa->num_dmcache = DMCACHE_NOTFOUND; /* assume we dont have a derived mesh face */
}
static void initialize_all_particles(ParticleSimulationData *sim)
{
	//IpoCurve *icu=0; // XXX old animation system
	ParticleSystem *psys = sim->psys;
	PARTICLE_P;

	LOOP_PARTICLES
		initialize_particle(sim, pa, p);
	
	if(psys->part->type != PART_FLUID) {
#if 0 // XXX old animation system
		icu=find_ipocurve(psys->part->ipo,PART_EMIT_FREQ);
		if(icu){
			float time=psys->part->sta, end=psys->part->end;
			float v1, v2, a=0.0f, t1,t2, d;

			p=0;
			pa=psys->particles;


			calc_icu(icu,time);
			v1=icu->curval;
			if(v1<0.0f) v1=0.0f;

			calc_icu(icu,time+1.0f);
			v2=icu->curval;
			if(v2<0.0f) v2=0.0f;

			for(p=0, pa=psys->particles; p<totpart && time<end; p++, pa++){
				while(a+0.5f*(v1+v2) < (float)(p+1) && time<end){
					a+=0.5f*(v1+v2);
					v1=v2;
					time++;
					calc_icu(icu,time+1.0f);
					v2=icu->curval;
				}
				if(time<end){
					if(v1==v2){
						pa->time=time+((float)(p+1)-a)/v1;
					}
					else{
						d=(float)sqrt(v1*v1-2.0f*(v2-v1)*(a-(float)(p+1)));
						t1=(-v1+d)/(v2-v1);
						t2=(-v1-d)/(v2-v1);

						/* the root between 0-1 is the correct one */
						if(t1>0.0f && t1<=1.0f)
							pa->time=time+t1;
						else
							pa->time=time+t2;
					}
				}

				pa->dietime = pa->time+pa->lifetime;
				pa->flag &= ~PARS_UNEXIST;
			}
			for(; p<totpart; p++, pa++){
				pa->flag |= PARS_UNEXIST;
			}
		}
#endif // XXX old animation system
	}
}
/* sets particle to the emitter surface with initial velocity & rotation */
void reset_particle(ParticleSimulationData *sim, ParticleData *pa, float dtime, float cfra)
{
	Object *ob = sim->ob;
	ParticleSystem *psys = sim->psys;
	ParticleSettings *part;
	ParticleTexture ptex;
	ParticleKey state;
	//IpoCurve *icu=0; // XXX old animation system
	float fac, phasefac, nor[3]={0,0,0},loc[3],vel[3]={0.0,0.0,0.0},rot[4],q2[4];
	float r_vel[3],r_ave[3],r_rot[4],vec[3],p_vel[3]={0.0,0.0,0.0};
	float x_vec[3]={1.0,0.0,0.0}, utan[3]={0.0,1.0,0.0}, vtan[3]={0.0,0.0,1.0}, rot_vec[3]={0.0,0.0,0.0};
	float q_phase[4], r_phase;
	int p = pa - psys->particles;
	part=psys->part;

	ptex.ivel=1.0;
	ptex.life=1.0;

	/* we need to get every random even if they're not used so that they don't effect eachother */
	r_vel[0] = 2.0f * (PSYS_FRAND(p + 10) - 0.5f);
	r_vel[1] = 2.0f * (PSYS_FRAND(p + 11) - 0.5f);
	r_vel[2] = 2.0f * (PSYS_FRAND(p + 12) - 0.5f);

	r_ave[0] = 2.0f * (PSYS_FRAND(p + 13) - 0.5f);
	r_ave[1] = 2.0f * (PSYS_FRAND(p + 14) - 0.5f);
	r_ave[2] = 2.0f * (PSYS_FRAND(p + 15) - 0.5f);

	r_rot[0] = 2.0f * (PSYS_FRAND(p + 16) - 0.5f);
	r_rot[1] = 2.0f * (PSYS_FRAND(p + 17) - 0.5f);
	r_rot[2] = 2.0f * (PSYS_FRAND(p + 18) - 0.5f);
	r_rot[3] = 2.0f * (PSYS_FRAND(p + 19) - 0.5f);
	normalize_qt(r_rot);

	r_phase = PSYS_FRAND(p + 20);
	
	if(part->from==PART_FROM_PARTICLE){
		float speed;
		ParticleSimulationData tsim= {0};
		tsim.scene= sim->scene;
		tsim.ob= psys->target_ob ? psys->target_ob : ob;
		tsim.psys = BLI_findlink(&tsim.ob->particlesystem, sim->psys->target_psys-1);

		state.time = pa->time;
		if(pa->num == -1)
			memset(&state, 0, sizeof(state));
		else
			psys_get_particle_state(&tsim, pa->num, &state, 1);
		psys_get_from_key(&state, loc, nor, rot, 0);

		mul_qt_v3(rot, vtan);
		mul_qt_v3(rot, utan);

		speed= normalize_v3_v3(p_vel, state.vel);
		mul_v3_fl(p_vel, dot_v3v3(r_vel, p_vel));
		VECSUB(p_vel, r_vel, p_vel);
		normalize_v3(p_vel);
		mul_v3_fl(p_vel, speed);

		VECCOPY(pa->fuv, loc); /* abusing pa->fuv (not used for "from particle") for storing emit location */
	}
	else{
		/* get precise emitter matrix if particle is born */
		if(part->type!=PART_HAIR && pa->time < cfra && pa->time >= sim->psys->cfra) {
			/* we have to force RECALC_ANIM here since where_is_objec_time only does drivers */
			BKE_animsys_evaluate_animdata(&sim->ob->id, sim->ob->adt, pa->time, ADT_RECALC_ANIM);
			where_is_object_time(sim->scene, sim->ob, pa->time);
		}

		/* get birth location from object		*/
		if(part->tanfac!=0.0)
			psys_particle_on_emitter(sim->psmd, part->from,pa->num, pa->num_dmcache, pa->fuv,pa->foffset,loc,nor,utan,vtan,0,0);
		else
			psys_particle_on_emitter(sim->psmd, part->from,pa->num, pa->num_dmcache, pa->fuv,pa->foffset,loc,nor,0,0,0,0);
		
		/* get possible textural influence */
		psys_get_texture(sim, give_current_material(sim->ob,part->omat), pa, &ptex, MAP_PA_IVEL|MAP_PA_LIFE);

		//if(vg_vel && pa->num != -1)
		//	ptex.ivel*=psys_particle_value_from_verts(sim->psmd->dm,part->from,pa,vg_vel);

		/* particles live in global space so	*/
		/* let's convert:						*/
		/* -location							*/
		mul_m4_v3(ob->obmat,loc);
		
		/* -normal								*/
		mul_mat3_m4_v3(ob->obmat,nor);
		normalize_v3(nor);

		/* -tangent								*/
		if(part->tanfac!=0.0){
			//float phase=vg_rot?2.0f*(psys_particle_value_from_verts(sim->psmd->dm,part->from,pa,vg_rot)-0.5f):0.0f;
			float phase=0.0f;
			mul_v3_fl(vtan,-(float)cos(M_PI*(part->tanphase+phase)));
			fac=-(float)sin(M_PI*(part->tanphase+phase));
			VECADDFAC(vtan,vtan,utan,fac);

			mul_mat3_m4_v3(ob->obmat,vtan);

			VECCOPY(utan,nor);
			mul_v3_fl(utan,dot_v3v3(vtan,nor));
			VECSUB(vtan,vtan,utan);
			
			normalize_v3(vtan);
		}
		

		/* -velocity							*/
		if(part->randfac!=0.0){
			mul_mat3_m4_v3(ob->obmat,r_vel);
			normalize_v3(r_vel);
		}

		/* -angular velocity					*/
		if(part->avemode==PART_AVE_RAND){
			mul_mat3_m4_v3(ob->obmat,r_ave);
			normalize_v3(r_ave);
		}
		
		/* -rotation							*/
		if(part->randrotfac != 0.0f){
			mat4_to_quat(rot,ob->obmat);
			mul_qt_qtqt(r_rot,r_rot,rot);
		}
	}

	if(part->phystype==PART_PHYS_BOIDS && pa->boid) {
		BoidParticle *bpa = pa->boid;
		float dvec[3], q[4], mat[3][3];

		VECCOPY(pa->state.co,loc);

		/* boids don't get any initial velocity  */
		pa->state.vel[0]=pa->state.vel[1]=pa->state.vel[2]=0.0f;

		/* boids store direction in ave */
		if(fabs(nor[2])==1.0f) {
			sub_v3_v3v3(pa->state.ave, loc, ob->obmat[3]);
			normalize_v3(pa->state.ave);
		}
		else {
			VECCOPY(pa->state.ave, nor);
		}
		/* and gravity in r_ve */
		bpa->gravity[0] = bpa->gravity[1] = 0.0f;
		bpa->gravity[2] = -1.0f;
		if((sim->scene->physics_settings.flag & PHYS_GLOBAL_GRAVITY)
			&& sim->scene->physics_settings.gravity[2]!=0.0f)
			bpa->gravity[2] = sim->scene->physics_settings.gravity[2];

		/* calculate rotation matrix */
		project_v3_v3v3(dvec, r_vel, pa->state.ave);
		sub_v3_v3v3(mat[0], pa->state.ave, dvec);
		normalize_v3(mat[0]);
		negate_v3_v3(mat[2], r_vel);
		normalize_v3(mat[2]);
		cross_v3_v3v3(mat[1], mat[2], mat[0]);
		
		/* apply rotation */
		mat3_to_quat_is_ok( q,mat);
		copy_qt_qt(pa->state.rot, q);

		bpa->data.health = part->boids->health;
		bpa->data.mode = eBoidMode_InAir;
		bpa->data.state_id = ((BoidState*)part->boids->states.first)->id;
		bpa->data.acc[0]=bpa->data.acc[1]=bpa->data.acc[2]=0.0f;
	}
	else {
		/* conversion done so now we apply new:	*/
		/* -velocity from:						*/

		/*		*reactions						*/
		if(dtime>0.0f){
			VECSUB(vel,pa->state.vel,pa->prev_state.vel);
		}

		/*		*emitter velocity				*/
		if(dtime!=0.0 && part->obfac!=0.0){
			VECSUB(vel,loc,pa->state.co);
			mul_v3_fl(vel,part->obfac/dtime);
		}
		
		/*		*emitter normal					*/
		if(part->normfac!=0.0)
			VECADDFAC(vel,vel,nor,part->normfac);
		
		/*		*emitter tangent				*/
		if(sim->psmd && part->tanfac!=0.0)
			VECADDFAC(vel,vel,vtan,part->tanfac);
			//VECADDFAC(vel,vel,vtan,part->tanfac*(vg_tan?psys_particle_value_from_verts(sim->psmd->dm,part->from,pa,vg_tan):1.0f));

		/*		*emitter object orientation		*/
		if(part->ob_vel[0]!=0.0) {
			normalize_v3_v3(vec, ob->obmat[0]);
			VECADDFAC(vel, vel, vec, part->ob_vel[0]);
		}
		if(part->ob_vel[1]!=0.0) {
			normalize_v3_v3(vec, ob->obmat[1]);
			VECADDFAC(vel, vel, vec, part->ob_vel[1]);
		}
		if(part->ob_vel[2]!=0.0) {
			normalize_v3_v3(vec, ob->obmat[2]);
			VECADDFAC(vel, vel, vec, part->ob_vel[2]);
		}

		/*		*texture						*/
		/* TODO	*/

		/*		*random							*/
		if(part->randfac!=0.0)
			VECADDFAC(vel,vel,r_vel,part->randfac);

		/*		*particle						*/
		if(part->partfac!=0.0)
			VECADDFAC(vel,vel,p_vel,part->partfac);

		//icu=find_ipocurve(psys->part->ipo,PART_EMIT_VEL);
		//if(icu){
		//	calc_icu(icu,100*((pa->time-part->sta)/(part->end-part->sta)));
		//	ptex.ivel*=icu->curval;
		//}

		mul_v3_fl(vel,ptex.ivel);
		
		VECCOPY(pa->state.vel,vel);

		/* -location from emitter				*/
		VECCOPY(pa->state.co,loc);

		/* -rotation							*/
		pa->state.rot[0]=1.0;
		pa->state.rot[1]=pa->state.rot[2]=pa->state.rot[3]=0.0;

		if(part->rotmode){
			/* create vector into which rotation is aligned */
			switch(part->rotmode){
				case PART_ROT_NOR:
					copy_v3_v3(rot_vec, nor);
					break;
				case PART_ROT_VEL:
					copy_v3_v3(rot_vec, vel);
					break;
				case PART_ROT_GLOB_X:
				case PART_ROT_GLOB_Y:
				case PART_ROT_GLOB_Z:
					rot_vec[part->rotmode - PART_ROT_GLOB_X] = 1.0f;
					break;
				case PART_ROT_OB_X:
				case PART_ROT_OB_Y:
				case PART_ROT_OB_Z:
					copy_v3_v3(rot_vec, ob->obmat[part->rotmode - PART_ROT_OB_X]);
					break;
			}
			
			/* create rotation quat */
			negate_v3(rot_vec);
			vec_to_quat( q2,rot_vec, OB_POSX, OB_POSZ);

			/* randomize rotation quat */
			if(part->randrotfac!=0.0f)
				interp_qt_qtqt(rot, q2, r_rot, part->randrotfac);
			else
				copy_qt_qt(rot,q2);

			/* rotation phase */
			phasefac = part->phasefac;
			if(part->randphasefac != 0.0f)
				phasefac += part->randphasefac * r_phase;
			axis_angle_to_quat( q_phase,x_vec, phasefac*(float)M_PI);

			/* combine base rotation & phase */
			mul_qt_qtqt(pa->state.rot, rot, q_phase);
		}

		/* -angular velocity					*/

		pa->state.ave[0] = pa->state.ave[1] = pa->state.ave[2] = 0.0;

		if(part->avemode){
			switch(part->avemode){
				case PART_AVE_SPIN:
					VECCOPY(pa->state.ave,vel);
					break;
				case PART_AVE_RAND:
					VECCOPY(pa->state.ave,r_ave);
					break;
			}
			normalize_v3(pa->state.ave);
			mul_v3_fl(pa->state.ave,part->avefac);

			//icu=find_ipocurve(psys->part->ipo,PART_EMIT_AVE);
			//if(icu){
			//	calc_icu(icu,100*((pa->time-part->sta)/(part->end-part->sta)));
			//	mul_v3_fl(pa->state.ave,icu->curval);
			//}
		}
	}


	if(part->type == PART_HAIR){
		pa->lifetime = 100.0f;
	}
	else{
		pa->lifetime = part->lifetime*ptex.life;

		if(part->randlife != 0.0)
			pa->lifetime *= 1.0f - part->randlife * PSYS_FRAND(p + 21);
	}

	pa->dietime = pa->time + pa->lifetime;

	if(sim->psys->pointcache && sim->psys->pointcache->flag & PTCACHE_BAKED &&
		sim->psys->pointcache->mem_cache.first) {
		float dietime = psys_get_dietime_from_cache(sim->psys->pointcache, p);
		pa->dietime = MIN2(pa->dietime, dietime);
	}

	if(pa->time > cfra)
		pa->alive = PARS_UNBORN;
	else if(pa->dietime <= cfra)
		pa->alive = PARS_DEAD;
	else
		pa->alive = PARS_ALIVE;

	pa->state.time = cfra;
}
static void reset_all_particles(ParticleSimulationData *sim, float dtime, float cfra, int from)
{
	ParticleData *pa;
	int p, totpart=sim->psys->totpart;
	//float *vg_vel=psys_cache_vgroup(sim->psmd->dm,sim->psys,PSYS_VG_VEL);
	//float *vg_tan=psys_cache_vgroup(sim->psmd->dm,sim->psys,PSYS_VG_TAN);
	//float *vg_rot=psys_cache_vgroup(sim->psmd->dm,sim->psys,PSYS_VG_ROT);
	
	for(p=from, pa=sim->psys->particles+from; p<totpart; p++, pa++)
		reset_particle(sim, pa, dtime, cfra);

	//if(vg_vel)
	//	MEM_freeN(vg_vel);
}
/************************************************/
/*			Particle targets					*/
/************************************************/
ParticleSystem *psys_get_target_system(Object *ob, ParticleTarget *pt)
{
	ParticleSystem *psys = NULL;

	if(pt->ob == NULL || pt->ob == ob)
		psys = BLI_findlink(&ob->particlesystem, pt->psys-1);
	else
		psys = BLI_findlink(&pt->ob->particlesystem, pt->psys-1);

	if(psys)
		pt->flag |= PTARGET_VALID;
	else
		pt->flag &= ~PTARGET_VALID;

	return psys;
}
/************************************************/
/*			Keyed particles						*/
/************************************************/
/* Counts valid keyed targets */
void psys_count_keyed_targets(ParticleSimulationData *sim)
{
	ParticleSystem *psys = sim->psys, *kpsys;
	ParticleTarget *pt = psys->targets.first;
	int keys_valid = 1;
	psys->totkeyed = 0;

	for(; pt; pt=pt->next) {
		kpsys = psys_get_target_system(sim->ob, pt);

		if(kpsys && kpsys->totpart) {
			psys->totkeyed += keys_valid;
			if(psys->flag & PSYS_KEYED_TIMING && pt->duration != 0.0f)
				psys->totkeyed += 1;
		}
		else {
			keys_valid = 0;
		}
	}

	psys->totkeyed *= psys->flag & PSYS_KEYED_TIMING ? 1 : psys->part->keyed_loops;
}

static void set_keyed_keys(ParticleSimulationData *sim)
{
	ParticleSystem *psys = sim->psys;
	ParticleSimulationData ksim= {0};
	ParticleTarget *pt;
	PARTICLE_P;
	ParticleKey *key;
	int totpart = psys->totpart, k, totkeys = psys->totkeyed;

	ksim.scene= sim->scene;
	
	/* no proper targets so let's clear and bail out */
	if(psys->totkeyed==0) {
		free_keyed_keys(psys);
		psys->flag &= ~PSYS_KEYED;
		return;
	}

	if(totpart && psys->particles->totkey != totkeys) {
		free_keyed_keys(psys);
		
		key = MEM_callocN(totpart*totkeys*sizeof(ParticleKey), "Keyed keys");
		
		LOOP_PARTICLES {
			pa->keys = key;
			pa->totkey = totkeys;
			key += totkeys;
		}
	}
	
	psys->flag &= ~PSYS_KEYED;


	pt = psys->targets.first;
	for(k=0; k<totkeys; k++) {
		ksim.ob = pt->ob ? pt->ob : sim->ob;
		ksim.psys = BLI_findlink(&ksim.ob->particlesystem, pt->psys - 1);

		LOOP_PARTICLES {
			key = pa->keys + k;
			key->time = -1.0; /* use current time */

			psys_get_particle_state(&ksim, p%ksim.psys->totpart, key, 1);

			if(psys->flag & PSYS_KEYED_TIMING){
				key->time = pa->time + pt->time;
				if(pt->duration != 0.0f && k+1 < totkeys) {
					copy_particle_key(key+1, key, 1);
					(key+1)->time = pa->time + pt->time + pt->duration;
				}
			}
			else if(totkeys > 1)
				key->time = pa->time + (float)k / (float)(totkeys - 1) * pa->lifetime;
			else
				key->time = pa->time;
		}

		if(psys->flag & PSYS_KEYED_TIMING && pt->duration!=0.0f)
			k++;

		pt = (pt->next && pt->next->flag & PTARGET_VALID)? pt->next : psys->targets.first;
	}

	psys->flag |= PSYS_KEYED;
}
/************************************************/
/*			Reactors							*/
/************************************************/
//static void push_reaction(ParticleSimulationData *sim, int pa_num, int event, ParticleKey *state)
//{
//	Object *rob;
//	ParticleSystem *rpsys;
//	ParticleSettings *rpart;
//	ParticleData *pa;
//	ListBase *lb=&sim->psys->effectors;
//	ParticleEffectorCache *ec;
//	ParticleReactEvent *re;
//
//	if(lb->first) for(ec = lb->first; ec; ec= ec->next){
//		if(ec->type & PSYS_EC_REACTOR){
//			/* all validity checks already done in add_to_effectors */
//			rob=ec->ob;
//			rpsys=BLI_findlink(&rob->particlesystem,ec->psys_nbr);
//			rpart=rpsys->part;
//			if(rpsys->part->reactevent==event){
//				pa=sim->psys->particles+pa_num;
//				re= MEM_callocN(sizeof(ParticleReactEvent), "react event");
//				re->event=event;
//				re->pa_num = pa_num;
//				re->ob = sim->ob;
//				re->psys = sim->psys;
//				re->size = pa->size;
//				copy_particle_key(&re->state,state,1);
//
//				switch(event){
//					case PART_EVENT_DEATH:
//						re->time=pa->dietime;
//						break;
//					case PART_EVENT_COLLIDE:
//						re->time=state->time;
//						break;
//					case PART_EVENT_NEAR:
//						re->time=state->time;
//						break;
//				}
//
//				BLI_addtail(&rpsys->reactevents, re);
//			}
//		}
//	}
//}
//static void react_to_events(ParticleSystem *psys, int pa_num)
//{
//	ParticleSettings *part=psys->part;
//	ParticleData *pa=psys->particles+pa_num;
//	ParticleReactEvent *re=psys->reactevents.first;
//	int birth=0;
//	float dist=0.0f;
//
//	for(re=psys->reactevents.first; re; re=re->next){
//		birth=0;
//		if(part->from==PART_FROM_PARTICLE){
//			if(pa->num==re->pa_num && pa->alive==PARS_UNBORN){
//				if(re->event==PART_EVENT_NEAR){
//					ParticleData *tpa = re->psys->particles+re->pa_num;
//					float pa_time=tpa->time + pa->foffset*tpa->lifetime;
//					if(re->time >= pa_time){
//						pa->time=pa_time;
//						pa->dietime=pa->time+pa->lifetime;
//					}
//				}
//				else{
//					pa->time=re->time;
//					pa->dietime=pa->time+pa->lifetime;
//				}
//			}
//		}
//		else{
//			dist=len_v3v3(pa->state.co, re->state.co);
//			if(dist <= re->size){
//				if(pa->alive==PARS_UNBORN){
//					pa->time=re->time;
//					pa->dietime=pa->time+pa->lifetime;
//					birth=1;
//				}
//				if(birth || part->flag&PART_REACT_MULTIPLE){
//					float vec[3];
//					VECSUB(vec,pa->state.co, re->state.co);
//					if(birth==0)
//						mul_v3_fl(vec,(float)pow(1.0f-dist/re->size,part->reactshape));
//					VECADDFAC(pa->state.vel,pa->state.vel,vec,part->reactfac);
//					VECADDFAC(pa->state.vel,pa->state.vel,re->state.vel,part->partfac);
//				}
//				if(birth)
//					mul_v3_fl(pa->state.vel,(float)pow(1.0f-dist/re->size,part->reactshape));
//			}
//		}
//	}
//}
//void psys_get_reactor_target(ParticleSimulationData *sim, Object **target_ob, ParticleSystem **target_psys)
//{
//	Object *tob;
//
//	tob = sim->psys->target_ob ? sim->psys->target_ob : sim->ob;
//	
//	*target_psys = BLI_findlink(&tob->particlesystem, sim->psys->target_psys-1);
//	if(*target_psys)
//		*target_ob=tob;
//	else
//		*target_ob=0;
//}
/************************************************/
/*			Point Cache							*/
/************************************************/
void psys_make_temp_pointcache(Object *ob, ParticleSystem *psys)
{
	PointCache *cache = psys->pointcache;

	if(cache->flag & PTCACHE_DISK_CACHE && cache->mem_cache.first == NULL) {
		PTCacheID pid;
		BKE_ptcache_id_from_particles(&pid, ob, psys);
		BKE_ptcache_disk_to_mem(&pid);
	}
}
static void psys_clear_temp_pointcache(ParticleSystem *psys)
{
	if(psys->pointcache->flag & PTCACHE_DISK_CACHE)
		BKE_ptcache_free_mem(&psys->pointcache->mem_cache);
}
void psys_get_pointcache_start_end(Scene *scene, ParticleSystem *psys, int *sfra, int *efra)
{
	ParticleSettings *part = psys->part;

	*sfra = MAX2(1, (int)part->sta);
	*efra = MIN2((int)(part->end + part->lifetime + 1.0), scene->r.efra);
}

/************************************************/
/*			Effectors							*/
/************************************************/
void psys_update_particle_tree(ParticleSystem *psys, float cfra)
{
	if(psys) {
		PARTICLE_P;

		if(!psys->tree || psys->tree_frame != cfra) {
			
			BLI_kdtree_free(psys->tree);

			psys->tree = BLI_kdtree_new(psys->totpart);
			
			LOOP_SHOWN_PARTICLES {
				if(pa->alive == PARS_ALIVE) {
					if(pa->state.time == cfra)
						BLI_kdtree_insert(psys->tree, p, pa->prev_state.co, NULL);
					else
						BLI_kdtree_insert(psys->tree, p, pa->state.co, NULL);
				}
			}
			BLI_kdtree_balance(psys->tree);

			psys->tree_frame = psys->cfra;
		}
	}
}

static void psys_update_effectors(ParticleSimulationData *sim)
{
	pdEndEffectors(&sim->psys->effectors);
	sim->psys->effectors = pdInitEffectors(sim->scene, sim->ob, sim->psys, sim->psys->part->effector_weights);
	precalc_guides(sim, sim->psys->effectors);
}

/*************************************************
                    SPH fluid physics 

 In theory, there could be unlimited implementation
                    of SPH simulators
**************************************************/
void particle_fluidsim(ParticleSystem *psys, ParticleData *pa, ParticleSettings *part, ParticleSimulationData *sim, float dfra, float UNUSED(cfra), float mass){
/****************************************************************************************************************
* 	This code uses in some parts adapted algorithms from the pseduo code as outlined in the Research paper
*	Titled: Particle-based Viscoelastic Fluid Simulation.
* 	Authors: Simon Clavet, Philippe Beaudoin and Pierre Poulin
*
*	Website: http://www.iro.umontreal.ca/labs/infographie/papers/Clavet-2005-PVFS/
*	Presented at Siggraph, (2005)
*
*****************************************************************************************************************/
	KDTree *tree = psys->tree;
	KDTreeNearest *ptn = NULL;
	
	SPHFluidSettings *fluid = part->fluid;
	ParticleData *second_particle;

	float start[3], end[3], v[3];
	float temp[3];
	float q, radius, D;
	float p, pnear, pressure_near, pressure;
	float dtime = dfra * psys_get_timestep(sim);
	float omega = fluid->viscosity_omega;
	float beta = fluid->viscosity_omega;
	float massfactor = 1.0f/mass;
	int n, neighbours;

		
	radius 	= fluid->radius;

	VECCOPY(start, pa->prev_state.co);
	VECCOPY(end, pa->state.co);

	VECCOPY(v, pa->state.vel);

	neighbours = BLI_kdtree_range_search(tree, radius, start, NULL, &ptn);

	/* use ptn[n].co to store relative direction */
	for(n=1; n<neighbours; n++) {
		sub_v3_v3(ptn[n].co, start);
		normalize_v3(ptn[n].co);
	}
        
	/* Viscosity - Algorithm 5  */
	if (omega > 0.f || beta > 0.f) {
		float u, I;

		for(n=1; n<neighbours; n++) {
			second_particle = psys->particles + ptn[n].index;
			q = ptn[n].dist/radius;
			
			sub_v3_v3v3(temp, v, second_particle->prev_state.vel);
			
			u = dot_v3v3(ptn[n].co, temp);

			if (u > 0){
				I = dtime * ((1-q) * (omega * u + beta * u*u)) * 0.5f;
				madd_v3_v3fl(v, ptn[n].co, -I * massfactor);
			} 
		}	
	}

	/* Hooke's spring force  */
	if (fluid->spring_k > 0.f) {
		float D, L = fluid->rest_length;
		for(n=1; n<neighbours; n++) {
			/* L is a factor of radius */
			D = dtime * 10.f * fluid->spring_k * (1.f - L) * (L - ptn[n].dist/radius);
			madd_v3_v3fl(v, ptn[n].co, -D * massfactor);
		}
	}
	/* Update particle position */	
	VECADDFAC(end, start, v, dtime);

	/* Double Density Relaxation - Algorithm 2 */
	p = 0;
	pnear = 0;
	for(n=1; n<neighbours; n++) {
		q = ptn[n].dist/radius;
		p += ((1-q)*(1-q));
		pnear += ((1-q)*(1-q)*(1-q));
	}
	p *= part->mass;
	pnear *= part->mass;
	pressure =  fluid->stiffness_k * (p - fluid->rest_density);
	pressure_near = fluid->stiffness_knear * pnear;

	for(n=1; n<neighbours; n++) {
		q = ptn[n].dist/radius;

		D =  dtime * dtime * (pressure*(1-q) + pressure_near*(1-q)*(1-q))* 0.5f;
		madd_v3_v3fl(end, ptn[n].co, -D * massfactor);
	} 	

	/* Artificial buoyancy force in negative gravity direction  */
	if (fluid->buoyancy >= 0.f && psys_uses_gravity(sim)) {
		float B = -dtime * dtime * fluid->buoyancy * (p - fluid->rest_density) * 0.5f;
		madd_v3_v3fl(end, sim->scene->physics_settings.gravity, -B * massfactor);
	}

	/* apply final result and recalculate velocity */
	VECCOPY(pa->state.co, end);
	sub_v3_v3v3(pa->state.vel, end, start);
	mul_v3_fl(pa->state.vel, 1.f/dtime);

	if(ptn){ MEM_freeN(ptn); ptn=NULL;}
}

static void apply_particle_fluidsim(ParticleSystem *psys, ParticleData *pa, ParticleSettings *part, ParticleSimulationData *sim, float dfra, float cfra){
	ParticleTarget *pt;
//	float dtime = dfra*psys_get_timestep(sim);
	float particle_mass = part->mass;

	particle_fluidsim(psys, pa, part, sim, dfra, cfra, particle_mass);
	
	/*----check other SPH systems (Multifluids) , each fluid has its own parameters---*/
	for(pt=sim->psys->targets.first; pt; pt=pt->next) {
		ParticleSystem *epsys = psys_get_target_system(sim->ob, pt);

		if(epsys)
			particle_fluidsim(epsys, pa, epsys->part, sim, dfra, cfra, particle_mass);
	}
	/*----------------------------------------------------------------*/	 	 
}

/************************************************/
/*			Newtonian physics					*/
/************************************************/
/* gathers all forces that effect particles and calculates a new state for the particle */
static void apply_particle_forces(ParticleSimulationData *sim, int p, float dfra, float cfra)
{
	ParticleSettings *part = sim->psys->part;
	ParticleData *pa = sim->psys->particles + p;
	EffectedPoint epoint;
	ParticleKey states[5], tkey;
	float timestep = psys_get_timestep(sim);
	float force[3],impulse[3],dx[4][3],dv[4][3],oldpos[3];
	float dtime=dfra*timestep, time, pa_mass=part->mass, fac, fra=sim->psys->cfra;
	int i, steps=1;
	
	/* maintain angular velocity */
	VECCOPY(pa->state.ave,pa->prev_state.ave);
	VECCOPY(oldpos,pa->state.co);

	if(part->flag & PART_SIZEMASS)
		pa_mass*=pa->size;

	switch(part->integrator){
		case PART_INT_EULER:
			steps=1;
			break;
		case PART_INT_MIDPOINT:
			steps=2;
			break;
		case PART_INT_RK4:
			steps=4;
			break;
		case PART_INT_VERLET:
			steps=1;
			break;
	}

	copy_particle_key(states,&pa->state,1);

	for(i=0; i<steps; i++){
		force[0]=force[1]=force[2]=0.0;
		impulse[0]=impulse[1]=impulse[2]=0.0;
		/* add effectors */
		pd_point_from_particle(sim, pa, states+i, &epoint);
		if(part->type != PART_HAIR || part->effector_weights->flag & EFF_WEIGHT_DO_HAIR)
			pdDoEffectors(sim->psys->effectors, sim->colliders, part->effector_weights, &epoint, force, impulse);

		/* calculate air-particle interaction */
		if(part->dragfac!=0.0f){
			fac=-part->dragfac*pa->size*pa->size*len_v3(states[i].vel);
			VECADDFAC(force,force,states[i].vel,fac);
		}

		/* brownian force */
		if(part->brownfac!=0.0){
			force[0]+=(BLI_frand()-0.5f)*part->brownfac;
			force[1]+=(BLI_frand()-0.5f)*part->brownfac;
			force[2]+=(BLI_frand()-0.5f)*part->brownfac;
		}

		/* force to acceleration*/
		mul_v3_fl(force,1.0f/pa_mass);

		/* add global acceleration (gravitation) */
		if(psys_uses_gravity(sim)
			/* normal gravity is too strong for hair so it's disabled by default */
			&& (part->type != PART_HAIR || part->effector_weights->flag & EFF_WEIGHT_DO_HAIR)) {
			float gravity[3];
			VECCOPY(gravity, sim->scene->physics_settings.gravity);
			mul_v3_fl(gravity, part->effector_weights->global_gravity);
			VECADD(force,force,gravity);
		}
		
		/* calculate next state */
		VECADD(states[i].vel,states[i].vel,impulse);

		switch(part->integrator){
			case PART_INT_EULER:
				VECADDFAC(pa->state.co,states->co,states->vel,dtime);
				VECADDFAC(pa->state.vel,states->vel,force,dtime);
				break;
			case PART_INT_MIDPOINT:
				if(i==0){
					VECADDFAC(states[1].co,states->co,states->vel,dtime*0.5f);
					VECADDFAC(states[1].vel,states->vel,force,dtime*0.5f);
					fra=sim->psys->cfra+0.5f*dfra;
				}
				else{
					VECADDFAC(pa->state.co,states->co,states[1].vel,dtime);
					VECADDFAC(pa->state.vel,states->vel,force,dtime);
				}
				break;
			case PART_INT_RK4:
				switch(i){
					case 0:
						VECCOPY(dx[0],states->vel);
						mul_v3_fl(dx[0],dtime);
						VECCOPY(dv[0],force);
						mul_v3_fl(dv[0],dtime);

						VECADDFAC(states[1].co,states->co,dx[0],0.5f);
						VECADDFAC(states[1].vel,states->vel,dv[0],0.5f);
						fra=sim->psys->cfra+0.5f*dfra;
						break;
					case 1:
						VECADDFAC(dx[1],states->vel,dv[0],0.5f);
						mul_v3_fl(dx[1],dtime);
						VECCOPY(dv[1],force);
						mul_v3_fl(dv[1],dtime);

						VECADDFAC(states[2].co,states->co,dx[1],0.5f);
						VECADDFAC(states[2].vel,states->vel,dv[1],0.5f);
						break;
					case 2:
						VECADDFAC(dx[2],states->vel,dv[1],0.5f);
						mul_v3_fl(dx[2],dtime);
						VECCOPY(dv[2],force);
						mul_v3_fl(dv[2],dtime);

						VECADD(states[3].co,states->co,dx[2]);
						VECADD(states[3].vel,states->vel,dv[2]);
						fra=cfra;
						break;
					case 3:
						VECADD(dx[3],states->vel,dv[2]);
						mul_v3_fl(dx[3],dtime);
						VECCOPY(dv[3],force);
						mul_v3_fl(dv[3],dtime);

						VECADDFAC(pa->state.co,states->co,dx[0],1.0f/6.0f);
						VECADDFAC(pa->state.co,pa->state.co,dx[1],1.0f/3.0f);
						VECADDFAC(pa->state.co,pa->state.co,dx[2],1.0f/3.0f);
						VECADDFAC(pa->state.co,pa->state.co,dx[3],1.0f/6.0f);

						VECADDFAC(pa->state.vel,states->vel,dv[0],1.0f/6.0f);
						VECADDFAC(pa->state.vel,pa->state.vel,dv[1],1.0f/3.0f);
						VECADDFAC(pa->state.vel,pa->state.vel,dv[2],1.0f/3.0f);
						VECADDFAC(pa->state.vel,pa->state.vel,dv[3],1.0f/6.0f);
				}
				break;
			case PART_INT_VERLET:   /* Verlet integration */
				VECADDFAC(pa->state.vel,pa->state.vel,force,dtime);
				VECADDFAC(pa->state.co,pa->state.co,pa->state.vel,dtime);

				VECSUB(pa->state.vel,pa->state.co,oldpos);
				mul_v3_fl(pa->state.vel,1.0f/dtime);
				break;
		}
	}

	/* damp affects final velocity */
	if(part->dampfac!=0.0)
		mul_v3_fl(pa->state.vel,1.0f-part->dampfac);

	VECCOPY(pa->state.ave, states->ave);

	/* finally we do guides */
	time=(cfra-pa->time)/pa->lifetime;
	CLAMP(time,0.0,1.0);

	VECCOPY(tkey.co,pa->state.co);
	VECCOPY(tkey.vel,pa->state.vel);
	tkey.time=pa->state.time;

	if(part->type != PART_HAIR) {
		if(do_guides(sim->psys->effectors, &tkey, p, time)) {
			VECCOPY(pa->state.co,tkey.co);
			/* guides don't produce valid velocity */
			VECSUB(pa->state.vel,tkey.co,pa->prev_state.co);
			mul_v3_fl(pa->state.vel,1.0f/dtime);
			pa->state.time=tkey.time;
		}
	}
}
static void rotate_particle(ParticleSettings *part, ParticleData *pa, float dfra, float timestep)
{
	float rotfac, rot1[4], rot2[4]={1.0,0.0,0.0,0.0}, dtime=dfra*timestep;

	if((part->flag & PART_ROT_DYN)==0){
		if(part->avemode==PART_AVE_SPIN){
			float angle;
			float len1 = len_v3(pa->prev_state.vel);
			float len2 = len_v3(pa->state.vel);

			if(len1==0.0f || len2==0.0f)
				pa->state.ave[0]=pa->state.ave[1]=pa->state.ave[2]=0.0f;
			else{
				cross_v3_v3v3(pa->state.ave,pa->prev_state.vel,pa->state.vel);
				normalize_v3(pa->state.ave);
				angle=dot_v3v3(pa->prev_state.vel,pa->state.vel)/(len1*len2);
				mul_v3_fl(pa->state.ave,saacos(angle)/dtime);
			}

			axis_angle_to_quat(rot2,pa->state.vel,dtime*part->avefac);
		}
	}

	rotfac=len_v3(pa->state.ave);
	if(rotfac==0.0){ /* unit_qt(in VecRotToQuat) doesn't give unit quat [1,0,0,0]?? */
		rot1[0]=1.0;
		rot1[1]=rot1[2]=rot1[3]=0;
	}
	else{
		axis_angle_to_quat(rot1,pa->state.ave,rotfac*dtime);
	}
	mul_qt_qtqt(pa->state.rot,rot1,pa->prev_state.rot);
	mul_qt_qtqt(pa->state.rot,rot2,pa->state.rot);

	/* keep rotation quat in good health */
	normalize_qt(pa->state.rot);
}

/* convert from triangle barycentric weights to quad mean value weights */
static void intersect_dm_quad_weights(float *v1, float *v2, float *v3, float *v4, float *w)
{
	float co[3], vert[4][3];

	VECCOPY(vert[0], v1);
	VECCOPY(vert[1], v2);
	VECCOPY(vert[2], v3);
	VECCOPY(vert[3], v4);

	co[0]= v1[0]*w[0] + v2[0]*w[1] + v3[0]*w[2] + v4[0]*w[3];
	co[1]= v1[1]*w[0] + v2[1]*w[1] + v3[1]*w[2] + v4[1]*w[3];
	co[2]= v1[2]*w[0] + v2[2]*w[1] + v3[2]*w[2] + v4[2]*w[3];

	interp_weights_poly_v3( w,vert, 4, co);
}

/* check intersection with a derivedmesh */
int psys_intersect_dm(Scene *scene, Object *ob, DerivedMesh *dm, float *vert_cos, float *co1, float* co2, float *min_d, int *min_face, float *min_w,
						  float *face_minmax, float *pa_minmax, float radius, float *ipoint)
{
	MFace *mface=0;
	MVert *mvert=0;
	int i, totface, intersect=0;
	float cur_d, cur_uv[2], v1[3], v2[3], v3[3], v4[3], min[3], max[3], p_min[3],p_max[3];
	float cur_ipoint[3];
	
	if(dm==0){
		psys_disable_all(ob);

		dm=mesh_get_derived_final(scene, ob, 0);
		if(dm==0)
			dm=mesh_get_derived_deform(scene, ob, 0);

		psys_enable_all(ob);

		if(dm==0)
			return 0;
	}

	

	if(pa_minmax==0){
		INIT_MINMAX(p_min,p_max);
		DO_MINMAX(co1,p_min,p_max);
		DO_MINMAX(co2,p_min,p_max);
	}
	else{
		VECCOPY(p_min,pa_minmax);
		VECCOPY(p_max,pa_minmax+3);
	}

	totface=dm->getNumFaces(dm);
	mface=dm->getFaceDataArray(dm,CD_MFACE);
	mvert=dm->getVertDataArray(dm,CD_MVERT);
	
	/* lets intersect the faces */
	for(i=0; i<totface; i++,mface++){
		if(vert_cos){
			VECCOPY(v1,vert_cos+3*mface->v1);
			VECCOPY(v2,vert_cos+3*mface->v2);
			VECCOPY(v3,vert_cos+3*mface->v3);
			if(mface->v4)
				VECCOPY(v4,vert_cos+3*mface->v4)
		}
		else{
			VECCOPY(v1,mvert[mface->v1].co);
			VECCOPY(v2,mvert[mface->v2].co);
			VECCOPY(v3,mvert[mface->v3].co);
			if(mface->v4)
				VECCOPY(v4,mvert[mface->v4].co)
		}

		if(face_minmax==0){
			INIT_MINMAX(min,max);
			DO_MINMAX(v1,min,max);
			DO_MINMAX(v2,min,max);
			DO_MINMAX(v3,min,max);
			if(mface->v4)
				DO_MINMAX(v4,min,max)
			if(isect_aabb_aabb_v3(min,max,p_min,p_max)==0)
				continue;
		}
		else{
			VECCOPY(min, face_minmax+6*i);
			VECCOPY(max, face_minmax+6*i+3);
			if(isect_aabb_aabb_v3(min,max,p_min,p_max)==0)
				continue;
		}

		if(radius>0.0f){
			if(isect_sweeping_sphere_tri_v3(co1, co2, radius, v2, v3, v1, &cur_d, cur_ipoint)){
				if(cur_d<*min_d){
					*min_d=cur_d;
					VECCOPY(ipoint,cur_ipoint);
					*min_face=i;
					intersect=1;
				}
			}
			if(mface->v4){
				if(isect_sweeping_sphere_tri_v3(co1, co2, radius, v4, v1, v3, &cur_d, cur_ipoint)){
					if(cur_d<*min_d){
						*min_d=cur_d;
						VECCOPY(ipoint,cur_ipoint);
						*min_face=i;
						intersect=1;
					}
				}
			}
		}
		else{
			if(isect_line_tri_v3(co1, co2, v1, v2, v3, &cur_d, cur_uv)){
				if(cur_d<*min_d){
					*min_d=cur_d;
					min_w[0]= 1.0 - cur_uv[0] - cur_uv[1];
					min_w[1]= cur_uv[0];
					min_w[2]= cur_uv[1];
					min_w[3]= 0.0f;
					if(mface->v4)
						intersect_dm_quad_weights(v1, v2, v3, v4, min_w);
					*min_face=i;
					intersect=1;
				}
			}
			if(mface->v4){
				if(isect_line_tri_v3(co1, co2, v1, v3, v4, &cur_d, cur_uv)){
					if(cur_d<*min_d){
						*min_d=cur_d;
						min_w[0]= 1.0 - cur_uv[0] - cur_uv[1];
						min_w[1]= 0.0f;
						min_w[2]= cur_uv[0];
						min_w[3]= cur_uv[1];
						intersect_dm_quad_weights(v1, v2, v3, v4, min_w);
						*min_face=i;
						intersect=1;
					}
				}
			}
		}
	}
	return intersect;
}

void particle_intersect_face(void *userdata, int index, const BVHTreeRay *ray, BVHTreeRayHit *hit)
{
	ParticleCollision *col = (ParticleCollision *) userdata;
	MFace *face = col->md->mfaces + index;
	MVert *x = col->md->x;
	MVert *v = col->md->current_v;
	float vel[3], co1[3], co2[3], uv[2], ipoint[3], temp[3], t;
	float x0[3], x1[3], x2[3], x3[3];
	float *t0=x0, *t1=x1, *t2=x2, *t3=(face->v4 ? x3 : NULL);

	/* move collision face to start of timestep */
	madd_v3_v3v3fl(t0, x[face->v1].co, v[face->v1].co, col->cfra);
	madd_v3_v3v3fl(t1, x[face->v2].co, v[face->v2].co, col->cfra);
	madd_v3_v3v3fl(t2, x[face->v3].co, v[face->v3].co, col->cfra);
	if(t3)
		madd_v3_v3v3fl(t3, x[face->v4].co, v[face->v4].co, col->cfra);

	/* calculate average velocity of face */
	copy_v3_v3(vel, v[ face->v1 ].co);
	add_v3_v3(vel, v[ face->v2 ].co);
	add_v3_v3(vel, v[ face->v3 ].co);
	mul_v3_fl(vel, 0.33334f*col->dfra);

	/* substract face velocity, in other words convert to 
	   a coordinate system where only the particle moves */
	madd_v3_v3v3fl(co1, col->co1, vel, -col->f);
	sub_v3_v3v3(co2, col->co2, vel);

	do
	{	
		if(ray->radius == 0.0f) {
			if(isect_line_tri_v3(co1, co2, t0, t1, t2, &t, uv)) {
				if(t >= 0.0f && t < hit->dist/col->ray_len) {
					hit->dist = col->ray_len * t;
					hit->index = index;

					/* calculate normal that's facing the particle */
					normal_tri_v3( col->nor,t0, t1, t2);
					VECSUB(temp, co2, co1);
					if(dot_v3v3(col->nor, temp) > 0.0f)
						negate_v3(col->nor);

					VECCOPY(col->vel,vel);

					col->hit_ob = col->ob;
					col->hit_md = col->md;
				}
			}
		}
		else {
			if(isect_sweeping_sphere_tri_v3(co1, co2, ray->radius, t0, t1, t2, &t, ipoint)) {
				if(t >=0.0f && t < hit->dist/col->ray_len) {
					hit->dist = col->ray_len * t;
					hit->index = index;

					interp_v3_v3v3(temp, co1, co2, t);
					
					VECSUB(col->nor, temp, ipoint);
					normalize_v3(col->nor);

					VECCOPY(col->vel,vel);

					col->hit_ob = col->ob;
					col->hit_md = col->md;
				}
			}
		}

		t1 = t2;
		t2 = t3;
		t3 = NULL;

	} while(t2);
}
/* Particle - Mesh collision code
 * Features:
 * - point and swept sphere to mesh surface collisions
 * - moving colliders (but not yet rotating or deforming colliders)
 * - friction & damping
 * - angular momentum <-> linear momentum
 * - high accuracy by re-applying particle acceleration after collision
 * - behaves relatively well even if limit of 10 collisions per simulation step is exceeded
 * Main parts:
 * 1. check for all possible deflectors for closest intersection on particle path
 * 2. if deflection was found calculate new coordinates or kill the particle
 */
static void deflect_particle(ParticleSimulationData *sim, int p, float dfra, float cfra){
	Object *ground_ob = NULL;
	ParticleSettings *part = sim->psys->part;
	ParticleData *pa = sim->psys->particles + p;
	ParticleCollision col;
	ColliderCache *coll;
	BVHTreeRayHit hit;
	float ray_dir[3], acc[3];
	float radius = ((part->flag & PART_SIZE_DEFL)?pa->size:0.0f), boid_z = 0.0f;
	float timestep = psys_get_timestep(sim) * dfra;
	float inv_timestep = 1.0f/timestep;
	int deflections=0, max_deflections=10;

	/* get acceleration (from gravity, forcefields etc. to be re-applied after collision) */
	sub_v3_v3v3(acc, pa->state.vel, pa->prev_state.vel);
	mul_v3_fl(acc, inv_timestep);

	/* set values for first iteration */
	copy_v3_v3(col.co1, pa->prev_state.co);
	copy_v3_v3(col.co2, pa->state.co);
	copy_v3_v3(col.ve1, pa->prev_state.vel);
	copy_v3_v3(col.ve2, pa->state.vel);
	col.f = 0.0f;

	/* override for boids */
	if(part->phystype == PART_PHYS_BOIDS) {
		BoidParticle *bpa = pa->boid;
		radius = pa->size;
		boid_z = pa->state.co[2];
		ground_ob = bpa->ground;
	}

	/* 10 iterations to catch multiple deflections */
	if(sim->colliders) while(deflections < max_deflections){
		/* 1. */

		sub_v3_v3v3(ray_dir, col.co2, col.co1);
		hit.index = -1;
		hit.dist = col.ray_len = len_v3(ray_dir);

		col.cfra = fmod(cfra-dfra, 1.0f);
		col.dfra = dfra;

		/* even if particle is stationary we want to check for moving colliders */
		/* if hit.dist is zero the bvhtree_ray_cast will just ignore everything */
		if(hit.dist == 0.0f)
			hit.dist = col.ray_len = 0.000001f;

		for(coll = sim->colliders->first; coll; coll=coll->next){
			/* for boids: don't check with current ground object */
			if(coll->ob == ground_ob)
				continue;

			/* particles should not collide with emitter at birth */
			if(coll->ob == sim->ob && pa->time < cfra && pa->time >= sim->psys->cfra)
				continue;

			col.ob = coll->ob;
			col.md = coll->collmd;

			if(col.md && col.md->bvhtree)
				BLI_bvhtree_ray_cast(col.md->bvhtree, col.co1, ray_dir, radius, &hit, particle_intersect_face, &col);
		}

		/* 2. */
		if(hit.index>=0) {
			PartDeflect *pd = col.hit_ob->pd;
			float co[3];							/* point of collision */
			float x = hit.dist/col.ray_len;			/* location factor of collision between this iteration */
			float f = col.f + x * (1.0f - col.f);	/* time factor of collision between timestep */
			float dt1 = (f - col.f) * timestep;		/* time since previous collision (in seconds) */
			float dt2 = (1.0f - f) * timestep;		/* time left after collision (in seconds) */
			int through = (BLI_frand() < pd->pdef_perm) ? 1 : 0; /* did particle pass through the collision surface? */

			deflections++;
			
			interp_v3_v3v3(co, col.co1, col.co2, x);
			
			/* make sure we don't hit the current face again */
			/* TODO: could/should this be proportional to pa->size? */
			madd_v3_v3fl(co, col.nor, (through ? -0.0001f : 0.0001f));

			/* particle dies in collision */
			if(through == 0 && (part->flag & PART_DIE_ON_COL || pd->flag & PDEFLE_KILL_PART)) {
				pa->alive = PARS_DYING;
				pa->dietime = pa->state.time + (cfra - pa->state.time) * f;

				copy_v3_v3(pa->state.co, co);
				interp_v3_v3v3(pa->state.vel, pa->prev_state.vel, pa->state.vel, f);
				interp_qt_qtqt(pa->state.rot, pa->prev_state.rot, pa->state.rot, f);
				interp_v3_v3v3(pa->state.ave, pa->prev_state.ave, pa->state.ave, f);

				/* particle is dead so we don't need to calculate further */
				return;
			}
			/* figure out velocity and other data after collision */
			else {
				float v0[3];	/* velocity directly before collision to be modified into velocity directly after collision */
				float v0_nor[3];/* normal component of v0 */
				float v0_tan[3];/* tangential component of v0 */
				float vc_tan[3];/* tangential component of collision surface velocity */
				float check[3];
				float v0_dot, vc_dot, check_dot;
				float damp, frict;

				/* get exact velocity right before collision */
				madd_v3_v3v3fl(v0, col.ve1, acc, dt1);
				
				/* convert collider velocity from 1/framestep to 1/s */
				mul_v3_fl(col.vel, inv_timestep);
				
				/* get damping & friction factors */
				damp = pd->pdef_damp + pd->pdef_rdamp * 2 * (BLI_frand() - 0.5f);
				CLAMP(damp,0.0,1.0);

				frict = pd->pdef_frict + pd->pdef_rfrict * 2 * (BLI_frand() - 0.5f);
				CLAMP(frict,0.0,1.0);

				/* treat normal & tangent components separately */
				v0_dot = dot_v3v3(col.nor, v0);
				madd_v3_v3v3fl(v0_tan, v0, col.nor, -v0_dot);

				vc_dot = dot_v3v3(col.nor, col.vel);
				madd_v3_v3v3fl(vc_tan, col.vel, col.nor, -vc_dot);

				/* handle friction effects (tangential and angular velocity) */
				if(frict > 0.0f) {
					/* angular <-> linear velocity */
					if(part->flag & PART_ROT_DYN) {
						float vr_tan[3], v1_tan[3], ave[3];
					
						/* linear velocity of particle surface */
						cross_v3_v3v3(vr_tan, col.nor, pa->state.ave);
						mul_v3_fl(vr_tan, pa->size);

						/* change to coordinates that move with the collision plane */
						sub_v3_v3v3(v1_tan, v0_tan, vc_tan);
						
						/* The resulting velocity is a weighted average of particle cm & surface
						 * velocity. This weight (related to particle's moment of inertia) could
						 * be made a parameter for angular <-> linear conversion.
						 */
						madd_v3_v3fl(v1_tan, vr_tan, -0.4);
						mul_v3_fl(v1_tan, 1.0f/1.4f); /* 1/(1+0.4) */

						/* rolling friction is around 0.01 of sliding friction (could be made a parameter) */
						mul_v3_fl(v1_tan, 1.0f - 0.01f * frict);

						/* surface_velocity is opposite to cm velocity */
						mul_v3_v3fl(vr_tan, v1_tan, -1.0f);

						/* get back to global coordinates */
						add_v3_v3(v1_tan, vc_tan);

						/* convert to angular velocity*/
						cross_v3_v3v3(ave, vr_tan, col.nor);
						mul_v3_fl(ave, 1.0f/MAX2(pa->size, 0.001));

						/* only friction will cause change in linear & angular velocity */
						interp_v3_v3v3(pa->state.ave, pa->state.ave, ave, frict);
						interp_v3_v3v3(v0_tan, v0_tan, v1_tan, frict);
					}
					else {
						/* just basic friction (unphysical due to the friction model used in Blender) */
						interp_v3_v3v3(v0_tan, v0_tan, vc_tan, frict);
					}
				}

				/* stickness was possibly added before, so cancel that before calculating new normal velocity */
				/* otherwise particles go flying out of the surface because of high reversed sticky velocity */
				if(v0_dot < 0.0f) {
					v0_dot += pd->pdef_stickness;
					if(v0_dot > 0.0f)
						v0_dot = 0.0f;
				}

				/* damping and flipping of velocity around normal */
				v0_dot *= 1.0f - damp;
				vc_dot *= through ? damp : 1.0f;

				/* special case for object hitting the particle from behind */
				if(through==0 && ((vc_dot>0.0f && v0_dot>0.0f && vc_dot>v0_dot) || (vc_dot<0.0f && v0_dot<0.0f && vc_dot<v0_dot)))
					mul_v3_v3fl(v0_nor, col.nor, vc_dot);
				else
					mul_v3_v3fl(v0_nor, col.nor, vc_dot + (through ? 1.0f : -1.0f) * v0_dot);

				/* combine components together again */
				add_v3_v3v3(v0, v0_nor, v0_tan);

				/* keep boids above ground */
				if(part->phystype == PART_PHYS_BOIDS && part->boids->options & BOID_ALLOW_LAND) {
					BoidParticle *bpa = pa->boid;
					if(bpa->data.mode == eBoidMode_OnLand || co[2] <= boid_z) {
						co[2] = boid_z;
						v0[2] = 0.0f;
					}
				}
				
				if(deflections < max_deflections) {
					/* re-apply acceleration to final velocity and location */
					madd_v3_v3v3fl(pa->state.vel, v0, acc, dt2);
					madd_v3_v3v3fl(pa->state.co, co, v0, dt2);
					madd_v3_v3fl(pa->state.co, acc, 0.5f*dt2*dt2);

					/* make sure particle stays on the right side of the surface */
					sub_v3_v3v3(check, pa->state.co, co);
					/* (collision surface has moved during the time too) */
					madd_v3_v3fl(check, col.vel, -dt2);

					check_dot = dot_v3v3(check, col.nor);
					if((!through && check_dot < 0.0f) || (through && check_dot > 0.0f))
						madd_v3_v3fl(pa->state.co, col.nor, (through ? -0.0001f : 0.0001f) - check_dot);

					/* Stickness to surface */
					madd_v3_v3fl(pa->state.vel, col.nor, -pd->pdef_stickness);

					/* set coordinates for next iteration */
					copy_v3_v3(col.co1, co);
					copy_v3_v3(col.co2, pa->state.co);

					copy_v3_v3(col.ve1, v0);
					copy_v3_v3(col.ve2, pa->state.vel);

					col.f = f;
				}
				else {
					/* final chance to prevent failure, so stick to the surface and hope for the best */
					madd_v3_v3v3fl(pa->state.co, co, col.vel, dt2);
					copy_v3_v3(pa->state.vel, v0);
				}
			}
		}
		else
			return;
	}
}
/************************************************/
/*			Hair								*/
/************************************************/
/* check if path cache or children need updating and do it if needed */
static void psys_update_path_cache(ParticleSimulationData *sim, float cfra)
{
	ParticleSystem *psys = sim->psys;
	ParticleSettings *part = psys->part;
	ParticleEditSettings *pset = &sim->scene->toolsettings->particle;
	int distr=0, alloc=0, skip=0;

	if((psys->part->childtype && psys->totchild != get_psys_tot_child(sim->scene, psys)) || psys->recalc&PSYS_RECALC_RESET)
		alloc=1;

	if(alloc || psys->recalc&PSYS_RECALC_CHILD || (psys->vgroup[PSYS_VG_DENSITY] && (sim->ob && sim->ob->mode & OB_MODE_WEIGHT_PAINT)))
		distr=1;

	if(distr){
		if(alloc)
			realloc_particles(sim, sim->psys->totpart);

		if(get_psys_tot_child(sim->scene, psys)) {
			/* don't generate children while computing the hair keys */
			if(!(psys->part->type == PART_HAIR) || (psys->flag & PSYS_HAIR_DONE)) {
				distribute_particles(sim, PART_FROM_CHILD);

				if(part->from!=PART_FROM_PARTICLE && part->childtype==PART_CHILD_FACES && part->parents!=0.0)
					psys_find_parents(sim);
			}
		}
		else
			psys_free_children(psys);
	}

	if((part->type==PART_HAIR || psys->flag&PSYS_KEYED || psys->pointcache->flag & PTCACHE_BAKED)==0)
		skip = 1; /* only hair, keyed and baked stuff can have paths */
	else if(part->ren_as != PART_DRAW_PATH && !(part->type==PART_HAIR && ELEM(part->ren_as, PART_DRAW_OB, PART_DRAW_GR)))
		skip = 1; /* particle visualization must be set as path */
	else if(!psys->renderdata) {
		if(part->draw_as != PART_DRAW_REND)
			skip = 1; /* draw visualization */
		else if(psys->pointcache->flag & PTCACHE_BAKING)
			skip = 1; /* no need to cache paths while baking dynamics */
		else if(psys_in_edit_mode(sim->scene, psys)) {
			if((pset->flag & PE_DRAW_PART)==0)
				skip = 1;
			else if(part->childtype==0 && (psys->flag & PSYS_HAIR_DYNAMICS && psys->pointcache->flag & PTCACHE_BAKED)==0)
				skip = 1; /* in edit mode paths are needed for child particles and dynamic hair */
		}
	}

	if(!skip) {
		psys_cache_paths(sim, cfra);

		/* for render, child particle paths are computed on the fly */
		if(part->childtype) {
			if(!psys->totchild)
				skip = 1;
			else if(psys->part->type == PART_HAIR && (psys->flag & PSYS_HAIR_DONE)==0)
				skip = 1;

			if(!skip)
				psys_cache_child_paths(sim, cfra, 0);
		}
	}
	else if(psys->pathcache)
		psys_free_path_cache(psys, NULL);
}

static void do_hair_dynamics(ParticleSimulationData *sim)
{
	ParticleSystem *psys = sim->psys;
	DerivedMesh *dm = psys->hair_in_dm;
	MVert *mvert = NULL;
	MEdge *medge = NULL;
	MDeformVert *dvert = NULL;
	HairKey *key;
	PARTICLE_P;
	int totpoint = 0;
	int totedge;
	int k;
	float hairmat[4][4];

	if(!psys->clmd) {
		psys->clmd = (ClothModifierData*)modifier_new(eModifierType_Cloth);
		psys->clmd->sim_parms->goalspring = 0.0f;
		psys->clmd->sim_parms->flags |= CLOTH_SIMSETTINGS_FLAG_GOAL|CLOTH_SIMSETTINGS_FLAG_NO_SPRING_COMPRESS;
		psys->clmd->coll_parms->flags &= ~CLOTH_COLLSETTINGS_FLAG_SELF;
	}

	/* create a dm from hair vertices */
	LOOP_PARTICLES
		totpoint += pa->totkey;

	totedge = totpoint;
	totpoint += psys->totpart;

	if(dm && (totpoint != dm->getNumVerts(dm) || totedge != dm->getNumEdges(dm))) {
		dm->release(dm);
		dm = psys->hair_in_dm = NULL;
	}

	if(!dm) {
		dm = psys->hair_in_dm = CDDM_new(totpoint, totedge, 0);
		DM_add_vert_layer(dm, CD_MDEFORMVERT, CD_CALLOC, NULL);
	}

	mvert = CDDM_get_verts(dm);
	medge = CDDM_get_edges(dm);
	dvert = DM_get_vert_data_layer(dm, CD_MDEFORMVERT);

	psys->clmd->sim_parms->vgroup_mass = 1;

	/* make vgroup for pin roots etc.. */
	psys->particles->hair_index = 1;
	LOOP_PARTICLES {
		if(p)
			pa->hair_index = (pa-1)->hair_index + (pa-1)->totkey + 1;

		psys_mat_hair_to_object(sim->ob, sim->psmd->dm, psys->part->from, pa, hairmat);

		for(k=0, key=pa->hair; k<pa->totkey; k++,key++) {
			
			/* create fake root before actual root to resist bending */
			if(k==0) {
				float temp[3];
				VECSUB(temp, key->co, (key+1)->co);
				VECCOPY(mvert->co, key->co);
				VECADD(mvert->co, mvert->co, temp);
				mul_m4_v3(hairmat, mvert->co);
				mvert++;

				medge->v1 = pa->hair_index - 1;
				medge->v2 = pa->hair_index;
				medge++;

				if(dvert) {
					if(!dvert->totweight) {
						dvert->dw = MEM_callocN (sizeof(MDeformWeight), "deformWeight");
						dvert->totweight = 1;
					}

					dvert->dw->weight = 1.0f;
					dvert++;
				}
			}

			VECCOPY(mvert->co, key->co);
			mul_m4_v3(hairmat, mvert->co);
			mvert++;
			
			if(k) {
				medge->v1 = pa->hair_index + k - 1;
				medge->v2 = pa->hair_index + k;
				medge++;
			}

			if(dvert) {
				if(!dvert->totweight) {
					dvert->dw = MEM_callocN (sizeof(MDeformWeight), "deformWeight");
					dvert->totweight = 1;
				}
				/* roots should be 1.0, the rest can be anything from 0.0 to 1.0 */
				dvert->dw->weight = key->weight;
				dvert++;
			}
		}
	}

	if(psys->hair_out_dm)
		psys->hair_out_dm->release(psys->hair_out_dm);

	psys->clmd->point_cache = psys->pointcache;
	psys->clmd->sim_parms->effector_weights = psys->part->effector_weights;

	psys->hair_out_dm = clothModifier_do(psys->clmd, sim->scene, sim->ob, dm);

	psys->clmd->sim_parms->effector_weights = NULL;
}
static void hair_step(ParticleSimulationData *sim, float cfra)
{
	ParticleSystem *psys = sim->psys;
/*	ParticleSettings *part = psys->part; */
	PARTICLE_P;
	float disp = (float)psys_get_current_display_percentage(psys)/100.0f;

	BLI_srandom(psys->seed);

	LOOP_PARTICLES {
		if(PSYS_FRAND(p) > disp)
			pa->flag |= PARS_NO_DISP;
		else
			pa->flag &= ~PARS_NO_DISP;
	}

	if(psys->recalc & PSYS_RECALC_RESET) {
		/* need this for changing subsurf levels */
		psys_calc_dmcache(sim->ob, sim->psmd->dm, psys);

		if(psys->clmd)
			cloth_free_modifier(psys->clmd);
	}

	/* dynamics with cloth simulation */
	if(psys->part->type==PART_HAIR && psys->flag & PSYS_HAIR_DYNAMICS)
		do_hair_dynamics(sim);

	/* following lines were removed r29079 but cause bug [#22811], see report for details */
	psys_update_effectors(sim);
	psys_update_path_cache(sim, cfra);

	psys->flag |= PSYS_HAIR_UPDATED;
}

static void save_hair(ParticleSimulationData *sim, float UNUSED(cfra)){
	Object *ob = sim->ob;
	ParticleSystem *psys = sim->psys;
	HairKey *key, *root;
	PARTICLE_P;
	int totpart;

	invert_m4_m4(ob->imat, ob->obmat);
	
	psys->lattice= psys_get_lattice(sim);

	if(psys->totpart==0) return;

	totpart=psys->totpart;
	
	/* save new keys for elements if needed */
	LOOP_PARTICLES {
		/* first time alloc */
		if(pa->totkey==0 || pa->hair==NULL) {
			pa->hair = MEM_callocN((psys->part->hair_step + 1) * sizeof(HairKey), "HairKeys");
			pa->totkey = 0;
		}

		key = root = pa->hair;
		key += pa->totkey;

		/* convert from global to geometry space */
		copy_v3_v3(key->co, pa->state.co);
		mul_m4_v3(ob->imat, key->co);

		if(pa->totkey) {
			VECSUB(key->co, key->co, root->co);
			psys_vec_rot_to_face(sim->psmd->dm, pa, key->co);
		}

		key->time = pa->state.time;

		key->weight = 1.0f - key->time / 100.0f;

		pa->totkey++;

		/* root is always in the origin of hair space so we set it to be so after the last key is saved*/
		if(pa->totkey == psys->part->hair_step + 1)
			root->co[0] = root->co[1] = root->co[2] = 0.0f;
	}
}
/************************************************/
/*			System Core							*/
/************************************************/
/* unbaked particles are calculated dynamically */
static void dynamics_step(ParticleSimulationData *sim, float cfra)
{
	ParticleSystem *psys = sim->psys;
	ParticleSettings *part=psys->part;
	BoidBrainData bbd;
	PARTICLE_P;
	float timestep;
	/* current time */
	float ctime;
	/* frame & time changes */
	float dfra, dtime, pa_dtime, pa_dfra=0.0;
	float birthtime, dietime;

	int invalidParticles=0;
	
	/* where have we gone in time since last time */
	dfra= cfra - psys->cfra;

	timestep = psys_get_timestep(sim);
	dtime= dfra*timestep;
	ctime= cfra*timestep;

	if(dfra<0.0){
		LOOP_EXISTING_PARTICLES {
			pa->size = part->size;
			if(part->randsize > 0.0)
				pa->size *= 1.0f - part->randsize * PSYS_FRAND(p + 1);

			reset_particle(sim, pa, dtime, cfra);
		}
		return;
	}

	BLI_srandom(31415926 + (int)cfra + psys->seed);

	psys_update_effectors(sim);

	if(part->type != PART_HAIR)
		sim->colliders = get_collider_cache(sim->scene, NULL, NULL);

	if(part->phystype==PART_PHYS_BOIDS){
		ParticleTarget *pt = psys->targets.first;
		bbd.sim = sim;
		bbd.part = part;
		bbd.cfra = cfra;
		bbd.dfra = dfra;
		bbd.timestep = timestep;

		psys_update_particle_tree(psys, cfra);

		boids_precalc_rules(part, cfra);

		for(; pt; pt=pt->next) {
			if(pt->ob)
				psys_update_particle_tree(BLI_findlink(&pt->ob->particlesystem, pt->psys-1), cfra);
		}
	}
	else if(part->phystype==PART_PHYS_FLUID){
		ParticleTarget *pt = psys->targets.first;
		psys_update_particle_tree(psys, cfra);
		
		for(; pt; pt=pt->next) {  /* Updating others systems particle tree for fluid-fluid interaction */
			if(pt->ob) psys_update_particle_tree(BLI_findlink(&pt->ob->particlesystem, pt->psys-1), cfra);
		}
	}

	/* main loop: calculate physics for all particles */
	LOOP_SHOWN_PARTICLES {
		copy_particle_key(&pa->prev_state,&pa->state,1);

		pa->size = part->size;
		if(part->randsize > 0.0)
			pa->size *= 1.0f - part->randsize * PSYS_FRAND(p + 1);

		///* reactions can change birth time so they need to be checked first */
		//if(psys->reactevents.first && ELEM(pa->alive,PARS_DEAD,PARS_KILLED)==0)
		//	react_to_events(psys,p);

		birthtime = pa->time;
		dietime = birthtime + pa->lifetime;

		pa_dfra = dfra;
		pa_dtime = dtime;


		if(dietime <= cfra && psys->cfra < dietime){
			/* particle dies some time between this and last step */
			pa_dfra = dietime - ((birthtime > psys->cfra) ? birthtime : psys->cfra);
			pa_dtime = pa_dfra * timestep;
			pa->alive = PARS_DYING;
		}
		else if(birthtime <= cfra && birthtime >= psys->cfra){
			/* particle is born some time between this and last step*/
			reset_particle(sim, pa, dtime, cfra);
			pa->alive = PARS_ALIVE;
			pa_dfra = cfra - birthtime;
			pa_dtime = pa_dfra*timestep;
		}
		else if(dietime < cfra){
			/* nothing to be done when particle is dead */
		}

		/* only reset unborn particles if they're shown or if the particle is born soon*/
		if(pa->alive==PARS_UNBORN
			&& (part->flag & PART_UNBORN || cfra + psys->pointcache->step > pa->time))
			reset_particle(sim, pa, dtime, cfra);
		else if(part->phystype == PART_PHYS_NO)
			reset_particle(sim, pa, dtime, cfra);

		if(pa_dfra>0.0 && ELEM(pa->alive,PARS_ALIVE,PARS_DYING)){
			switch(part->phystype){
				case PART_PHYS_NEWTON:
					/* do global forces & effectors */
					apply_particle_forces(sim, p, pa_dfra, cfra);
		
					/* deflection */
					if(sim->colliders)
						deflect_particle(sim, p, pa_dfra, cfra);

					/* rotations */
					rotate_particle(part, pa, pa_dfra, timestep);
					break;
				case PART_PHYS_BOIDS:
				{
					bbd.goal_ob = NULL;
					boid_brain(&bbd, p, pa);
					if(pa->alive != PARS_DYING) {
						boid_body(&bbd, pa);

						/* deflection */
						if(sim->colliders)
							deflect_particle(sim, p, pa_dfra, cfra);
					}
					break;
				}
				case PART_PHYS_FLUID:
				{	
					/* do global forces & effectors */
					apply_particle_forces(sim, p, pa_dfra, cfra);

					/* do fluid sim */
					apply_particle_fluidsim(psys, pa, part, sim, pa_dfra, cfra);

					/* deflection */
 					if(sim->colliders)
						deflect_particle(sim, p, pa_dfra, cfra);
 					
					/* rotations, SPH particles are not physical particles, just interpolation particles,  thus rotation has not a direct sense for them */	
					rotate_particle(part, pa, pa_dfra, timestep);  
 					break;
				} 
			}

			if(pa->alive == PARS_DYING){
				//push_reaction(ob,psys,p,PART_EVENT_DEATH,&pa->state);

				pa->alive=PARS_DEAD;
				pa->state.time=pa->dietime;
			}
			else
				pa->state.time=cfra;

			//push_reaction(ob,psys,p,PART_EVENT_NEAR,&pa->state);
		}
		if (isnan(pa->state.co[0]) || isnan(pa->state.co[1]) || isnan(pa->state.co[2])) {invalidParticles++;}
	}

	free_collider_cache(&sim->colliders);
}
static void update_children(ParticleSimulationData *sim)
{
	if((sim->psys->part->type == PART_HAIR) && (sim->psys->flag & PSYS_HAIR_DONE)==0)
	/* don't generate children while growing hair - waste of time */
		psys_free_children(sim->psys);
	else if(sim->psys->part->childtype && sim->psys->totchild != get_psys_tot_child(sim->scene, sim->psys))
		distribute_particles(sim, PART_FROM_CHILD);
	else
		psys_free_children(sim->psys);
}
/* updates cached particles' alive & other flags etc..*/
static void cached_step(ParticleSimulationData *sim, float cfra)
{
	ParticleSystem *psys = sim->psys;
	ParticleSettings *part = psys->part;
	PARTICLE_P;
	float disp, birthtime, dietime;

	BLI_srandom(psys->seed);

	psys_update_effectors(sim);
	
	disp= (float)psys_get_current_display_percentage(psys)/100.0f;

	LOOP_PARTICLES {
		pa->size = part->size;
		if(part->randsize > 0.0)
			pa->size *= 1.0f - part->randsize * PSYS_FRAND(p + 1);

		psys->lattice= psys_get_lattice(sim);

		birthtime = pa->time;
		dietime = pa->dietime;

		/* update alive status and push events */
		if(pa->time > cfra) {
			pa->alive = PARS_UNBORN;
			if(part->flag & PART_UNBORN && (psys->pointcache->flag & PTCACHE_EXTERNAL) == 0)
				reset_particle(sim, pa, 0.0f, cfra);
		}
		else if(dietime <= cfra)
			pa->alive = PARS_DEAD;
		else
			pa->alive = PARS_ALIVE;

		if(psys->lattice){
			end_latt_deform(psys->lattice);
			psys->lattice= NULL;
		}

		if(PSYS_FRAND(p) > disp)
			pa->flag |= PARS_NO_DISP;
		else
			pa->flag &= ~PARS_NO_DISP;
	}
}

static void particles_fluid_step(ParticleSimulationData *sim, int UNUSED(cfra))
{	
	ParticleSystem *psys = sim->psys;
	if(psys->particles){
		MEM_freeN(psys->particles);
		psys->particles = 0;
		psys->totpart = 0;
	}

	/* fluid sim particle import handling, actual loading of particles from file */
	#ifndef DISABLE_ELBEEM
	{
		FluidsimModifierData *fluidmd = (FluidsimModifierData *)modifiers_findByType(sim->ob, eModifierType_Fluidsim);
		
		if( fluidmd && fluidmd->fss) { 
			FluidsimSettings *fss= fluidmd->fss;
			ParticleSettings *part = psys->part;
			ParticleData *pa=0;
			char *suffix  = "fluidsurface_particles_####";
			char *suffix2 = ".gz";
			char filename[256];
			char debugStrBuffer[256];
			int  curFrame = sim->scene->r.cfra -1; // warning - sync with derived mesh fsmesh loading
			int  p, j, numFileParts, totpart;
			int readMask, activeParts = 0, fileParts = 0;
			gzFile gzf;
	
// XXX			if(ob==G.obedit) // off...
//				return;
	
			// ok, start loading
			strcpy(filename, fss->surfdataPath);
			strcat(filename, suffix);
			BLI_path_abs(filename, G.main->name);
			BLI_path_frame(filename, curFrame, 0); // fixed #frame-no 
			strcat(filename, suffix2);
	
			gzf = gzopen(filename, "rb");
			if (!gzf) {
				snprintf(debugStrBuffer,256,"readFsPartData::error - Unable to open file for reading '%s' \n", filename); 
				// XXX bad level call elbeemDebugOut(debugStrBuffer);
				return;
			}
	
			gzread(gzf, &totpart, sizeof(totpart));
			numFileParts = totpart;
			totpart = (G.rendering)?totpart:(part->disp*totpart)/100;
			
			part->totpart= totpart;
			part->sta=part->end = 1.0f;
			part->lifetime = sim->scene->r.efra + 1;
	
			/* initialize particles */
			realloc_particles(sim, part->totpart);
			initialize_all_particles(sim);
	
			// set up reading mask
			readMask = fss->typeFlags;
			
			for(p=0, pa=psys->particles; p<totpart; p++, pa++) {
				int ptype=0;
	
				gzread(gzf, &ptype, sizeof( ptype )); 
				if(ptype&readMask) {
					activeParts++;
	
					gzread(gzf, &(pa->size), sizeof( float )); 
	
					pa->size /= 10.0f;
	
					for(j=0; j<3; j++) {
						float wrf;
						gzread(gzf, &wrf, sizeof( wrf )); 
						pa->state.co[j] = wrf;
						//fprintf(stderr,"Rj%d ",j);
					}
					for(j=0; j<3; j++) {
						float wrf;
						gzread(gzf, &wrf, sizeof( wrf )); 
						pa->state.vel[j] = wrf;
					}
	
					pa->state.ave[0] = pa->state.ave[1] = pa->state.ave[2] = 0.0f;
					pa->state.rot[0] = 1.0;
					pa->state.rot[1] = pa->state.rot[2] = pa->state.rot[3] = 0.0;
	
					pa->alive = PARS_ALIVE;
					//if(a<25) fprintf(stderr,"FSPARTICLE debug set %s , a%d = %f,%f,%f , life=%f \n", filename, a, pa->co[0],pa->co[1],pa->co[2], pa->lifetime );
				} else {
					// skip...
					for(j=0; j<2*3+1; j++) {
						float wrf; gzread(gzf, &wrf, sizeof( wrf )); 
					}
				}
				fileParts++;
			}
			gzclose( gzf );
	
			totpart = psys->totpart = activeParts;
			snprintf(debugStrBuffer,256,"readFsPartData::done - particles:%d, active:%d, file:%d, mask:%d  \n", psys->totpart,activeParts,fileParts,readMask);
			// bad level call
			// XXX elbeemDebugOut(debugStrBuffer);
			
		} // fluid sim particles done
	}
	#endif // DISABLE_ELBEEM
}

static int emit_particles(ParticleSimulationData *sim, PTCacheID *pid, float UNUSED(cfra))
{
	ParticleSystem *psys = sim->psys;
	ParticleSettings *part = psys->part;
	int oldtotpart = psys->totpart;
	int totpart = oldtotpart;

	if(pid && psys->pointcache->flag & PTCACHE_EXTERNAL)
		totpart = pid->cache->totpoint;
	else if(part->distr == PART_DISTR_GRID && part->from != PART_FROM_VERT)
		totpart = part->grid_res*part->grid_res*part->grid_res;
	else
		totpart = psys->part->totpart;

	if(totpart != oldtotpart)
		realloc_particles(sim, totpart);

	return totpart - oldtotpart;
}
/* Calculates the next state for all particles of the system
 * In particles code most fra-ending are frames, time-ending are fra*timestep (seconds)
 * 1. Emit particles
 * 2. Check cache (if used) and return if frame is cached
 * 3. Do dynamics
 * 4. Save to cache */
static void system_step(ParticleSimulationData *sim, float cfra)
{
	ParticleSystem *psys = sim->psys;
	ParticleSettings *part = psys->part;
	PointCache *cache = psys->pointcache;
	PTCacheID pid, *use_cache = NULL;
	PARTICLE_P;
	int oldtotpart;
	float disp; /*, *vg_vel= 0, *vg_tan= 0, *vg_rot= 0, *vg_size= 0; */
	int init= 0, emit= 0; //, only_children_changed= 0;
	int framenr, framedelta, startframe = 0, endframe = 100;

	framenr= (int)sim->scene->r.cfra;
	framedelta= framenr - cache->simframe;

	/* cache shouldn't be used for hair or "continue physics" */
	if(part->type != PART_HAIR && BKE_ptcache_get_continue_physics() == 0) {
		BKE_ptcache_id_from_particles(&pid, sim->ob, psys);
		use_cache = &pid;
	}

	if(use_cache) {
		psys_clear_temp_pointcache(sim->psys);

		/* set suitable cache range automatically */
		if((cache->flag & (PTCACHE_BAKING|PTCACHE_BAKED))==0)
			psys_get_pointcache_start_end(sim->scene, sim->psys, &cache->startframe, &cache->endframe);
		
		BKE_ptcache_id_time(&pid, sim->scene, 0.0f, &startframe, &endframe, NULL);

		/* simulation is only active during a specific period */
		if(framenr < startframe) {
			/* set correct particle state and reset particles */
			cached_step(sim, cfra);
			return;
		}
		else if(framenr > endframe) {
			framenr= endframe;
		}
		else if(framenr == startframe) {
			BKE_ptcache_id_reset(sim->scene, use_cache, PTCACHE_RESET_OUTDATED);
			BKE_ptcache_validate(cache, framenr);
			cache->flag &= ~PTCACHE_REDO_NEEDED;
		}
	}

/* 1. emit particles */

	/* verify if we need to reallocate */
	oldtotpart = psys->totpart;

	emit = emit_particles(sim, use_cache, cfra);
	if(use_cache && emit > 0)
		BKE_ptcache_id_clear(&pid, PTCACHE_CLEAR_ALL, cfra);
	init = emit*emit + (psys->recalc & PSYS_RECALC_RESET);

	if(init) {
		distribute_particles(sim, part->from);
		initialize_all_particles(sim);
		reset_all_particles(sim, 0.0, cfra, oldtotpart);

		/* flag for possible explode modifiers after this system */
		sim->psmd->flag |= eParticleSystemFlag_Pars;
	}

/* 2. try to read from the cache */
	if(use_cache) {
		int cache_result = BKE_ptcache_read_cache(use_cache, cfra, sim->scene->r.frs_sec);

		if(ELEM(cache_result, PTCACHE_READ_EXACT, PTCACHE_READ_INTERPOLATED)) {
			cached_step(sim, cfra);
			update_children(sim);
			psys_update_path_cache(sim, cfra);

			BKE_ptcache_validate(cache, framenr);

			if(cache_result == PTCACHE_READ_INTERPOLATED && cache->flag & PTCACHE_REDO_NEEDED)
				BKE_ptcache_write_cache(use_cache, framenr);

			return;
		}
		else if(cache_result == PTCACHE_READ_OLD) {
			psys->cfra = (float)cache->simframe;
			cached_step(sim, psys->cfra);
		}
		else if(cfra != startframe && ( /*sim->ob->id.lib ||*/ (cache->flag & PTCACHE_BAKED))) { /* 2.4x disabled lib, but this can be used in some cases, testing further - campbell */
			psys_reset(psys, PSYS_RESET_CACHE_MISS);
			return;
		}

		/* if on second frame, write cache for first frame */
		if(psys->cfra == startframe && (cache->flag & PTCACHE_OUTDATED || cache->last_exact==0))
			BKE_ptcache_write_cache(use_cache, startframe);
	}
	else
		BKE_ptcache_invalidate(cache);

/* 3. do dynamics */
	/* set particles to be not calculated TODO: can't work with pointcache */
	disp= (float)psys_get_current_display_percentage(psys)/100.0f;

	BLI_srandom(psys->seed);
	LOOP_PARTICLES {
		if(PSYS_FRAND(p) > disp)
			pa->flag |= PARS_NO_DISP;
		else
			pa->flag &= ~PARS_NO_DISP;
	}

	if(psys->totpart) {
		int dframe, subframe = 0, totframesback = 0, totsubframe = part->subframes+1;
		float fraction;
		
		/* handle negative frame start at the first frame by doing
		 * all the steps before the first frame */
		if(framenr == startframe && part->sta < startframe)
			totframesback = (startframe - (int)part->sta);
		
		for(dframe=-totframesback; dframe<=0; dframe++) {
			/* ok now we're all set so let's go */
			for (subframe = 1; subframe <= totsubframe; subframe++) {
				fraction = (float)subframe/(float)totsubframe;
				dynamics_step(sim, cfra+dframe+fraction - 1.f);
				psys->cfra = cfra+dframe+fraction - 1.f;
			}
		}
		
	}
	
/* 4. only write cache starting from second frame */
	if(use_cache) {
		BKE_ptcache_validate(cache, framenr);
		if(framenr != startframe)
			BKE_ptcache_write_cache(use_cache, framenr);
	}

	if(init)
		update_children(sim);

/* cleanup */
	if(psys->lattice){
		end_latt_deform(psys->lattice);
		psys->lattice= NULL;
	}
}

/* system type has changed so set sensible defaults and clear non applicable flags */
static void psys_changed_type(ParticleSimulationData *sim)
{
	ParticleSettings *part = sim->psys->part;
	PTCacheID pid;

	BKE_ptcache_id_from_particles(&pid, sim->ob, sim->psys);

	if(part->from == PART_FROM_PARTICLE) {
		//if(part->type != PART_REACTOR)
		part->from = PART_FROM_FACE;
		if(part->distr == PART_DISTR_GRID && part->from != PART_FROM_VERT)
			part->distr = PART_DISTR_JIT;
	}

	if(part->phystype != PART_PHYS_KEYED)
		sim->psys->flag &= ~PSYS_KEYED;

	if(part->type == PART_HAIR) {
		if(ELEM4(part->ren_as, PART_DRAW_NOT, PART_DRAW_PATH, PART_DRAW_OB, PART_DRAW_GR)==0)
			part->ren_as = PART_DRAW_PATH;

		if(ELEM3(part->draw_as, PART_DRAW_NOT, PART_DRAW_REND, PART_DRAW_PATH)==0)
			part->draw_as = PART_DRAW_REND;

		CLAMP(part->path_start, 0.0f, 100.0f);
		CLAMP(part->path_end, 0.0f, 100.0f);

		BKE_ptcache_id_clear(&pid, PTCACHE_CLEAR_ALL, 0);
	}
	else {
		free_hair(sim->ob, sim->psys, 1);

		CLAMP(part->path_start, 0.0f, MAX2(100.0f, part->end + part->lifetime));
		CLAMP(part->path_end, 0.0f, MAX2(100.0f, part->end + part->lifetime));
	}

	psys_reset(sim->psys, PSYS_RESET_ALL);
}
void psys_check_boid_data(ParticleSystem *psys)
{
		BoidParticle *bpa;
		PARTICLE_P;

		pa = psys->particles;

		if(!pa)
			return;

		if(psys->part && psys->part->phystype==PART_PHYS_BOIDS) {
			if(!pa->boid) {
				bpa = MEM_callocN(psys->totpart * sizeof(BoidParticle), "Boid Data");

				LOOP_PARTICLES
					pa->boid = bpa++;
			}
		}
		else if(pa->boid){
			MEM_freeN(pa->boid);
			LOOP_PARTICLES
				pa->boid = NULL;
		}
}

static void fluid_default_settings(ParticleSettings *part){
	SPHFluidSettings *fluid = part->fluid;

	fluid->radius = 0.5f;
	fluid->spring_k = 0.f;
	fluid->rest_length = 0.5f;
	fluid->viscosity_omega = 2.f;
	fluid->viscosity_beta = 0.f;
	fluid->stiffness_k = 0.1f;
	fluid->stiffness_knear = 0.05f;
	fluid->rest_density = 10.f;
	fluid->buoyancy = 0.f;
}

static void psys_changed_physics(ParticleSimulationData *sim)
{
	ParticleSettings *part = sim->psys->part;

	if(ELEM(part->phystype, PART_PHYS_NO, PART_PHYS_KEYED)) {
		PTCacheID pid;
		BKE_ptcache_id_from_particles(&pid, sim->ob, sim->psys);
		BKE_ptcache_id_clear(&pid, PTCACHE_CLEAR_ALL, 0);
	}
	else {
		free_keyed_keys(sim->psys);
		sim->psys->flag &= ~PSYS_KEYED;
	}

	if(part->phystype == PART_PHYS_BOIDS && part->boids == NULL) {
		BoidState *state;

		part->boids = MEM_callocN(sizeof(BoidSettings), "Boid Settings");
		boid_default_settings(part->boids);

		state = boid_new_state(part->boids);
		BLI_addtail(&state->rules, boid_new_rule(eBoidRuleType_Separate));
		BLI_addtail(&state->rules, boid_new_rule(eBoidRuleType_Flock));

		((BoidRule*)state->rules.first)->flag |= BOIDRULE_CURRENT;

		state->flag |= BOIDSTATE_CURRENT;
		BLI_addtail(&part->boids->states, state);
	}
	else if(part->phystype == PART_PHYS_FLUID && part->fluid == NULL) {
		part->fluid = MEM_callocN(sizeof(SPHFluidSettings), "SPH Fluid Settings");
		fluid_default_settings(part);
	}

	psys_check_boid_data(sim->psys);
}
static int hair_needs_recalc(ParticleSystem *psys)
{
	if(!(psys->flag & PSYS_EDITED) && (!psys->edit || !psys->edit->edited) &&
		((psys->flag & PSYS_HAIR_DONE)==0 || psys->recalc & PSYS_RECALC_RESET)) {
		return 1;
	}

	return 0;
}

/* main particle update call, checks that things are ok on the large scale and
 * then advances in to actual particle calculations depending on particle type */
void particle_system_update(Scene *scene, Object *ob, ParticleSystem *psys)
{
	ParticleSimulationData sim= {0};
	ParticleSettings *part = psys->part;
	float cfra;

	/* drawdata is outdated after ANY change */
	if(psys->pdd) psys->pdd->flag &= ~PARTICLE_DRAW_DATA_UPDATED;

	if(!psys_check_enabled(ob, psys))
		return;

<<<<<<< HEAD
	cfra= bsystem_time(scene, ob, (float)scene->r.cfra, 0.0f);
=======
	cfra= BKE_curframe(scene);

	sim.scene= scene;
	sim.ob= ob;
	sim.psys= psys;
>>>>>>> f48f8d3b
	sim.psmd= psys_get_modifier(ob, psys);

	/* system was already updated from modifier stack */
	if(sim.psmd->flag & eParticleSystemFlag_psys_updated) {
		sim.psmd->flag &= ~eParticleSystemFlag_psys_updated;
		/* make sure it really was updated to cfra */
		if(psys->cfra == cfra)
			return;
	}

	if(!sim.psmd->dm)
		return;

	/* execute drivers only, as animation has already been done */
	BKE_animsys_evaluate_animdata(&part->id, part->adt, cfra, ADT_RECALC_DRIVERS);

	if(psys->recalc & PSYS_RECALC_TYPE)
		psys_changed_type(&sim);
	else if(psys->recalc & PSYS_RECALC_PHYS)
		psys_changed_physics(&sim);

	switch(part->type) {
		case PART_HAIR:
		{
			/* nothing to do so bail out early */
			if(psys->totpart == 0 && part->totpart == 0) {
				psys_free_path_cache(psys, NULL);
				free_hair(ob, psys, 0);
			}
			/* (re-)create hair */
			else if(hair_needs_recalc(psys)) {
				float hcfra=0.0f;
				int i, recalc = psys->recalc;

				free_hair(ob, psys, 0);

				/* first step is negative so particles get killed and reset */
				psys->cfra= 1.0f;

				for(i=0; i<=part->hair_step; i++){
					hcfra=100.0f*(float)i/(float)psys->part->hair_step;
					BKE_animsys_evaluate_animdata(&part->id, part->adt, hcfra, ADT_RECALC_ANIM);
					system_step(&sim, hcfra);
					psys->cfra = hcfra;
					psys->recalc = 0;
					save_hair(&sim, hcfra);
				}

				psys->flag |= PSYS_HAIR_DONE;
				psys->recalc = recalc;
			}

			if(psys->flag & PSYS_HAIR_DONE)
				hair_step(&sim, cfra);
			break;
		}
		case PART_FLUID:
		{
			particles_fluid_step(&sim, (int)cfra);
			break;
		}
		default:
		{
			switch(part->phystype) {
				case PART_PHYS_NO:
				case PART_PHYS_KEYED:
				{
					PARTICLE_P;

					/* Particles without dynamics haven't been reset yet because they don't use pointcache */
					if(psys->recalc & PSYS_RECALC_RESET)
						psys_reset(psys, PSYS_RESET_ALL);

					if(emit_particles(&sim, NULL, cfra) || (psys->recalc & PSYS_RECALC_RESET)) {
						free_keyed_keys(psys);
						distribute_particles(&sim, part->from);
						initialize_all_particles(&sim);
					}

					LOOP_EXISTING_PARTICLES {
						pa->size = part->size;
						if(part->randsize > 0.0)
							pa->size *= 1.0f - part->randsize * PSYS_FRAND(p + 1);

						reset_particle(&sim, pa, 0.0, cfra);
					}

					if(part->phystype == PART_PHYS_KEYED) {
						psys_count_keyed_targets(&sim);
						set_keyed_keys(&sim);
						psys_update_path_cache(&sim,(int)cfra);
					}
					break;
				}
				default:
				{
					/* the main dynamic particle system step */
					system_step(&sim, cfra);
					break;
				}
			}
			break;
		}
	}

	psys->cfra = cfra;
	psys->recalc = 0;

	/* save matrix for duplicators, at rendertime the actual dupliobject's matrix is used so don't update! */
	if(psys->renderdata==0)
	invert_m4_m4(psys->imat, ob->obmat);
}
<|MERGE_RESOLUTION|>--- conflicted
+++ resolved
@@ -62,9 +62,7 @@
 #include "BLI_kdopbvh.h"
 #include "BLI_listbase.h"
 #include "BLI_threads.h"
-#include "BLI_storage.h" /* For _LARGEFILE64_SOURCE;  zlib needs this on some systems */
-
-#include "BKE_main.h"
+
 #include "BKE_animsys.h"
 #include "BKE_boids.h"
 #include "BKE_cdderivedmesh.h"
@@ -136,12 +134,9 @@
 
 	if(ELEM(mode, PSYS_RESET_ALL, PSYS_RESET_DEPSGRAPH)) {
 		if(mode == PSYS_RESET_ALL || !(psys->flag & PSYS_EDITED)) {
-			/* don't free if not absolutely necessary */
-			if(psys->totpart != psys->part->totpart) {
-				psys_free_particles(psys);
-				psys->totpart= 0;
-			}
-
+			psys_free_particles(psys);
+
+			psys->totpart= 0;
 			psys->totkeyed= 0;
 			psys->flag &= ~(PSYS_HAIR_DONE|PSYS_KEYED);
 
@@ -201,9 +196,9 @@
 		}
 
 		if(totpart) {
-			newpars= MEM_callocN(totpart*sizeof(ParticleData), "particles");
-			if(psys->part->phystype == PART_PHYS_BOIDS)
-				newboids= MEM_callocN(totpart*sizeof(BoidParticle), "boid particles");
+		newpars= MEM_callocN(totpart*sizeof(ParticleData), "particles");
+		if(psys->part->phystype == PART_PHYS_BOIDS)
+			newboids= MEM_callocN(totpart*sizeof(BoidParticle), "boid particles");
 		}
 	
 		if(psys->particles) {
@@ -1442,7 +1437,7 @@
 }
 
 /* ready for future use, to emit particles without geometry */
-static void distribute_particles_on_shape(ParticleSimulationData *sim, int UNUSED(from))
+static void distribute_particles_on_shape(ParticleSimulationData *sim, int from)
 {
 	ParticleSystem *psys = sim->psys;
 	PARTICLE_P;
@@ -1708,10 +1703,9 @@
 	r_phase = PSYS_FRAND(p + 20);
 	
 	if(part->from==PART_FROM_PARTICLE){
+		ParticleSimulationData tsim = {sim->scene, psys->target_ob ? psys->target_ob : ob, NULL, NULL};
 		float speed;
-		ParticleSimulationData tsim= {0};
-		tsim.scene= sim->scene;
-		tsim.ob= psys->target_ob ? psys->target_ob : ob;
+
 		tsim.psys = BLI_findlink(&tsim.ob->particlesystem, sim->psys->target_psys-1);
 
 		state.time = pa->time;
@@ -2061,14 +2055,12 @@
 static void set_keyed_keys(ParticleSimulationData *sim)
 {
 	ParticleSystem *psys = sim->psys;
-	ParticleSimulationData ksim= {0};
+	ParticleSimulationData ksim = {sim->scene, NULL, NULL, NULL};
 	ParticleTarget *pt;
 	PARTICLE_P;
 	ParticleKey *key;
 	int totpart = psys->totpart, k, totkeys = psys->totkeyed;
 
-	ksim.scene= sim->scene;
-	
 	/* no proper targets so let's clear and bail out */
 	if(psys->totkeyed==0) {
 		free_keyed_keys(psys);
@@ -2297,7 +2289,7 @@
  In theory, there could be unlimited implementation
                     of SPH simulators
 **************************************************/
-void particle_fluidsim(ParticleSystem *psys, ParticleData *pa, ParticleSettings *part, ParticleSimulationData *sim, float dfra, float UNUSED(cfra), float mass){
+void particle_fluidsim(ParticleSystem *psys, ParticleData *pa, ParticleSettings *part, ParticleSimulationData *sim, float dfra, float cfra, float mass){
 /****************************************************************************************************************
 * 	This code uses in some parts adapted algorithms from the pseduo code as outlined in the Research paper
 *	Titled: Particle-based Viscoelastic Fluid Simulation.
@@ -2783,26 +2775,23 @@
 	MVert *x = col->md->x;
 	MVert *v = col->md->current_v;
 	float vel[3], co1[3], co2[3], uv[2], ipoint[3], temp[3], t;
-	float x0[3], x1[3], x2[3], x3[3];
-	float *t0=x0, *t1=x1, *t2=x2, *t3=(face->v4 ? x3 : NULL);
-
-	/* move collision face to start of timestep */
-	madd_v3_v3v3fl(t0, x[face->v1].co, v[face->v1].co, col->cfra);
-	madd_v3_v3v3fl(t1, x[face->v2].co, v[face->v2].co, col->cfra);
-	madd_v3_v3v3fl(t2, x[face->v3].co, v[face->v3].co, col->cfra);
-	if(t3)
-		madd_v3_v3v3fl(t3, x[face->v4].co, v[face->v4].co, col->cfra);
+
+	float *t0, *t1, *t2, *t3;
+	t0 = x[ face->v1 ].co;
+	t1 = x[ face->v2 ].co;
+	t2 = x[ face->v3 ].co;
+	t3 = face->v4 ? x[ face->v4].co : NULL;
 
 	/* calculate average velocity of face */
-	copy_v3_v3(vel, v[ face->v1 ].co);
-	add_v3_v3(vel, v[ face->v2 ].co);
-	add_v3_v3(vel, v[ face->v3 ].co);
-	mul_v3_fl(vel, 0.33334f*col->dfra);
+	VECCOPY(vel, v[ face->v1 ].co);
+	VECADD(vel, vel, v[ face->v2 ].co);
+	VECADD(vel, vel, v[ face->v3 ].co);
+	mul_v3_fl(vel, 0.33334f);
 
 	/* substract face velocity, in other words convert to 
 	   a coordinate system where only the particle moves */
-	madd_v3_v3v3fl(co1, col->co1, vel, -col->f);
-	sub_v3_v3v3(co2, col->co2, vel);
+	VECADDFAC(co1, col->co1, vel, -col->t);
+	VECSUB(co2, col->co2, vel);
 
 	do
 	{	
@@ -2878,13 +2867,13 @@
 	/* get acceleration (from gravity, forcefields etc. to be re-applied after collision) */
 	sub_v3_v3v3(acc, pa->state.vel, pa->prev_state.vel);
 	mul_v3_fl(acc, inv_timestep);
-
+	
 	/* set values for first iteration */
 	copy_v3_v3(col.co1, pa->prev_state.co);
 	copy_v3_v3(col.co2, pa->state.co);
 	copy_v3_v3(col.ve1, pa->prev_state.vel);
 	copy_v3_v3(col.ve2, pa->state.vel);
-	col.f = 0.0f;
+	col.t = 0.0f;
 
 	/* override for boids */
 	if(part->phystype == PART_PHYS_BOIDS) {
@@ -2902,9 +2891,6 @@
 		hit.index = -1;
 		hit.dist = col.ray_len = len_v3(ray_dir);
 
-		col.cfra = fmod(cfra-dfra, 1.0f);
-		col.dfra = dfra;
-
 		/* even if particle is stationary we want to check for moving colliders */
 		/* if hit.dist is zero the bvhtree_ray_cast will just ignore everything */
 		if(hit.dist == 0.0f)
@@ -2929,30 +2915,30 @@
 		/* 2. */
 		if(hit.index>=0) {
 			PartDeflect *pd = col.hit_ob->pd;
-			float co[3];							/* point of collision */
-			float x = hit.dist/col.ray_len;			/* location factor of collision between this iteration */
-			float f = col.f + x * (1.0f - col.f);	/* time factor of collision between timestep */
-			float dt1 = (f - col.f) * timestep;		/* time since previous collision (in seconds) */
-			float dt2 = (1.0f - f) * timestep;		/* time left after collision (in seconds) */
+			float co[3]; /* point of collision */
+			float x = hit.dist/col.ray_len; /* location of collision between this iteration */
+			float df = col.t + x * (1.0f - col.t); /* time of collision between frame change*/
+			float dt1 = (df - col.t) * timestep; /* iteration time of collision (in seconds) */
+			float dt2 = (1.0f - df) * timestep; /* time left after collision (in seconds) */
 			int through = (BLI_frand() < pd->pdef_perm) ? 1 : 0; /* did particle pass through the collision surface? */
-
+			
 			deflections++;
 			
 			interp_v3_v3v3(co, col.co1, col.co2, x);
-			
+
 			/* make sure we don't hit the current face again */
 			/* TODO: could/should this be proportional to pa->size? */
 			madd_v3_v3fl(co, col.nor, (through ? -0.0001f : 0.0001f));
-
+			
 			/* particle dies in collision */
 			if(through == 0 && (part->flag & PART_DIE_ON_COL || pd->flag & PDEFLE_KILL_PART)) {
 				pa->alive = PARS_DYING;
-				pa->dietime = pa->state.time + (cfra - pa->state.time) * f;
-
+				pa->dietime = pa->state.time + (cfra - pa->state.time) * df;
+				
 				copy_v3_v3(pa->state.co, co);
-				interp_v3_v3v3(pa->state.vel, pa->prev_state.vel, pa->state.vel, f);
-				interp_qt_qtqt(pa->state.rot, pa->prev_state.rot, pa->state.rot, f);
-				interp_v3_v3v3(pa->state.ave, pa->prev_state.ave, pa->state.ave, f);
+				interp_v3_v3v3(pa->state.vel, pa->prev_state.vel, pa->state.vel, df);
+				interp_qt_qtqt(pa->state.rot, pa->prev_state.rot, pa->state.rot, df);
+				interp_v3_v3v3(pa->state.ave, pa->prev_state.ave, pa->state.ave, df);
 
 				/* particle is dead so we don't need to calculate further */
 				return;
@@ -2966,7 +2952,7 @@
 				float check[3];
 				float v0_dot, vc_dot, check_dot;
 				float damp, frict;
-
+				
 				/* get exact velocity right before collision */
 				madd_v3_v3v3fl(v0, col.ve1, acc, dt1);
 				
@@ -2992,14 +2978,14 @@
 					/* angular <-> linear velocity */
 					if(part->flag & PART_ROT_DYN) {
 						float vr_tan[3], v1_tan[3], ave[3];
-					
+
 						/* linear velocity of particle surface */
 						cross_v3_v3v3(vr_tan, col.nor, pa->state.ave);
 						mul_v3_fl(vr_tan, pa->size);
 
 						/* change to coordinates that move with the collision plane */
 						sub_v3_v3v3(v1_tan, v0_tan, vc_tan);
-						
+
 						/* The resulting velocity is a weighted average of particle cm & surface
 						 * velocity. This weight (related to particle's moment of inertia) could
 						 * be made a parameter for angular <-> linear conversion.
@@ -3059,13 +3045,13 @@
 						v0[2] = 0.0f;
 					}
 				}
-				
+
 				if(deflections < max_deflections) {
 					/* re-apply acceleration to final velocity and location */
 					madd_v3_v3v3fl(pa->state.vel, v0, acc, dt2);
 					madd_v3_v3v3fl(pa->state.co, co, v0, dt2);
 					madd_v3_v3fl(pa->state.co, acc, 0.5f*dt2*dt2);
-
+				
 					/* make sure particle stays on the right side of the surface */
 					sub_v3_v3v3(check, pa->state.co, co);
 					/* (collision surface has moved during the time too) */
@@ -3085,11 +3071,11 @@
 					copy_v3_v3(col.ve1, v0);
 					copy_v3_v3(col.ve2, pa->state.vel);
 
-					col.f = f;
-				}
+					col.t = df;
+					}
 				else {
-					/* final chance to prevent failure, so stick to the surface and hope for the best */
-					madd_v3_v3v3fl(pa->state.co, co, col.vel, dt2);
+					/* final chance to prevent failure, so don't do anything fancy */
+					copy_v3_v3(pa->state.co, co);
 					copy_v3_v3(pa->state.vel, v0);
 				}
 			}
@@ -3273,7 +3259,7 @@
 	psys->clmd->point_cache = psys->pointcache;
 	psys->clmd->sim_parms->effector_weights = psys->part->effector_weights;
 
-	psys->hair_out_dm = clothModifier_do(psys->clmd, sim->scene, sim->ob, dm);
+	psys->hair_out_dm = clothModifier_do(psys->clmd, sim->scene, sim->ob, dm, 0, 0);
 
 	psys->clmd->sim_parms->effector_weights = NULL;
 }
@@ -3298,7 +3284,7 @@
 		psys_calc_dmcache(sim->ob, sim->psmd->dm, psys);
 
 		if(psys->clmd)
-			cloth_free_modifier(psys->clmd);
+			cloth_free_modifier(sim->ob, psys->clmd);
 	}
 
 	/* dynamics with cloth simulation */
@@ -3312,7 +3298,7 @@
 	psys->flag |= PSYS_HAIR_UPDATED;
 }
 
-static void save_hair(ParticleSimulationData *sim, float UNUSED(cfra)){
+static void save_hair(ParticleSimulationData *sim, float cfra){
 	Object *ob = sim->ob;
 	ParticleSystem *psys = sim->psys;
 	HairKey *key, *root;
@@ -3374,7 +3360,7 @@
 	/* frame & time changes */
 	float dfra, dtime, pa_dtime, pa_dfra=0.0;
 	float birthtime, dietime;
-
+	
 	int invalidParticles=0;
 	
 	/* where have we gone in time since last time */
@@ -3588,7 +3574,7 @@
 	}
 }
 
-static void particles_fluid_step(ParticleSimulationData *sim, int UNUSED(cfra))
+static void particles_fluid_step(ParticleSimulationData *sim, int cfra)
 {	
 	ParticleSystem *psys = sim->psys;
 	if(psys->particles){
@@ -3621,7 +3607,7 @@
 			// ok, start loading
 			strcpy(filename, fss->surfdataPath);
 			strcat(filename, suffix);
-			BLI_path_abs(filename, G.main->name);
+			BLI_path_abs(filename, G.sce);
 			BLI_path_frame(filename, curFrame, 0); // fixed #frame-no 
 			strcat(filename, suffix2);
 	
@@ -3696,7 +3682,7 @@
 	#endif // DISABLE_ELBEEM
 }
 
-static int emit_particles(ParticleSimulationData *sim, PTCacheID *pid, float UNUSED(cfra))
+static int emit_particles(ParticleSimulationData *sim, PTCacheID *pid, float cfra)
 {
 	ParticleSystem *psys = sim->psys;
 	ParticleSettings *part = psys->part;
@@ -3753,14 +3739,14 @@
 
 		/* simulation is only active during a specific period */
 		if(framenr < startframe) {
-			/* set correct particle state and reset particles */
-			cached_step(sim, cfra);
+			psys_reset(psys, PSYS_RESET_CACHE_MISS);
 			return;
 		}
 		else if(framenr > endframe) {
 			framenr= endframe;
 		}
-		else if(framenr == startframe) {
+		
+		if(framenr == startframe) {
 			BKE_ptcache_id_reset(sim->scene, use_cache, PTCACHE_RESET_OUTDATED);
 			BKE_ptcache_validate(cache, framenr);
 			cache->flag &= ~PTCACHE_REDO_NEEDED;
@@ -3995,7 +3981,7 @@
  * then advances in to actual particle calculations depending on particle type */
 void particle_system_update(Scene *scene, Object *ob, ParticleSystem *psys)
 {
-	ParticleSimulationData sim= {0};
+	ParticleSimulationData sim = {scene, ob, psys, NULL, NULL};
 	ParticleSettings *part = psys->part;
 	float cfra;
 
@@ -4005,15 +3991,7 @@
 	if(!psys_check_enabled(ob, psys))
 		return;
 
-<<<<<<< HEAD
 	cfra= bsystem_time(scene, ob, (float)scene->r.cfra, 0.0f);
-=======
-	cfra= BKE_curframe(scene);
-
-	sim.scene= scene;
-	sim.ob= ob;
-	sim.psys= psys;
->>>>>>> f48f8d3b
 	sim.psmd= psys_get_modifier(ob, psys);
 
 	/* system was already updated from modifier stack */
@@ -4087,7 +4065,7 @@
 					if(psys->recalc & PSYS_RECALC_RESET)
 						psys_reset(psys, PSYS_RESET_ALL);
 
-					if(emit_particles(&sim, NULL, cfra) || (psys->recalc & PSYS_RECALC_RESET)) {
+					if(emit_particles(&sim, NULL, cfra)) {
 						free_keyed_keys(psys);
 						distribute_particles(&sim, part->from);
 						initialize_all_particles(&sim);
