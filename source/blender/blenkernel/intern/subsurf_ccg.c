--- conflicted
+++ resolved
@@ -256,13 +256,7 @@
 				CCGVert *ssv;
 				CCGVertHDL vhdl = SET_INT_IN_POINTER(v->f*4 + v->tfindex);
 
-<<<<<<< HEAD
-				uv[0]= mloopuv[mpoly[v->f].loopstart + v->tfindex].uv[0];
-				uv[1]= mloopuv[mpoly[v->f].loopstart + v->tfindex].uv[1];
-				uv[2]= 0.0f;
-=======
-				copy_v2_v2(uv, (tface+v->f)->uv[v->tfindex]);
->>>>>>> 90ef4351
+				copy_v2_v2(uv, mloopuv[mpoly[v->f].loopstart + v->tfindex].uv);
 
 				ccgSubSurf_syncVert(ss, vhdl, uv, seam, &ssv);
 			}
@@ -384,7 +378,6 @@
 
 			for(y = 0; y < gridFaces; y++) {
 				for(x = 0; x < gridFaces; x++) {
-<<<<<<< HEAD
 					float *a = faceGridData[(y + 0)*gridSize + x + 0].co;
 					float *b = faceGridData[(y + 0)*gridSize + x + 1].co;
 					float *c = faceGridData[(y + 1)*gridSize + x + 1].co;
@@ -403,12 +396,6 @@
 						mluv[2].uv[0] = c[0]; mluv[2].uv[1] = c[1];
 						mluv[3].uv[0] = b[0]; mluv[3].uv[1] = b[1];
 					}
-=======
-					copy_v2_v2(tf->uv[0], faceGridData[(y + 0)*gridSize + x + 0].co);
-					copy_v2_v2(tf->uv[1], faceGridData[(y + 1)*gridSize + x + 0].co);
-					copy_v2_v2(tf->uv[2], faceGridData[(y + 1)*gridSize + x + 1].co);
-					copy_v2_v2(tf->uv[3], faceGridData[(y + 0)*gridSize + x + 1].co);
->>>>>>> 90ef4351
 
 					tf++;
 					mluv+=4;
