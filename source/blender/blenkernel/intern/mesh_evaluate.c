--- conflicted
+++ resolved
@@ -191,14 +191,10 @@
 	float (*vnors)[3];
 } MeshCalcNormalsData;
 
-<<<<<<< HEAD
 static void mesh_calc_normals_poly_cb(
         void *__restrict userdata,
         const int pidx,
         const ParallelRangeTLS *__restrict UNUSED(tls))
-=======
-static void mesh_calc_normals_poly_cb(void *userdata, const int pidx)
->>>>>>> 16b07fb0
 {
 	MeshCalcNormalsData *data = userdata;
 	const MPoly *mp = &data->mpolys[pidx];
@@ -206,14 +202,10 @@
 	BKE_mesh_calc_poly_normal(mp, data->mloop + mp->loopstart, data->mverts, data->pnors[pidx]);
 }
 
-<<<<<<< HEAD
 static void mesh_calc_normals_poly_prepare_cb(
         void *__restrict userdata,
         const int pidx,
         const ParallelRangeTLS *__restrict UNUSED(tls))
-=======
-static void mesh_calc_normals_poly_prepare_cb(void *userdata, const int pidx)
->>>>>>> 16b07fb0
 {
 	MeshCalcNormalsData *data = userdata;
 	const MPoly *mp = &data->mpolys[pidx];
@@ -275,34 +267,21 @@
 	}
 }
 
-<<<<<<< HEAD
 static void mesh_calc_normals_poly_finalize_cb(
         void *__restrict userdata,
         const int vidx,
         const ParallelRangeTLS *__restrict UNUSED(tls))
-=======
-static void mesh_calc_normals_poly_finalize_cb(void *userdata, const int vidx)
->>>>>>> 16b07fb0
 {
 	MeshCalcNormalsData *data = userdata;
 
 	MVert *mv = &data->mverts[vidx];
 	float *no = data->vnors[vidx];
-<<<<<<< HEAD
 
 	if (UNLIKELY(normalize_v3(no) == 0.0f)) {
 		/* following Mesh convention; we use vertex coordinate itself for normal in this case */
 		normalize_v3_v3(no, mv->co);
 	}
 
-=======
-
-	if (UNLIKELY(normalize_v3(no) == 0.0f)) {
-		/* following Mesh convention; we use vertex coordinate itself for normal in this case */
-		normalize_v3_v3(no, mv->co);
-	}
-
->>>>>>> 16b07fb0
 	normal_float_to_short_v3(mv->no, no);
 }
 
@@ -314,13 +293,10 @@
 {
 	const bool do_threaded = (numPolys > BKE_MESH_OMP_LIMIT);
 	float (*pnors)[3] = r_polynors;
-<<<<<<< HEAD
 
 	ParallelRangeSettings settings;
 	BLI_parallel_range_settings_defaults(&settings);
 	settings.min_iter_per_thread = 1024;
-=======
->>>>>>> 16b07fb0
 
 	if (only_face_normals) {
 		BLI_assert((pnors != NULL) || (numPolys == 0));
@@ -330,20 +306,12 @@
 		    .mpolys = mpolys, .mloop = mloop, .mverts = mverts, .pnors = pnors,
 		};
 
-<<<<<<< HEAD
 		BLI_task_parallel_range(0, numPolys, &data, mesh_calc_normals_poly_cb, &settings);
-=======
-		BLI_task_parallel_range(0, numPolys, &data, mesh_calc_normals_poly_cb, do_threaded);
->>>>>>> 16b07fb0
 		return;
 	}
 
 	float (*vnors)[3] = r_vertnors;
-<<<<<<< HEAD
 	float (*lnors_weighted)[3] = MEM_malloc_arrayN((size_t)numLoops, sizeof(*lnors_weighted), __func__);
-=======
-	float (*lnors_weighted)[3] = MEM_mallocN(sizeof(*lnors_weighted) * (size_t)numLoops, __func__);
->>>>>>> 16b07fb0
 	bool free_vnors = false;
 
 	/* first go through and calculate normals for all the polys */
@@ -361,11 +329,7 @@
 	};
 
 	/* Compute poly normals, and prepare weighted loop normals. */
-<<<<<<< HEAD
 	BLI_task_parallel_range(0, numPolys, &data, mesh_calc_normals_poly_prepare_cb, &settings);
-=======
-	BLI_task_parallel_range(0, numPolys, &data, mesh_calc_normals_poly_prepare_cb, do_threaded);
->>>>>>> 16b07fb0
 
 	/* Actually accumulate weighted loop normals into vertex ones. */
 	/* Unfortunately, not possible to thread that (not in a reasonable, totally lock- and barrier-free fashion),
@@ -375,11 +339,7 @@
 	}
 
 	/* Normalize and validate computed vertex normals. */
-<<<<<<< HEAD
 	BLI_task_parallel_range(0, numVerts, &data, mesh_calc_normals_poly_finalize_cb, &settings);
-=======
-	BLI_task_parallel_range(0, numVerts, &data, mesh_calc_normals_poly_finalize_cb, do_threaded);
->>>>>>> 16b07fb0
 
 	if (free_vnors) {
 		MEM_freeN(vnors);
@@ -451,11 +411,7 @@
 
 		normal_float_to_short_v3(mv->no, no);
 	}
-<<<<<<< HEAD
-
-=======
-	
->>>>>>> 16b07fb0
+
 cleanup:
 	MEM_freeN(tnorms);
 
@@ -1554,12 +1510,6 @@
 
 	/* Simple mapping from a loop to its polygon index. */
 	int *loop_to_poly = r_loop_to_poly ? r_loop_to_poly : MEM_malloc_arrayN((size_t)numLoops, sizeof(*loop_to_poly), __func__);
-<<<<<<< HEAD
-=======
-
-	MPoly *mp;
-	int mp_index;
->>>>>>> 16b07fb0
 
 	/* When using custom loop normals, disable the angle feature! */
 	const bool check_angle = (split_angle < (float)M_PI) && (clnors_data == NULL);
@@ -3091,136 +3041,9 @@
 #undef ML_TO_MLT
 }
 
-<<<<<<< HEAD
 static void bm_corners_to_loops_ex(
         ID *id, CustomData *fdata, CustomData *ldata,
         MFace *mface, int totloop, int findex, int loopstart, int numTex, int numCol)
-=======
-/* -------------------------------------------------------------------- */
-
-
-#ifdef USE_BMESH_SAVE_AS_COMPAT
-
-/**
- * This function recreates a tessellation.
- * returns number of tessellation faces.
- *
- * for forwards compat only quad->tri polys to mface, skip ngons.
- */
-int BKE_mesh_mpoly_to_mface(struct CustomData *fdata, struct CustomData *ldata,
-                            struct CustomData *pdata, int totface, int UNUSED(totloop), int totpoly)
-{
-	MLoop *mloop;
-
-	unsigned int lindex[4];
-	int i;
-	int k;
-
-	MPoly *mp, *mpoly;
-	MFace *mface, *mf;
-
-	const int numTex = CustomData_number_of_layers(pdata, CD_MTEXPOLY);
-	const int numCol = CustomData_number_of_layers(ldata, CD_MLOOPCOL);
-	const bool hasPCol = CustomData_has_layer(ldata, CD_PREVIEW_MLOOPCOL);
-	const bool hasOrigSpace = CustomData_has_layer(ldata, CD_ORIGSPACE_MLOOP);
-	const bool hasLNor = CustomData_has_layer(ldata, CD_NORMAL);
-
-	/* over-alloc, ngons will be skipped */
-	mface = MEM_malloc_arrayN((size_t)totpoly, sizeof(*mface), __func__);
-
-	mpoly = CustomData_get_layer(pdata, CD_MPOLY);
-	mloop = CustomData_get_layer(ldata, CD_MLOOP);
-
-	mp = mpoly;
-	k = 0;
-	for (i = 0; i < totpoly; i++, mp++) {
-		if (ELEM(mp->totloop, 3, 4)) {
-			const unsigned int mp_loopstart = (unsigned int)mp->loopstart;
-			mf = &mface[k];
-
-			mf->mat_nr = mp->mat_nr;
-			mf->flag = mp->flag;
-
-			mf->v1 = mp_loopstart + 0;
-			mf->v2 = mp_loopstart + 1;
-			mf->v3 = mp_loopstart + 2;
-			mf->v4 = (mp->totloop == 4) ? (mp_loopstart + 3) : 0;
-
-			/* abuse edcode for temp storage and clear next loop */
-			mf->edcode = (char)mp->totloop; /* only ever 3 or 4 */
-
-			k++;
-		}
-	}
-
-	CustomData_free(fdata, totface);
-
-	totface = k;
-
-	CustomData_add_layer(fdata, CD_MFACE, CD_ASSIGN, mface, totface);
-
-	CustomData_from_bmeshpoly(fdata, pdata, ldata, totface);
-
-	mp = mpoly;
-	k = 0;
-	for (i = 0; i < totpoly; i++, mp++) {
-		if (ELEM(mp->totloop, 3, 4)) {
-			mf = &mface[k];
-
-			if (mf->edcode == 3) {
-				/* sort loop indices to ensure winding is correct */
-				/* NO SORT - looks like we can skip this */
-
-				lindex[0] = mf->v1;
-				lindex[1] = mf->v2;
-				lindex[2] = mf->v3;
-				lindex[3] = 0; /* unused */
-
-				/* transform loop indices to vert indices */
-				mf->v1 = mloop[mf->v1].v;
-				mf->v2 = mloop[mf->v2].v;
-				mf->v3 = mloop[mf->v3].v;
-
-				BKE_mesh_loops_to_mface_corners(fdata, ldata, pdata,
-				                                lindex, k, i, 3,
-				                                numTex, numCol, hasPCol, hasOrigSpace, hasLNor);
-				test_index_face(mf, fdata, k, 3);
-			}
-			else {
-				/* sort loop indices to ensure winding is correct */
-				/* NO SORT - looks like we can skip this */
-
-				lindex[0] = mf->v1;
-				lindex[1] = mf->v2;
-				lindex[2] = mf->v3;
-				lindex[3] = mf->v4;
-
-				/* transform loop indices to vert indices */
-				mf->v1 = mloop[mf->v1].v;
-				mf->v2 = mloop[mf->v2].v;
-				mf->v3 = mloop[mf->v3].v;
-				mf->v4 = mloop[mf->v4].v;
-
-				BKE_mesh_loops_to_mface_corners(fdata, ldata, pdata,
-				                                lindex, k, i, 4,
-				                                numTex, numCol, hasPCol, hasOrigSpace, hasLNor);
-				test_index_face(mf, fdata, k, 4);
-			}
-
-			mf->edcode = 0;
-
-			k++;
-		}
-	}
-
-	return k;
-}
-#endif /* USE_BMESH_SAVE_AS_COMPAT */
-
-
-static void bm_corners_to_loops_ex(ID *id, CustomData *fdata, CustomData *ldata, CustomData *pdata,
-                                   MFace *mface, int totloop, int findex, int loopstart, int numTex, int numCol)
->>>>>>> 16b07fb0
 {
 	MTFace *texface;
 	MCol *mcol;
