/*
 * ***** BEGIN GPL LICENSE BLOCK *****
 *
 * This program is free software; you can redistribute it and/or
 * modify it under the terms of the GNU General Public License
 * as published by the Free Software Foundation; either version 2
 * of the License, or (at your option) any later version.
 *
 * This program is distributed in the hope that it will be useful,
 * but WITHOUT ANY WARRANTY; without even the implied warranty of
 * MERCHANTABILITY or FITNESS FOR A PARTICULAR PURPOSE.  See the
 * GNU General Public License for more details.
 *
 * You should have received a copy of the GNU General Public License
 * along with this program; if not, write to the Free Software Foundation,
 * Inc., 51 Franklin Street, Fifth Floor, Boston, MA 02110-1301, USA.
 *
 * The Original Code is Copyright (C) 2001-2002 by NaN Holding BV.
 * All rights reserved.
 *
 * The Original Code is: all of this file.
 *
 * Contributor(s): none yet.
 *
 * ***** END GPL LICENSE BLOCK *****
 */

/** \file blender/blenkernel/intern/screen.c
 *  \ingroup bke
 */

#ifdef WIN32
#  include "BLI_winstuff.h"
#endif

#include <string.h>
#include <stdio.h>
#include <math.h>

#include "MEM_guardedalloc.h"

#include "GPU_compositing.h"

#include "DNA_scene_types.h"
#include "DNA_screen_types.h"
#include "DNA_space_types.h"
#include "DNA_view3d_types.h"

#include "BLI_listbase.h"
#include "BLI_utildefines.h"
#include "BLI_rect.h"

#include "BKE_idprop.h"
#include "BKE_screen.h"

/* ************ Spacetype/regiontype handling ************** */

/* keep global; this has to be accessible outside of windowmanager */
static ListBase spacetypes = {NULL, NULL};

/* not SpaceType itself */
static void spacetype_free(SpaceType *st)
{
	ARegionType *art;
	PanelType *pt;
	HeaderType *ht;

	for (art = st->regiontypes.first; art; art = art->next) {
		BLI_freelistN(&art->drawcalls);

		for (pt = art->paneltypes.first; pt; pt = pt->next)
			if (pt->ext.free)
				pt->ext.free(pt->ext.data);

		for (ht = art->headertypes.first; ht; ht = ht->next)
			if (ht->ext.free)
				ht->ext.free(ht->ext.data);

		BLI_freelistN(&art->paneltypes);
		BLI_freelistN(&art->headertypes);
	}

	BLI_freelistN(&st->regiontypes);
	BLI_freelistN(&st->toolshelf);

}

void BKE_spacetypes_free(void)
{
	SpaceType *st;

	for (st = spacetypes.first; st; st = st->next) {
		spacetype_free(st);
	}

	BLI_freelistN(&spacetypes);
}

SpaceType *BKE_spacetype_from_id(int spaceid)
{
	SpaceType *st;

	for (st = spacetypes.first; st; st = st->next) {
		if (st->spaceid == spaceid)
			return st;
	}
	return NULL;
}

ARegionType *BKE_regiontype_from_id(SpaceType *st, int regionid)
{
	ARegionType *art;

	for (art = st->regiontypes.first; art; art = art->next)
		if (art->regionid == regionid)
			return art;

	printf("Error, region type %d missing in - name:\"%s\", id:%d\n", regionid, st->name, st->spaceid);
	return st->regiontypes.first;
}


const ListBase *BKE_spacetypes_list(void)
{
	return &spacetypes;
}

void BKE_spacetype_register(SpaceType *st)
{
	SpaceType *stype;

	/* sanity check */
	stype = BKE_spacetype_from_id(st->spaceid);
	if (stype) {
		printf("error: redefinition of spacetype %s\n", stype->name);
		spacetype_free(stype);
		MEM_freeN(stype);
	}

	BLI_addtail(&spacetypes, st);
}

bool BKE_spacetype_exists(int spaceid)
{
	return BKE_spacetype_from_id(spaceid) != NULL;
}

/* ***************** Space handling ********************** */

void BKE_spacedata_freelist(ListBase *lb)
{
	SpaceLink *sl;
	ARegion *ar;

	for (sl = lb->first; sl; sl = sl->next) {
		SpaceType *st = BKE_spacetype_from_id(sl->spacetype);

		/* free regions for pushed spaces */
		for (ar = sl->regionbase.first; ar; ar = ar->next)
			BKE_area_region_free(st, ar);

		BLI_freelistN(&sl->regionbase);

		if (st && st->free)
			st->free(sl);
	}

	BLI_freelistN(lb);
}

ARegion *BKE_area_region_copy(SpaceType *st, ARegion *ar)
{
	ARegion *newar = MEM_dupallocN(ar);
	Panel *pa, *newpa, *patab;

	newar->prev = newar->next = NULL;
	BLI_listbase_clear(&newar->handlers);
	BLI_listbase_clear(&newar->uiblocks);
	BLI_listbase_clear(&newar->panels_category);
	BLI_listbase_clear(&newar->panels_category_active);
	BLI_listbase_clear(&newar->ui_lists);
	newar->swinid = 0;
	newar->regiontimer = NULL;

	/* use optional regiondata callback */
	if (ar->regiondata) {
		ARegionType *art = BKE_regiontype_from_id(st, ar->regiontype);

		if (art && art->duplicate)
			newar->regiondata = art->duplicate(ar->regiondata);
		else
			newar->regiondata = MEM_dupallocN(ar->regiondata);
	}

	if (ar->v2d.tab_offset)
		newar->v2d.tab_offset = MEM_dupallocN(ar->v2d.tab_offset);

	BLI_listbase_clear(&newar->panels);
	BLI_duplicatelist(&newar->panels, &ar->panels);

	BLI_listbase_clear(&newar->ui_previews);
	BLI_duplicatelist(&newar->ui_previews, &ar->ui_previews);

	/* copy panel pointers */
	for (newpa = newar->panels.first; newpa; newpa = newpa->next) {
		patab = newar->panels.first;
		pa = ar->panels.first;
		while (patab) {
			if (newpa->paneltab == pa) {
				newpa->paneltab = patab;
				break;
			}
			patab = patab->next;
			pa = pa->next;
		}
	}

	return newar;
}


/* from lb2 to lb1, lb1 is supposed to be freed */
static void region_copylist(SpaceType *st, ListBase *lb1, ListBase *lb2)
{
	ARegion *ar;

	/* to be sure */
	BLI_listbase_clear(lb1);

	for (ar = lb2->first; ar; ar = ar->next) {
		ARegion *arnew = BKE_area_region_copy(st, ar);
		BLI_addtail(lb1, arnew);
	}
}


/* lb1 should be empty */
void BKE_spacedata_copylist(ListBase *lb1, ListBase *lb2)
{
	SpaceLink *sl;

	BLI_listbase_clear(lb1);  /* to be sure */

	for (sl = lb2->first; sl; sl = sl->next) {
		SpaceType *st = BKE_spacetype_from_id(sl->spacetype);

		if (st && st->duplicate) {
			SpaceLink *slnew = st->duplicate(sl);

			BLI_addtail(lb1, slnew);

			region_copylist(st, &slnew->regionbase, &sl->regionbase);
		}
	}
}

/* facility to set locks for drawing to survive (render) threads accessing drawing data */
/* lock can become bitflag too */
/* should be replaced in future by better local data handling for threads */
void BKE_spacedata_draw_locks(int set)
{
	SpaceType *st;

	for (st = spacetypes.first; st; st = st->next) {
		ARegionType *art;

		for (art = st->regiontypes.first; art; art = art->next) {
			if (set)
				art->do_lock = art->lock;
			else
				art->do_lock = false;
		}
	}
}

static void (*spacedata_id_remap_cb)(struct ScrArea *sa, struct SpaceLink *sl, ID *old_id, ID *new_id) = NULL;

void BKE_spacedata_callback_id_remap_set(void (*func)(ScrArea *sa, SpaceLink *sl, ID *, ID *))
{
	spacedata_id_remap_cb = func;
}

/* UNUSED!!! */
void BKE_spacedata_id_unref(struct ScrArea *sa, struct SpaceLink *sl, struct ID *id)
{
	if (spacedata_id_remap_cb) {
		spacedata_id_remap_cb(sa, sl, id, NULL);
	}
}

/* not region itself */
void BKE_area_region_free(SpaceType *st, ARegion *ar)
{
	uiList *uilst;

	if (st) {
		ARegionType *art = BKE_regiontype_from_id(st, ar->regiontype);

		if (art && art->free)
			art->free(ar);

		if (ar->regiondata)
			printf("regiondata free error\n");
	}
	else if (ar->type && ar->type->free)
		ar->type->free(ar);

	if (ar->v2d.tab_offset) {
		MEM_freeN(ar->v2d.tab_offset);
		ar->v2d.tab_offset = NULL;
	}

	if (!BLI_listbase_is_empty(&ar->panels)) {
		Panel *pa, *pa_next;
		for (pa = ar->panels.first; pa; pa = pa_next) {
			pa_next = pa->next;
			if (pa->activedata) {
				MEM_freeN(pa->activedata);
			}
			MEM_freeN(pa);
		}
	}

	for (uilst = ar->ui_lists.first; uilst; uilst = uilst->next) {
		if (uilst->dyn_data) {
			uiListDyn *dyn_data = uilst->dyn_data;
			if (dyn_data->items_filter_flags) {
				MEM_freeN(dyn_data->items_filter_flags);
			}
			if (dyn_data->items_filter_neworder) {
				MEM_freeN(dyn_data->items_filter_neworder);
			}
			MEM_freeN(dyn_data);
		}
		if (uilst->properties) {
			IDP_FreeProperty(uilst->properties);
			MEM_freeN(uilst->properties);
		}
	}
	BLI_freelistN(&ar->ui_lists);
	BLI_freelistN(&ar->ui_previews);
	BLI_freelistN(&ar->panels_category);
	BLI_freelistN(&ar->panels_category_active);
}

/* not area itself */
void BKE_screen_area_free(ScrArea *sa)
{
	SpaceType *st = BKE_spacetype_from_id(sa->spacetype);
	ARegion *ar;

	for (ar = sa->regionbase.first; ar; ar = ar->next)
		BKE_area_region_free(st, ar);

	BLI_freelistN(&sa->regionbase);

	BKE_spacedata_freelist(&sa->spacedata);

	BLI_freelistN(&sa->actionzones);
}

/** Free (or release) any data used by this screen (does not free the screen itself). */
void BKE_screen_free(bScreen *sc)
{
	ScrArea *sa, *san;
	ARegion *ar;

<<<<<<< HEAD
=======
	/* No animdata here. */
	
>>>>>>> 8c74ebb6
	for (ar = sc->regionbase.first; ar; ar = ar->next)
		BKE_area_region_free(NULL, ar);

	BLI_freelistN(&sc->regionbase);

	for (sa = sc->areabase.first; sa; sa = san) {
		san = sa->next;
		BKE_screen_area_free(sa);
	}

	BLI_freelistN(&sc->vertbase);
	BLI_freelistN(&sc->edgebase);
	BLI_freelistN(&sc->areabase);
}

/* for depsgraph */
unsigned int BKE_screen_visible_layers(bScreen *screen, Scene *scene)
{
	ScrArea *sa;
	unsigned int layer = 0;

	if (screen) {
		/* get all used view3d layers */
		for (sa = screen->areabase.first; sa; sa = sa->next)
			if (sa->spacetype == SPACE_VIEW3D)
				layer |= ((View3D *)sa->spacedata.first)->lay;
	}

	if (!layer)
		return scene->lay;

	return layer;
}

/* ***************** Utilities ********************** */

/* Find a region of the specified type from the given area */
ARegion *BKE_area_find_region_type(ScrArea *sa, int type)
{
	if (sa) {
		ARegion *ar;

		for (ar = sa->regionbase.first; ar; ar = ar->next) {
			if (ar->regiontype == type)
				return ar;
		}
	}
	return NULL;
}

ARegion *BKE_area_find_region_active_win(ScrArea *sa)
{
	if (sa) {
		ARegion *ar = BLI_findlink(&sa->regionbase, sa->region_active_win);
		if (ar && (ar->regiontype == RGN_TYPE_WINDOW)) {
			return ar;
		}

		/* fallback to any */
		return BKE_area_find_region_type(sa, RGN_TYPE_WINDOW);
	}
	return NULL;
}

ARegion *BKE_area_find_region_xy(ScrArea *sa, const int regiontype, int x, int y)
{
	ARegion *ar_found = NULL;
	if (sa) {
		ARegion *ar;
		for (ar = sa->regionbase.first; ar; ar = ar->next) {
			if ((regiontype == RGN_TYPE_ANY) || (ar->regiontype == regiontype)) {
				if (BLI_rcti_isect_pt(&ar->winrct, x, y)) {
					ar_found = ar;
					break;
				}
			}
		}
	}
	return ar_found;
}

/**
 * \note, ideally we can get the area from the context,
 * there are a few places however where this isn't practical.
 */
ScrArea *BKE_screen_find_area_from_space(struct bScreen *sc, SpaceLink *sl)
{
	ScrArea *sa;

	for (sa = sc->areabase.first; sa; sa = sa->next) {
		if (BLI_findindex(&sa->spacedata, sl) != -1) {
			break;
		}
	}

	return sa;
}

/**
 * \note Using this function is generally a last resort, you really want to be
 * using the context when you can - campbell
 */
ScrArea *BKE_screen_find_big_area(bScreen *sc, const int spacetype, const short min)
{
	ScrArea *sa, *big = NULL;
	int size, maxsize = 0;

	for (sa = sc->areabase.first; sa; sa = sa->next) {
		if ((spacetype == SPACE_TYPE_ANY) || (sa->spacetype == spacetype)) {
			if (min <= sa->winx && min <= sa->winy) {
				size = sa->winx * sa->winy;
				if (size > maxsize) {
					maxsize = size;
					big = sa;
				}
			}
		}
	}

	return big;
}

ScrArea *BKE_screen_find_area_xy(bScreen *sc, const int spacetype, int x, int y)
{
	ScrArea *sa, *sa_found = NULL;

	for (sa = sc->areabase.first; sa; sa = sa->next) {
		if (BLI_rcti_isect_pt(&sa->totrct, x, y)) {
			if ((spacetype == SPACE_TYPE_ANY) || (sa->spacetype == spacetype)) {
				sa_found = sa;
			}
			break;
		}
	}
	return sa_found;
}


/**
 * Utility function to get the active layer to use when adding new objects.
 */
unsigned int BKE_screen_view3d_layer_active_ex(const View3D *v3d, const Scene *scene, bool use_localvd)
{
	unsigned int lay;
	if ((v3d == NULL) || (v3d->scenelock && !v3d->localvd)) {
		lay = scene->layact;
	}
	else {
		lay = v3d->layact;
	}

	if (use_localvd) {
		if (v3d && v3d->localvd) {
			lay |= v3d->lay;
		}
	}

	return lay;
}
unsigned int BKE_screen_view3d_layer_active(const struct View3D *v3d, const struct Scene *scene)
{
	return BKE_screen_view3d_layer_active_ex(v3d, scene, true);
}

/**
 * Accumulate all visible layers on this screen.
 */
unsigned int BKE_screen_view3d_layer_all(const bScreen *sc)
{
	const ScrArea *sa;
	unsigned int lay = 0;
	for (sa = sc->areabase.first; sa; sa = sa->next) {
		if (sa->spacetype == SPACE_VIEW3D) {
			View3D *v3d = sa->spacedata.first;
			lay |= v3d->lay;
		}
	}

	return lay;
}

void BKE_screen_view3d_sync(View3D *v3d, struct Scene *scene)
{
	int bit;

	if (v3d->scenelock && v3d->localvd == NULL) {
		v3d->lay = scene->lay;
		v3d->camera = scene->camera;

		if (v3d->camera == NULL) {
			ARegion *ar;

			for (ar = v3d->regionbase.first; ar; ar = ar->next) {
				if (ar->regiontype == RGN_TYPE_WINDOW) {
					RegionView3D *rv3d = ar->regiondata;
					if (rv3d->persp == RV3D_CAMOB)
						rv3d->persp = RV3D_PERSP;
				}
			}
		}

		if ((v3d->lay & v3d->layact) == 0) {
			for (bit = 0; bit < 32; bit++) {
				if (v3d->lay & (1u << bit)) {
					v3d->layact = (1u << bit);
					break;
				}
			}
		}
	}
}

void BKE_screen_view3d_scene_sync(bScreen *sc)
{
	/* are there cameras in the views that are not in the scene? */
	ScrArea *sa;
	for (sa = sc->areabase.first; sa; sa = sa->next) {
		SpaceLink *sl;
		for (sl = sa->spacedata.first; sl; sl = sl->next) {
			if (sl->spacetype == SPACE_VIEW3D) {
				View3D *v3d = (View3D *) sl;
				BKE_screen_view3d_sync(v3d, sc->scene);
			}
		}
	}
}

void BKE_screen_view3d_main_sync(ListBase *screen_lb, Scene *scene)
{
	bScreen *sc;
	ScrArea *sa;
	SpaceLink *sl;

	/* from scene copy to the other views */
	for (sc = screen_lb->first; sc; sc = sc->id.next) {
		if (sc->scene != scene)
			continue;

		for (sa = sc->areabase.first; sa; sa = sa->next)
			for (sl = sa->spacedata.first; sl; sl = sl->next)
				if (sl->spacetype == SPACE_VIEW3D)
					BKE_screen_view3d_sync((View3D *)sl, scene);
	}
}

void BKE_screen_view3d_twmode_remove(View3D *v3d, const int i)
{
	const int selected_index = (v3d->twmode - V3D_MANIP_CUSTOM);
	if (selected_index == i) {
		v3d->twmode = V3D_MANIP_GLOBAL; /* fallback to global	*/
	}
	else if (selected_index > i) {
		v3d->twmode--;
	}
}

void BKE_screen_view3d_main_twmode_remove(ListBase *screen_lb, Scene *scene, const int i)
{
	bScreen *sc;

	for (sc = screen_lb->first; sc; sc = sc->id.next) {
		if (sc->scene == scene) {
			ScrArea *sa;
			for (sa = sc->areabase.first; sa; sa = sa->next) {
				SpaceLink *sl;
				for (sl = sa->spacedata.first; sl; sl = sl->next) {
					if (sl->spacetype == SPACE_VIEW3D) {
						View3D *v3d = (View3D *)sl;
						BKE_screen_view3d_twmode_remove(v3d, i);
					}
				}
			}
		}
	}
}

/* magic zoom calculation, no idea what
 * it signifies, if you find out, tell me! -zr
 */

/* simple, its magic dude!
 * well, to be honest, this gives a natural feeling zooming
 * with multiple keypad presses (ton)
 */
float BKE_screen_view3d_zoom_to_fac(float camzoom)
{
	return powf(((float)M_SQRT2 + camzoom / 50.0f), 2.0f) / 4.0f;
}

float BKE_screen_view3d_zoom_from_fac(float zoomfac)
{
	return ((sqrtf(4.0f * zoomfac) - (float)M_SQRT2) * 50.0f);
}

void BKE_screen_gpu_fx_validate(GPUFXSettings *fx_settings)
{
	/* currently we use DOF from the camera _only_,
	 * so we never allocate this, only copy from the Camera */
#if 0
	if ((fx_settings->dof == NULL) &&
	    (fx_settings->fx_flag & GPU_FX_FLAG_DOF))
	{
		GPUDOFSettings *fx_dof;
		fx_dof = fx_settings->dof = MEM_callocN(sizeof(GPUDOFSettings), __func__);
	}
#endif

	if ((fx_settings->ssao == NULL) &&
	    (fx_settings->fx_flag & GPU_FX_FLAG_SSAO))
	{
		GPUSSAOSettings *fx_ssao;
		fx_ssao = fx_settings->ssao = MEM_callocN(sizeof(GPUSSAOSettings), __func__);

		GPU_fx_compositor_init_ssao_settings(fx_ssao);
	}
}<|MERGE_RESOLUTION|>--- conflicted
+++ resolved
@@ -64,7 +64,7 @@
 	ARegionType *art;
 	PanelType *pt;
 	HeaderType *ht;
-
+	
 	for (art = st->regiontypes.first; art; art = art->next) {
 		BLI_freelistN(&art->drawcalls);
 
@@ -79,7 +79,7 @@
 		BLI_freelistN(&art->paneltypes);
 		BLI_freelistN(&art->headertypes);
 	}
-
+	
 	BLI_freelistN(&st->regiontypes);
 	BLI_freelistN(&st->toolshelf);
 
@@ -88,18 +88,18 @@
 void BKE_spacetypes_free(void)
 {
 	SpaceType *st;
-
+	
 	for (st = spacetypes.first; st; st = st->next) {
 		spacetype_free(st);
 	}
-
+	
 	BLI_freelistN(&spacetypes);
 }
 
 SpaceType *BKE_spacetype_from_id(int spaceid)
 {
 	SpaceType *st;
-
+	
 	for (st = spacetypes.first; st; st = st->next) {
 		if (st->spaceid == spaceid)
 			return st;
@@ -110,11 +110,11 @@
 ARegionType *BKE_regiontype_from_id(SpaceType *st, int regionid)
 {
 	ARegionType *art;
-
+	
 	for (art = st->regiontypes.first; art; art = art->next)
 		if (art->regionid == regionid)
 			return art;
-
+	
 	printf("Error, region type %d missing in - name:\"%s\", id:%d\n", regionid, st->name, st->spaceid);
 	return st->regiontypes.first;
 }
@@ -128,7 +128,7 @@
 void BKE_spacetype_register(SpaceType *st)
 {
 	SpaceType *stype;
-
+	
 	/* sanity check */
 	stype = BKE_spacetype_from_id(st->spaceid);
 	if (stype) {
@@ -136,7 +136,7 @@
 		spacetype_free(stype);
 		MEM_freeN(stype);
 	}
-
+	
 	BLI_addtail(&spacetypes, st);
 }
 
@@ -151,20 +151,20 @@
 {
 	SpaceLink *sl;
 	ARegion *ar;
-
+	
 	for (sl = lb->first; sl; sl = sl->next) {
 		SpaceType *st = BKE_spacetype_from_id(sl->spacetype);
-
+		
 		/* free regions for pushed spaces */
 		for (ar = sl->regionbase.first; ar; ar = ar->next)
 			BKE_area_region_free(st, ar);
 
 		BLI_freelistN(&sl->regionbase);
-
-		if (st && st->free)
+		
+		if (st && st->free) 
 			st->free(sl);
 	}
-
+	
 	BLI_freelistN(lb);
 }
 
@@ -172,7 +172,7 @@
 {
 	ARegion *newar = MEM_dupallocN(ar);
 	Panel *pa, *newpa, *patab;
-
+	
 	newar->prev = newar->next = NULL;
 	BLI_listbase_clear(&newar->handlers);
 	BLI_listbase_clear(&newar->uiblocks);
@@ -181,7 +181,7 @@
 	BLI_listbase_clear(&newar->ui_lists);
 	newar->swinid = 0;
 	newar->regiontimer = NULL;
-
+	
 	/* use optional regiondata callback */
 	if (ar->regiondata) {
 		ARegionType *art = BKE_regiontype_from_id(st, ar->regiontype);
@@ -194,7 +194,7 @@
 
 	if (ar->v2d.tab_offset)
 		newar->v2d.tab_offset = MEM_dupallocN(ar->v2d.tab_offset);
-
+	
 	BLI_listbase_clear(&newar->panels);
 	BLI_duplicatelist(&newar->panels, &ar->panels);
 
@@ -214,7 +214,7 @@
 			pa = pa->next;
 		}
 	}
-
+	
 	return newar;
 }
 
@@ -223,10 +223,10 @@
 static void region_copylist(SpaceType *st, ListBase *lb1, ListBase *lb2)
 {
 	ARegion *ar;
-
+	
 	/* to be sure */
 	BLI_listbase_clear(lb1);
-
+	
 	for (ar = lb2->first; ar; ar = ar->next) {
 		ARegion *arnew = BKE_area_region_copy(st, ar);
 		BLI_addtail(lb1, arnew);
@@ -238,17 +238,17 @@
 void BKE_spacedata_copylist(ListBase *lb1, ListBase *lb2)
 {
 	SpaceLink *sl;
-
+	
 	BLI_listbase_clear(lb1);  /* to be sure */
-
+	
 	for (sl = lb2->first; sl; sl = sl->next) {
 		SpaceType *st = BKE_spacetype_from_id(sl->spacetype);
-
+		
 		if (st && st->duplicate) {
 			SpaceLink *slnew = st->duplicate(sl);
-
+			
 			BLI_addtail(lb1, slnew);
-
+			
 			region_copylist(st, &slnew->regionbase, &sl->regionbase);
 		}
 	}
@@ -260,14 +260,14 @@
 void BKE_spacedata_draw_locks(int set)
 {
 	SpaceType *st;
-
+	
 	for (st = spacetypes.first; st; st = st->next) {
 		ARegionType *art;
-
+	
 		for (art = st->regiontypes.first; art; art = art->next) {
-			if (set)
+			if (set) 
 				art->do_lock = art->lock;
-			else
+			else 
 				art->do_lock = false;
 		}
 	}
@@ -295,16 +295,16 @@
 
 	if (st) {
 		ARegionType *art = BKE_regiontype_from_id(st, ar->regiontype);
-
+		
 		if (art && art->free)
 			art->free(ar);
-
+		
 		if (ar->regiondata)
 			printf("regiondata free error\n");
 	}
 	else if (ar->type && ar->type->free)
 		ar->type->free(ar);
-
+	
 	if (ar->v2d.tab_offset) {
 		MEM_freeN(ar->v2d.tab_offset);
 		ar->v2d.tab_offset = NULL;
@@ -348,14 +348,14 @@
 {
 	SpaceType *st = BKE_spacetype_from_id(sa->spacetype);
 	ARegion *ar;
-
+	
 	for (ar = sa->regionbase.first; ar; ar = ar->next)
 		BKE_area_region_free(st, ar);
 
 	BLI_freelistN(&sa->regionbase);
-
+	
 	BKE_spacedata_freelist(&sa->spacedata);
-
+	
 	BLI_freelistN(&sa->actionzones);
 }
 
@@ -365,21 +365,18 @@
 	ScrArea *sa, *san;
 	ARegion *ar;
 
-<<<<<<< HEAD
-=======
 	/* No animdata here. */
 	
->>>>>>> 8c74ebb6
 	for (ar = sc->regionbase.first; ar; ar = ar->next)
 		BKE_area_region_free(NULL, ar);
 
 	BLI_freelistN(&sc->regionbase);
-
+	
 	for (sa = sc->areabase.first; sa; sa = san) {
 		san = sa->next;
 		BKE_screen_area_free(sa);
 	}
-
+	
 	BLI_freelistN(&sc->vertbase);
 	BLI_freelistN(&sc->edgebase);
 	BLI_freelistN(&sc->areabase);
@@ -411,7 +408,7 @@
 {
 	if (sa) {
 		ARegion *ar;
-
+		
 		for (ar = sa->regionbase.first; ar; ar = ar->next) {
 			if (ar->regiontype == type)
 				return ar;
