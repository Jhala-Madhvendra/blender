/*
 * This program is free software; you can redistribute it and/or
 * modify it under the terms of the GNU General Public License
 * as published by the Free Software Foundation; either version 2
 * of the License, or (at your option) any later version.
 *
 * This program is distributed in the hope that it will be useful,
 * but WITHOUT ANY WARRANTY; without even the implied warranty of
 * MERCHANTABILITY or FITNESS FOR A PARTICULAR PURPOSE.  See the
 * GNU General Public License for more details.
 *
 * You should have received a copy of the GNU General Public License
 * along with this program; if not, write to the Free Software Foundation,
 * Inc., 51 Franklin Street, Fifth Floor, Boston, MA 02110-1301, USA.
 *
 * The Original Code is Copyright (C) 2001-2002 by NaN Holding BV.
 * All rights reserved.
 */
#pragma once

/** \file
 * \ingroup bke
 */

#include "BKE_mesh_types.h"
#include "BLI_utildefines.h"

struct BLI_Stack;
struct BMesh;
struct BMeshCreateParams;
struct BMeshFromMeshParams;
struct BMeshToMeshParams;
struct BoundBox;
struct CustomData;
struct CustomData_MeshMasks;
struct Depsgraph;
struct EdgeHash;
struct ID;
struct KeyBlock;
struct LinkNode;
struct ListBase;
struct MDeformVert;
struct MDisps;
struct MEdge;
struct MFace;
struct MLoop;
struct MLoopTri;
struct MLoopUV;
struct MPoly;
struct MVert;
struct Main;
struct MemArena;
struct Mesh;
struct ModifierData;
struct Object;
struct PointCloud;
struct Scene;

#ifdef __cplusplus
extern "C" {
#endif

/* setting zero so we can catch bugs in OpenMP/BMesh */
#ifdef DEBUG
#  define BKE_MESH_OMP_LIMIT 0
#else
#  define BKE_MESH_OMP_LIMIT 10000
#endif

/* *** mesh.c *** */

struct BMesh *BKE_mesh_to_bmesh_ex(const struct Mesh *me,
                                   const struct BMeshCreateParams *create_params,
                                   const struct BMeshFromMeshParams *convert_params);
struct BMesh *BKE_mesh_to_bmesh(struct Mesh *me,
                                struct Object *ob,
                                const bool add_key_index,
                                const struct BMeshCreateParams *params);

struct Mesh *BKE_mesh_from_bmesh_nomain(struct BMesh *bm,
                                        const struct BMeshToMeshParams *params,
                                        const struct Mesh *me_settings);
struct Mesh *BKE_mesh_from_bmesh_for_eval_nomain(struct BMesh *bm,
                                                 const struct CustomData_MeshMasks *cd_mask_extra,
                                                 const struct Mesh *me_settings);

int poly_find_loop_from_vert(const struct MPoly *poly, const struct MLoop *loopstart, uint vert);
int poly_get_adj_loops_from_vert(const struct MPoly *poly,
                                 const struct MLoop *mloop,
                                 unsigned int vert,
                                 unsigned int r_adj[2]);

int BKE_mesh_edge_other_vert(const struct MEdge *e, int v);
void BKE_mesh_looptri_get_real_edges(const struct Mesh *mesh,
                                     const struct MLoopTri *looptri,
                                     int r_edges[3]);

void BKE_mesh_free(struct Mesh *me);
void BKE_mesh_clear_geometry(struct Mesh *me);
struct Mesh *BKE_mesh_add(struct Main *bmain, const char *name);
void BKE_mesh_copy_parameters_for_eval(struct Mesh *me_dst, const struct Mesh *me_src);
void BKE_mesh_copy_parameters(struct Mesh *me_dst, const struct Mesh *me_src);
void BKE_mesh_update_customdata_pointers(struct Mesh *me, const bool do_ensure_tess_cd);
void BKE_mesh_ensure_skin_customdata(struct Mesh *me);

struct Mesh *BKE_mesh_new_nomain(
    int verts_len, int edges_len, int tessface_len, int loops_len, int polys_len);
struct Mesh *BKE_mesh_new_nomain_from_template(const struct Mesh *me_src,
                                               int verts_len,
                                               int edges_len,
                                               int tessface_len,
                                               int loops_len,
                                               int polys_len);
struct Mesh *BKE_mesh_new_nomain_from_template_ex(const struct Mesh *me_src,
                                                  int verts_len,
                                                  int edges_len,
                                                  int tessface_len,
                                                  int loops_len,
                                                  int polys_len,
                                                  struct CustomData_MeshMasks mask);

void BKE_mesh_eval_delete(struct Mesh *mesh_eval);

/* Performs copy for use during evaluation,
 * optional referencing original arrays to reduce memory. */
struct Mesh *BKE_mesh_copy_for_eval(struct Mesh *source, bool reference);

/* These functions construct a new Mesh,
<<<<<<< HEAD
 * contrary to BKE_mesh_to_curve_nurblist which modifies ob itself. */
struct Mesh *BKE_mesh_new_nomain_from_curve(const struct Object *ob);
=======
 * contrary to BKE_mesh_from_nurbs which modifies ob itself. */
struct Mesh *BKE_mesh_new_nomain_from_curve(struct Object *ob);
>>>>>>> ff01070b
struct Mesh *BKE_mesh_new_nomain_from_curve_displist(const struct Object *ob,
                                                     const struct ListBase *dispbase);

bool BKE_mesh_ensure_facemap_customdata(struct Mesh *me);
bool BKE_mesh_clear_facemap_customdata(struct Mesh *me);

float (*BKE_mesh_orco_verts_get(struct Object *ob))[3];
void BKE_mesh_orco_verts_transform(struct Mesh *me, float (*orco)[3], int totvert, int invert);
int BKE_mesh_mface_index_validate(struct MFace *mface,
                                  struct CustomData *mfdata,
                                  int mfindex,
                                  int nr);
struct Mesh *BKE_mesh_from_object(struct Object *ob);
void BKE_mesh_assign_object(struct Main *bmain, struct Object *ob, struct Mesh *me);
void BKE_mesh_from_metaball(struct ListBase *lb, struct Mesh *me);
<<<<<<< HEAD
=======
int BKE_mesh_nurbs_to_mdata(struct Object *ob,
                            struct MVert **r_allvert,
                            int *r_totvert,
                            struct MEdge **r_alledge,
                            int *r_totedge,
                            struct MLoop **r_allloop,
                            struct MPoly **r_allpoly,
                            int *r_totloop,
                            int *r_totpoly);
int BKE_mesh_nurbs_displist_to_mdata(const struct Object *ob,
                                     const struct ListBase *dispbase,
                                     struct MVert **r_allvert,
                                     int *r_totvert,
                                     struct MEdge **r_alledge,
                                     int *r_totedge,
                                     struct MLoop **r_allloop,
                                     struct MPoly **r_allpoly,
                                     struct MLoopUV **r_alluv,
                                     int *r_totloop,
                                     int *r_totpoly);
>>>>>>> ff01070b
void BKE_mesh_from_nurbs_displist(struct Main *bmain,
                                  struct Object *ob,
                                  struct ListBase *dispbase,
                                  const char *obdata_name,
                                  bool temporary);
void BKE_mesh_to_curve_nurblist(const struct Mesh *me,
                                struct ListBase *nurblist,
                                const int edge_users_test);
void BKE_mesh_to_curve(struct Main *bmain,
                       struct Depsgraph *depsgraph,
                       struct Scene *scene,
                       struct Object *ob);
void BKE_pointcloud_from_mesh(struct Mesh *me, struct PointCloud *pointcloud);
void BKE_mesh_to_pointcloud(struct Main *bmain,
                            struct Depsgraph *depsgraph,
                            struct Scene *scene,
                            struct Object *ob);
void BKE_mesh_from_pointcloud(const struct PointCloud *pointcloud, struct Mesh *me);
void BKE_pointcloud_to_mesh(struct Main *bmain,
                            struct Depsgraph *depsgraph,
                            struct Scene *scene,
                            struct Object *ob);
void BKE_mesh_material_index_remove(struct Mesh *me, short index);
bool BKE_mesh_material_index_used(struct Mesh *me, short index);
void BKE_mesh_material_index_clear(struct Mesh *me);
void BKE_mesh_material_remap(struct Mesh *me, const unsigned int *remap, unsigned int remap_len);
void BKE_mesh_smooth_flag_set(struct Mesh *me, const bool use_smooth);

/* Needed after converting a mesh with subsurf optimal display to mesh. */
void BKE_mesh_edges_set_draw_render(struct Mesh *me);

const char *BKE_mesh_cmp(struct Mesh *me1, struct Mesh *me2, float thresh);

struct BoundBox *BKE_mesh_boundbox_get(struct Object *ob);

void BKE_mesh_texspace_calc(struct Mesh *me);
void BKE_mesh_texspace_ensure(struct Mesh *me);
void BKE_mesh_texspace_get(struct Mesh *me, float r_loc[3], float r_size[3]);
void BKE_mesh_texspace_get_reference(struct Mesh *me,
                                     short **r_texflag,
                                     float **r_loc,
                                     float **r_size);
void BKE_mesh_texspace_copy_from_object(struct Mesh *me, struct Object *ob);

void BKE_mesh_split_faces(struct Mesh *mesh, bool free_loop_normals);

/* Create new mesh from the given object at its current state.
 * The owner of this mesh is unknown, it is up to the caller to decide.
 *
 * If preserve_all_data_layers is truth then the modifier stack is re-evaluated to ensure it
 * preserves all possible custom data layers.
 *
 * NOTE: Dependency graph argument is required when preserve_all_data_layers is truth, and is
 * ignored otherwise. */
struct Mesh *BKE_mesh_new_from_object(struct Depsgraph *depsgraph,
                                      struct Object *object,
                                      const bool preserve_all_data_layers,
                                      const bool preserve_origindex);

/* This is a version of BKE_mesh_new_from_object() which stores mesh in the given main database.
 * However, that function enforces object type to be a geometry one, and ensures a mesh is always
 * generated, be it empty. */
struct Mesh *BKE_mesh_new_from_object_to_bmain(struct Main *bmain,
                                               struct Depsgraph *depsgraph,
                                               struct Object *object,
                                               bool preserve_all_data_layers);

struct Mesh *BKE_mesh_create_derived_for_modifier(struct Depsgraph *depsgraph,
                                                  struct Scene *scene,
                                                  struct Object *ob_eval,
                                                  struct ModifierData *md_eval,
                                                  const bool build_shapekey_layers);

/* Copies a nomain-Mesh into an existing Mesh. */
void BKE_mesh_nomain_to_mesh(struct Mesh *mesh_src,
                             struct Mesh *mesh_dst,
                             struct Object *ob,
                             const struct CustomData_MeshMasks *mask,
                             bool take_ownership);
void BKE_mesh_nomain_to_meshkey(struct Mesh *mesh_src, struct Mesh *mesh_dst, struct KeyBlock *kb);

/* vertex level transformations & checks (no derived mesh) */

bool BKE_mesh_minmax(const struct Mesh *me, float r_min[3], float r_max[3]);
void BKE_mesh_transform(struct Mesh *me, const float mat[4][4], bool do_keys);
void BKE_mesh_translate(struct Mesh *me, const float offset[3], const bool do_keys);

void BKE_mesh_tessface_ensure(struct Mesh *mesh);
void BKE_mesh_tessface_clear(struct Mesh *mesh);

void BKE_mesh_do_versions_cd_flag_init(struct Mesh *mesh);

void BKE_mesh_mselect_clear(struct Mesh *me);
void BKE_mesh_mselect_validate(struct Mesh *me);
int BKE_mesh_mselect_find(struct Mesh *me, int index, int type);
int BKE_mesh_mselect_active_get(struct Mesh *me, int type);
void BKE_mesh_mselect_active_set(struct Mesh *me, int index, int type);

void BKE_mesh_count_selected_items(const struct Mesh *mesh, int r_count[3]);

float (*BKE_mesh_vert_coords_alloc(const struct Mesh *mesh, int *r_vert_len))[3];
void BKE_mesh_vert_coords_get(const struct Mesh *mesh, float (*vert_coords)[3]);

void BKE_mesh_vert_coords_apply_with_mat4(struct Mesh *mesh,
                                          const float (*vert_coords)[3],
                                          const float mat[4][4]);
void BKE_mesh_vert_coords_apply(struct Mesh *mesh, const float (*vert_coords)[3]);
void BKE_mesh_vert_normals_apply(struct Mesh *mesh, const short (*vert_normals)[3]);

/* *** mesh_tessellate.c *** */

int BKE_mesh_tessface_calc_ex(struct CustomData *fdata,
                              struct CustomData *ldata,
                              struct CustomData *pdata,
                              struct MVert *mvert,
                              int totface,
                              int totloop,
                              int totpoly,
                              const bool do_face_nor_copy);
void BKE_mesh_tessface_calc(struct Mesh *mesh);

void BKE_mesh_recalc_looptri(const struct MLoop *mloop,
                             const struct MPoly *mpoly,
                             const struct MVert *mvert,
                             int totloop,
                             int totpoly,
                             struct MLoopTri *mlooptri);
void BKE_mesh_recalc_looptri_with_normals(const struct MLoop *mloop,
                                          const struct MPoly *mpoly,
                                          const struct MVert *mvert,
                                          int totloop,
                                          int totpoly,
                                          struct MLoopTri *mlooptri,
                                          const float (*poly_normals)[3]);

/* *** mesh_normals.cc *** */

void BKE_mesh_calc_normals_mapping_simple(struct Mesh *me);
void BKE_mesh_calc_normals_mapping(struct MVert *mverts,
                                   int numVerts,
                                   const struct MLoop *mloop,
                                   const struct MPoly *mpolys,
                                   int numLoops,
                                   int numPolys,
                                   float (*r_polyNors)[3],
                                   const struct MFace *mfaces,
                                   int numFaces,
                                   const int *origIndexFace,
                                   float (*r_faceNors)[3]);
void BKE_mesh_calc_normals_mapping_ex(struct MVert *mverts,
                                      int numVerts,
                                      const struct MLoop *mloop,
                                      const struct MPoly *mpolys,
                                      int numLoops,
                                      int numPolys,
                                      float (*r_polyNors)[3],
                                      const struct MFace *mfaces,
                                      int numFaces,
                                      const int *origIndexFace,
                                      float (*r_faceNors)[3],
                                      const bool only_face_normals);
void BKE_mesh_calc_normals_poly(struct MVert *mverts,
                                float (*r_vertnors)[3],
                                int numVerts,
                                const struct MLoop *mloop,
                                const struct MPoly *mpolys,
                                int numLoops,
                                int numPolys,
                                float (*r_polyNors)[3],
                                const bool only_face_normals);
void BKE_mesh_calc_normals(struct Mesh *me);
void BKE_mesh_ensure_normals(struct Mesh *me);
void BKE_mesh_ensure_normals_for_display(struct Mesh *mesh);
void BKE_mesh_calc_normals_looptri(struct MVert *mverts,
                                   int numVerts,
                                   const struct MLoop *mloop,
                                   const struct MLoopTri *looptri,
                                   int looptri_num,
                                   float (*r_tri_nors)[3]);
void BKE_mesh_loop_manifold_fan_around_vert_next(const struct MLoop *mloops,
                                                 const struct MPoly *mpolys,
                                                 const int *loop_to_poly,
                                                 const int *e2lfan_curr,
                                                 const uint mv_pivot_index,
                                                 const struct MLoop **r_mlfan_curr,
                                                 int *r_mlfan_curr_index,
                                                 int *r_mlfan_vert_index,
                                                 int *r_mpfan_curr_index);

void BKE_edges_sharp_from_angle_set(const struct MVert *mverts,
                                    const int numVerts,
                                    struct MEdge *medges,
                                    const int numEdges,
                                    struct MLoop *mloops,
                                    const int numLoops,
                                    struct MPoly *mpolys,
                                    const float (*polynors)[3],
                                    const int numPolys,
                                    const float split_angle);

/**
 * References a contiguous loop-fan with normal offset vars.
 */
typedef struct MLoopNorSpace {
  /** Automatically computed loop normal. */
  float vec_lnor[3];
  /** Reference vector, orthogonal to vec_lnor. */
  float vec_ref[3];
  /** Third vector, orthogonal to vec_lnor and vec_ref. */
  float vec_ortho[3];
  /** Reference angle, around vec_ortho, in ]0, pi] range (0.0 marks that space as invalid). */
  float ref_alpha;
  /** Reference angle, around vec_lnor, in ]0, 2pi] range (0.0 marks that space as invalid). */
  float ref_beta;
  /** All loops using this lnor space (i.e. smooth fan of loops),
   * as (depending on owning MLoopNorSpaceArrary.data_type):
   *     - Indices (uint_in_ptr), or
   *     - BMLoop pointers. */
  struct LinkNode *loops;
  char flags;

  /** To be used for extended processing related to loop normal spaces (aka smooth fans). */
  void *user_data;
} MLoopNorSpace;
/**
 * MLoopNorSpace.flags
 */
enum {
  MLNOR_SPACE_IS_SINGLE = 1 << 0,
};

/**
 * Collection of #MLoopNorSpace basic storage & pre-allocation.
 */
typedef struct MLoopNorSpaceArray {
  MLoopNorSpace **lspacearr; /* MLoop aligned array */
  struct LinkNode
      *loops_pool; /* Allocated once, avoids to call BLI_linklist_prepend_arena() for each loop! */
  char data_type;  /* Whether we store loop indices, or pointers to BMLoop. */
  int num_spaces;  /* Number of clnors spaces defined in this array. */
  struct MemArena *mem;
} MLoopNorSpaceArray;
/**
 * MLoopNorSpaceArray.data_type
 */
enum {
  MLNOR_SPACEARR_LOOP_INDEX = 0,
  MLNOR_SPACEARR_BMLOOP_PTR = 1,
};

/* Low-level custom normals functions. */
void BKE_lnor_spacearr_init(MLoopNorSpaceArray *lnors_spacearr,
                            const int numLoops,
                            const char data_type);
void BKE_lnor_spacearr_clear(MLoopNorSpaceArray *lnors_spacearr);
void BKE_lnor_spacearr_free(MLoopNorSpaceArray *lnors_spacearr);
MLoopNorSpace *BKE_lnor_space_create(MLoopNorSpaceArray *lnors_spacearr);
void BKE_lnor_space_define(MLoopNorSpace *lnor_space,
                           const float lnor[3],
                           float vec_ref[3],
                           float vec_other[3],
                           struct BLI_Stack *edge_vectors);
void BKE_lnor_space_add_loop(MLoopNorSpaceArray *lnors_spacearr,
                             MLoopNorSpace *lnor_space,
                             const int ml_index,
                             void *bm_loop,
                             const bool is_single);
void BKE_lnor_space_custom_data_to_normal(MLoopNorSpace *lnor_space,
                                          const short clnor_data[2],
                                          float r_custom_lnor[3]);
void BKE_lnor_space_custom_normal_to_data(MLoopNorSpace *lnor_space,
                                          const float custom_lnor[3],
                                          short r_clnor_data[2]);

/* Medium-level custom normals functions. */
void BKE_mesh_normals_loop_split(const struct MVert *mverts,
                                 const int numVerts,
                                 struct MEdge *medges,
                                 const int numEdges,
                                 struct MLoop *mloops,
                                 float (*r_loopnors)[3],
                                 const int numLoops,
                                 struct MPoly *mpolys,
                                 const float (*polynors)[3],
                                 const int numPolys,
                                 const bool use_split_normals,
                                 const float split_angle,
                                 MLoopNorSpaceArray *r_lnors_spacearr,
                                 short (*clnors_data)[2],
                                 int *r_loop_to_poly);

void BKE_mesh_normals_loop_custom_set(const struct MVert *mverts,
                                      const int numVerts,
                                      struct MEdge *medges,
                                      const int numEdges,
                                      struct MLoop *mloops,
                                      float (*r_custom_loopnors)[3],
                                      const int numLoops,
                                      struct MPoly *mpolys,
                                      const float (*polynors)[3],
                                      const int numPolys,
                                      short (*r_clnors_data)[2]);
void BKE_mesh_normals_loop_custom_from_vertices_set(const struct MVert *mverts,
                                                    float (*r_custom_vertnors)[3],
                                                    const int numVerts,
                                                    struct MEdge *medges,
                                                    const int numEdges,
                                                    struct MLoop *mloops,
                                                    const int numLoops,
                                                    struct MPoly *mpolys,
                                                    const float (*polynors)[3],
                                                    const int numPolys,
                                                    short (*r_clnors_data)[2]);

void BKE_mesh_normals_loop_to_vertex(const int numVerts,
                                     const struct MLoop *mloops,
                                     const int numLoops,
                                     const float (*clnors)[3],
                                     float (*r_vert_clnors)[3]);

/* High-level custom normals functions. */
bool BKE_mesh_has_custom_loop_normals(struct Mesh *me);

void BKE_mesh_calc_normals_split(struct Mesh *mesh);
void BKE_mesh_calc_normals_split_ex(struct Mesh *mesh,
                                    struct MLoopNorSpaceArray *r_lnors_spacearr);

void BKE_mesh_set_custom_normals(struct Mesh *mesh, float (*r_custom_loopnors)[3]);
void BKE_mesh_set_custom_normals_from_vertices(struct Mesh *mesh, float (*r_custom_vertnors)[3]);

/* *** mesh_evaluate.cc *** */

void BKE_mesh_calc_poly_normal(const struct MPoly *mpoly,
                               const struct MLoop *loopstart,
                               const struct MVert *mvarray,
                               float r_no[3]);
void BKE_mesh_calc_poly_normal_coords(const struct MPoly *mpoly,
                                      const struct MLoop *loopstart,
                                      const float (*vertex_coords)[3],
                                      float r_no[3]);
void BKE_mesh_calc_poly_center(const struct MPoly *mpoly,
                               const struct MLoop *loopstart,
                               const struct MVert *mvarray,
                               float r_cent[3]);
float BKE_mesh_calc_poly_area(const struct MPoly *mpoly,
                              const struct MLoop *loopstart,
                              const struct MVert *mvarray);
float BKE_mesh_calc_area(const struct Mesh *me);
float BKE_mesh_calc_poly_uv_area(const struct MPoly *mpoly, const struct MLoopUV *uv_array);
void BKE_mesh_calc_poly_angles(const struct MPoly *mpoly,
                               const struct MLoop *loopstart,
                               const struct MVert *mvarray,
                               float angles[]);

void BKE_mesh_poly_edgehash_insert(struct EdgeHash *ehash,
                                   const struct MPoly *mp,
                                   const struct MLoop *mloop);
void BKE_mesh_poly_edgebitmap_insert(unsigned int *edge_bitmap,
                                     const struct MPoly *mp,
                                     const struct MLoop *mloop);

bool BKE_mesh_center_median(const struct Mesh *me, float r_cent[3]);
bool BKE_mesh_center_median_from_polys(const struct Mesh *me, float r_cent[3]);
bool BKE_mesh_center_bounds(const struct Mesh *me, float r_cent[3]);
bool BKE_mesh_center_of_surface(const struct Mesh *me, float r_cent[3]);
bool BKE_mesh_center_of_volume(const struct Mesh *me, float r_cent[3]);

void BKE_mesh_calc_volume(const struct MVert *mverts,
                          const int mverts_num,
                          const struct MLoopTri *mlooptri,
                          const int looptri_num,
                          const struct MLoop *mloop,
                          float *r_volume,
                          float r_center[3]);

/* tessface */
void BKE_mesh_convert_mfaces_to_mpolys(struct Mesh *mesh);
void BKE_mesh_do_versions_convert_mfaces_to_mpolys(struct Mesh *mesh);
void BKE_mesh_convert_mfaces_to_mpolys_ex(struct ID *id,
                                          struct CustomData *fdata,
                                          struct CustomData *ldata,
                                          struct CustomData *pdata,
                                          int totedge_i,
                                          int totface_i,
                                          int totloop_i,
                                          int totpoly_i,
                                          struct MEdge *medge,
                                          struct MFace *mface,
                                          int *r_totloop,
                                          int *r_totpoly,
                                          struct MLoop **r_mloop,
                                          struct MPoly **r_mpoly);

void BKE_mesh_mdisp_flip(struct MDisps *md, const bool use_loop_mdisp_flip);

void BKE_mesh_polygon_flip_ex(struct MPoly *mpoly,
                              struct MLoop *mloop,
                              struct CustomData *ldata,
                              float (*lnors)[3],
                              struct MDisps *mdisp,
                              const bool use_loop_mdisp_flip);
void BKE_mesh_polygon_flip(struct MPoly *mpoly, struct MLoop *mloop, struct CustomData *ldata);
void BKE_mesh_polygons_flip(struct MPoly *mpoly,
                            struct MLoop *mloop,
                            struct CustomData *ldata,
                            int totpoly);

/* Merge verts. */
/* Enum for merge_mode of #BKE_mesh_merge_verts.
 * Refer to mesh_merge.c for details. */
enum {
  MESH_MERGE_VERTS_DUMP_IF_MAPPED,
  MESH_MERGE_VERTS_DUMP_IF_EQUAL,
};
struct Mesh *BKE_mesh_merge_verts(struct Mesh *mesh,
                                  const int *vtargetmap,
                                  const int tot_vtargetmap,
                                  const int merge_mode);

/* flush flags */
void BKE_mesh_flush_hidden_from_verts_ex(const struct MVert *mvert,
                                         const struct MLoop *mloop,
                                         struct MEdge *medge,
                                         const int totedge,
                                         struct MPoly *mpoly,
                                         const int totpoly);
void BKE_mesh_flush_hidden_from_verts(struct Mesh *me);
void BKE_mesh_flush_hidden_from_polys_ex(struct MVert *mvert,
                                         const struct MLoop *mloop,
                                         struct MEdge *medge,
                                         const int totedge,
                                         const struct MPoly *mpoly,
                                         const int totpoly);
void BKE_mesh_flush_hidden_from_polys(struct Mesh *me);
void BKE_mesh_flush_select_from_polys_ex(struct MVert *mvert,
                                         const int totvert,
                                         const struct MLoop *mloop,
                                         struct MEdge *medge,
                                         const int totedge,
                                         const struct MPoly *mpoly,
                                         const int totpoly);
void BKE_mesh_flush_select_from_polys(struct Mesh *me);
void BKE_mesh_flush_select_from_verts_ex(const struct MVert *mvert,
                                         const int totvert,
                                         const struct MLoop *mloop,
                                         struct MEdge *medge,
                                         const int totedge,
                                         struct MPoly *mpoly,
                                         const int totpoly);
void BKE_mesh_flush_select_from_verts(struct Mesh *me);

/* spatial evaluation */
void BKE_mesh_calc_relative_deform(const struct MPoly *mpoly,
                                   const int totpoly,
                                   const struct MLoop *mloop,
                                   const int totvert,

                                   const float (*vert_cos_src)[3],
                                   const float (*vert_cos_dst)[3],

                                   const float (*vert_cos_org)[3],
                                   float (*vert_cos_new)[3]);

/* *** mesh_validate.c *** */

bool BKE_mesh_validate(struct Mesh *me, const bool do_verbose, const bool cddata_check_mask);
bool BKE_mesh_is_valid(struct Mesh *me);
bool BKE_mesh_validate_material_indices(struct Mesh *me);

bool BKE_mesh_validate_arrays(struct Mesh *me,
                              struct MVert *mverts,
                              unsigned int totvert,
                              struct MEdge *medges,
                              unsigned int totedge,
                              struct MFace *mfaces,
                              unsigned int totface,
                              struct MLoop *mloops,
                              unsigned int totloop,
                              struct MPoly *mpolys,
                              unsigned int totpoly,
                              struct MDeformVert *dverts, /* assume totvert length */
                              const bool do_verbose,
                              const bool do_fixes,
                              bool *r_change);

bool BKE_mesh_validate_all_customdata(struct CustomData *vdata,
                                      const uint totvert,
                                      struct CustomData *edata,
                                      const uint totedge,
                                      struct CustomData *ldata,
                                      const uint totloop,
                                      struct CustomData *pdata,
                                      const uint totpoly,
                                      const bool check_meshmask,
                                      const bool do_verbose,
                                      const bool do_fixes,
                                      bool *r_change);

void BKE_mesh_strip_loose_faces(struct Mesh *me);
void BKE_mesh_strip_loose_polysloops(struct Mesh *me);
void BKE_mesh_strip_loose_edges(struct Mesh *me);

void BKE_mesh_calc_edges_legacy(struct Mesh *me, const bool use_old);
void BKE_mesh_calc_edges_loose(struct Mesh *mesh);
void BKE_mesh_calc_edges(struct Mesh *mesh, bool keep_existing_edges, const bool select_new_edges);
void BKE_mesh_calc_edges_tessface(struct Mesh *mesh);

/* In DerivedMesh.cc */
void BKE_mesh_wrapper_deferred_finalize(struct Mesh *me_eval,
                                        const CustomData_MeshMasks *cd_mask_finalize);

/* **** Depsgraph evaluation **** */

void BKE_mesh_eval_geometry(struct Depsgraph *depsgraph, struct Mesh *mesh);

/* Draw Cache */
void BKE_mesh_batch_cache_dirty_tag(struct Mesh *me, eMeshBatchDirtyMode mode);
void BKE_mesh_batch_cache_free(struct Mesh *me);

extern void (*BKE_mesh_batch_cache_dirty_tag_cb)(struct Mesh *me, eMeshBatchDirtyMode mode);
extern void (*BKE_mesh_batch_cache_free_cb)(struct Mesh *me);

/* Inlines */

/* Instead of -1 that function uses ORIGINDEX_NONE as defined in BKE_customdata.h,
 * but I don't want to force every user of BKE_mesh.h to also include that file.
 * ~~ Sybren */
BLI_INLINE int BKE_mesh_origindex_mface_mpoly(const int *index_mf_to_mpoly,
                                              const int *index_mp_to_orig,
                                              const int i)
{
  const int j = index_mf_to_mpoly[i];
  return (j != -1) ? (index_mp_to_orig ? index_mp_to_orig[j] : j) : -1;
}

#ifdef __cplusplus
}
#endif<|MERGE_RESOLUTION|>--- conflicted
+++ resolved
@@ -126,13 +126,8 @@
 struct Mesh *BKE_mesh_copy_for_eval(struct Mesh *source, bool reference);
 
 /* These functions construct a new Mesh,
-<<<<<<< HEAD
- * contrary to BKE_mesh_to_curve_nurblist which modifies ob itself. */
-struct Mesh *BKE_mesh_new_nomain_from_curve(const struct Object *ob);
-=======
  * contrary to BKE_mesh_from_nurbs which modifies ob itself. */
 struct Mesh *BKE_mesh_new_nomain_from_curve(struct Object *ob);
->>>>>>> ff01070b
 struct Mesh *BKE_mesh_new_nomain_from_curve_displist(const struct Object *ob,
                                                      const struct ListBase *dispbase);
 
@@ -148,8 +143,6 @@
 struct Mesh *BKE_mesh_from_object(struct Object *ob);
 void BKE_mesh_assign_object(struct Main *bmain, struct Object *ob, struct Mesh *me);
 void BKE_mesh_from_metaball(struct ListBase *lb, struct Mesh *me);
-<<<<<<< HEAD
-=======
 int BKE_mesh_nurbs_to_mdata(struct Object *ob,
                             struct MVert **r_allvert,
                             int *r_totvert,
@@ -170,7 +163,6 @@
                                      struct MLoopUV **r_alluv,
                                      int *r_totloop,
                                      int *r_totpoly);
->>>>>>> ff01070b
 void BKE_mesh_from_nurbs_displist(struct Main *bmain,
                                   struct Object *ob,
                                   struct ListBase *dispbase,
