--- conflicted
+++ resolved
@@ -37,33 +37,6 @@
 struct MultiresModifierData;
 struct Object;
 
-<<<<<<< HEAD
-typedef struct MultiresSubsurf {
-	struct MultiresModifierData *mmd;
-	struct Object *ob;
-	int local_mmd;
-} MultiresSubsurf;
-
-/* MultiresDM */
-struct Object *MultiresDM_get_object(struct DerivedMesh *dm);
-struct Mesh *MultiresDM_get_mesh(struct DerivedMesh *dm);
-struct DerivedMesh *MultiresDM_new(struct MultiresSubsurf *, struct DerivedMesh*, 
-                                   int, int, int, int, int);
-void *MultiresDM_get_vertnorm(struct DerivedMesh *);
-void *MultiresDM_get_orco(struct DerivedMesh *);
-struct MVert *MultiresDM_get_subco(struct DerivedMesh *);
-struct ListBase *MultiresDM_get_vert_face_map(struct DerivedMesh *);
-struct ListBase *MultiresDM_get_vert_edge_map(struct DerivedMesh *);
-int *MultiresDM_get_face_offsets(struct DerivedMesh *);
-int MultiresDM_get_totlvl(struct DerivedMesh *);
-int MultiresDM_get_lvl(struct DerivedMesh *);
-void MultiresDM_set_update(struct DerivedMesh *, void (*)(struct DerivedMesh*));
-
-/* The displacements will only be updated when
-   the MultiresDM has been marked as modified */
-void MultiresDM_mark_as_modified(struct DerivedMesh *);
-=======
->>>>>>> ffe13aeb
 void multires_mark_as_modified(struct Object *ob);
 
 void multires_force_update(struct Object *ob);
