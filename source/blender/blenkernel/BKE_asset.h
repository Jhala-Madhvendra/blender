/*
 * This program is free software; you can redistribute it and/or
 * modify it under the terms of the GNU General Public License
 * as published by the Free Software Foundation; either version 2
 * of the License, or (at your option) any later version.
 *
 * This program is distributed in the hope that it will be useful,
 * but WITHOUT ANY WARRANTY; without even the implied warranty of
 * MERCHANTABILITY or FITNESS FOR A PARTICULAR PURPOSE.  See the
 * GNU General Public License for more details.
 *
 * You should have received a copy of the GNU General Public License
 * along with this program; if not, write to the Free Software Foundation,
 * Inc., 51 Franklin Street, Fifth Floor, Boston, MA 02110-1301, USA.
 */

/** \file
 * \ingroup bke
 */

#pragma once

#include "BLI_utildefines.h"

#include "DNA_asset_types.h"

#ifdef __cplusplus
extern "C" {
#endif

struct AssetLibraryReference;
struct BlendDataReader;
struct BlendWriter;
struct ID;
struct PreviewImage;

struct AssetMetaData *BKE_asset_metadata_create(void);
void BKE_asset_metadata_free(struct AssetMetaData **asset_data);

struct AssetTagEnsureResult {
  struct AssetTag *tag;
  /* Set to false if a tag of this name was already present. */
  bool is_new;
};

struct AssetTag *BKE_asset_metadata_tag_add(struct AssetMetaData *asset_data, const char *name);
struct AssetTagEnsureResult BKE_asset_metadata_tag_ensure(struct AssetMetaData *asset_data,
                                                          const char *name);
void BKE_asset_metadata_tag_remove(struct AssetMetaData *asset_data, struct AssetTag *tag);

/** Clean up the catalog ID (whitespaces removed, length reduced, etc.) and assign it. */
void BKE_asset_metadata_catalog_id_clear(struct AssetMetaData *asset_data);
void BKE_asset_metadata_catalog_id_set(struct AssetMetaData *asset_data,
<<<<<<< HEAD
                                       UUID catalog_id,
=======
                                       bUUID catalog_id,
>>>>>>> aa2493e2
                                       const char *catalog_simple_name);

void BKE_asset_library_reference_init_default(struct AssetLibraryReference *library_ref);

struct PreviewImage *BKE_asset_metadata_preview_get_from_id(const struct AssetMetaData *asset_data,
                                                            const struct ID *owner_id);

void BKE_asset_metadata_write(struct BlendWriter *writer, struct AssetMetaData *asset_data);
void BKE_asset_metadata_read(struct BlendDataReader *reader, struct AssetMetaData *asset_data);

#ifdef __cplusplus
}
#endif<|MERGE_RESOLUTION|>--- conflicted
+++ resolved
@@ -51,11 +51,7 @@
 /** Clean up the catalog ID (whitespaces removed, length reduced, etc.) and assign it. */
 void BKE_asset_metadata_catalog_id_clear(struct AssetMetaData *asset_data);
 void BKE_asset_metadata_catalog_id_set(struct AssetMetaData *asset_data,
-<<<<<<< HEAD
-                                       UUID catalog_id,
-=======
                                        bUUID catalog_id,
->>>>>>> aa2493e2
                                        const char *catalog_simple_name);
 
 void BKE_asset_library_reference_init_default(struct AssetLibraryReference *library_ref);
