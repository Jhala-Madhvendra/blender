/*
 * ***** BEGIN GPL LICENSE BLOCK *****
 *
 * This program is free software; you can redistribute it and/or
 * modify it under the terms of the GNU General Public License
 * as published by the Free Software Foundation; either version 2
 * of the License, or (at your option) any later version.
 *
 * This program is distributed in the hope that it will be useful,
 * but WITHOUT ANY WARRANTY; without even the implied warranty of
 * MERCHANTABILITY or FITNESS FOR A PARTICULAR PURPOSE.  See the
 * GNU General Public License for more details.
 *
 * You should have received a copy of the GNU General Public License
 * along with this program; if not, write to the Free Software Foundation,
 * Inc., 51 Franklin Street, Fifth Floor, Boston, MA 02110-1301, USA.
 *
 * The Original Code is Copyright (C) 2001-2002 by NaN Holding BV.
 * All rights reserved.
 *
 * The Original Code is: all of this file.
 *
 * Contributor(s): none yet.
 *
 * ***** END GPL LICENSE BLOCK *****
 */
#ifndef __BKE_FONT_H__
#define __BKE_FONT_H__

/** \file BKE_font.h
 *  \ingroup bke
 */

#ifdef __cplusplus
extern "C" {
#endif

#include <wchar.h>

struct VFont;
struct Object;
struct Curve;
struct CharInfo;
struct Main;

struct CharTrans {
	float xof, yof;
	float rot;
	short linenr, charnr;
	char dobreak;
};

typedef struct EditFontSelBox {
	float x, y, w, h;
	float rot;
} EditFontSelBox;

typedef struct EditFont {
	wchar_t *copybuf;
	struct CharInfo *copybufinfo;
	
	wchar_t *textbuf;
	struct CharInfo *textbufinfo;
	
	/* array of rectangles & rotation */
	EditFontSelBox *selboxes;
	float textcurs[4][2];

	/* positional vars relative to the textbuf, textbufinfo (not utf8 bytes)
	 * a copy of these is kept in Curve, but use these in editmode */
	int len, pos;
	int selstart, selend;
	
} EditFont;


bool BKE_vfont_is_builtin(struct VFont *vfont);
void BKE_vfont_builtin_register(void *mem, int size);

void BKE_vfont_free_data(struct VFont *vfont);
<<<<<<< HEAD
void BKE_vfont_free(struct VFont *sc); 
void BKE_vfont_init(struct VFont *vfont);
=======
void BKE_vfont_free(struct VFont *sc, const bool do_id_user);
>>>>>>> 249aa6c6
struct VFont *BKE_vfont_builtin_get(void);
struct VFont *BKE_vfont_load(struct Main *bmain, const char *filepath);
struct VFont *BKE_vfont_load_exists_ex(struct Main *bmain, const char *filepath, bool *r_exists);
struct VFont *BKE_vfont_load_exists(struct Main *bmain, const char *filepath);

bool BKE_vfont_to_curve_ex(struct Main *bmain, struct Object *ob, int mode,
                           struct ListBase *r_nubase,
                           const wchar_t **r_text, int *r_text_len, bool *r_text_free,
                           struct CharTrans **r_chartransdata);
bool BKE_vfont_to_curve_nubase(struct Main *bmain, struct Object *ob, int mode,
                               struct ListBase *r_nubase);
bool BKE_vfont_to_curve(struct Main *bmain, struct Object *ob, int mode);

int BKE_vfont_select_get(struct Object *ob, int *r_start, int *r_end);
void BKE_vfont_select_clamp(struct Object *ob);

#ifdef __cplusplus
}
#endif

#endif
<|MERGE_RESOLUTION|>--- conflicted
+++ resolved
@@ -78,12 +78,8 @@
 void BKE_vfont_builtin_register(void *mem, int size);
 
 void BKE_vfont_free_data(struct VFont *vfont);
-<<<<<<< HEAD
-void BKE_vfont_free(struct VFont *sc); 
+void BKE_vfont_free(struct VFont *sc, const bool do_id_user);
 void BKE_vfont_init(struct VFont *vfont);
-=======
-void BKE_vfont_free(struct VFont *sc, const bool do_id_user);
->>>>>>> 249aa6c6
 struct VFont *BKE_vfont_builtin_get(void);
 struct VFont *BKE_vfont_load(struct Main *bmain, const char *filepath);
 struct VFont *BKE_vfont_load_exists_ex(struct Main *bmain, const char *filepath, bool *r_exists);
