--- conflicted
+++ resolved
@@ -38,13 +38,8 @@
 struct Scene;
 struct MetaElem;
 
-<<<<<<< HEAD
-void BKE_mball_unlink(struct MetaBall *mb);
-void BKE_mball_free(struct MetaBall *mb);
+void BKE_mball_free(struct MetaBall *mb, const bool do_id_user);
 void BKE_mball_init(struct MetaBall *mb);
-=======
-void BKE_mball_free(struct MetaBall *mb, const bool do_id_user);
->>>>>>> 249aa6c6
 struct MetaBall *BKE_mball_add(struct Main *bmain, const char *name);
 struct MetaBall *BKE_mball_copy(struct MetaBall *mb);
 
