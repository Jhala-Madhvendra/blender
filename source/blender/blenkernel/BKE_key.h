/*
 * ***** BEGIN GPL LICENSE BLOCK *****
 *
 * This program is free software; you can redistribute it and/or
 * modify it under the terms of the GNU General Public License
 * as published by the Free Software Foundation; either version 2
 * of the License, or (at your option) any later version.
 *
 * This program is distributed in the hope that it will be useful,
 * but WITHOUT ANY WARRANTY; without even the implied warranty of
 * MERCHANTABILITY or FITNESS FOR A PARTICULAR PURPOSE.  See the
 * GNU General Public License for more details.
 *
 * You should have received a copy of the GNU General Public License
 * along with this program; if not, write to the Free Software Foundation,
 * Inc., 51 Franklin Street, Fifth Floor, Boston, MA 02110-1301, USA.
 *
 * The Original Code is Copyright (C) 2001-2002 by NaN Holding BV.
 * All rights reserved.
 *
 * The Original Code is: all of this file.
 *
 * Contributor(s): none yet.
 *
 * ***** END GPL LICENSE BLOCK *****
 */
#ifndef __BKE_KEY_H__
#define __BKE_KEY_H__

/** \file BKE_key.h
 *  \ingroup bke
 *  \since March 2001
 *  \author nzc
 */
struct Key;
struct KeyBlock;
struct ID;
struct ListBase;
struct Curve;
struct Object;
struct Lattice;
struct Mesh;
struct ParticleSystem;
struct Strands;
struct WeightsArrayCache;

/* Kernel prototypes */
#ifdef __cplusplus
extern "C" {
#endif

void        BKE_key_free(struct Key *sc);
void        BKE_key_free_nolib(struct Key *key);
struct Key *BKE_key_add(struct ID *id);
struct Key *BKE_key_add_ex(struct ID *from, int fromtype, int fromindex);
struct Key *BKE_key_add_particles(struct Object *ob, struct ParticleSystem *psys);
struct Key *BKE_key_copy(struct Key *key);
struct Key *BKE_key_copy_nolib(struct Key *key);
void        BKE_key_make_local(struct Key *key);
void        BKE_key_sort(struct Key *key);

void        BKE_key_set_from_id(struct Key *key, struct ID *id);
void        BKE_key_set_from_particles(struct Key *key, struct Object *ob, struct ParticleSystem *psys);

void key_curve_position_weights(float t, float data[4], int type);
void key_curve_tangent_weights(float t, float data[4], int type);
void key_curve_normal_weights(float t, float data[4], int type);

float *BKE_key_evaluate_object_ex(
        struct Object *ob, int *r_totelem,
        float *arr, size_t arr_size);
float *BKE_key_evaluate_object(
        struct Object *ob, int *r_totelem);
float *BKE_key_evaluate_strands_ex(
        struct Strands *strands, struct Key *key, struct KeyBlock *actkb, bool lock_shape,
        int *r_totelem, float *arr, size_t arr_size);
float *BKE_key_evaluate_strands(
        struct Strands *strand, struct Key *key, struct KeyBlock *actkbs, bool lock_shape,
<<<<<<< HEAD
        int *r_totelem);
float *BKE_key_evaluate_particles_ex(
        struct Object *ob, struct ParticleSystem *psys, float cfra, int *r_totelem,
        float *arr, size_t arr_size);
float *BKE_key_evaluate_particles(
        struct Object *ob, struct ParticleSystem *psys, float cfra, int *r_totelem);
=======
        int *r_totelem, bool use_motion);
>>>>>>> 466d17cf

struct Key      *BKE_key_from_object(struct Object *ob);
struct KeyBlock *BKE_keyblock_from_object(struct Object *ob);
struct KeyBlock *BKE_keyblock_from_object_reference(struct Object *ob);
struct KeyBlock *BKE_keyblock_from_particles(struct ParticleSystem *psys);
struct KeyBlock *BKE_keyblock_from_particles_reference(struct ParticleSystem *psys);

struct KeyBlock *BKE_keyblock_add(struct Key *key, const char *name);
struct KeyBlock *BKE_keyblock_add_ctime(struct Key *key, const char *name, const bool do_force);
struct KeyBlock *BKE_keyblock_from_key(struct Key *key, int index);
struct KeyBlock *BKE_keyblock_find_name(struct Key *key, const char name[]);
void             BKE_keyblock_copy_settings(struct KeyBlock *kb_dst, const struct KeyBlock *kb_src);
char            *BKE_keyblock_curval_rnapath_get(struct Key *key, struct KeyBlock *kb);

// needed for the GE
typedef struct WeightsArrayCache {
	int num_defgroup_weights;
	float **defgroup_weights;
} WeightsArrayCache;

float **BKE_keyblock_get_per_block_object_weights(struct Object *ob, struct Key *key, struct WeightsArrayCache *cache);
float **BKE_keyblock_strands_get_per_block_weights(struct Strands *strands, struct Key *key, struct WeightsArrayCache *cache);
float **BKE_keyblock_get_per_block_particle_weights(struct Object *ob, struct ParticleSystem *psys, float cfra, struct Key *key, struct WeightsArrayCache *cache);
void BKE_keyblock_free_per_block_weights(struct Key *key, float **per_keyblock_weights, struct WeightsArrayCache *cache);
void BKE_key_evaluate_relative(const int start, int end, const int tot, char *basispoin, struct Key *key, struct KeyBlock *actkb,
                               float **per_keyblock_weights, const int mode);
void BKE_key_evaluate_strands_relative(const int start, int end, const int tot, char *basispoin, struct Key *key, struct KeyBlock *actkb,
                                       float **per_keyblock_weights, const int mode);

/* conversion functions */
/* Note: 'update_from' versions do not (re)allocate mem in kb, while 'convert_from' do. */
void    BKE_keyblock_update_from_lattice(struct Lattice *lt, struct KeyBlock *kb);
void    BKE_keyblock_convert_from_lattice(struct Lattice *lt, struct KeyBlock *kb);
void    BKE_keyblock_convert_to_lattice(struct KeyBlock *kb, struct Lattice *lt);

void    BKE_keyblock_update_from_curve(struct Curve *cu, struct KeyBlock *kb, struct ListBase *nurb);
void    BKE_keyblock_convert_from_curve(struct Curve *cu, struct KeyBlock *kb, struct ListBase *nurb);
void    BKE_keyblock_convert_to_curve(struct KeyBlock *kb, struct Curve  *cu, struct ListBase *nurb);

void    BKE_keyblock_update_from_mesh(struct Mesh *me, struct KeyBlock *kb);
void    BKE_keyblock_convert_from_mesh(struct Mesh *me, struct KeyBlock *kb);
void    BKE_keyblock_convert_to_mesh(struct KeyBlock *kb, struct Mesh *me);

void    BKE_keyblock_update_from_strands(struct Strands *strands, struct KeyBlock *kb, bool use_motion);
void    BKE_keyblock_convert_from_strands(struct Strands *strands, struct Key *key, struct KeyBlock *kb, bool use_motion);
void    BKE_keyblock_convert_to_strands(struct KeyBlock *kb, struct Strands *strands, bool use_motion);

void    BKE_keyblock_update_from_vertcos(struct Object *ob, struct KeyBlock *kb, float (*vertCos)[3]);
void    BKE_keyblock_convert_from_vertcos(struct Object *ob, struct KeyBlock *kb, float (*vertCos)[3]);
float (*BKE_keyblock_convert_to_vertcos(struct Object *ob, struct KeyBlock *kb))[3];

void    BKE_keyblock_update_from_offset(struct Object *ob, struct KeyBlock *kb, float (*ofs)[3]);

void    BKE_keyblock_convert_to_hair_keys(struct KeyBlock *kb, struct Object *ob, struct ParticleSystem *psys);
void    BKE_keyblock_convert_from_hair_keys(struct Object *ob, struct ParticleSystem *psys, struct KeyBlock *kb);

/* other management */
bool    BKE_keyblock_move(struct Object *ob, int org_index, int new_index);
bool    BKE_keyblock_move_ex(struct Key *key, int *shapenr, int org_index, int new_index);

bool    BKE_keyblock_is_basis(struct Key *key, const int index);

#ifdef __cplusplus
};
#endif

#endif  /* __BKE_KEY_H__ */<|MERGE_RESOLUTION|>--- conflicted
+++ resolved
@@ -76,16 +76,12 @@
         int *r_totelem, float *arr, size_t arr_size);
 float *BKE_key_evaluate_strands(
         struct Strands *strand, struct Key *key, struct KeyBlock *actkbs, bool lock_shape,
-<<<<<<< HEAD
-        int *r_totelem);
+        int *r_totelem, bool use_motion);
 float *BKE_key_evaluate_particles_ex(
         struct Object *ob, struct ParticleSystem *psys, float cfra, int *r_totelem,
         float *arr, size_t arr_size);
 float *BKE_key_evaluate_particles(
         struct Object *ob, struct ParticleSystem *psys, float cfra, int *r_totelem);
-=======
-        int *r_totelem, bool use_motion);
->>>>>>> 466d17cf
 
 struct Key      *BKE_key_from_object(struct Object *ob);
 struct KeyBlock *BKE_keyblock_from_object(struct Object *ob);
