--- conflicted
+++ resolved
@@ -1593,7 +1593,6 @@
                                          bool no_compress, float clamp_force, float plasticity, float yield_fact, bool do_plast)
 {
 	float extent[3], length, dir[3], vel[3];
-<<<<<<< HEAD
 	float f[3], dfdx[3][3], dfdv[3][3];
 	float damping = 0;
 	float restlen;
@@ -1610,25 +1609,11 @@
 
 		stretch_force = tension * (length - restlen);
 
-=======
-
-	// calculate elonglation
-	spring_length(data, i, j, extent, dir, &length, vel);
-
-	/* This code computes not only the force, but also its derivative.
-	   Zero derivative effectively disables the spring for the implicit solver.
-	   Thus length > restlen makes cloth unconstrained at the start of simulation. */
-	if ((length >= restlen && length > 0) || no_compress) {
-		float stretch_force, f[3], dfdx[3][3], dfdv[3][3];
-
-		stretch_force = stiffness * (length - restlen);
->>>>>>> 51f14cfa
 		if (clamp_force > 0.0f && stretch_force > clamp_force) {
 			stretch_force = clamp_force;
 		}
 		mul_v3_v3fl(f, dir, stretch_force);
 
-<<<<<<< HEAD
 		dfdx_spring(dfdx, dir, length, restlen, tension);
 
 		/* compute plasticity offset factor */
@@ -1655,18 +1640,6 @@
 			restlen -= (restlen - (length * yield_fact)) * plasticity;
 			*lenfact = restlen / restlenorig;
 		}
-=======
-		// Ascher & Boxman, p.21: Damping only during elonglation
-		// something wrong with it...
-		madd_v3_v3fl(f, dir, damping * dot_v3v3(vel, dir));
-
-		dfdx_spring(dfdx, dir, length, restlen, stiffness);
-		dfdv_damp(dfdv, dir, damping);
-
-		apply_spring(data, i, j, f, dfdx, dfdv);
-
-		return true;
->>>>>>> 51f14cfa
 	}
 	else {
 		zero_v3(f);
@@ -1951,13 +1924,8 @@
 		spring_hairbend_forces(data, i, j, k, goal, stiffness, damping,
 		                      q, dvec_pos[a], dvec_null[a], f);
 		copy_v3_v3(dfdx[a], f);
-<<<<<<< HEAD
-		
+
 		spring_hairbend_forces(data, i, j, k, goal, stiffness, damping,
-=======
-
-		spring_angbend_forces(data, i, j, k, goal, stiffness, damping,
->>>>>>> 51f14cfa
 		                      q, dvec_neg[a], dvec_null[a], f);
 		sub_v3_v3(dfdx[a], f);
 
@@ -1990,13 +1958,8 @@
 		spring_hairbend_forces(data, i, j, k, goal, stiffness, damping,
 		                      q, dvec_null[a], dvec_pos[a], f);
 		copy_v3_v3(dfdv[a], f);
-<<<<<<< HEAD
-		
+
 		spring_hairbend_forces(data, i, j, k, goal, stiffness, damping,
-=======
-
-		spring_angbend_forces(data, i, j, k, goal, stiffness, damping,
->>>>>>> 51f14cfa
 		                      q, dvec_null[a], dvec_neg[a], f);
 		sub_v3_v3(dfdv[a], f);
 
@@ -2024,35 +1987,19 @@
 	int block_ik = BPH_mass_spring_add_block(data, i, k);
 
 	world_to_root_v3(data, j, goal, target);
-<<<<<<< HEAD
-	
+
 	spring_hairbend_forces(data, i, j, k, goal, stiffness, damping, k, vecnull, vecnull, fk);
 	negate_v3_v3(fj, fk); /* counterforce */
-	
+
 	spring_hairbend_estimate_dfdx(data, i, j, k, goal, stiffness, damping, i, dfk_dxi);
 	spring_hairbend_estimate_dfdx(data, i, j, k, goal, stiffness, damping, j, dfk_dxj);
 	spring_hairbend_estimate_dfdx(data, i, j, k, goal, stiffness, damping, k, dfk_dxk);
 	copy_m3_m3(dfj_dxi, dfk_dxi); negate_m3(dfj_dxi);
 	copy_m3_m3(dfj_dxj, dfk_dxj); negate_m3(dfj_dxj);
-	
+
 	spring_hairbend_estimate_dfdv(data, i, j, k, goal, stiffness, damping, i, dfk_dvi);
 	spring_hairbend_estimate_dfdv(data, i, j, k, goal, stiffness, damping, j, dfk_dvj);
 	spring_hairbend_estimate_dfdv(data, i, j, k, goal, stiffness, damping, k, dfk_dvk);
-=======
-
-	spring_angbend_forces(data, i, j, k, goal, stiffness, damping, k, vecnull, vecnull, fk);
-	negate_v3_v3(fj, fk); /* counterforce */
-
-	spring_angbend_estimate_dfdx(data, i, j, k, goal, stiffness, damping, i, dfk_dxi);
-	spring_angbend_estimate_dfdx(data, i, j, k, goal, stiffness, damping, j, dfk_dxj);
-	spring_angbend_estimate_dfdx(data, i, j, k, goal, stiffness, damping, k, dfk_dxk);
-	copy_m3_m3(dfj_dxi, dfk_dxi); negate_m3(dfj_dxi);
-	copy_m3_m3(dfj_dxj, dfk_dxj); negate_m3(dfj_dxj);
-
-	spring_angbend_estimate_dfdv(data, i, j, k, goal, stiffness, damping, i, dfk_dvi);
-	spring_angbend_estimate_dfdv(data, i, j, k, goal, stiffness, damping, j, dfk_dvj);
-	spring_angbend_estimate_dfdv(data, i, j, k, goal, stiffness, damping, k, dfk_dvk);
->>>>>>> 51f14cfa
 	copy_m3_m3(dfj_dvi, dfk_dvi); negate_m3(dfj_dvi);
 	copy_m3_m3(dfj_dvj, dfk_dvj); negate_m3(dfj_dvj);
 
