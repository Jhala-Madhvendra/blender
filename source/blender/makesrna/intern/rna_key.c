/*
 * ***** BEGIN GPL LICENSE BLOCK *****
 *
 * This program is free software; you can redistribute it and/or
 * modify it under the terms of the GNU General Public License
 * as published by the Free Software Foundation; either version 2
 * of the License, or (at your option) any later version.
 *
 * This program is distributed in the hope that it will be useful,
 * but WITHOUT ANY WARRANTY; without even the implied warranty of
 * MERCHANTABILITY or FITNESS FOR A PARTICULAR PURPOSE.  See the
 * GNU General Public License for more details.
 *
 * You should have received a copy of the GNU General Public License
 * along with this program; if not, write to the Free Software Foundation,
 * Inc., 51 Franklin Street, Fifth Floor, Boston, MA 02110-1301, USA.
 *
 * Contributor(s): Blender Foundation (2008).
 *
 * ***** END GPL LICENSE BLOCK *****
 */

/** \file blender/makesrna/intern/rna_key.c
 *  \ingroup RNA
 */

#include <stdlib.h>

#include "DNA_ID.h"
#include "DNA_scene_types.h"
#include "DNA_curve_types.h"
#include "DNA_key_types.h"
#include "DNA_lattice_types.h"
#include "DNA_mesh_types.h"
#include "DNA_particle_types.h"

#include "BLI_utildefines.h"

#include "BLF_translation.h"

#include "RNA_access.h"
#include "RNA_define.h"
#include "RNA_enum_types.h"

#include "rna_internal.h"

#ifdef RNA_RUNTIME

#include <stddef.h>

#include "DNA_cache_library_types.h"
#include "DNA_object_types.h"
#include "DNA_scene_types.h"

#include "BKE_animsys.h"
#include "BKE_cache_library.h"
#include "BKE_depsgraph.h"
#include "BKE_key.h"
#include "BKE_main.h"

#include "WM_api.h"
#include "WM_types.h"

static Key *rna_ShapeKey_find_key(ID *id)
{
	switch (GS(id->name)) {
		case ID_CU: return ((Curve *)id)->key;
		case ID_KE: return (Key *)id;
		case ID_LT: return ((Lattice *)id)->key;
		case ID_ME: return ((Mesh *)id)->key;
		case ID_OB: return BKE_key_from_object((Object *)id);
		default: return NULL;
	}
}

static void rna_ShapeKey_name_set(PointerRNA *ptr, const char *value)
{
	KeyBlock *kb = ptr->data;
	char oldname[sizeof(kb->name)];
	
	/* make a copy of the old name first */
	BLI_strncpy(oldname, kb->name, sizeof(kb->name));
	
	/* copy the new name into the name slot */
	BLI_strncpy_utf8(kb->name, value, sizeof(kb->name));
	
	/* make sure the name is truly unique */
	if (ptr->id.data) {
		Key *key = rna_ShapeKey_find_key(ptr->id.data);
		BLI_uniquename(&key->block, kb, CTX_DATA_(BLF_I18NCONTEXT_ID_SHAPEKEY, "Key"), '.',
		               offsetof(KeyBlock, name), sizeof(kb->name));
	}
	
	/* fix all the animation data which may link to this */
	BKE_animdata_fix_paths_rename_all(NULL, "key_blocks", oldname, kb->name);
}

static float rna_ShapeKey_frame_get(PointerRNA *ptr)
{
	KeyBlock *kb = (KeyBlock *)ptr->data;
	return kb->pos * 100.0f;  /* Because pos is ctime/100... */
}

static void rna_ShapeKey_value_set(PointerRNA *ptr, float value)
{
	KeyBlock *data = (KeyBlock *)ptr->data;
	CLAMP(value, data->slidermin, data->slidermax);
	data->curval = value;
}

static void rna_ShapeKey_value_range(PointerRNA *ptr, float *min, float *max,
                                     float *UNUSED(softmin), float *UNUSED(softmax))
{
	KeyBlock *data = (KeyBlock *)ptr->data;

	*min = data->slidermin;
	*max = data->slidermax;
}

/* epsilon for how close one end of shapekey range can get to the other */
#define SHAPEKEY_SLIDER_TOL 0.001f

static void rna_ShapeKey_slider_min_range(PointerRNA *ptr, float *min, float *max,
                                          float *UNUSED(softmin), float *UNUSED(softmax))
{
	KeyBlock *data = (KeyBlock *)ptr->data;

	*min = -10.0f;
	*max = data->slidermax - SHAPEKEY_SLIDER_TOL;
}

static void rna_ShapeKey_slider_min_set(PointerRNA *ptr, float value)
{
	KeyBlock *data = (KeyBlock *)ptr->data;
	float min, max, softmin, softmax;
	
	rna_ShapeKey_slider_min_range(ptr, &min, &max, &softmin, &softmax);
	CLAMP(value, min, max);
	data->slidermin = value;
}

static void rna_ShapeKey_slider_max_range(PointerRNA *ptr, float *min, float *max,
                                          float *UNUSED(softmin), float *UNUSED(softmax))
{
	KeyBlock *data = (KeyBlock *)ptr->data;

	*min = data->slidermin + SHAPEKEY_SLIDER_TOL;
	*max = 10.0f;
}

static void rna_ShapeKey_slider_max_set(PointerRNA *ptr, float value)
{
	KeyBlock *data = (KeyBlock *)ptr->data;
	float min, max, softmin, softmax;
	
	rna_ShapeKey_slider_max_range(ptr, &min, &max, &softmin, &softmax);
	CLAMP(value, min, max);
	data->slidermax = value;
}

#undef SHAPEKEY_SLIDER_TOL

PointerRNA rna_object_shapekey_index_get(ID *id, int value)
{
	Key *key = rna_ShapeKey_find_key(id);
	KeyBlock *kb = NULL;
	PointerRNA ptr;

	if (key && value < key->totkey)
		kb = BLI_findlink(&key->block, value);
	
	RNA_pointer_create(id, &RNA_ShapeKey, kb, &ptr);

	return ptr;
}

int rna_object_shapekey_index_set(ID *id, PointerRNA value, int current)
{
	Key *key = rna_ShapeKey_find_key(id);

	if (key) {
		int a = BLI_findindex(&key->block, value.data);
		if (a != -1) return a;
	}
	
	return current;
}

static PointerRNA rna_ShapeKey_relative_key_get(PointerRNA *ptr)
{
	KeyBlock *kb = (KeyBlock *)ptr->data;

	return rna_object_shapekey_index_get(ptr->id.data, kb->relative);
}

static void rna_ShapeKey_relative_key_set(PointerRNA *ptr, PointerRNA value)
{
	KeyBlock *kb = (KeyBlock *)ptr->data;

	kb->relative = rna_object_shapekey_index_set(ptr->id.data, value, kb->relative);
}

static void rna_ShapeKeyPoint_co_get(PointerRNA *ptr, float *values)
{
	float *vec = (float *)ptr->data;

	values[0] = vec[0];
	values[1] = vec[1];
	values[2] = vec[2];
}

static void rna_ShapeKeyPoint_co_set(PointerRNA *ptr, const float *values)
{
	float *vec = (float *)ptr->data;

	vec[0] = values[0];
	vec[1] = values[1];
	vec[2] = values[2];
}

static float rna_ShapeKeyCurvePoint_tilt_get(PointerRNA *ptr)
{
	float *vec = (float *)ptr->data;
	return vec[3];
}

static void rna_ShapeKeyCurvePoint_tilt_set(PointerRNA *ptr, float value)
{
	float *vec = (float *)ptr->data;
	vec[3] = value;
}

static void rna_ShapeKeyBezierPoint_co_get(PointerRNA *ptr, float *values)
{
	float *vec = (float *)ptr->data;

	values[0] = vec[0 + 3];
	values[1] = vec[1 + 3];
	values[2] = vec[2 + 3];
}

static void rna_ShapeKeyBezierPoint_co_set(PointerRNA *ptr, const float *values)
{
	float *vec = (float *)ptr->data;

	vec[0 + 3] = values[0];
	vec[1 + 3] = values[1];
	vec[2 + 3] = values[2];
}

static void rna_ShapeKeyBezierPoint_handle_1_co_get(PointerRNA *ptr, float *values)
{
	float *vec = (float *)ptr->data;

	values[0] = vec[0];
	values[1] = vec[1];
	values[2] = vec[2];
}

static void rna_ShapeKeyBezierPoint_handle_1_co_set(PointerRNA *ptr, const float *values)
{
	float *vec = (float *)ptr->data;

	vec[0] = values[0];
	vec[1] = values[1];
	vec[2] = values[2];
}

static void rna_ShapeKeyBezierPoint_handle_2_co_get(PointerRNA *ptr, float *values)
{
	float *vec = (float *)ptr->data;

	values[0] = vec[6 + 0];
	values[1] = vec[6 + 1];
	values[2] = vec[6 + 2];
}

static void rna_ShapeKeyBezierPoint_handle_2_co_set(PointerRNA *ptr, const float *values)
{
	float *vec = (float *)ptr->data;

	vec[6 + 0] = values[0];
	vec[6 + 1] = values[1];
	vec[6 + 2] = values[2];
}

#if 0
static float rna_ShapeKeyBezierPoint_tilt_get(PointerRNA *ptr)
{
	float *vec = (float *)ptr->data;
	return vec[10];
}

static void rna_ShapeKeyBezierPoint_tilt_set(PointerRNA *ptr, float value)
{
	float *vec = (float *)ptr->data;
	vec[10] = value;
}
#endif

static void rna_ShapeKey_data_begin(CollectionPropertyIterator *iter, PointerRNA *ptr)
{
	Key *key = rna_ShapeKey_find_key(ptr->id.data);
	KeyBlock *kb = (KeyBlock *)ptr->data;
	Curve *cu;
	Nurb *nu;
	int tot = kb->totelem, size = key->elemsize;
	
<<<<<<< HEAD
	if (key->from && key->from_extra.type == KEY_OWNER_CURVE) {
=======
	if (key->from && GS(key->from->name) == ID_CU) {
>>>>>>> 9ba112eb
		cu = (Curve *)key->from;
		nu = cu->nurb.first;
		
		if (nu->bezt) {
			tot /= 3;
			size *= 3;
		}
	}
	
	rna_iterator_array_begin(iter, (void *)kb->data, size, tot, 0, NULL);
}

static int rna_ShapeKey_data_length(PointerRNA *ptr)
{
	Key *key = rna_ShapeKey_find_key(ptr->id.data);
	KeyBlock *kb = (KeyBlock *)ptr->data;
	Curve *cu;
	Nurb *nu;
	int tot = kb->totelem;
	
<<<<<<< HEAD
	if (key->from && key->from_extra.type == KEY_OWNER_CURVE) {
=======
	if (key->from && GS(key->from->name) == ID_CU) {
>>>>>>> 9ba112eb
		cu = (Curve *)key->from;
		nu = cu->nurb.first;
		
		if (nu->bezt)
			tot /= 3;
	}
	
	return tot;
}

static PointerRNA rna_ShapeKey_data_get(CollectionPropertyIterator *iter)
{
	Key *key = rna_ShapeKey_find_key(iter->parent.id.data);
	StructRNA *type;
	Curve *cu;
	Nurb *nu;
	
<<<<<<< HEAD
	if (key->from && key->from_extra.type == KEY_OWNER_CURVE) {
=======
	if (key->from && GS(key->from->name) == ID_CU) {
>>>>>>> 9ba112eb
		cu = (Curve *)key->from;
		nu = cu->nurb.first;
		
		if (nu->bezt)
			type = &RNA_ShapeKeyBezierPoint;
		else
			type = &RNA_ShapeKeyCurvePoint;
	}
	else
		type = &RNA_ShapeKeyPoint;
	
	return rna_pointer_inherit_refine(&iter->parent, type, rna_iterator_array_get(iter));
}

static char *rna_ShapeKey_path(PointerRNA *ptr)
{
	KeyBlock *kb = (KeyBlock *)ptr->data;
	ID *id = ptr->id.data;
	char name_esc[sizeof(kb->name) * 2];

	BLI_strescape(name_esc, kb->name, sizeof(name_esc));

	if ((id) && (GS(id->name) != ID_KE))
		return BLI_sprintfN("shape_keys.key_blocks[\"%s\"]", name_esc);
	else
		return BLI_sprintfN("key_blocks[\"%s\"]", name_esc);
}

static void rna_Key_update_data(Main *bmain, Scene *UNUSED(scene), PointerRNA *ptr)
{
	Key *key = ptr->id.data;
	Object *ob;
	CacheLibrary *cachelib;

	switch (key->from_extra.type) {
	case KEY_OWNER_MESH:
	case KEY_OWNER_CURVE:
	case KEY_OWNER_LATTICE:
		for (ob = bmain->object.first; ob; ob = ob->id.next) {
			if (BKE_key_from_object(ob) == key) {
				DAG_id_tag_update(&ob->id, OB_RECALC_DATA);
				WM_main_add_notifier(NC_OBJECT | ND_MODIFIER, ob);
			}
		}
		break;
	case KEY_OWNER_PARTICLES:
		for (ob = bmain->object.first; ob; ob = ob->id.next) {
			ParticleSystem *psys;
			for (psys = ob->particlesystem.first; psys; psys = psys->next) {
				if (psys->key == key) {
					psys->recalc |= PSYS_RECALC_REDO;
					DAG_id_tag_update(&ob->id, OB_RECALC_DATA);
					WM_main_add_notifier(NC_OBJECT | ND_PARTICLE | NA_EDITED, ob);
				}
			}
		}
		break;
	}
	
	for (cachelib = bmain->cache_library.first; cachelib; cachelib = cachelib->id.next) {
		if (BKE_cache_library_uses_key(cachelib, key)) {
			DAG_id_tag_update(&cachelib->id, OB_RECALC_DATA);
			WM_main_add_notifier(NC_WINDOW, NULL);
		}
	}
}

static KeyBlock *rna_ShapeKeyData_find_keyblock(Key *key, float *point)
{
	KeyBlock *kb;
	
	/* sanity checks */
	if (ELEM(NULL, key, point))
		return NULL;
	
	/* we'll need to manually search through the keyblocks and check
	 * if the point is somewhere in the middle of each block's data
	 */
	for (kb = key->block.first; kb; kb = kb->next) {
		if (kb->data) {
			float *start = (float *)kb->data;
			float *end;
			
			/* easy cases first */
			if ((start == NULL) || (start > point)) {
				/* there's no chance point is in array */
				continue;
			}
			else if (start == point) {
				/* exact match - point is first in array */
				return kb;
			}
			
			/* determine where end of array is
			 *	- elemsize is in bytes, so use (char *) cast to get array in terms of bytes
			 */
			end = (float *)((char *)start + (key->elemsize * kb->totelem));
			
			/* if point's address is less than the end, then it is somewhere between start and end, so in array */
			if (end > point) {
				/* we've found the owner of the point data */
				return kb;
			}
		}
	}
	
	return NULL;
}

static int rna_ShapeKeyPoint_get_index(Key *key, KeyBlock *kb, float *point)
{
	/* if we frame the data array and point pointers as (char *), then the difference between
	 * them will be in bytes. Thus, dividing through by key->elemsize (number of bytes per point)
	 * gives us the offset of point from start of array.
	 */
	char *start = (char *)kb->data;
	char *pt = (char *)point;
	
	return (int)(pt - start) / key->elemsize;
}

static int rna_ShapeKeyBezierPoint_get_index(KeyBlock *kb, float *point)
{
	float *start = (float *)kb->data;
	
	/* Unlike with rna_ShapeKeyPoint_get_index(), we cannot use key->elemsize here
	 * since the default value for curves (16) is actually designed for BPoints
	 * (i.e. NURBS Surfaces). The magic number "12" here was found by empirical
	 * testing on a 64-bit system, and is similar to what's used for meshes and 
	 * lattices. For more details, see T38013
	 */
	return (int)(point - start) / 12;
}

static char *rna_ShapeKeyPoint_path(PointerRNA *ptr)
{
	ID *id = (ID *)ptr->id.data;
	Key *key = rna_ShapeKey_find_key(ptr->id.data);
	KeyBlock *kb;
	float *point = (float *)ptr->data;
	
	/* if we can get a key block, we can construct a path */
	kb = rna_ShapeKeyData_find_keyblock(key, point);
	
	if (kb) {
		char name_esc_kb[sizeof(kb->name) * 2];
		int index;
		
		if (ptr->type == &RNA_ShapeKeyBezierPoint)
			index = rna_ShapeKeyBezierPoint_get_index(kb, point);
		else
			index = rna_ShapeKeyPoint_get_index(key, kb, point);

		BLI_strescape(name_esc_kb, kb->name, sizeof(name_esc_kb));
		
		if (GS(id->name) == ID_KE)
			return BLI_sprintfN("key_blocks[\"%s\"].data[%d]", name_esc_kb, index);
		else
			return BLI_sprintfN("shape_keys.key_blocks[\"%s\"].data[%d]", name_esc_kb, index);
	}
	else
		return NULL;  /* XXX: there's really no way to resolve this... */
}

#else

EnumPropertyItem keyblock_type_items[] = {
	{KEY_LINEAR, "KEY_LINEAR", 0, "Linear", ""},
	{KEY_CARDINAL, "KEY_CARDINAL", 0, "Cardinal", ""},
	{KEY_CATMULL_ROM, "KEY_CATMULL_ROM", 0, "Catmull-Rom", ""},
	{KEY_BSPLINE, "KEY_BSPLINE", 0, "BSpline", ""},
	{0, NULL, 0, NULL, NULL}
};

static void rna_def_keydata(BlenderRNA *brna)
{
	StructRNA *srna;
	PropertyRNA *prop;

	srna = RNA_def_struct(brna, "ShapeKeyPoint", NULL);
	RNA_def_struct_ui_text(srna, "Shape Key Point", "Point in a shape key");
	RNA_def_struct_path_func(srna, "rna_ShapeKeyPoint_path");

	prop = RNA_def_property(srna, "co", PROP_FLOAT, PROP_TRANSLATION);
	RNA_def_property_array(prop, 3);
	RNA_def_property_float_funcs(prop, "rna_ShapeKeyPoint_co_get", "rna_ShapeKeyPoint_co_set", NULL);
	RNA_def_property_ui_text(prop, "Location", "");
	RNA_def_property_update(prop, 0, "rna_Key_update_data");

	srna = RNA_def_struct(brna, "ShapeKeyCurvePoint", NULL);
	RNA_def_struct_ui_text(srna, "Shape Key Curve Point", "Point in a shape key for curves");
	/* there's nothing type specific here, so this is fine for now */
	RNA_def_struct_path_func(srna, "rna_ShapeKeyPoint_path");

	prop = RNA_def_property(srna, "co", PROP_FLOAT, PROP_TRANSLATION);
	RNA_def_property_array(prop, 3);
	RNA_def_property_float_funcs(prop, "rna_ShapeKeyPoint_co_get", "rna_ShapeKeyPoint_co_set", NULL);
	RNA_def_property_ui_text(prop, "Location", "");
	RNA_def_property_update(prop, 0, "rna_Key_update_data");

	prop = RNA_def_property(srna, "tilt", PROP_FLOAT, PROP_NONE);
	RNA_def_property_float_funcs(prop, "rna_ShapeKeyCurvePoint_tilt_get", "rna_ShapeKeyCurvePoint_tilt_set", NULL);
	RNA_def_property_ui_text(prop, "Tilt", "");
	RNA_def_property_update(prop, 0, "rna_Key_update_data");

	srna = RNA_def_struct(brna, "ShapeKeyBezierPoint", NULL);
	RNA_def_struct_ui_text(srna, "Shape Key Bezier Point", "Point in a shape key for Bezier curves");
	/* there's nothing type specific here, so this is fine for now */
	RNA_def_struct_path_func(srna, "rna_ShapeKeyPoint_path");

	prop = RNA_def_property(srna, "co", PROP_FLOAT, PROP_TRANSLATION);
	RNA_def_property_array(prop, 3);
	RNA_def_property_float_funcs(prop, "rna_ShapeKeyBezierPoint_co_get", "rna_ShapeKeyBezierPoint_co_set", NULL);
	RNA_def_property_ui_text(prop, "Location", "");
	RNA_def_property_update(prop, 0, "rna_Key_update_data");

	prop = RNA_def_property(srna, "handle_left", PROP_FLOAT, PROP_TRANSLATION);
	RNA_def_property_array(prop, 3);
	RNA_def_property_float_funcs(prop, "rna_ShapeKeyBezierPoint_handle_1_co_get",
	                             "rna_ShapeKeyBezierPoint_handle_1_co_set", NULL);
	RNA_def_property_ui_text(prop, "Handle 1 Location", "");
	RNA_def_property_update(prop, 0, "rna_Key_update_data");

	prop = RNA_def_property(srna, "handle_right", PROP_FLOAT, PROP_TRANSLATION);
	RNA_def_property_array(prop, 3);
	RNA_def_property_float_funcs(prop, "rna_ShapeKeyBezierPoint_handle_2_co_get",
	                             "rna_ShapeKeyBezierPoint_handle_2_co_set", NULL);
	RNA_def_property_ui_text(prop, "Handle 2 Location", "");
	RNA_def_property_update(prop, 0, "rna_Key_update_data");

	/* appears to be unused currently */
#if 0
	prop = RNA_def_property(srna, "tilt", PROP_FLOAT, PROP_NONE);
	RNA_def_property_float_funcs(prop, "rna_ShapeKeyBezierPoint_tilt_get", "rna_ShapeKeyBezierPoint_tilt_set", NULL);
	RNA_def_property_ui_text(prop, "Tilt", "");
	RNA_def_property_update(prop, 0, "rna_Key_update_data");
#endif
}

static void rna_def_keyblock(BlenderRNA *brna)
{
	StructRNA *srna;
	PropertyRNA *prop;

	srna = RNA_def_struct(brna, "ShapeKey", NULL);
	RNA_def_struct_ui_text(srna, "Shape Key", "Shape key in a shape keys datablock");
	RNA_def_struct_sdna(srna, "KeyBlock");
	RNA_def_struct_path_func(srna, "rna_ShapeKey_path");
	RNA_def_struct_ui_icon(srna, ICON_SHAPEKEY_DATA);

	prop = RNA_def_property(srna, "name", PROP_STRING, PROP_NONE);
	RNA_def_property_ui_text(prop, "Name", "Name of Shape Key");
	RNA_def_property_string_funcs(prop, NULL, NULL, "rna_ShapeKey_name_set");
	RNA_def_property_update(prop, 0, "rna_Key_update_data");
	RNA_def_struct_name_property(srna, prop);

	/* keys need to be sorted to edit this */
	prop = RNA_def_property(srna, "frame", PROP_FLOAT, PROP_TIME);
	RNA_def_property_clear_flag(prop, PROP_EDITABLE);
	RNA_def_property_float_sdna(prop, NULL, "pos");
	RNA_def_property_float_funcs(prop, "rna_ShapeKey_frame_get", NULL, NULL);
	RNA_def_property_ui_text(prop, "Frame", "Frame for absolute keys");
	RNA_def_property_update(prop, 0, "rna_Key_update_data");
	
	/* for now, this is editable directly, as users can set this even if they're not animating them
	 * (to test results) */
	prop = RNA_def_property(srna, "value", PROP_FLOAT, PROP_FACTOR);
	RNA_def_property_float_sdna(prop, NULL, "curval");
	RNA_def_property_float_funcs(prop, NULL, "rna_ShapeKey_value_set", "rna_ShapeKey_value_range");
	RNA_def_property_ui_range(prop, -10.0f, 10.0f, 10, 3);
	RNA_def_property_ui_text(prop, "Value", "Value of shape key at the current frame");
	RNA_def_property_update(prop, 0, "rna_Key_update_data");

	prop = RNA_def_property(srna, "interpolation", PROP_ENUM, PROP_NONE);
	RNA_def_property_enum_sdna(prop, NULL, "type");
	RNA_def_property_enum_items(prop, keyblock_type_items);
	RNA_def_property_ui_text(prop, "Interpolation", "Interpolation type for absolute shape keys");
	RNA_def_property_update(prop, 0, "rna_Key_update_data");

	prop = RNA_def_property(srna, "vertex_group", PROP_STRING, PROP_NONE);
	RNA_def_property_string_sdna(prop, NULL, "vgroup");
	RNA_def_property_ui_text(prop, "Vertex Group", "Vertex weight group, to blend with basis shape");
	RNA_def_property_update(prop, 0, "rna_Key_update_data");

	prop = RNA_def_property(srna, "face_map", PROP_STRING, PROP_NONE);
	RNA_def_property_string_sdna(prop, NULL, "facemap");
	RNA_def_property_ui_text(prop, "Face Map", "Face Map used to initiate interpolation for this shapekey");
	RNA_def_property_update(prop, 0, "rna_Key_update_data");
	
	prop = RNA_def_property(srna, "relative_key", PROP_POINTER, PROP_NONE);
	RNA_def_property_struct_type(prop, "ShapeKey");
	RNA_def_property_flag(prop, PROP_EDITABLE | PROP_NEVER_NULL);
	RNA_def_property_pointer_funcs(prop, "rna_ShapeKey_relative_key_get",
	                               "rna_ShapeKey_relative_key_set", NULL, NULL);
	RNA_def_property_ui_text(prop, "Relative Key", "Shape used as a relative key");
	RNA_def_property_update(prop, 0, "rna_Key_update_data");

	prop = RNA_def_property(srna, "mute", PROP_BOOLEAN, PROP_NONE);
	RNA_def_property_boolean_sdna(prop, NULL, "flag", KEYBLOCK_MUTE);
	RNA_def_property_ui_text(prop, "Mute", "Mute this shape key");
	RNA_def_property_ui_icon(prop, ICON_RESTRICT_VIEW_OFF, 1);
	RNA_def_property_update(prop, 0, "rna_Key_update_data");

	prop = RNA_def_property(srna, "slider_min", PROP_FLOAT, PROP_NONE);
	RNA_def_property_float_sdna(prop, NULL, "slidermin");
	RNA_def_property_range(prop, -10.0f, 10.0f);
	RNA_def_property_float_funcs(prop, NULL, "rna_ShapeKey_slider_min_set", "rna_ShapeKey_slider_min_range");
	RNA_def_property_ui_text(prop, "Slider Min", "Minimum for slider");

	prop = RNA_def_property(srna, "slider_max", PROP_FLOAT, PROP_NONE);
	RNA_def_property_float_sdna(prop, NULL, "slidermax");
	RNA_def_property_range(prop, -10.0f, 10.0f);
	RNA_def_property_float_default(prop, 1.0f);
	RNA_def_property_float_funcs(prop, NULL, "rna_ShapeKey_slider_max_set", "rna_ShapeKey_slider_max_range");
	RNA_def_property_ui_text(prop, "Slider Max", "Maximum for slider");

	prop = RNA_def_property(srna, "data", PROP_COLLECTION, PROP_NONE);
	RNA_def_property_collection_sdna(prop, NULL, "data", "totelem");
	RNA_def_property_struct_type(prop, "UnknownType");
	RNA_def_property_ui_text(prop, "Data", "");
	RNA_def_property_collection_funcs(prop, "rna_ShapeKey_data_begin", NULL, NULL, "rna_ShapeKey_data_get",
	                                  "rna_ShapeKey_data_length", NULL, NULL, NULL);
}

static void rna_def_key(BlenderRNA *brna)
{
	StructRNA *srna;
	PropertyRNA *prop;

	srna = RNA_def_struct(brna, "Key", "ID");
	RNA_def_struct_ui_text(srna, "Key", "Shape keys datablock containing different shapes of geometric datablocks");
	RNA_def_struct_ui_icon(srna, ICON_SHAPEKEY_DATA);

	prop = RNA_def_property(srna, "reference_key", PROP_POINTER, PROP_NONE);
	RNA_def_property_flag(prop, PROP_NEVER_NULL);
	RNA_def_property_clear_flag(prop, PROP_EDITABLE);
	RNA_def_property_pointer_sdna(prop, NULL, "refkey");
	RNA_def_property_ui_text(prop, "Reference Key", "");

	prop = RNA_def_property(srna, "key_blocks", PROP_COLLECTION, PROP_NONE);
	RNA_def_property_collection_sdna(prop, NULL, "block", NULL);
	RNA_def_property_struct_type(prop, "ShapeKey");
	RNA_def_property_ui_text(prop, "Key Blocks", "Shape keys");

	rna_def_animdata_common(srna);

	prop = RNA_def_property(srna, "user", PROP_POINTER, PROP_NONE);
	RNA_def_property_flag(prop, PROP_NEVER_NULL);
	RNA_def_property_pointer_sdna(prop, NULL, "from");
	RNA_def_property_ui_text(prop, "User", "Datablock using these shape keys");

	prop = RNA_def_property(srna, "use_relative", PROP_BOOLEAN, PROP_NONE);
	RNA_def_property_boolean_sdna(prop, NULL, "type", KEY_RELATIVE);
	RNA_def_property_ui_text(prop, "Relative",
	                         "Make shape keys relative, "
	                         "otherwise play through shapes as a sequence using the evaluation time");
	RNA_def_property_update(prop, 0, "rna_Key_update_data");

	prop = RNA_def_property(srna, "eval_time", PROP_FLOAT, PROP_NONE);
	RNA_def_property_float_sdna(prop, NULL, "ctime");
	RNA_def_property_range(prop, MINFRAME, MAXFRAME);
	RNA_def_property_ui_text(prop, "Evaluation Time", "Evaluation time for absolute shape keys");
	RNA_def_property_update(prop, 0, "rna_Key_update_data");
}

void RNA_def_key(BlenderRNA *brna)
{
	rna_def_key(brna);
	rna_def_keyblock(brna);
	rna_def_keydata(brna);
}

#endif<|MERGE_RESOLUTION|>--- conflicted
+++ resolved
@@ -306,11 +306,7 @@
 	Nurb *nu;
 	int tot = kb->totelem, size = key->elemsize;
 	
-<<<<<<< HEAD
 	if (key->from && key->from_extra.type == KEY_OWNER_CURVE) {
-=======
-	if (key->from && GS(key->from->name) == ID_CU) {
->>>>>>> 9ba112eb
 		cu = (Curve *)key->from;
 		nu = cu->nurb.first;
 		
@@ -331,11 +327,7 @@
 	Nurb *nu;
 	int tot = kb->totelem;
 	
-<<<<<<< HEAD
 	if (key->from && key->from_extra.type == KEY_OWNER_CURVE) {
-=======
-	if (key->from && GS(key->from->name) == ID_CU) {
->>>>>>> 9ba112eb
 		cu = (Curve *)key->from;
 		nu = cu->nurb.first;
 		
@@ -353,11 +345,7 @@
 	Curve *cu;
 	Nurb *nu;
 	
-<<<<<<< HEAD
 	if (key->from && key->from_extra.type == KEY_OWNER_CURVE) {
-=======
-	if (key->from && GS(key->from->name) == ID_CU) {
->>>>>>> 9ba112eb
 		cu = (Curve *)key->from;
 		nu = cu->nurb.first;
 		
