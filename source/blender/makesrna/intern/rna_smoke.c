--- conflicted
+++ resolved
@@ -12,15 +12,6 @@
  * You should have received a copy of the GNU General Public License
  * along with this program; if not, write to the Free Software Foundation,
  * Inc., 51 Franklin Street, Fifth Floor, Boston, MA 02110-1301, USA.
-<<<<<<< HEAD
- *
- * Contributor(s): Daniel Genrich
- *                 Blender Foundation
- *                 Sebastian Barschkis (sebbas)
- *
- * ***** END GPL LICENSE BLOCK *****
-=======
->>>>>>> 27b26f6b
  */
 
 /** \file
@@ -71,16 +62,11 @@
 
 static void rna_Smoke_update(Main *UNUSED(bmain), Scene *UNUSED(scene), PointerRNA *ptr)
 {
-<<<<<<< HEAD
-	DEG_id_tag_update(ptr->id.data, OB_RECALC_DATA);
+	DEG_id_tag_update(ptr->id.data, ID_RECALC_GEOMETRY);
 
 	// Needed for liquid domain objects
 	Object *ob = ptr->id.data;
-	DEG_id_tag_update(ptr->id.data, OB_RECALC_DATA);
 	WM_main_add_notifier(NC_OBJECT | ND_DRAW, ob);
-=======
-	DEG_id_tag_update(ptr->id.data, ID_RECALC_GEOMETRY);
->>>>>>> 27b26f6b
 }
 
 static void rna_Smoke_dependency_update(Main *bmain, Scene *scene, PointerRNA *ptr)
@@ -1008,17 +994,8 @@
 	};
 
 	static const EnumPropertyItem prop_noise_type_items[] = {
-<<<<<<< HEAD
 		{FLUID_NOISE_TYPE_WAVELET, "NOISEWAVE", 0, "Wavelet", ""},
-		{0, NULL, 0, NULL, NULL}
-=======
-		{MOD_SMOKE_NOISEWAVE, "NOISEWAVE", 0, "Wavelet", ""},
-#ifdef WITH_FFTW3
-		{MOD_SMOKE_NOISEFFT, "NOISEFFT", 0, "FFT", ""},
-#endif
-		/*  {MOD_SMOKE_NOISECURL, "NOISECURL", 0, "Curl", ""}, */
 		{0, NULL, 0, NULL, NULL},
->>>>>>> 27b26f6b
 	};
 
 	static const EnumPropertyItem prop_compression_items[] = {
@@ -1049,51 +1026,28 @@
 		{0, NULL, 0, NULL, NULL},
 	};
 
-<<<<<<< HEAD
 	static EnumPropertyItem fluid_mesh_quality_items[] = {
 		{FLUID_DOMAIN_MESH_IMPROVED, "IMPROVED", 0, "Final", "Use improved particle levelset (slower but more precise and with mesh smoothening options)"},
 		{FLUID_DOMAIN_MESH_UNION, "UNION", 0, "Preview", "Use union particle levelset (faster but lower quality)"},
-		{0, NULL, 0, NULL, NULL}
+		{0, NULL, 0, NULL, NULL},
 	};
 
 	static EnumPropertyItem fluid_guiding_source_items[] = {
 		{FLUID_DOMAIN_GUIDING_SRC_DOMAIN, "DOMAIN", 0, "Domain", "Use a fluid domain for guiding (domain needs to be baked already so that velocities can be extracted but can be of any type)"},
 		{FLUID_DOMAIN_GUIDING_SRC_EFFECTOR, "EFFECTOR", 0, "Effector", "Use guiding (effector) objects to create fluid guiding (guiding objects should be animated and baked once set up completely)"},
-		{0, NULL, 0, NULL, NULL}
+		{0, NULL, 0, NULL, NULL},
 	};
 
 	/*  Cache type - generated dynamically based on domain type */
 	static EnumPropertyItem cache_file_type_items[] = {
 		{0, "NONE", 0, "", ""},
-		{0, NULL, 0, NULL, NULL}
+		{0, NULL, 0, NULL, NULL},
 	};
 
 	static const EnumPropertyItem smoke_view_items[] = {
 	    {FLUID_DOMAIN_SLICE_VIEW_ALIGNED, "VIEW_ALIGNED", 0, "View", "Slice volume parallel to the view plane"},
 	    {FLUID_DOMAIN_SLICE_AXIS_ALIGNED, "AXIS_ALIGNED", 0, "Axis", "Slice volume parallel to the major axis"},
-	    {0, NULL, 0, NULL, NULL}
-=======
-	static const EnumPropertyItem smoke_domain_colli_items[] = {
-		{SM_BORDER_OPEN, "BORDEROPEN", 0, "Open", "Smoke doesn't collide with any border"},
-		{SM_BORDER_VERTICAL, "BORDERVERTICAL", 0, "Vertically Open",
-		 "Smoke doesn't collide with top and bottom sides"},
-		{SM_BORDER_CLOSED, "BORDERCLOSED", 0, "Collide All", "Smoke collides with every side"},
-		{0, NULL, 0, NULL, NULL},
-	};
-
-	static const EnumPropertyItem cache_file_type_items[] = {
-		{PTCACHE_FILE_PTCACHE, "POINTCACHE", 0, "Point Cache", "Blender specific point cache file format"},
-#ifdef WITH_OPENVDB
-		{PTCACHE_FILE_OPENVDB, "OPENVDB", 0, "OpenVDB", "OpenVDB file format"},
-#endif
-		{0, NULL, 0, NULL, NULL},
-	};
-
-	static const EnumPropertyItem smoke_view_items[] = {
-	    {MOD_SMOKE_SLICE_VIEW_ALIGNED, "VIEW_ALIGNED", 0, "View", "Slice volume parallel to the view plane"},
-	    {MOD_SMOKE_SLICE_AXIS_ALIGNED, "AXIS_ALIGNED", 0, "Axis", "Slice volume parallel to the major axis"},
 	    {0, NULL, 0, NULL, NULL},
->>>>>>> 27b26f6b
 	};
 
 	static const EnumPropertyItem axis_slice_method_items[] = {
@@ -1149,7 +1103,6 @@
 
 	/* object collections */
 
-<<<<<<< HEAD
 	prop = RNA_def_property(srna, "collision_group", PROP_POINTER, PROP_NONE);
 	RNA_def_property_pointer_sdna(prop, NULL, "coll_group");
 	RNA_def_property_struct_type(prop, "Collection");
@@ -1158,44 +1111,6 @@
 	RNA_def_property_update(prop, NC_OBJECT | ND_MODIFIER, "rna_Smoke_reset_dependency");
 
 	prop = RNA_def_property(srna, "fluid_group", PROP_POINTER, PROP_NONE);
-=======
-	prop = RNA_def_property(srna, "show_high_resolution", PROP_BOOLEAN, PROP_NONE);
-	RNA_def_property_boolean_sdna(prop, NULL, "viewsettings", MOD_SMOKE_VIEW_SHOW_HIGHRES);
-	RNA_def_property_ui_text(prop, "Show High Resolution", "Show high resolution (using amplification)");
-	RNA_def_property_update(prop, NC_OBJECT | ND_DRAW, NULL);
-
-	prop = RNA_def_property(srna, "noise_type", PROP_ENUM, PROP_NONE);
-	RNA_def_property_enum_sdna(prop, NULL, "noise");
-	RNA_def_property_enum_items(prop, prop_noise_type_items);
-	RNA_def_property_ui_text(prop, "Noise Method", "Noise method which is used for creating the high resolution");
-	RNA_def_property_clear_flag(prop, PROP_ANIMATABLE);
-	RNA_def_property_update(prop, NC_OBJECT | ND_MODIFIER, "rna_Smoke_reset");
-
-	prop = RNA_def_property(srna, "alpha", PROP_FLOAT, PROP_NONE);
-	RNA_def_property_float_sdna(prop, NULL, "alpha");
-	RNA_def_property_range(prop, -5.0, 5.0);
-	RNA_def_property_ui_range(prop, -5.0, 5.0, 0.02, 5);
-	RNA_def_property_ui_text(prop, "Density",
-	                         "How much density affects smoke motion (higher value results in faster rising smoke)");
-	RNA_def_property_update(prop, NC_OBJECT | ND_MODIFIER, "rna_Smoke_resetCache");
-
-	prop = RNA_def_property(srna, "beta", PROP_FLOAT, PROP_NONE);
-	RNA_def_property_float_sdna(prop, NULL, "beta");
-	RNA_def_property_range(prop, -5.0, 5.0);
-	RNA_def_property_ui_range(prop, -5.0, 5.0, 0.02, 5);
-	RNA_def_property_ui_text(prop, "Heat",
-	                         "How much heat affects smoke motion (higher value results in faster rising smoke)");
-	RNA_def_property_update(prop, NC_OBJECT | ND_MODIFIER, "rna_Smoke_resetCache");
-
-	prop = RNA_def_property(srna, "collision_collection", PROP_POINTER, PROP_NONE);
-	RNA_def_property_pointer_sdna(prop, NULL, "coll_group");
-	RNA_def_property_struct_type(prop, "Collection");
-	RNA_def_property_flag(prop, PROP_EDITABLE);
-	RNA_def_property_ui_text(prop, "Collision Collection", "Limit collisions to this collection");
-	RNA_def_property_update(prop, NC_OBJECT | ND_MODIFIER, "rna_Smoke_reset_dependency");
-
-	prop = RNA_def_property(srna, "fluid_collection", PROP_POINTER, PROP_NONE);
->>>>>>> 27b26f6b
 	RNA_def_property_pointer_sdna(prop, NULL, "fluid_group");
 	RNA_def_property_struct_type(prop, "Collection");
 	RNA_def_property_flag(prop, PROP_EDITABLE);
@@ -1209,88 +1124,7 @@
 	RNA_def_property_ui_text(prop, "Effector Collection", "Limit effectors to this collection");
 	RNA_def_property_update(prop, NC_OBJECT | ND_MODIFIER, "rna_Smoke_reset_dependency");
 
-<<<<<<< HEAD
 	/* grid access */
-=======
-	prop = RNA_def_property(srna, "strength", PROP_FLOAT, PROP_NONE);
-	RNA_def_property_float_sdna(prop, NULL, "strength");
-	RNA_def_property_range(prop, 0.0, 10.0);
-	RNA_def_property_ui_range(prop, 0.0, 10.0, 1, 2);
-	RNA_def_property_ui_text(prop, "Strength", "Strength of noise");
-	RNA_def_property_update(prop, NC_OBJECT | ND_MODIFIER, "rna_Smoke_resetCache");
-
-	prop = RNA_def_property(srna, "dissolve_speed", PROP_INT, PROP_TIME);
-	RNA_def_property_int_sdna(prop, NULL, "diss_speed");
-	RNA_def_property_range(prop, 1.0, 10000.0);
-	RNA_def_property_ui_range(prop, 1.0, 10000.0, 1, -1);
-	RNA_def_property_ui_text(prop, "Dissolve Speed", "Dissolve Speed");
-	RNA_def_property_update(prop, NC_OBJECT | ND_MODIFIER, "rna_Smoke_resetCache");
-
-	prop = RNA_def_property(srna, "use_dissolve_smoke", PROP_BOOLEAN, PROP_NONE);
-	RNA_def_property_boolean_sdna(prop, NULL, "flags", MOD_SMOKE_DISSOLVE);
-	RNA_def_property_ui_text(prop, "Dissolve Smoke", "Enable smoke to disappear over time");
-	RNA_def_property_update(prop, NC_OBJECT | ND_MODIFIER, "rna_Smoke_resetCache");
-
-	prop = RNA_def_property(srna, "use_dissolve_smoke_log", PROP_BOOLEAN, PROP_NONE);
-	RNA_def_property_boolean_sdna(prop, NULL, "flags", MOD_SMOKE_DISSOLVE_LOG);
-	RNA_def_property_ui_text(prop, "Logarithmic dissolve", "Using 1/x ");
-	RNA_def_property_update(prop, NC_OBJECT | ND_MODIFIER, "rna_Smoke_resetCache");
-
-	prop = RNA_def_property(srna, "point_cache", PROP_POINTER, PROP_NONE);
-	RNA_def_property_flag(prop, PROP_NEVER_NULL);
-	RNA_def_property_pointer_sdna(prop, NULL, "point_cache[0]");
-	RNA_def_property_struct_type(prop, "PointCache");
-	RNA_def_property_ui_text(prop, "Point Cache", "");
-
-	prop = RNA_def_property(srna, "point_cache_compress_type", PROP_ENUM, PROP_NONE);
-	RNA_def_property_enum_sdna(prop, NULL, "cache_comp");
-	RNA_def_property_enum_items(prop, smoke_cache_comp_items);
-	RNA_def_property_ui_text(prop, "Cache Compression", "Compression method to be used");
-
-	prop = RNA_def_property(srna, "openvdb_cache_compress_type", PROP_ENUM, PROP_NONE);
-	RNA_def_property_enum_sdna(prop, NULL, "openvdb_comp");
-	RNA_def_property_enum_items(prop, prop_compression_items);
-	RNA_def_property_ui_text(prop, "Compression", "Compression method to be used");
-
-	prop = RNA_def_property(srna, "data_depth", PROP_ENUM, PROP_NONE);
-	RNA_def_property_enum_bitflag_sdna(prop, NULL, "data_depth");
-	RNA_def_property_enum_items(prop, smoke_data_depth_items);
-	RNA_def_property_ui_text(prop, "Data Depth",
-	                         "Bit depth for writing all scalar (including vector) "
-	                         "lower values reduce file size");
-	RNA_def_property_update(prop, NC_OBJECT | ND_MODIFIER, NULL);
-
-	prop = RNA_def_property(srna, "collision_extents", PROP_ENUM, PROP_NONE);
-	RNA_def_property_enum_sdna(prop, NULL, "border_collisions");
-	RNA_def_property_enum_items(prop, smoke_domain_colli_items);
-	RNA_def_property_ui_text(prop, "Border Collisions",
-	                         "Select which domain border will be treated as collision object");
-	RNA_def_property_update(prop, NC_OBJECT | ND_MODIFIER, "rna_Smoke_reset");
-
-	prop = RNA_def_property(srna, "effector_weights", PROP_POINTER, PROP_NONE);
-	RNA_def_property_struct_type(prop, "EffectorWeights");
-	RNA_def_property_clear_flag(prop, PROP_EDITABLE);
-	RNA_def_property_ui_text(prop, "Effector Weights", "");
-
-	prop = RNA_def_property(srna, "highres_sampling", PROP_ENUM, PROP_NONE);
-	RNA_def_property_enum_items(prop, smoke_highres_sampling_items);
-	RNA_def_property_ui_text(prop, "Emitter", "Method for sampling the high resolution flow");
-	RNA_def_property_update(prop, NC_OBJECT | ND_MODIFIER, "rna_Smoke_resetCache");
-
-	prop = RNA_def_property(srna, "time_scale", PROP_FLOAT, PROP_NONE);
-	RNA_def_property_float_sdna(prop, NULL, "time_scale");
-	RNA_def_property_range(prop, 0.2, 1.5);
-	RNA_def_property_ui_range(prop, 0.2, 1.5, 0.02, 5);
-	RNA_def_property_ui_text(prop, "Time Scale", "Adjust simulation speed");
-	RNA_def_property_update(prop, NC_OBJECT | ND_MODIFIER, "rna_Smoke_resetCache");
-
-	prop = RNA_def_property(srna, "vorticity", PROP_FLOAT, PROP_NONE);
-	RNA_def_property_float_sdna(prop, NULL, "vorticity");
-	RNA_def_property_range(prop, 0.01, 4.0);
-	RNA_def_property_ui_range(prop, 0.01, 4.0, 0.02, 5);
-	RNA_def_property_ui_text(prop, "Vorticity", "Amount of turbulence/rotation in fluid");
-	RNA_def_property_update(prop, NC_OBJECT | ND_MODIFIER, "rna_Smoke_resetCache");
->>>>>>> 27b26f6b
 
 	prop = RNA_def_property(srna, "density_grid", PROP_FLOAT, PROP_NONE);
 	RNA_def_property_array(prop, 32);
@@ -2055,7 +1889,6 @@
 	RNA_def_property_update(prop, NC_OBJECT | ND_DRAW, NULL);
 
 	static const EnumPropertyItem coba_field_items[] = {
-<<<<<<< HEAD
 	    {FLUID_DOMAIN_FIELD_COLOR_R, "COLOR_R", 0, "Red", "Red component of the color field"},
 	    {FLUID_DOMAIN_FIELD_COLOR_G, "COLOR_G", 0, "Green", "Green component of the color field"},
 	    {FLUID_DOMAIN_FIELD_COLOR_B, "COLOR_B", 0, "Blue", "Blue component of the color field"},
@@ -2066,20 +1899,7 @@
 	    {FLUID_DOMAIN_FIELD_VELOCITY_X, "VELOCITY_X", 0, "X Velocity", "X component of the velocity field"},
 	    {FLUID_DOMAIN_FIELD_VELOCITY_Y, "VELOCITY_Y", 0, "Y Velocity", "Y component of the velocity field"},
 	    {FLUID_DOMAIN_FIELD_VELOCITY_Z, "VELOCITY_Z", 0, "Z Velocity", "Z component of the velocity field"},
-	    {0, NULL, 0, NULL, NULL}
-=======
-	    {FLUID_FIELD_COLOR_R, "COLOR_R", 0, "Red", "Red component of the color field"},
-	    {FLUID_FIELD_COLOR_G, "COLOR_G", 0, "Green", "Green component of the color field"},
-	    {FLUID_FIELD_COLOR_B, "COLOR_B", 0, "Blue", "Blue component of the color field"},
-	    {FLUID_FIELD_DENSITY, "DENSITY", 0, "Density", "Quantity of soot in the fluid"},
-	    {FLUID_FIELD_FLAME, "FLAME", 0, "Flame", "Flame field"},
-	    {FLUID_FIELD_FUEL, "FUEL", 0, "Fuel", "Fuel field"},
-	    {FLUID_FIELD_HEAT, "HEAT", 0, "Heat", "Temperature of the fluid"},
-	    {FLUID_FIELD_VELOCITY_X, "VELOCITY_X", 0, "X Velocity", "X component of the velocity field"},
-	    {FLUID_FIELD_VELOCITY_Y, "VELOCITY_Y", 0, "Y Velocity", "Y component of the velocity field"},
-	    {FLUID_FIELD_VELOCITY_Z, "VELOCITY_Z", 0, "Z Velocity", "Z component of the velocity field"},
 	    {0, NULL, 0, NULL, NULL},
->>>>>>> 27b26f6b
 	};
 
 	prop = RNA_def_property(srna, "coba_field", PROP_ENUM, PROP_NONE);
@@ -2139,50 +1959,30 @@
 	PropertyRNA *prop;
 
 	static const EnumPropertyItem smoke_flow_types[] = {
-<<<<<<< HEAD
 		{FLUID_FLOW_TYPE_SMOKE, "SMOKE", 0, "Smoke", "Add smoke"},
 		{FLUID_FLOW_TYPE_SMOKEFIRE, "BOTH", 0, "Fire + Smoke", "Add fire and smoke"},
 		{FLUID_FLOW_TYPE_FIRE, "FIRE", 0, "Fire", "Add fire"},
 		{FLUID_FLOW_TYPE_LIQUID, "LIQUID", 0, "Liquid", "Add liquid"},
-		{0, NULL, 0, NULL, NULL}
+		{0, NULL, 0, NULL, NULL},
 	};
 
 	static EnumPropertyItem smoke_flow_behaviors[] = {
 		{FLUID_FLOW_BEHAVIOR_INFLOW, "INFLOW", 0, "Inflow", "Add fluid to simulation"},
 		{FLUID_FLOW_BEHAVIOR_OUTFLOW, "OUTFLOW", 0, "Outflow", "Delete fluid from simulation"},
 		{FLUID_FLOW_BEHAVIOR_GEOMETRY, "GEOMETRY", 0, "Geometry", "Only use given geometry for fluid"},
-		{0, NULL, 0, NULL, NULL}
+		{0, NULL, 0, NULL, NULL},
 	};
 
 	/*  Flow source - generated dynamically based on flow type */
 	static EnumPropertyItem smoke_flow_sources[] = {
 		{0, "NONE", 0, "", ""},
-		{0, NULL, 0, NULL, NULL}
+		{0, NULL, 0, NULL, NULL},
 	};
 
 	static const EnumPropertyItem smoke_flow_texture_types[] = {
 		{FLUID_FLOW_TEXTURE_MAP_AUTO, "AUTO", 0, "Generated", "Generated coordinates centered to flow object"},
 		{FLUID_FLOW_TEXTURE_MAP_UV, "UV", 0, "UV", "Use UV layer for texture coordinates"},
-		{0, NULL, 0, NULL, NULL}
-=======
-		{MOD_SMOKE_FLOW_TYPE_OUTFLOW, "OUTFLOW", 0, "Outflow", "Delete smoke from simulation"},
-		{MOD_SMOKE_FLOW_TYPE_SMOKE, "SMOKE", 0, "Smoke", "Add smoke"},
-		{MOD_SMOKE_FLOW_TYPE_SMOKEFIRE, "BOTH", 0, "Fire + Smoke", "Add fire and smoke"},
-		{MOD_SMOKE_FLOW_TYPE_FIRE, "FIRE", 0, "Fire", "Add fire"},
 		{0, NULL, 0, NULL, NULL},
-	};
-
-	static const EnumPropertyItem smoke_flow_sources[] = {
-		{MOD_SMOKE_FLOW_SOURCE_PARTICLES, "PARTICLES", ICON_PARTICLES, "Particle System", "Emit smoke from particles"},
-		{MOD_SMOKE_FLOW_SOURCE_MESH, "MESH", ICON_META_CUBE, "Mesh", "Emit smoke from mesh surface or volume"},
-		{0, NULL, 0, NULL, NULL},
-	};
-
-	static const EnumPropertyItem smoke_flow_texture_types[] = {
-		{MOD_SMOKE_FLOW_TEXTURE_MAP_AUTO, "AUTO", 0, "Generated", "Generated coordinates centered to flow object"},
-		{MOD_SMOKE_FLOW_TEXTURE_MAP_UV, "UV", 0, "UV", "Use UV layer for texture coordinates"},
-		{0, NULL, 0, NULL, NULL},
->>>>>>> 27b26f6b
 	};
 
 	srna = RNA_def_struct(brna, "SmokeFlowSettings", NULL);
@@ -2274,7 +2074,6 @@
 	RNA_def_property_ui_text(prop, "Random", "Amount of random velocity");
 	RNA_def_property_update(prop, NC_OBJECT | ND_MODIFIER, "rna_Smoke_reset");
 
-<<<<<<< HEAD
 	prop = RNA_def_property(srna, "velocity_coord", PROP_FLOAT, PROP_XYZ);
 	RNA_def_property_float_sdna(prop, NULL, "vel_coord");
 	RNA_def_property_array(prop, 3);
@@ -2283,9 +2082,6 @@
 	RNA_def_property_update(prop, NC_OBJECT | ND_MODIFIER, "rna_Smoke_reset");
 
 	prop = RNA_def_property(srna, "volume_density", PROP_FLOAT, PROP_NONE);
-=======
-	prop = RNA_def_property(srna, "volume_density", PROP_FLOAT, PROP_FACTOR);
->>>>>>> 27b26f6b
 	RNA_def_property_range(prop, 0.0, 1.0);
 	RNA_def_property_ui_range(prop, 0.0, 1.0, 0.05, 5);
 	RNA_def_property_ui_text(prop, "Volume", "Factor for smoke emitted from inside the mesh volume");
@@ -2364,11 +2160,10 @@
 
 static void rna_def_smoke_effec_settings(BlenderRNA *brna)
 {
-<<<<<<< HEAD
 	static EnumPropertyItem smoke_effec_type_items[] = {
 		{FLUID_EFFECTOR_TYPE_COLLISION, "COLLISION", 0, "Collision", "Create collision object"},
 		{FLUID_EFFECTOR_TYPE_GUIDE, "GUIDE", 0, "Guide", "Create guiding object"},
-		{0, NULL, 0, NULL, NULL}
+		{0, NULL, 0, NULL, NULL},
 	};
 
 	static EnumPropertyItem fluid_guiding_mode_items[] = {
@@ -2376,14 +2171,7 @@
 		{FLUID_EFFECTOR_GUIDING_MINIMUM, "MINIMUM", 0, "Minimize", "Compare velocities from previous frame with new velocities from current frame and keep the minimum"},
 		{FLUID_EFFECTOR_GUIDING_OVERRIDE, "OVERRIDE", 0, "Override", "Always write new guiding velocities for every frame (each frame only contains current velocities from guiding objects)"},
 		{FLUID_EFFECTOR_GUIDING_AVERAGED, "AVERAGED", 0, "Averaged", "Take average of velocities from previous frame and new velocities from current frame"},
-		{0, NULL, 0, NULL, NULL}
-=======
-	static const EnumPropertyItem smoke_coll_type_items[] = {
-		{SM_COLL_STATIC, "COLLSTATIC", 0, "Static", "Non moving obstacle"},
-		{SM_COLL_RIGID, "COLLRIGID", 0, "Rigid", "Rigid obstacle"},
-		{SM_COLL_ANIMATED, "COLLANIMATED", 0, "Animated", "Animated obstacle"},
 		{0, NULL, 0, NULL, NULL},
->>>>>>> 27b26f6b
 	};
 
 	StructRNA *srna;
