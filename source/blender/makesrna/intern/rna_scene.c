--- conflicted
+++ resolved
@@ -1876,27 +1876,6 @@
 	WM_main_add_notifier(NC_SCENE | ND_RENDER_OPTIONS, NULL);
 }
 
-<<<<<<< HEAD
-static void rna_Stereo3dFormat_update(Main *UNUSED(bmain), Scene *UNUSED(scene), PointerRNA *ptr)
-{
-	ID *id = ptr->id.data;
-
-	if (id && GS(id->name) == ID_IM) {
-		Image *ima = (Image *)id;
-		ImBuf *ibuf;
-		void *lock;
-
-		if ((ima->flag & IMA_IS_STEREO) == 0)
-			return;
-
-		ibuf = BKE_image_acquire_ibuf(ima, NULL, &lock);
-
-		if (ibuf) {
-			BKE_image_signal(ima, NULL, IMA_SIGNAL_FREE);
-		}
-		BKE_image_release_ibuf(ima, ibuf, lock);
-	}
-=======
 char *rna_GPUDOF_path(PointerRNA *ptr)
 {
 	/* if there is ID-data, resolve the path using the index instead of by name,
@@ -1917,7 +1896,27 @@
 	GPUFXSettings *fx_settings = ptr->data;
 
 	BKE_screen_gpu_fx_validate(fx_settings);
->>>>>>> 90a9415c
+}
+
+static void rna_Stereo3dFormat_update(Main *UNUSED(bmain), Scene *UNUSED(scene), PointerRNA *ptr)
+{
+	ID *id = ptr->id.data;
+
+	if (id && GS(id->name) == ID_IM) {
+		Image *ima = (Image *)id;
+		ImBuf *ibuf;
+		void *lock;
+
+		if ((ima->flag & IMA_IS_STEREO) == 0)
+			return;
+
+		ibuf = BKE_image_acquire_ibuf(ima, NULL, &lock);
+
+		if (ibuf) {
+			BKE_image_signal(ima, NULL, IMA_SIGNAL_FREE);
+		}
+		BKE_image_release_ibuf(ima, ibuf, lock);
+	}
 }
 
 #else
@@ -6378,14 +6377,9 @@
 	/* *** Animated *** */
 	rna_def_scene_render_data(brna);
 	rna_def_scene_render_layer(brna);
-<<<<<<< HEAD
+	rna_def_gpu_fx(brna);
 	rna_def_scene_render_view(brna);
-	
-=======
-
-	rna_def_gpu_fx(brna);
-
->>>>>>> 90a9415c
+
 	/* Scene API */
 	RNA_api_scene(srna);
 }
