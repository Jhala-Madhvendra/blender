--- conflicted
+++ resolved
@@ -2276,14 +2276,9 @@
 			/* this must be kept in sync with RNA_parameter_dynamic_length_get_data and RNA_parameter_get,
 			 * we could just call the function directly, but this is faster */
 			if (flag & PROP_DYNAMIC) {
-<<<<<<< HEAD
-				fprintf(f, "\t%s_len = %s((int *)_data);\n", dparm->prop->identifier, pout ? "" : "*");
-				data_str = "(&(((char *)_data)[sizeof(void *)]))";
-=======
 				fprintf(f, "\t%s_len = %s((ParameterDynAlloc *)_data)->array_tot;\n", dparm->prop->identifier,
 				                                                                      pout ? "(int *)&" : "(int)");
 				data_str = "(&(((ParameterDynAlloc *)_data)->array))";
->>>>>>> 4d2b50ad
 			}
 			else {
 				data_str = "_data";
