--- conflicted
+++ resolved
@@ -62,18 +62,6 @@
   RNA_def_function_ui_description(
       func, "Evaluate the texture at the a given coordinate and returns the result");
 
-<<<<<<< HEAD
-  parm = RNA_def_float_vector(func,
-                              "value",
-                              3,
-                              NULL,
-                              -FLT_MAX,
-                              FLT_MAX,
-                              "The object coordinates (x,y,z) used to generate/map the texture",
-                              "",
-                              -1e4,
-                              1e4);
-=======
   parm = RNA_def_float_vector(
       func,
       "value",
@@ -86,7 +74,6 @@
       "",
       -1e4,
       1e4);
->>>>>>> 4c26bb02
   RNA_def_parameter_flags(parm, 0, PARM_REQUIRED);
   /* return location and normal */
   parm = RNA_def_float_vector(
