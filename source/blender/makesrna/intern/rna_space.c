/*
 * This program is free software; you can redistribute it and/or
 * modify it under the terms of the GNU General Public License
 * as published by the Free Software Foundation; either version 2
 * of the License, or (at your option) any later version.
 *
 * This program is distributed in the hope that it will be useful,
 * but WITHOUT ANY WARRANTY; without even the implied warranty of
 * MERCHANTABILITY or FITNESS FOR A PARTICULAR PURPOSE.  See the
 * GNU General Public License for more details.
 *
 * You should have received a copy of the GNU General Public License
 * along with this program; if not, write to the Free Software Foundation,
 * Inc., 51 Franklin Street, Fifth Floor, Boston, MA 02110-1301, USA.
 */

/** \file
 * \ingroup RNA
 */

#include <stdlib.h>
#include <string.h>

#include "MEM_guardedalloc.h"

#include "BLT_translation.h"

#include "BKE_attribute.h"
#include "BKE_context.h"
#include "BKE_geometry_set.h"
#include "BKE_image.h"
#include "BKE_key.h"
#include "BKE_movieclip.h"
#include "BKE_node.h"
#include "BKE_studiolight.h"

#include "ED_spreadsheet.h"
#include "ED_text.h"

#include "BLI_listbase.h"
#include "BLI_math.h"

#include "DNA_action_types.h"
#include "DNA_gpencil_types.h"
#include "DNA_key_types.h"
#include "DNA_mask_types.h"
#include "DNA_material_types.h"
#include "DNA_node_types.h"
#include "DNA_object_types.h"
#include "DNA_sequence_types.h"
#include "DNA_space_types.h"
#include "DNA_view3d_types.h"
#include "DNA_workspace_types.h"

#include "RNA_access.h"
#include "RNA_define.h"

#include "rna_internal.h"

#include "SEQ_proxy.h"
#include "SEQ_relations.h"
#include "SEQ_sequencer.h"

#include "WM_api.h"
#include "WM_types.h"

#include "RE_engine.h"
#include "RE_pipeline.h"

#include "RNA_enum_types.h"

const EnumPropertyItem rna_enum_space_type_items[] = {
    /* empty must be here for python, is skipped for UI */
    {SPACE_EMPTY, "EMPTY", ICON_NONE, "Empty", ""},

    /* General */
    {0, "", ICON_NONE, "General", ""},
    {SPACE_VIEW3D,
     "VIEW_3D",
     ICON_VIEW3D,
     "3D Viewport",
     "Manipulate objects in a 3D environment"},
    {SPACE_IMAGE,
     "IMAGE_EDITOR",
     ICON_IMAGE,
     "UV/Image Editor",
     "View and edit images and UV Maps"},
    {SPACE_NODE,
     "NODE_EDITOR",
     ICON_NODETREE,
     "Node Editor",
     "Editor for node-based shading and compositing tools"},
    {SPACE_SEQ, "SEQUENCE_EDITOR", ICON_SEQUENCE, "Video Sequencer", "Video editing tools"},
    {SPACE_CLIP, "CLIP_EDITOR", ICON_TRACKER, "Movie Clip Editor", "Motion tracking tools"},

    /* Animation */
    {0, "", ICON_NONE, "Animation", ""},
#if 0
    {SPACE_ACTION,
     "TIMELINE",
     ICON_TIME,
     "Timeline",
     "Timeline and playback controls (NOTE: Switch to 'Timeline' mode)"}, /* XXX */
#endif
    {SPACE_ACTION, "DOPESHEET_EDITOR", ICON_ACTION, "Dope Sheet", "Adjust timing of keyframes"},
    {SPACE_GRAPH,
     "GRAPH_EDITOR",
     ICON_GRAPH,
     "Graph Editor",
     "Edit drivers and keyframe interpolation"},
    {SPACE_NLA, "NLA_EDITOR", ICON_NLA, "Nonlinear Animation", "Combine and layer Actions"},

    /* Scripting */
    {0, "", ICON_NONE, "Scripting", ""},
    {SPACE_TEXT,
     "TEXT_EDITOR",
     ICON_TEXT,
     "Text Editor",
     "Edit scripts and in-file documentation"},
    {SPACE_CONSOLE,
     "CONSOLE",
     ICON_CONSOLE,
     "Python Console",
     "Interactive programmatic console for "
     "advanced editing and script development"},
    {SPACE_INFO, "INFO", ICON_INFO, "Info", "Log of operations, warnings and error messages"},
    /* Special case: Top-bar and Status-bar aren't supposed to be a regular editor for the user. */
    {SPACE_TOPBAR,
     "TOPBAR",
     ICON_NONE,
     "Top Bar",
     "Global bar at the top of the screen for "
     "global per-window settings"},
    {SPACE_STATUSBAR,
     "STATUSBAR",
     ICON_NONE,
     "Status Bar",
     "Global bar at the bottom of the "
     "screen for general status information"},

    /* Data */
    {0, "", ICON_NONE, "Data", ""},
    {SPACE_OUTLINER,
     "OUTLINER",
     ICON_OUTLINER,
     "Outliner",
     "Overview of scene graph and all available data-blocks"},
    {SPACE_PROPERTIES,
     "PROPERTIES",
     ICON_PROPERTIES,
     "Properties",
     "Edit properties of active object and related data-blocks"},
    {SPACE_FILE, "FILE_BROWSER", ICON_FILEBROWSER, "File Browser", "Browse for files and assets"},
    {SPACE_SPREADSHEET,
     "SPREADSHEET",
     ICON_SPREADSHEET,
     "Spreadsheet",
     "Explore geometry data in a table"},
    {SPACE_USERPREF,
     "PREFERENCES",
     ICON_PREFERENCES,
     "Preferences",
     "Edit persistent configuration settings"},
    {0, NULL, 0, NULL, NULL},
};

const EnumPropertyItem rna_enum_space_graph_mode_items[] = {
    {SIPO_MODE_ANIMATION,
     "FCURVES",
     ICON_GRAPH,
     "Graph Editor",
     "Edit animation/keyframes displayed as 2D curves"},
    {SIPO_MODE_DRIVERS, "DRIVERS", ICON_DRIVER, "Drivers", "Edit drivers"},
    {0, NULL, 0, NULL, NULL},
};

const EnumPropertyItem rna_enum_space_sequencer_view_type_items[] = {
    {SEQ_VIEW_SEQUENCE, "SEQUENCER", ICON_SEQ_SEQUENCER, "Sequencer", ""},
    {SEQ_VIEW_PREVIEW, "PREVIEW", ICON_SEQ_PREVIEW, "Preview", ""},
    {SEQ_VIEW_SEQUENCE_PREVIEW,
     "SEQUENCER_PREVIEW",
     ICON_SEQ_SPLITVIEW,
     "Sequencer & Preview",
     ""},
    {0, NULL, 0, NULL, NULL},
};

const EnumPropertyItem rna_enum_space_file_browse_mode_items[] = {
    {FILE_BROWSE_MODE_FILES, "FILES", ICON_FILEBROWSER, "File Browser", ""},
    {FILE_BROWSE_MODE_ASSETS, "ASSETS", ICON_ASSET_MANAGER, "Asset Browser", ""},
    {0, NULL, 0, NULL, NULL},
};

#define SACT_ITEM_DOPESHEET \
  { \
    SACTCONT_DOPESHEET, "DOPESHEET", ICON_ACTION, "Dope Sheet", "Edit all keyframes in scene" \
  }
#define SACT_ITEM_TIMELINE \
  { \
    SACTCONT_TIMELINE, "TIMELINE", ICON_TIME, "Timeline", "Timeline and playback controls" \
  }
#define SACT_ITEM_ACTION \
  { \
    SACTCONT_ACTION, "ACTION", ICON_OBJECT_DATA, "Action Editor", \
        "Edit keyframes in active object's Object-level action" \
  }
#define SACT_ITEM_SHAPEKEY \
  { \
    SACTCONT_SHAPEKEY, "SHAPEKEY", ICON_SHAPEKEY_DATA, "Shape Key Editor", \
        "Edit keyframes in active object's Shape Keys action" \
  }
#define SACT_ITEM_GPENCIL \
  { \
    SACTCONT_GPENCIL, "GPENCIL", ICON_GREASEPENCIL, "Grease Pencil", \
        "Edit timings for all Grease Pencil sketches in file" \
  }
#define SACT_ITEM_MASK \
  { \
    SACTCONT_MASK, "MASK", ICON_MOD_MASK, "Mask", "Edit timings for Mask Editor splines" \
  }
#define SACT_ITEM_CACHEFILE \
  { \
    SACTCONT_CACHEFILE, "CACHEFILE", ICON_FILE, "Cache File", \
        "Edit timings for Cache File data-blocks" \
  }

#ifndef RNA_RUNTIME
/* XXX: action-editor is currently for object-level only actions,
 * so show that using object-icon hint */
static EnumPropertyItem rna_enum_space_action_mode_all_items[] = {
    SACT_ITEM_DOPESHEET,
    SACT_ITEM_TIMELINE,
    SACT_ITEM_ACTION,
    SACT_ITEM_SHAPEKEY,
    SACT_ITEM_GPENCIL,
    SACT_ITEM_MASK,
    SACT_ITEM_CACHEFILE,
    {0, NULL, 0, NULL, NULL},
};
static EnumPropertyItem rna_enum_space_action_ui_mode_items[] = {
    SACT_ITEM_DOPESHEET,
    /* SACT_ITEM_TIMELINE, */
    SACT_ITEM_ACTION,
    SACT_ITEM_SHAPEKEY,
    SACT_ITEM_GPENCIL,
    SACT_ITEM_MASK,
    SACT_ITEM_CACHEFILE,
    {0, NULL, 0, NULL, NULL},
};
#endif
/* expose as ui_mode */
const EnumPropertyItem rna_enum_space_action_mode_items[] = {
    SACT_ITEM_DOPESHEET,
    SACT_ITEM_TIMELINE,
    {0, NULL, 0, NULL, NULL},
};

#undef SACT_ITEM_DOPESHEET
#undef SACT_ITEM_TIMELINE
#undef SACT_ITEM_ACTION
#undef SACT_ITEM_SHAPEKEY
#undef SACT_ITEM_GPENCIL
#undef SACT_ITEM_MASK
#undef SACT_ITEM_CACHEFILE

#define SI_ITEM_VIEW(identifier, name, icon) \
  { \
    SI_MODE_VIEW, identifier, icon, name, "View the image" \
  }
#define SI_ITEM_UV \
  { \
    SI_MODE_UV, "UV", ICON_UV, "UV Editor", "UV edit in mesh editmode" \
  }
#define SI_ITEM_PAINT \
  { \
    SI_MODE_PAINT, "PAINT", ICON_TPAINT_HLT, "Paint", "2D image painting mode" \
  }
#define SI_ITEM_MASK \
  { \
    SI_MODE_MASK, "MASK", ICON_MOD_MASK, "Mask", "Mask editing" \
  }

const EnumPropertyItem rna_enum_space_image_mode_all_items[] = {
    SI_ITEM_VIEW("VIEW", "View", ICON_FILE_IMAGE),
    SI_ITEM_UV,
    SI_ITEM_PAINT,
    SI_ITEM_MASK,
    {0, NULL, 0, NULL, NULL},
};

static const EnumPropertyItem rna_enum_space_image_mode_ui_items[] = {
    SI_ITEM_VIEW("VIEW", "View", ICON_FILE_IMAGE),
    SI_ITEM_PAINT,
    SI_ITEM_MASK,
    {0, NULL, 0, NULL, NULL},
};

const EnumPropertyItem rna_enum_space_image_mode_items[] = {
    SI_ITEM_VIEW("IMAGE_EDITOR", "Image Editor", ICON_IMAGE),
    SI_ITEM_UV,
    {0, NULL, 0, NULL, NULL},
};

#undef SI_ITEM_VIEW
#undef SI_ITEM_UV
#undef SI_ITEM_PAINT
#undef SI_ITEM_MASK

#define V3D_S3D_CAMERA_LEFT {STEREO_LEFT_ID, "LEFT", ICON_RESTRICT_RENDER_OFF, "Left", ""},
#define V3D_S3D_CAMERA_RIGHT {STEREO_RIGHT_ID, "RIGHT", ICON_RESTRICT_RENDER_OFF, "Right", ""},
#define V3D_S3D_CAMERA_S3D {STEREO_3D_ID, "S3D", ICON_CAMERA_STEREO, "3D", ""},
#ifdef RNA_RUNTIME
#  define V3D_S3D_CAMERA_VIEWS {STEREO_MONO_ID, "MONO", ICON_RESTRICT_RENDER_OFF, "Views", ""},
#endif

static const EnumPropertyItem stereo3d_camera_items[] = {
    V3D_S3D_CAMERA_LEFT V3D_S3D_CAMERA_RIGHT V3D_S3D_CAMERA_S3D{0, NULL, 0, NULL, NULL},
};

#ifdef RNA_RUNTIME
static const EnumPropertyItem multiview_camera_items[] = {
    V3D_S3D_CAMERA_VIEWS V3D_S3D_CAMERA_S3D{0, NULL, 0, NULL, NULL},
};
#endif

#undef V3D_S3D_CAMERA_LEFT
#undef V3D_S3D_CAMERA_RIGHT
#undef V3D_S3D_CAMERA_S3D
#undef V3D_S3D_CAMERA_VIEWS

const EnumPropertyItem rna_enum_fileselect_params_sort_items[] = {
    {FILE_SORT_ALPHA, "FILE_SORT_ALPHA", ICON_NONE, "Name", "Sort the file list alphabetically"},
    {FILE_SORT_EXTENSION,
     "FILE_SORT_EXTENSION",
     ICON_NONE,
     "Extension",
     "Sort the file list by extension/type"},
    {FILE_SORT_TIME,
     "FILE_SORT_TIME",
     ICON_NONE,
     "Modified Date",
     "Sort files by modification time"},
    {FILE_SORT_SIZE, "FILE_SORT_SIZE", ICON_NONE, "Size", "Sort files by size"},
    {0, NULL, 0, NULL, NULL},
};

#ifndef RNA_RUNTIME
static const EnumPropertyItem stereo3d_eye_items[] = {
    {STEREO_LEFT_ID, "LEFT_EYE", ICON_NONE, "Left Eye"},
    {STEREO_RIGHT_ID, "RIGHT_EYE", ICON_NONE, "Right Eye"},
    {0, NULL, 0, NULL, NULL},
};
#endif

static const EnumPropertyItem display_channels_items[] = {
    {SI_USE_ALPHA,
     "COLOR_ALPHA",
     ICON_IMAGE_RGB_ALPHA,
     "Color and Alpha",
     "Display image with RGB colors and alpha transparency"},
    {0, "COLOR", ICON_IMAGE_RGB, "Color", "Display image with RGB colors"},
    {SI_SHOW_ALPHA, "ALPHA", ICON_IMAGE_ALPHA, "Alpha", "Display alpha transparency channel"},
    {SI_SHOW_ZBUF,
     "Z_BUFFER",
     ICON_IMAGE_ZDEPTH,
     "Z-Buffer",
     "Display Z-buffer associated with image (mapped from camera clip start to end)"},
    {SI_SHOW_R, "RED", ICON_COLOR_RED, "Red", ""},
    {SI_SHOW_G, "GREEN", ICON_COLOR_GREEN, "Green", ""},
    {SI_SHOW_B, "BLUE", ICON_COLOR_BLUE, "Blue", ""},
    {0, NULL, 0, NULL, NULL},
};

#ifndef RNA_RUNTIME
static const EnumPropertyItem autosnap_items[] = {
    {SACTSNAP_OFF, "NONE", 0, "No Auto-Snap", ""},
    /* {-1, "", 0, "", ""}, */
    {SACTSNAP_STEP, "STEP", 0, "Frame Step", "Snap to 1.0 frame intervals"},
    {SACTSNAP_TSTEP, "TIME_STEP", 0, "Second Step", "Snap to 1.0 second intervals"},
    /* {-1, "", 0, "", ""}, */
    {SACTSNAP_FRAME, "FRAME", 0, "Nearest Frame", "Snap to actual frames (nla-action time)"},
    {SACTSNAP_SECOND, "SECOND", 0, "Nearest Second", "Snap to actual seconds (nla-action time)"},
    /* {-1, "", 0, "", ""}, */
    {SACTSNAP_MARKER, "MARKER", 0, "Nearest Marker", "Snap to nearest marker"},
    {0, NULL, 0, NULL, NULL},
};
#endif

const EnumPropertyItem rna_enum_shading_type_items[] = {
    {OB_WIRE, "WIREFRAME", ICON_SHADING_WIRE, "Wireframe", "Display the object as wire edges"},
    {OB_SOLID, "SOLID", ICON_SHADING_SOLID, "Solid", "Display in solid mode"},
    {OB_MATERIAL,
     "MATERIAL",
     ICON_SHADING_TEXTURE,
     "Material Preview",
     "Display in Material Preview mode"},
    {OB_RENDER, "RENDERED", ICON_SHADING_RENDERED, "Rendered", "Display render preview"},
    {0, NULL, 0, NULL, NULL},
};

static const EnumPropertyItem rna_enum_viewport_lighting_items[] = {
    {V3D_LIGHTING_STUDIO, "STUDIO", 0, "Studio", "Display using studio lighting"},
    {V3D_LIGHTING_MATCAP, "MATCAP", 0, "MatCap", "Display using matcap material and lighting"},
    {V3D_LIGHTING_FLAT, "FLAT", 0, "Flat", "Display using flat lighting"},
    {0, NULL, 0, NULL, NULL},
};

static const EnumPropertyItem rna_enum_shading_color_type_items[] = {
    {V3D_SHADING_MATERIAL_COLOR, "MATERIAL", 0, "Material", "Show material color"},
    {V3D_SHADING_SINGLE_COLOR, "SINGLE", 0, "Single", "Show scene in a single color"},
    {V3D_SHADING_OBJECT_COLOR, "OBJECT", 0, "Object", "Show object color"},
    {V3D_SHADING_RANDOM_COLOR, "RANDOM", 0, "Random", "Show random object color"},
    {V3D_SHADING_VERTEX_COLOR, "VERTEX", 0, "Vertex", "Show active vertex color"},
    {V3D_SHADING_TEXTURE_COLOR, "TEXTURE", 0, "Texture", "Show texture"},
    {0, NULL, 0, NULL, NULL},
};

static const EnumPropertyItem rna_enum_studio_light_items[] = {
    {0, "DEFAULT", 0, "Default", ""},
    {0, NULL, 0, NULL, NULL},
};

static const EnumPropertyItem rna_enum_view3dshading_render_pass_type_items[] = {
    {0, "", ICON_NONE, "General", ""},
    {EEVEE_RENDER_PASS_COMBINED, "COMBINED", 0, "Combined", ""},
    {EEVEE_RENDER_PASS_EMIT, "EMISSION", 0, "Emission", ""},
    {EEVEE_RENDER_PASS_ENVIRONMENT, "ENVIRONMENT", 0, "Environment", ""},
    {EEVEE_RENDER_PASS_AO, "AO", 0, "Ambient Occlusion", ""},
    {EEVEE_RENDER_PASS_SHADOW, "SHADOW", 0, "Shadow", ""},

    {0, "", ICON_NONE, "Light", ""},
    {EEVEE_RENDER_PASS_DIFFUSE_LIGHT, "DIFFUSE_LIGHT", 0, "Diffuse Light", ""},
    {EEVEE_RENDER_PASS_DIFFUSE_COLOR, "DIFFUSE_COLOR", 0, "Diffuse Color", ""},
    {EEVEE_RENDER_PASS_SPECULAR_LIGHT, "SPECULAR_LIGHT", 0, "Specular Light", ""},
    {EEVEE_RENDER_PASS_SPECULAR_COLOR, "SPECULAR_COLOR", 0, "Specular Color", ""},
    {EEVEE_RENDER_PASS_VOLUME_LIGHT, "VOLUME_LIGHT", 0, "Volume Light", ""},

    {0, "", ICON_NONE, "Effects", ""},
    {EEVEE_RENDER_PASS_BLOOM, "BLOOM", 0, "Bloom", ""},

    {0, "", ICON_NONE, "Data", ""},
    {EEVEE_RENDER_PASS_NORMAL, "NORMAL", 0, "Normal", ""},
    {EEVEE_RENDER_PASS_MIST, "MIST", 0, "Mist", ""},

    {0, "", ICON_NONE, "Shader AOV", ""},
    {EEVEE_RENDER_PASS_AOV, "AOV", 0, "AOV", ""},

    {0, NULL, 0, NULL, NULL},
};

const EnumPropertyItem rna_enum_clip_editor_mode_items[] = {
    {SC_MODE_TRACKING, "TRACKING", ICON_ANIM_DATA, "Tracking", "Show tracking and solving tools"},
    {SC_MODE_MASKEDIT, "MASK", ICON_MOD_MASK, "Mask", "Show mask editing tools"},
    {0, NULL, 0, NULL, NULL},
};

/* Actually populated dynamically through a function,
 * but helps for context-less access (e.g. doc, i18n...). */
static const EnumPropertyItem buttons_context_items[] = {
    {BCONTEXT_TOOL, "TOOL", ICON_TOOL_SETTINGS, "Tool", "Active Tool and Workspace settings"},
    {BCONTEXT_SCENE, "SCENE", ICON_SCENE_DATA, "Scene", "Scene Properties"},
    {BCONTEXT_RENDER, "RENDER", ICON_SCENE, "Render", "Render Properties"},
    {BCONTEXT_OUTPUT, "OUTPUT", ICON_OUTPUT, "Output", "Output Properties"},
    {BCONTEXT_VIEW_LAYER, "VIEW_LAYER", ICON_RENDER_RESULT, "View Layer", "View Layer Properties"},
    {BCONTEXT_WORLD, "WORLD", ICON_WORLD, "World", "World Properties"},
    {BCONTEXT_COLLECTION, "COLLECTION", ICON_GROUP, "Collection", "Collection Properties"},
    {BCONTEXT_OBJECT, "OBJECT", ICON_OBJECT_DATA, "Object", "Object Properties"},
    {BCONTEXT_CONSTRAINT,
     "CONSTRAINT",
     ICON_CONSTRAINT,
     "Constraints",
     "Object Constraint Properties"},
    {BCONTEXT_MODIFIER, "MODIFIER", ICON_MODIFIER, "Modifiers", "Modifier Properties"},
    {BCONTEXT_DATA, "DATA", ICON_NONE, "Data", "Object Data Properties"},
    {BCONTEXT_BONE, "BONE", ICON_BONE_DATA, "Bone", "Bone Properties"},
    {BCONTEXT_BONE_CONSTRAINT,
     "BONE_CONSTRAINT",
     ICON_CONSTRAINT_BONE,
     "Bone Constraints",
     "Bone Constraint Properties"},
    {BCONTEXT_MATERIAL, "MATERIAL", ICON_MATERIAL, "Material", "Material Properties"},
    {BCONTEXT_TEXTURE, "TEXTURE", ICON_TEXTURE, "Texture", "Texture Properties"},
    {BCONTEXT_PARTICLE, "PARTICLES", ICON_PARTICLES, "Particles", "Particle Properties"},
    {BCONTEXT_PHYSICS, "PHYSICS", ICON_PHYSICS, "Physics", "Physics Properties"},
    {BCONTEXT_SHADERFX, "SHADERFX", ICON_SHADERFX, "Effects", "Visual Effects Properties"},
    {0, NULL, 0, NULL, NULL},
};

static const EnumPropertyItem fileselectparams_recursion_level_items[] = {
    {0, "NONE", 0, "None", "Only list current directory's content, with no recursion"},
    {1, "BLEND", 0, "Blend File", "List .blend files' content"},
    {2, "ALL_1", 0, "One Level", "List all sub-directories' content, one level of recursion"},
    {3, "ALL_2", 0, "Two Levels", "List all sub-directories' content, two levels of recursion"},
    {4,
     "ALL_3",
     0,
     "Three Levels",
     "List all sub-directories' content, three levels of recursion"},
    {0, NULL, 0, NULL, NULL},
};

static const EnumPropertyItem rna_enum_curve_display_handle_items[] = {
    {CURVE_HANDLE_NONE, "NONE", 0, "None", ""},
    {CURVE_HANDLE_SELECTED, "SELECTED", 0, "Selected", ""},
    {CURVE_HANDLE_ALL, "ALL", 0, "All", ""},
    {0, NULL, 0, NULL, NULL},
};

#ifdef RNA_RUNTIME

#  include "DNA_anim_types.h"
#  include "DNA_asset_types.h"
#  include "DNA_scene_types.h"
#  include "DNA_screen_types.h"
#  include "DNA_userdef_types.h"

#  include "BLI_path_util.h"
#  include "BLI_string.h"

#  include "BKE_anim_data.h"
#  include "BKE_brush.h"
#  include "BKE_colortools.h"
#  include "BKE_context.h"
#  include "BKE_global.h"
#  include "BKE_icons.h"
#  include "BKE_idprop.h"
#  include "BKE_layer.h"
#  include "BKE_nla.h"
#  include "BKE_paint.h"
#  include "BKE_preferences.h"
#  include "BKE_scene.h"
#  include "BKE_screen.h"
#  include "BKE_workspace.h"

#  include "DEG_depsgraph.h"
#  include "DEG_depsgraph_build.h"

#  include "ED_anim_api.h"
#  include "ED_asset.h"
#  include "ED_buttons.h"
#  include "ED_clip.h"
#  include "ED_fileselect.h"
#  include "ED_image.h"
#  include "ED_node.h"
#  include "ED_screen.h"
#  include "ED_sequencer.h"
#  include "ED_transform.h"
#  include "ED_view3d.h"

#  include "GPU_material.h"

#  include "IMB_imbuf_types.h"

#  include "UI_interface.h"
#  include "UI_view2d.h"

static StructRNA *rna_Space_refine(struct PointerRNA *ptr)
{
  SpaceLink *space = (SpaceLink *)ptr->data;

  switch ((eSpace_Type)space->spacetype) {
    case SPACE_VIEW3D:
      return &RNA_SpaceView3D;
    case SPACE_GRAPH:
      return &RNA_SpaceGraphEditor;
    case SPACE_OUTLINER:
      return &RNA_SpaceOutliner;
    case SPACE_PROPERTIES:
      return &RNA_SpaceProperties;
    case SPACE_FILE:
      return &RNA_SpaceFileBrowser;
    case SPACE_IMAGE:
      return &RNA_SpaceImageEditor;
    case SPACE_INFO:
      return &RNA_SpaceInfo;
    case SPACE_SEQ:
      return &RNA_SpaceSequenceEditor;
    case SPACE_TEXT:
      return &RNA_SpaceTextEditor;
    case SPACE_ACTION:
      return &RNA_SpaceDopeSheetEditor;
    case SPACE_NLA:
      return &RNA_SpaceNLA;
    case SPACE_NODE:
      return &RNA_SpaceNodeEditor;
    case SPACE_CONSOLE:
      return &RNA_SpaceConsole;
    case SPACE_USERPREF:
      return &RNA_SpacePreferences;
    case SPACE_CLIP:
      return &RNA_SpaceClipEditor;
    case SPACE_SPREADSHEET:
      return &RNA_SpaceSpreadsheet;

      /* Currently no type info. */
    case SPACE_SCRIPT:
    case SPACE_EMPTY:
    case SPACE_TOPBAR:
    case SPACE_STATUSBAR:
      break;
  }

  return &RNA_Space;
}

static ScrArea *rna_area_from_space(PointerRNA *ptr)
{
  bScreen *screen = (bScreen *)ptr->owner_id;
  SpaceLink *link = (SpaceLink *)ptr->data;
  return BKE_screen_find_area_from_space(screen, link);
}

static void area_region_from_regiondata(bScreen *screen,
                                        void *regiondata,
                                        ScrArea **r_area,
                                        ARegion **r_region)
{
  ScrArea *area;
  ARegion *region;

  *r_area = NULL;
  *r_region = NULL;

  for (area = screen->areabase.first; area; area = area->next) {
    for (region = area->regionbase.first; region; region = region->next) {
      if (region->regiondata == regiondata) {
        *r_area = area;
        *r_region = region;
        return;
      }
    }
  }
}

static void rna_area_region_from_regiondata(PointerRNA *ptr, ScrArea **r_area, ARegion **r_region)
{
  bScreen *screen = (bScreen *)ptr->owner_id;
  void *regiondata = ptr->data;

  area_region_from_regiondata(screen, regiondata, r_area, r_region);
}

/* -------------------------------------------------------------------- */
/** \name Generic Region Flag Access
 * \{ */

static bool rna_Space_bool_from_region_flag_get_by_type(PointerRNA *ptr,
                                                        const int region_type,
                                                        const int region_flag)
{
  ScrArea *area = rna_area_from_space(ptr);
  ARegion *region = BKE_area_find_region_type(area, region_type);
  if (region) {
    return (region->flag & region_flag);
  }
  return false;
}

static void rna_Space_bool_from_region_flag_set_by_type(PointerRNA *ptr,
                                                        const int region_type,
                                                        const int region_flag,
                                                        bool value)
{
  ScrArea *area = rna_area_from_space(ptr);
  ARegion *region = BKE_area_find_region_type(area, region_type);
  if (region && (region->alignment != RGN_ALIGN_NONE)) {
    SET_FLAG_FROM_TEST(region->flag, value, region_flag);
  }
  ED_region_tag_redraw(region);
}

static void rna_Space_bool_from_region_flag_update_by_type(bContext *C,
                                                           PointerRNA *ptr,
                                                           const int region_type,
                                                           const int region_flag)
{
  ScrArea *area = rna_area_from_space(ptr);
  ARegion *region = BKE_area_find_region_type(area, region_type);
  if (region) {
    if (region_flag == RGN_FLAG_HIDDEN) {
      /* Only support animation when the area is in the current context. */
      if (region->overlap && (area == CTX_wm_area(C))) {
        ED_region_visibility_change_update_animated(C, area, region);
      }
      else {
        ED_region_visibility_change_update(C, area, region);
      }
    }
    else if (region_flag == RGN_FLAG_HIDDEN_BY_USER) {
      if (!(region->flag & RGN_FLAG_HIDDEN_BY_USER) != !(region->flag & RGN_FLAG_HIDDEN)) {
        ED_region_toggle_hidden(C, region);

        if ((region->flag & RGN_FLAG_HIDDEN_BY_USER) == 0) {
          ED_area_type_hud_ensure(C, area);
        }
      }
    }
  }
}

/** \} */

/* -------------------------------------------------------------------- */
/** \name Region Flag Access (Typed Callbacks)
 * \{ */

/* Header Region. */
static bool rna_Space_show_region_header_get(PointerRNA *ptr)
{
  return !rna_Space_bool_from_region_flag_get_by_type(ptr, RGN_TYPE_HEADER, RGN_FLAG_HIDDEN);
}
static void rna_Space_show_region_header_set(PointerRNA *ptr, bool value)
{
  rna_Space_bool_from_region_flag_set_by_type(ptr, RGN_TYPE_HEADER, RGN_FLAG_HIDDEN, !value);

  /* Special case, never show the tool properties when the header is invisible. */
  bool value_for_tool_header = value;
  if (value == true) {
    ScrArea *area = rna_area_from_space(ptr);
    ARegion *region_tool_header = BKE_area_find_region_type(area, RGN_TYPE_TOOL_HEADER);
    if (region_tool_header != NULL) {
      value_for_tool_header = !(region_tool_header->flag & RGN_FLAG_HIDDEN_BY_USER);
    }
  }
  rna_Space_bool_from_region_flag_set_by_type(
      ptr, RGN_TYPE_TOOL_HEADER, RGN_FLAG_HIDDEN, !value_for_tool_header);
}
static void rna_Space_show_region_header_update(bContext *C, PointerRNA *ptr)
{
  rna_Space_bool_from_region_flag_update_by_type(C, ptr, RGN_TYPE_HEADER, RGN_FLAG_HIDDEN);
}

/* Footer Region. */
static bool rna_Space_show_region_footer_get(PointerRNA *ptr)
{
  return !rna_Space_bool_from_region_flag_get_by_type(ptr, RGN_TYPE_FOOTER, RGN_FLAG_HIDDEN);
}
static void rna_Space_show_region_footer_set(PointerRNA *ptr, bool value)
{
  rna_Space_bool_from_region_flag_set_by_type(ptr, RGN_TYPE_FOOTER, RGN_FLAG_HIDDEN, !value);
}
static void rna_Space_show_region_footer_update(bContext *C, PointerRNA *ptr)
{
  rna_Space_bool_from_region_flag_update_by_type(C, ptr, RGN_TYPE_FOOTER, RGN_FLAG_HIDDEN);
}

/* Tool Header Region.
 *
 * This depends on the 'RGN_TYPE_TOOL_HEADER'
 */
static bool rna_Space_show_region_tool_header_get(PointerRNA *ptr)
{
  return !rna_Space_bool_from_region_flag_get_by_type(
      ptr, RGN_TYPE_TOOL_HEADER, RGN_FLAG_HIDDEN_BY_USER);
}
static void rna_Space_show_region_tool_header_set(PointerRNA *ptr, bool value)
{
  rna_Space_bool_from_region_flag_set_by_type(
      ptr, RGN_TYPE_TOOL_HEADER, RGN_FLAG_HIDDEN_BY_USER, !value);
  rna_Space_bool_from_region_flag_set_by_type(ptr, RGN_TYPE_TOOL_HEADER, RGN_FLAG_HIDDEN, !value);
}
static void rna_Space_show_region_tool_header_update(bContext *C, PointerRNA *ptr)
{
  rna_Space_bool_from_region_flag_update_by_type(C, ptr, RGN_TYPE_TOOL_HEADER, RGN_FLAG_HIDDEN);
}

/* Tools Region. */
static bool rna_Space_show_region_toolbar_get(PointerRNA *ptr)
{
  return !rna_Space_bool_from_region_flag_get_by_type(ptr, RGN_TYPE_TOOLS, RGN_FLAG_HIDDEN);
}
static void rna_Space_show_region_toolbar_set(PointerRNA *ptr, bool value)
{
  rna_Space_bool_from_region_flag_set_by_type(ptr, RGN_TYPE_TOOLS, RGN_FLAG_HIDDEN, !value);
}
static void rna_Space_show_region_toolbar_update(bContext *C, PointerRNA *ptr)
{
  rna_Space_bool_from_region_flag_update_by_type(C, ptr, RGN_TYPE_TOOLS, RGN_FLAG_HIDDEN);
}

static bool rna_Space_show_region_tool_props_get(PointerRNA *ptr)
{
  return !rna_Space_bool_from_region_flag_get_by_type(ptr, RGN_TYPE_TOOL_PROPS, RGN_FLAG_HIDDEN);
}
static void rna_Space_show_region_tool_props_set(PointerRNA *ptr, bool value)
{
  rna_Space_bool_from_region_flag_set_by_type(ptr, RGN_TYPE_TOOL_PROPS, RGN_FLAG_HIDDEN, !value);
}
static void rna_Space_show_region_tool_props_update(bContext *C, PointerRNA *ptr)
{
  rna_Space_bool_from_region_flag_update_by_type(C, ptr, RGN_TYPE_TOOL_PROPS, RGN_FLAG_HIDDEN);
}

/* Channels Region. */
static bool rna_Space_show_region_channels_get(PointerRNA *ptr)
{
  return !rna_Space_bool_from_region_flag_get_by_type(ptr, RGN_TYPE_CHANNELS, RGN_FLAG_HIDDEN);
}
static void rna_Space_show_region_channels_set(PointerRNA *ptr, bool value)
{
  rna_Space_bool_from_region_flag_set_by_type(ptr, RGN_TYPE_CHANNELS, RGN_FLAG_HIDDEN, !value);
}
static void rna_Space_show_region_channels_update(bContext *C, PointerRNA *ptr)
{
  rna_Space_bool_from_region_flag_update_by_type(C, ptr, RGN_TYPE_CHANNELS, RGN_FLAG_HIDDEN);
}

/* UI Region */
static bool rna_Space_show_region_ui_get(PointerRNA *ptr)
{
  return !rna_Space_bool_from_region_flag_get_by_type(ptr, RGN_TYPE_UI, RGN_FLAG_HIDDEN);
}
static void rna_Space_show_region_ui_set(PointerRNA *ptr, bool value)
{
  rna_Space_bool_from_region_flag_set_by_type(ptr, RGN_TYPE_UI, RGN_FLAG_HIDDEN, !value);
}
static void rna_Space_show_region_ui_update(bContext *C, PointerRNA *ptr)
{
  rna_Space_bool_from_region_flag_update_by_type(C, ptr, RGN_TYPE_UI, RGN_FLAG_HIDDEN);
}

/* Redo (HUD) Region */
static bool rna_Space_show_region_hud_get(PointerRNA *ptr)
{
  return !rna_Space_bool_from_region_flag_get_by_type(ptr, RGN_TYPE_HUD, RGN_FLAG_HIDDEN_BY_USER);
}
static void rna_Space_show_region_hud_set(PointerRNA *ptr, bool value)
{
  rna_Space_bool_from_region_flag_set_by_type(ptr, RGN_TYPE_HUD, RGN_FLAG_HIDDEN_BY_USER, !value);
}
static void rna_Space_show_region_hud_update(bContext *C, PointerRNA *ptr)
{
  rna_Space_bool_from_region_flag_update_by_type(C, ptr, RGN_TYPE_HUD, RGN_FLAG_HIDDEN_BY_USER);
}

/** \} */

static bool rna_Space_view2d_sync_get(PointerRNA *ptr)
{
  ScrArea *area;
  ARegion *region;

  area = rna_area_from_space(ptr); /* can be NULL */
  region = BKE_area_find_region_type(area, RGN_TYPE_WINDOW);
  if (region) {
    View2D *v2d = &region->v2d;
    return (v2d->flag & V2D_VIEWSYNC_SCREEN_TIME) != 0;
  }

  return false;
}

static void rna_Space_view2d_sync_set(PointerRNA *ptr, bool value)
{
  ScrArea *area;
  ARegion *region;

  area = rna_area_from_space(ptr); /* can be NULL */
  if ((area != NULL) && !UI_view2d_area_supports_sync(area)) {
    BKE_reportf(NULL,
                RPT_ERROR,
                "'show_locked_time' is not supported for the '%s' editor",
                area->type->name);
    return;
  }

  region = BKE_area_find_region_type(area, RGN_TYPE_WINDOW);
  if (region) {
    View2D *v2d = &region->v2d;
    if (value) {
      v2d->flag |= V2D_VIEWSYNC_SCREEN_TIME;
    }
    else {
      v2d->flag &= ~V2D_VIEWSYNC_SCREEN_TIME;
    }
  }
}

static void rna_Space_view2d_sync_update(Main *UNUSED(bmain),
                                         Scene *UNUSED(scene),
                                         PointerRNA *ptr)
{
  ScrArea *area;
  ARegion *region;

  area = rna_area_from_space(ptr); /* can be NULL */
  region = BKE_area_find_region_type(area, RGN_TYPE_WINDOW);

  if (region) {
    bScreen *screen = (bScreen *)ptr->owner_id;
    View2D *v2d = &region->v2d;

    UI_view2d_sync(screen, area, v2d, V2D_LOCK_SET);
  }
}

static void rna_GPencil_update(Main *bmain, Scene *UNUSED(scene), PointerRNA *UNUSED(ptr))
{
  bool changed = false;
  /* need set all caches as dirty to recalculate onion skinning */
  for (Object *ob = bmain->objects.first; ob; ob = ob->id.next) {
    if (ob->type == OB_GPENCIL) {
      bGPdata *gpd = (bGPdata *)ob->data;
      DEG_id_tag_update(&gpd->id, ID_RECALC_GEOMETRY);
      changed = true;
    }
  }
  if (changed) {
    WM_main_add_notifier(NC_GPENCIL | NA_EDITED, NULL);
  }
}

/* Space 3D View */
static void rna_SpaceView3D_camera_update(Main *bmain, Scene *scene, PointerRNA *ptr)
{
  View3D *v3d = (View3D *)(ptr->data);
  if (v3d->scenelock && scene != NULL) {
    wmWindowManager *wm = bmain->wm.first;

    scene->camera = v3d->camera;
    WM_windows_scene_data_sync(&wm->windows, scene);
  }
}

static void rna_SpaceView3D_use_local_camera_set(PointerRNA *ptr, bool value)
{
  View3D *v3d = (View3D *)(ptr->data);
  bScreen *screen = (bScreen *)ptr->owner_id;

  v3d->scenelock = !value;

  if (!value) {
    Scene *scene = ED_screen_scene_find(screen, G_MAIN->wm.first);
    /* NULL if the screen isn't in an active window (happens when setting from Python).
     * This could be moved to the update function, in that case the scene won't relate to the
     * screen so keep it working this way. */
    if (scene != NULL) {
      v3d->camera = scene->camera;
    }
  }
}

static float rna_View3DOverlay_GridScaleUnit_get(PointerRNA *ptr)
{
  View3D *v3d = (View3D *)(ptr->data);
  bScreen *screen = (bScreen *)ptr->owner_id;
  Scene *scene = ED_screen_scene_find(screen, G_MAIN->wm.first);
  if (scene != NULL) {
    return ED_view3d_grid_scale(scene, v3d, NULL);
  }
  else {
    /* When accessed from non-active screen. */
    return 1.0f;
  }
}

static PointerRNA rna_SpaceView3D_region_3d_get(PointerRNA *ptr)
{
  View3D *v3d = (View3D *)(ptr->data);
  ScrArea *area = rna_area_from_space(ptr);
  void *regiondata = NULL;
  if (area) {
    ListBase *regionbase = (area->spacedata.first == v3d) ? &area->regionbase : &v3d->regionbase;
    ARegion *region = regionbase->last; /* always last in list, weak. */
    regiondata = region->regiondata;
  }

  return rna_pointer_inherit_refine(ptr, &RNA_RegionView3D, regiondata);
}

static void rna_SpaceView3D_region_quadviews_begin(CollectionPropertyIterator *iter,
                                                   PointerRNA *ptr)
{
  View3D *v3d = (View3D *)(ptr->data);
  ScrArea *area = rna_area_from_space(ptr);
  int i = 3;

  ARegion *region =
      ((area && area->spacedata.first == v3d) ? &area->regionbase : &v3d->regionbase)->last;
  ListBase lb = {NULL, NULL};

  if (region && region->alignment == RGN_ALIGN_QSPLIT) {
    while (i-- && region) {
      region = region->prev;
    }

    if (i < 0) {
      lb.first = region;
    }
  }

  rna_iterator_listbase_begin(iter, &lb, NULL);
}

static PointerRNA rna_SpaceView3D_region_quadviews_get(CollectionPropertyIterator *iter)
{
  void *regiondata = ((ARegion *)rna_iterator_listbase_get(iter))->regiondata;

  return rna_pointer_inherit_refine(&iter->parent, &RNA_RegionView3D, regiondata);
}

static void rna_RegionView3D_quadview_update(Main *UNUSED(main),
                                             Scene *UNUSED(scene),
                                             PointerRNA *ptr)
{
  ScrArea *area;
  ARegion *region;

  rna_area_region_from_regiondata(ptr, &area, &region);
  if (area && region && region->alignment == RGN_ALIGN_QSPLIT) {
    ED_view3d_quadview_update(area, region, false);
  }
}

/* same as above but call clip==true */
static void rna_RegionView3D_quadview_clip_update(Main *UNUSED(main),
                                                  Scene *UNUSED(scene),
                                                  PointerRNA *ptr)
{
  ScrArea *area;
  ARegion *region;

  rna_area_region_from_regiondata(ptr, &area, &region);
  if (area && region && region->alignment == RGN_ALIGN_QSPLIT) {
    ED_view3d_quadview_update(area, region, true);
  }
}

static void rna_RegionView3D_view_location_get(PointerRNA *ptr, float *values)
{
  RegionView3D *rv3d = (RegionView3D *)(ptr->data);
  negate_v3_v3(values, rv3d->ofs);
}

static void rna_RegionView3D_view_location_set(PointerRNA *ptr, const float *values)
{
  RegionView3D *rv3d = (RegionView3D *)(ptr->data);
  negate_v3_v3(rv3d->ofs, values);
}

static void rna_RegionView3D_view_rotation_get(PointerRNA *ptr, float *values)
{
  RegionView3D *rv3d = (RegionView3D *)(ptr->data);
  invert_qt_qt(values, rv3d->viewquat);
}

static void rna_RegionView3D_view_rotation_set(PointerRNA *ptr, const float *values)
{
  RegionView3D *rv3d = (RegionView3D *)(ptr->data);
  invert_qt_qt(rv3d->viewquat, values);
}

static void rna_RegionView3D_view_matrix_set(PointerRNA *ptr, const float *values)
{
  RegionView3D *rv3d = (RegionView3D *)(ptr->data);
  float mat[4][4];
  invert_m4_m4(mat, (float(*)[4])values);
  ED_view3d_from_m4(mat, rv3d->ofs, rv3d->viewquat, &rv3d->dist);
}

static bool rna_RegionView3D_is_orthographic_side_view_get(PointerRNA *ptr)
{
  RegionView3D *rv3d = (RegionView3D *)(ptr->data);
  return RV3D_VIEW_IS_AXIS(rv3d->view);
}

static IDProperty **rna_View3DShading_idprops(PointerRNA *ptr)
{
  View3DShading *shading = ptr->data;
  return &shading->prop;
}

static void rna_3DViewShading_type_update(Main *bmain, Scene *scene, PointerRNA *ptr)
{
  ID *id = ptr->owner_id;
  if (GS(id->name) != ID_SCR) {
    return;
  }

  View3DShading *shading = ptr->data;
  if (shading->type == OB_MATERIAL ||
      (shading->type == OB_RENDER && !STREQ(scene->r.engine, RE_engine_id_BLENDER_WORKBENCH))) {
    /* When switching from workbench to render or material mode the geometry of any
     * active sculpt session needs to be recalculated. */
    for (Object *ob = bmain->objects.first; ob; ob = ob->id.next) {
      if (ob->sculpt) {
        DEG_id_tag_update(&ob->id, ID_RECALC_GEOMETRY);
      }
    }
  }

  /* Update Gpencil. */
  rna_GPencil_update(bmain, scene, ptr);

  bScreen *screen = (bScreen *)ptr->owner_id;
  LISTBASE_FOREACH (ScrArea *, area, &screen->areabase) {
    LISTBASE_FOREACH (SpaceLink *, sl, &area->spacedata) {
      if (sl->spacetype == SPACE_VIEW3D) {
        View3D *v3d = (View3D *)sl;
        if (&v3d->shading == shading) {
          ED_view3d_shade_update(bmain, v3d, area);
          return;
        }
      }
    }
  }
}

static Scene *rna_3DViewShading_scene(PointerRNA *ptr)
{
  /* Get scene, depends if using 3D view or OpenGL render settings. */
  ID *id = ptr->owner_id;
  if (GS(id->name) == ID_SCE) {
    return (Scene *)id;
  }
  else {
    bScreen *screen = (bScreen *)ptr->owner_id;
    return WM_windows_scene_get_from_screen(G_MAIN->wm.first, screen);
  }
}

static ViewLayer *rna_3DViewShading_view_layer(PointerRNA *ptr)
{
  /* Get scene, depends if using 3D view or OpenGL render settings. */
  ID *id = ptr->owner_id;
  if (GS(id->name) == ID_SCE) {
    return NULL;
  }
  else {
    bScreen *screen = (bScreen *)ptr->owner_id;
    return WM_windows_view_layer_get_from_screen(G_MAIN->wm.first, screen);
  }
}

static int rna_3DViewShading_type_get(PointerRNA *ptr)
{
  /* Available shading types depend on render engine. */
  Scene *scene = rna_3DViewShading_scene(ptr);
  RenderEngineType *type = (scene) ? RE_engines_find(scene->r.engine) : NULL;
  View3DShading *shading = (View3DShading *)ptr->data;

  if (scene == NULL || BKE_scene_uses_blender_eevee(scene)) {
    return shading->type;
  }
  else if (BKE_scene_uses_blender_workbench(scene)) {
    return (shading->type == OB_MATERIAL) ? OB_SOLID : shading->type;
  }
  else {
    if (shading->type == OB_RENDER && !(type && type->view_draw)) {
      return OB_MATERIAL;
    }
    else {
      return shading->type;
    }
  }
}

static void rna_3DViewShading_type_set(PointerRNA *ptr, int value)
{
  View3DShading *shading = (View3DShading *)ptr->data;
  if (value != shading->type && value == OB_RENDER) {
    shading->prev_type = shading->type;
  }
  shading->type = value;
}

static const EnumPropertyItem *rna_3DViewShading_type_itemf(bContext *UNUSED(C),
                                                            PointerRNA *ptr,
                                                            PropertyRNA *UNUSED(prop),
                                                            bool *r_free)
{
  Scene *scene = rna_3DViewShading_scene(ptr);
  RenderEngineType *type = (scene) ? RE_engines_find(scene->r.engine) : NULL;

  EnumPropertyItem *item = NULL;
  int totitem = 0;

  RNA_enum_items_add_value(&item, &totitem, rna_enum_shading_type_items, OB_WIRE);
  RNA_enum_items_add_value(&item, &totitem, rna_enum_shading_type_items, OB_SOLID);

  if (scene == NULL || BKE_scene_uses_blender_eevee(scene)) {
    RNA_enum_items_add_value(&item, &totitem, rna_enum_shading_type_items, OB_MATERIAL);
    RNA_enum_items_add_value(&item, &totitem, rna_enum_shading_type_items, OB_RENDER);
  }
  else if (BKE_scene_uses_blender_workbench(scene)) {
    RNA_enum_items_add_value(&item, &totitem, rna_enum_shading_type_items, OB_RENDER);
  }
  else {
    RNA_enum_items_add_value(&item, &totitem, rna_enum_shading_type_items, OB_MATERIAL);
    if (type && type->view_draw) {
      RNA_enum_items_add_value(&item, &totitem, rna_enum_shading_type_items, OB_RENDER);
    }
  }

  RNA_enum_item_end(&item, &totitem);
  *r_free = true;

  return item;
}

/* Shading.selected_studio_light */
static PointerRNA rna_View3DShading_selected_studio_light_get(PointerRNA *ptr)
{
  View3DShading *shading = (View3DShading *)ptr->data;
  StudioLight *sl;
  if (shading->type == OB_SOLID && shading->light == V3D_LIGHTING_MATCAP) {
    sl = BKE_studiolight_find(shading->matcap, STUDIOLIGHT_FLAG_ALL);
  }
  else if (shading->type == OB_SOLID && shading->light == V3D_LIGHTING_STUDIO) {
    sl = BKE_studiolight_find(shading->studio_light, STUDIOLIGHT_FLAG_ALL);
  }
  else {
    /* OB_MATERIAL and OB_RENDER */
    sl = BKE_studiolight_find(shading->lookdev_light, STUDIOLIGHT_FLAG_ALL);
  }
  return rna_pointer_inherit_refine(ptr, &RNA_StudioLight, sl);
}

/* shading.light */
static const EnumPropertyItem *rna_View3DShading_color_type_itemf(bContext *UNUSED(C),
                                                                  PointerRNA *ptr,
                                                                  PropertyRNA *UNUSED(prop),
                                                                  bool *r_free)
{
  View3DShading *shading = (View3DShading *)ptr->data;

  int totitem = 0;

  if (shading->type == OB_WIRE) {
    EnumPropertyItem *item = NULL;
    RNA_enum_items_add_value(
        &item, &totitem, rna_enum_shading_color_type_items, V3D_SHADING_SINGLE_COLOR);
    RNA_enum_items_add_value(
        &item, &totitem, rna_enum_shading_color_type_items, V3D_SHADING_OBJECT_COLOR);
    RNA_enum_items_add_value(
        &item, &totitem, rna_enum_shading_color_type_items, V3D_SHADING_RANDOM_COLOR);
    RNA_enum_item_end(&item, &totitem);
    *r_free = true;
    return item;
  }
  else {
    /* Solid mode, or lookdev mode for workbench engine. */
    *r_free = false;
    return rna_enum_shading_color_type_items;
  }
}

static void rna_View3DShading_studio_light_get_storage(View3DShading *shading,
                                                       char **dna_storage,
                                                       int *flag)
{
  *dna_storage = shading->studio_light;

  *flag = STUDIOLIGHT_TYPE_STUDIO;
  if (shading->type == OB_SOLID) {
    if (shading->light == V3D_LIGHTING_MATCAP) {
      *flag = STUDIOLIGHT_TYPE_MATCAP;
      *dna_storage = shading->matcap;
    }
  }
  else {
    *flag = STUDIOLIGHT_TYPE_WORLD;
    *dna_storage = shading->lookdev_light;
  }
}

static int rna_View3DShading_studio_light_get(PointerRNA *ptr)
{
  View3DShading *shading = (View3DShading *)ptr->data;
  char *dna_storage;
  int flag;

  rna_View3DShading_studio_light_get_storage(shading, &dna_storage, &flag);
  StudioLight *sl = BKE_studiolight_find(dna_storage, flag);
  if (sl) {
    BLI_strncpy(dna_storage, sl->name, FILE_MAXFILE);
    return sl->index;
  }
  else {
    return 0;
  }
}

static void rna_View3DShading_studio_light_set(PointerRNA *ptr, int value)
{
  View3DShading *shading = (View3DShading *)ptr->data;
  char *dna_storage;
  int flag;

  rna_View3DShading_studio_light_get_storage(shading, &dna_storage, &flag);
  StudioLight *sl = BKE_studiolight_findindex(value, flag);
  if (sl) {
    BLI_strncpy(dna_storage, sl->name, FILE_MAXFILE);
  }
}

static const EnumPropertyItem *rna_View3DShading_studio_light_itemf(bContext *UNUSED(C),
                                                                    PointerRNA *ptr,
                                                                    PropertyRNA *UNUSED(prop),
                                                                    bool *r_free)
{
  View3DShading *shading = (View3DShading *)ptr->data;
  EnumPropertyItem *item = NULL;
  int totitem = 0;

  if (shading->type == OB_SOLID && shading->light == V3D_LIGHTING_MATCAP) {
    const int flags = (STUDIOLIGHT_EXTERNAL_FILE | STUDIOLIGHT_TYPE_MATCAP);

    LISTBASE_FOREACH (StudioLight *, sl, BKE_studiolight_listbase()) {
      int icon_id = (shading->flag & V3D_SHADING_MATCAP_FLIP_X) ? sl->icon_id_matcap_flipped :
                                                                  sl->icon_id_matcap;
      if ((sl->flag & flags) == flags) {
        EnumPropertyItem tmp = {sl->index, sl->name, icon_id, sl->name, ""};
        RNA_enum_item_add(&item, &totitem, &tmp);
      }
    }
  }
  else {
    LISTBASE_FOREACH (StudioLight *, sl, BKE_studiolight_listbase()) {
      int icon_id = sl->icon_id_irradiance;
      bool show_studiolight = false;

      if (sl->flag & STUDIOLIGHT_INTERNAL) {
        /* always show internal lights for solid */
        if (shading->type == OB_SOLID) {
          show_studiolight = true;
        }
      }
      else {
        switch (shading->type) {
          case OB_SOLID:
          case OB_TEXTURE:
            show_studiolight = ((sl->flag & STUDIOLIGHT_TYPE_STUDIO) != 0);
            break;

          case OB_MATERIAL:
          case OB_RENDER:
            show_studiolight = ((sl->flag & STUDIOLIGHT_TYPE_WORLD) != 0);
            icon_id = sl->icon_id_radiance;
            break;
        }
      }

      if (show_studiolight) {
        EnumPropertyItem tmp = {sl->index, sl->name, icon_id, sl->name, ""};
        RNA_enum_item_add(&item, &totitem, &tmp);
      }
    }
  }

  RNA_enum_item_end(&item, &totitem);
  *r_free = true;
  return item;
}

static const EnumPropertyItem *rna_3DViewShading_render_pass_itemf(bContext *C,
                                                                   PointerRNA *UNUSED(ptr),
                                                                   PropertyRNA *UNUSED(prop),
                                                                   bool *r_free)
{
  Scene *scene = CTX_data_scene(C);
  ViewLayer *view_layer = CTX_data_view_layer(C);

  const bool bloom_enabled = scene->eevee.flag & SCE_EEVEE_BLOOM_ENABLED;
  const bool aov_available = BKE_view_layer_has_valid_aov(view_layer);

  int totitem = 0;
  EnumPropertyItem *result = NULL;
  EnumPropertyItem aov_template;
  for (int i = 0; rna_enum_view3dshading_render_pass_type_items[i].identifier != NULL; i++) {
    const EnumPropertyItem *item = &rna_enum_view3dshading_render_pass_type_items[i];
    if (item->value == EEVEE_RENDER_PASS_AOV) {
      aov_template.value = item->value;
      aov_template.icon = 0;
      aov_template.description = item->description;
      LISTBASE_FOREACH (ViewLayerAOV *, aov, &view_layer->aovs) {
        if ((aov->flag & AOV_CONFLICT) != 0) {
          continue;
        }
        aov_template.name = aov->name;
        aov_template.identifier = aov->name;
        RNA_enum_item_add(&result, &totitem, &aov_template);
        aov_template.value++;
      }
    }
    else if (!((!bloom_enabled &&
                (item->value == EEVEE_RENDER_PASS_BLOOM || STREQ(item->name, "Effects"))) ||
               (!aov_available && STREQ(item->name, "Shader AOV")))) {
      RNA_enum_item_add(&result, &totitem, item);
    }
  }

  RNA_enum_item_end(&result, &totitem);
  *r_free = true;
  return result;
}
static int rna_3DViewShading_render_pass_get(PointerRNA *ptr)
{
  View3DShading *shading = (View3DShading *)ptr->data;
  eViewLayerEEVEEPassType result = shading->render_pass;
  Scene *scene = rna_3DViewShading_scene(ptr);
  ViewLayer *view_layer = rna_3DViewShading_view_layer(ptr);

  if (result == EEVEE_RENDER_PASS_BLOOM && ((scene->eevee.flag & SCE_EEVEE_BLOOM_ENABLED) == 0)) {
    return EEVEE_RENDER_PASS_COMBINED;
  }
  else if (result == EEVEE_RENDER_PASS_AOV) {
    if (!view_layer) {
      return EEVEE_RENDER_PASS_COMBINED;
    }
    const int aov_index = BLI_findstringindex(
        &view_layer->aovs, shading->aov_name, offsetof(ViewLayerAOV, name));
    if (aov_index == -1) {
      return EEVEE_RENDER_PASS_COMBINED;
    }
    return result + aov_index;
  }

  return result;
}

static void rna_3DViewShading_render_pass_set(PointerRNA *ptr, int value)
{
  View3DShading *shading = (View3DShading *)ptr->data;
  Scene *scene = rna_3DViewShading_scene(ptr);
  ViewLayer *view_layer = rna_3DViewShading_view_layer(ptr);
  shading->aov_name[0] = 0;

  if ((value & EEVEE_RENDER_PASS_AOV) != 0) {
    if (!view_layer) {
      shading->render_pass = EEVEE_RENDER_PASS_COMBINED;
      return;
    }
    const int aov_index = value & ~EEVEE_RENDER_PASS_AOV;
    ViewLayerAOV *aov = BLI_findlink(&view_layer->aovs, aov_index);
    if (!aov) {
      /* AOV not found, cannot select AOV. */
      shading->render_pass = EEVEE_RENDER_PASS_COMBINED;
      return;
    }

    shading->render_pass = EEVEE_RENDER_PASS_AOV;
    BLI_strncpy(shading->aov_name, aov->name, sizeof(aov->name));
  }
  else if (value == EEVEE_RENDER_PASS_BLOOM &&
           ((scene->eevee.flag & SCE_EEVEE_BLOOM_ENABLED) == 0)) {
    shading->render_pass = EEVEE_RENDER_PASS_COMBINED;
  }
  else {
    shading->render_pass = value;
  }
}

static void rna_SpaceView3D_use_local_collections_update(bContext *C, PointerRNA *ptr)
{
  Main *bmain = CTX_data_main(C);
  Scene *scene = CTX_data_scene(C);
  ViewLayer *view_layer = CTX_data_view_layer(C);
  View3D *v3d = (View3D *)ptr->data;

  if (ED_view3d_local_collections_set(bmain, v3d)) {
    BKE_layer_collection_local_sync(view_layer, v3d);
    DEG_id_tag_update(&scene->id, ID_RECALC_BASE_FLAGS);
  }
}

static const EnumPropertyItem *rna_SpaceView3D_stereo3d_camera_itemf(bContext *C,
                                                                     PointerRNA *UNUSED(ptr),
                                                                     PropertyRNA *UNUSED(prop),
                                                                     bool *UNUSED(r_free))
{
  Scene *scene = CTX_data_scene(C);

  if (scene->r.views_format == SCE_VIEWS_FORMAT_MULTIVIEW) {
    return multiview_camera_items;
  }
  else {
    return stereo3d_camera_items;
  }
}

static void rna_SpaceView3D_mirror_xr_session_update(Main *main,
                                                     Scene *UNUSED(scene),
                                                     PointerRNA *ptr)
{
#  ifdef WITH_XR_OPENXR
  const wmWindowManager *wm = main->wm.first;

  /* Handle mirror toggling while there is a session already. */
  if (WM_xr_session_exists(&wm->xr)) {
    const View3D *v3d = ptr->data;
    const ScrArea *area = rna_area_from_space(ptr);
    ED_view3d_xr_mirror_update(area, v3d, v3d->flag & V3D_XR_SESSION_MIRROR);
  }

#  else
  UNUSED_VARS(main, ptr);
#  endif
}

static int rna_SpaceView3D_icon_from_show_object_viewport_get(PointerRNA *ptr)
{
  const View3D *v3d = (View3D *)ptr->data;
  /* Ignore selection values when view is off,
   * intent is to show if visible objects aren't selectable. */
  const int view_value = (v3d->object_type_exclude_viewport != 0);
  const int select_value = (v3d->object_type_exclude_select &
                            ~v3d->object_type_exclude_viewport) != 0;
  return ICON_VIS_SEL_11 + (view_value << 1) + select_value;
}

static char *rna_View3DShading_path(PointerRNA *UNUSED(ptr))
{
  return BLI_strdup("shading");
}

static PointerRNA rna_SpaceView3D_overlay_get(PointerRNA *ptr)
{
  return rna_pointer_inherit_refine(ptr, &RNA_View3DOverlay, ptr->data);
}

static char *rna_View3DOverlay_path(PointerRNA *UNUSED(ptr))
{
  return BLI_strdup("overlay");
}

/* Space Image Editor */

static PointerRNA rna_SpaceImage_overlay_get(PointerRNA *ptr)
{
  return rna_pointer_inherit_refine(ptr, &RNA_SpaceImageOverlay, ptr->data);
}

static char *rna_SpaceImageOverlay_path(PointerRNA *UNUSED(ptr))
{
  return BLI_strdup("overlay");
}

static char *rna_SpaceUVEditor_path(PointerRNA *UNUSED(ptr))
{
  return BLI_strdup("uv_editor");
}

static PointerRNA rna_SpaceImageEditor_uvedit_get(PointerRNA *ptr)
{
  return rna_pointer_inherit_refine(ptr, &RNA_SpaceUVEditor, ptr->data);
}

static void rna_SpaceImageEditor_mode_update(Main *bmain, Scene *scene, PointerRNA *UNUSED(ptr))
{
  if (scene != NULL) {
    ED_space_image_paint_update(bmain, bmain->wm.first, scene);
  }
}

static void rna_SpaceImageEditor_show_stereo_set(PointerRNA *ptr, int value)
{
  SpaceImage *sima = (SpaceImage *)(ptr->data);

  if (value) {
    sima->iuser.flag |= IMA_SHOW_STEREO;
  }
  else {
    sima->iuser.flag &= ~IMA_SHOW_STEREO;
  }
}

static bool rna_SpaceImageEditor_show_stereo_get(PointerRNA *ptr)
{
  SpaceImage *sima = (SpaceImage *)(ptr->data);
  return (sima->iuser.flag & IMA_SHOW_STEREO) != 0;
}

static void rna_SpaceImageEditor_show_stereo_update(Main *UNUSED(bmain),
                                                    Scene *UNUSED(unused),
                                                    PointerRNA *ptr)
{
  SpaceImage *sima = (SpaceImage *)(ptr->data);
  Image *ima = sima->image;

  if (ima) {
    if (ima->rr) {
      BKE_image_multilayer_index(ima->rr, &sima->iuser);
    }
    else {
      BKE_image_multiview_index(ima, &sima->iuser);
    }
  }
}

static bool rna_SpaceImageEditor_show_render_get(PointerRNA *ptr)
{
  SpaceImage *sima = (SpaceImage *)(ptr->data);
  return ED_space_image_show_render(sima);
}

static bool rna_SpaceImageEditor_show_paint_get(PointerRNA *ptr)
{
  SpaceImage *sima = (SpaceImage *)(ptr->data);
  return ED_space_image_show_paint(sima);
}

static bool rna_SpaceImageEditor_show_uvedit_get(PointerRNA *ptr)
{
  SpaceImage *sima = ptr->data;
  bScreen *screen = (bScreen *)ptr->owner_id;
  Object *obedit = NULL;
  wmWindow *win = ED_screen_window_find(screen, G_MAIN->wm.first);
  if (win != NULL) {
    ViewLayer *view_layer = WM_window_get_active_view_layer(win);
    obedit = OBEDIT_FROM_VIEW_LAYER(view_layer);
  }
  return ED_space_image_show_uvedit(sima, obedit);
}

static bool rna_SpaceImageEditor_show_maskedit_get(PointerRNA *ptr)
{
  SpaceImage *sima = (SpaceImage *)(ptr->data);
  bScreen *screen = (bScreen *)ptr->owner_id;
  Object *obedit = NULL;
  wmWindow *win = ED_screen_window_find(screen, G_MAIN->wm.first);
  if (win != NULL) {
    ViewLayer *view_layer = WM_window_get_active_view_layer(win);
    obedit = OBEDIT_FROM_VIEW_LAYER(view_layer);
  }
  return ED_space_image_check_show_maskedit(sima, obedit);
}

static void rna_SpaceImageEditor_image_set(PointerRNA *ptr,
                                           PointerRNA value,
                                           struct ReportList *UNUSED(reports))
{
  BLI_assert(BKE_id_is_in_global_main(value.data));
  SpaceImage *sima = ptr->data;
  ED_space_image_set(G_MAIN, sima, (Image *)value.data, false);
}

static void rna_SpaceImageEditor_mask_set(PointerRNA *ptr,
                                          PointerRNA value,
                                          struct ReportList *UNUSED(reports))
{
  SpaceImage *sima = (SpaceImage *)(ptr->data);

  ED_space_image_set_mask(NULL, sima, (Mask *)value.data);
}

static const EnumPropertyItem *rna_SpaceImageEditor_display_channels_itemf(
    bContext *UNUSED(C), PointerRNA *ptr, PropertyRNA *UNUSED(prop), bool *r_free)
{
  SpaceImage *sima = (SpaceImage *)ptr->data;
  EnumPropertyItem *item = NULL;
  ImBuf *ibuf;
  void *lock;
  int totitem = 0;

  ibuf = ED_space_image_acquire_buffer(sima, &lock, 0);
  int mask = ED_space_image_get_display_channel_mask(ibuf);
  ED_space_image_release_buffer(sima, ibuf, lock);

  if (mask & SI_USE_ALPHA) {
    RNA_enum_items_add_value(&item, &totitem, display_channels_items, SI_USE_ALPHA);
  }
  RNA_enum_items_add_value(&item, &totitem, display_channels_items, 0);
  if (mask & SI_SHOW_ALPHA) {
    RNA_enum_items_add_value(&item, &totitem, display_channels_items, SI_SHOW_ALPHA);
  }
  if (mask & SI_SHOW_ZBUF) {
    RNA_enum_items_add_value(&item, &totitem, display_channels_items, SI_SHOW_ZBUF);
  }
  if (mask & SI_SHOW_R) {
    RNA_enum_items_add_value(&item, &totitem, display_channels_items, SI_SHOW_R);
  }
  if (mask & SI_SHOW_G) {
    RNA_enum_items_add_value(&item, &totitem, display_channels_items, SI_SHOW_G);
  }
  if (mask & SI_SHOW_B) {
    RNA_enum_items_add_value(&item, &totitem, display_channels_items, SI_SHOW_B);
  }

  RNA_enum_item_end(&item, &totitem);
  *r_free = true;

  return item;
}

static int rna_SpaceImageEditor_display_channels_get(PointerRNA *ptr)
{
  SpaceImage *sima = (SpaceImage *)ptr->data;
  ImBuf *ibuf;
  void *lock;

  ibuf = ED_space_image_acquire_buffer(sima, &lock, 0);
  int mask = ED_space_image_get_display_channel_mask(ibuf);
  ED_space_image_release_buffer(sima, ibuf, lock);

  return sima->flag & mask;
}

static void rna_SpaceImageEditor_zoom_get(PointerRNA *ptr, float *values)
{
  SpaceImage *sima = (SpaceImage *)ptr->data;
  ScrArea *area;
  ARegion *region;

  values[0] = values[1] = 1;

  /* Find #ARegion. */
  area = rna_area_from_space(ptr); /* can be NULL */
  region = BKE_area_find_region_type(area, RGN_TYPE_WINDOW);
  if (region) {
    ED_space_image_get_zoom(sima, region, &values[0], &values[1]);
  }
}

static void rna_SpaceImageEditor_cursor_location_get(PointerRNA *ptr, float *values)
{
  SpaceImage *sima = (SpaceImage *)ptr->data;

  if (sima->flag & SI_COORDFLOATS) {
    copy_v2_v2(values, sima->cursor);
  }
  else {
    int w, h;
    ED_space_image_get_size(sima, &w, &h);

    values[0] = sima->cursor[0] * w;
    values[1] = sima->cursor[1] * h;
  }
}

static void rna_SpaceImageEditor_cursor_location_set(PointerRNA *ptr, const float *values)
{
  SpaceImage *sima = (SpaceImage *)ptr->data;

  if (sima->flag & SI_COORDFLOATS) {
    copy_v2_v2(sima->cursor, values);
  }
  else {
    int w, h;
    ED_space_image_get_size(sima, &w, &h);

    sima->cursor[0] = values[0] / w;
    sima->cursor[1] = values[1] / h;
  }
}

static void rna_SpaceImageEditor_image_update(Main *UNUSED(bmain),
                                              Scene *UNUSED(scene),
                                              PointerRNA *ptr)
{
  SpaceImage *sima = (SpaceImage *)ptr->data;
  Image *ima = sima->image;

  /* make sure all the iuser settings are valid for the sima image */
  if (ima) {
    if (ima->rr) {
      if (BKE_image_multilayer_index(sima->image->rr, &sima->iuser) == NULL) {
        BKE_image_init_imageuser(sima->image, &sima->iuser);
      }
    }
    else {
      BKE_image_multiview_index(ima, &sima->iuser);
    }
  }
}

static void rna_SpaceImageEditor_scopes_update(struct bContext *C, struct PointerRNA *ptr)
{
  SpaceImage *sima = (SpaceImage *)ptr->data;
  ImBuf *ibuf;
  void *lock;

  /* TODO(lukas): Support tiles in scopes? */
  ibuf = ED_space_image_acquire_buffer(sima, &lock, 0);
  if (ibuf) {
    ED_space_image_scopes_update(C, sima, ibuf, true);
    WM_main_add_notifier(NC_IMAGE, sima->image);
  }
  ED_space_image_release_buffer(sima, ibuf, lock);
}

static const EnumPropertyItem *rna_SpaceImageEditor_pivot_itemf(bContext *UNUSED(C),
                                                                PointerRNA *ptr,
                                                                PropertyRNA *UNUSED(prop),
                                                                bool *UNUSED(r_free))
{
  static const EnumPropertyItem pivot_items[] = {
      {V3D_AROUND_CENTER_BOUNDS, "CENTER", ICON_PIVOT_BOUNDBOX, "Bounding Box Center", ""},
      {V3D_AROUND_CENTER_MEDIAN, "MEDIAN", ICON_PIVOT_MEDIAN, "Median Point", ""},
      {V3D_AROUND_CURSOR, "CURSOR", ICON_PIVOT_CURSOR, "2D Cursor", ""},
      {V3D_AROUND_LOCAL_ORIGINS,
       "INDIVIDUAL_ORIGINS",
       ICON_PIVOT_INDIVIDUAL,
       "Individual Origins",
       "Pivot around each selected island's own median point"},
      {0, NULL, 0, NULL, NULL},
  };

  SpaceImage *sima = (SpaceImage *)ptr->data;

  if (sima->mode == SI_MODE_PAINT) {
    return rna_enum_transform_pivot_items_full;
  }
  else {
    return pivot_items;
  }
}

static void rna_SpaceUVEditor_tile_grid_shape_set(PointerRNA *ptr, const int *values)
{
  SpaceImage *data = (SpaceImage *)(ptr->data);

  int clamp[2] = {10, 100};
  for (int i = 0; i < 2; i++) {
    data->tile_grid_shape[i] = CLAMPIS(values[i], 1, clamp[i]);
  }
}

/* Space Text Editor */

static void rna_SpaceTextEditor_word_wrap_set(PointerRNA *ptr, bool value)
{
  SpaceText *st = (SpaceText *)(ptr->data);

  st->wordwrap = value;
  st->left = 0;
}

static void rna_SpaceTextEditor_text_set(PointerRNA *ptr,
                                         PointerRNA value,
                                         struct ReportList *UNUSED(reports))
{
  SpaceText *st = (SpaceText *)(ptr->data);

  st->text = value.data;

  ScrArea *area = rna_area_from_space(ptr);
  if (area) {
    ARegion *region = BKE_area_find_region_type(area, RGN_TYPE_WINDOW);
    if (region) {
      ED_text_scroll_to_cursor(st, region, true);
    }
  }
}

static bool rna_SpaceTextEditor_text_is_syntax_highlight_supported(struct SpaceText *space)
{
  return ED_text_is_syntax_highlight_supported(space->text);
}

static void rna_SpaceTextEditor_updateEdited(Main *UNUSED(bmain),
                                             Scene *UNUSED(scene),
                                             PointerRNA *ptr)
{
  SpaceText *st = (SpaceText *)ptr->data;

  if (st->text) {
    WM_main_add_notifier(NC_TEXT | NA_EDITED, st->text);
  }
}

/* Space Properties */

/* NOTE: this function exists only to avoid id refcounting. */
static void rna_SpaceProperties_pin_id_set(PointerRNA *ptr,
                                           PointerRNA value,
                                           struct ReportList *UNUSED(reports))
{
  SpaceProperties *sbuts = (SpaceProperties *)(ptr->data);
  sbuts->pinid = value.data;
}

static StructRNA *rna_SpaceProperties_pin_id_typef(PointerRNA *ptr)
{
  SpaceProperties *sbuts = (SpaceProperties *)(ptr->data);

  if (sbuts->pinid) {
    return ID_code_to_RNA_type(GS(sbuts->pinid->name));
  }

  return &RNA_ID;
}

static void rna_SpaceProperties_pin_id_update(Main *UNUSED(bmain),
                                              Scene *UNUSED(scene),
                                              PointerRNA *ptr)
{
  SpaceProperties *sbuts = (SpaceProperties *)(ptr->data);
  ID *id = sbuts->pinid;

  if (id == NULL) {
    sbuts->flag &= ~SB_PIN_CONTEXT;
    return;
  }

  switch (GS(id->name)) {
    case ID_MA:
      WM_main_add_notifier(NC_MATERIAL | ND_SHADING, NULL);
      break;
    case ID_TE:
      WM_main_add_notifier(NC_TEXTURE, NULL);
      break;
    case ID_WO:
      WM_main_add_notifier(NC_WORLD, NULL);
      break;
    case ID_LA:
      WM_main_add_notifier(NC_LAMP, NULL);
      break;
    default:
      break;
  }
}

static void rna_SpaceProperties_context_set(PointerRNA *ptr, int value)
{
  SpaceProperties *sbuts = (SpaceProperties *)(ptr->data);

  sbuts->mainb = value;
  sbuts->mainbuser = value;
}

static const EnumPropertyItem *rna_SpaceProperties_context_itemf(bContext *UNUSED(C),
                                                                 PointerRNA *ptr,
                                                                 PropertyRNA *UNUSED(prop),
                                                                 bool *r_free)
{
  SpaceProperties *sbuts = (SpaceProperties *)(ptr->data);
  EnumPropertyItem *item = NULL;

  /* Although it would never reach this amount, a theoretical maximum number of tabs
   * is BCONTEXT_TOT * 2, with every tab displayed and a spacer in every other item. */
  short context_tabs_array[BCONTEXT_TOT * 2];
  int totitem = ED_buttons_tabs_list(sbuts, context_tabs_array);
  BLI_assert(totitem <= ARRAY_SIZE(context_tabs_array));

  int totitem_added = 0;
  for (int i = 0; i < totitem; i++) {
    if (context_tabs_array[i] == -1) {
      RNA_enum_item_add_separator(&item, &totitem_added);
      continue;
    }

    RNA_enum_items_add_value(&item, &totitem_added, buttons_context_items, context_tabs_array[i]);

    /* Add the object data icon dynamically for the data tab. */
    if (context_tabs_array[i] == BCONTEXT_DATA) {
      (item + totitem_added - 1)->icon = sbuts->dataicon;
    }
  }

  RNA_enum_item_end(&item, &totitem);
  *r_free = true;

  return item;
}

static void rna_SpaceProperties_context_update(Main *UNUSED(bmain),
                                               Scene *UNUSED(scene),
                                               PointerRNA *ptr)
{
  SpaceProperties *sbuts = (SpaceProperties *)(ptr->data);
  /* XXX BCONTEXT_DATA is ugly, but required for lights... See T51318. */
  if (ELEM(sbuts->mainb, BCONTEXT_WORLD, BCONTEXT_MATERIAL, BCONTEXT_TEXTURE, BCONTEXT_DATA)) {
    sbuts->preview = 1;
  }
}

static int rna_SpaceProperties_tab_search_results_getlength(PointerRNA *ptr,
                                                            int length[RNA_MAX_ARRAY_DIMENSION])
{
  SpaceProperties *sbuts = ptr->data;

  short context_tabs_array[BCONTEXT_TOT * 2]; /* Dummy variable. */
  const int tabs_len = ED_buttons_tabs_list(sbuts, context_tabs_array);

  length[0] = tabs_len;

  return length[0];
}

static void rna_SpaceProperties_tab_search_results_get(PointerRNA *ptr, bool *values)
{
  SpaceProperties *sbuts = ptr->data;

  short context_tabs_array[BCONTEXT_TOT * 2]; /* Dummy variable. */
  const int tabs_len = ED_buttons_tabs_list(sbuts, context_tabs_array);

  for (int i = 0; i < tabs_len; i++) {
    values[i] = ED_buttons_tab_has_search_result(sbuts, i);
  }
}

static void rna_SpaceProperties_search_filter_get(PointerRNA *ptr, char *value)
{
  SpaceProperties *sbuts = ptr->data;
  const char *search_filter = ED_buttons_search_string_get(sbuts);

  strcpy(value, search_filter);
}

static int rna_SpaceProperties_search_filter_length(PointerRNA *ptr)
{
  SpaceProperties *sbuts = ptr->data;

  return ED_buttons_search_string_length(sbuts);
}

static void rna_SpaceProperties_search_filter_set(struct PointerRNA *ptr, const char *value)
{
  SpaceProperties *sbuts = ptr->data;

  ED_buttons_search_string_set(sbuts, value);
}

static void rna_SpaceProperties_search_filter_update(Main *UNUSED(bmain),
                                                     Scene *UNUSED(scene),
                                                     PointerRNA *ptr)
{
  ScrArea *area = rna_area_from_space(ptr);

  /* Update the search filter flag for the main region with the panels. */
  ARegion *main_region = BKE_area_find_region_type(area, RGN_TYPE_WINDOW);
  BLI_assert(main_region != NULL);
  ED_region_search_filter_update(area, main_region);
}

/* Space Console */
static void rna_ConsoleLine_body_get(PointerRNA *ptr, char *value)
{
  ConsoleLine *ci = (ConsoleLine *)ptr->data;
  memcpy(value, ci->line, ci->len + 1);
}

static int rna_ConsoleLine_body_length(PointerRNA *ptr)
{
  ConsoleLine *ci = (ConsoleLine *)ptr->data;
  return ci->len;
}

static void rna_ConsoleLine_body_set(PointerRNA *ptr, const char *value)
{
  ConsoleLine *ci = (ConsoleLine *)ptr->data;
  int len = strlen(value);

  if ((len >= ci->len_alloc) || (len * 2 < ci->len_alloc)) { /* allocate a new string */
    MEM_freeN(ci->line);
    ci->line = MEM_mallocN((len + 1) * sizeof(char), "rna_consoleline");
    ci->len_alloc = len + 1;
  }
  memcpy(ci->line, value, len + 1);
  ci->len = len;

  if (ci->cursor > len) {
    /* clamp the cursor */
    ci->cursor = len;
  }
}

static void rna_ConsoleLine_cursor_index_range(
    PointerRNA *ptr, int *min, int *max, int *UNUSED(softmin), int *UNUSED(softmax))
{
  ConsoleLine *ci = (ConsoleLine *)ptr->data;

  *min = 0;
  *max = ci->len; /* intentionally _not_ -1 */
}

/* Space Dopesheet */

static void rna_SpaceDopeSheetEditor_action_set(PointerRNA *ptr,
                                                PointerRNA value,
                                                struct ReportList *UNUSED(reports))
{
  SpaceAction *saction = (SpaceAction *)(ptr->data);
  bAction *act = (bAction *)value.data;

  if ((act == NULL) || (act->idroot == 0)) {
    /* just set if we're clearing the action or if the action is "amorphous" still */
    saction->action = act;
  }
  else {
    /* action to set must strictly meet the mode criteria... */
    if (saction->mode == SACTCONT_ACTION) {
      /* currently, this is "object-level" only, until we have some way of specifying this */
      if (act->idroot == ID_OB) {
        saction->action = act;
      }
      else {
        printf(
            "ERROR: cannot assign Action '%s' to Action Editor, as action is not object-level "
            "animation\n",
            act->id.name + 2);
      }
    }
    else if (saction->mode == SACTCONT_SHAPEKEY) {
      /* as the name says, "shapekey-level" only... */
      if (act->idroot == ID_KE) {
        saction->action = act;
      }
      else {
        printf(
            "ERROR: cannot assign Action '%s' to Shape Key Editor, as action doesn't animate "
            "Shape Keys\n",
            act->id.name + 2);
      }
    }
    else {
      printf(
          "ACK: who's trying to set an action while not in a mode displaying a single Action "
          "only?\n");
    }
  }
}

static void rna_SpaceDopeSheetEditor_action_update(bContext *C, PointerRNA *ptr)
{
  SpaceAction *saction = (SpaceAction *)(ptr->data);
  ViewLayer *view_layer = CTX_data_view_layer(C);
  Main *bmain = CTX_data_main(C);

  Object *obact = OBACT(view_layer);
  if (obact == NULL) {
    return;
  }

  AnimData *adt = NULL;
  ID *id = NULL;
  switch (saction->mode) {
    case SACTCONT_ACTION:
      /* TODO: context selector could help decide this with more control? */
      adt = BKE_animdata_ensure_id(&obact->id);
      id = &obact->id;
      break;
    case SACTCONT_SHAPEKEY: {
      Key *key = BKE_key_from_object(obact);
      if (key == NULL) {
        return;
      }
      adt = BKE_animdata_ensure_id(&key->id);
      id = &key->id;
      break;
    }
    case SACTCONT_GPENCIL:
    case SACTCONT_DOPESHEET:
    case SACTCONT_MASK:
    case SACTCONT_CACHEFILE:
    case SACTCONT_TIMELINE:
      return;
  }

  if (adt == NULL) {
    /* No animdata was added, so the depsgraph also doesn't need tagging. */
    return;
  }

  /* Don't do anything if old and new actions are the same... */
  if (adt->action == saction->action) {
    return;
  }

  /* Exit editmode first - we cannot change actions while in tweak-mode. */
  BKE_nla_tweakmode_exit(adt);

  /* To prevent data loss (i.e. if users flip between actions using the Browse menu),
   * stash this action if nothing else uses it.
   *
   * EXCEPTION:
   * This callback runs when unlinking actions. In that case, we don't want to
   * stash the action, as the user is signaling that they want to detach it.
   * This can be reviewed again later,
   * but it could get annoying if we keep these instead.
   */
  if (adt->action != NULL && adt->action->id.us <= 0 && saction->action != NULL) {
    /* XXX: Things here get dodgy if this action is only partially completed,
     *      and the user then uses the browse menu to get back to this action,
     *      assigning it as the active action (i.e. the stash strip gets out of sync)
     */
    BKE_nla_action_stash(adt, ID_IS_OVERRIDE_LIBRARY(id));
  }

  BKE_animdata_set_action(NULL, id, saction->action);

  DEG_id_tag_update(&obact->id, ID_RECALC_ANIMATION | ID_RECALC_TRANSFORM | ID_RECALC_GEOMETRY);

  /* Update relations as well, so new time source dependency is added. */
  DEG_relations_tag_update(bmain);
}

static void rna_SpaceDopeSheetEditor_mode_update(bContext *C, PointerRNA *ptr)
{
  SpaceAction *saction = (SpaceAction *)(ptr->data);
  ScrArea *area = CTX_wm_area(C);
  ViewLayer *view_layer = CTX_data_view_layer(C);
  Object *obact = OBACT(view_layer);

  /* special exceptions for ShapeKey Editor mode */
  if (saction->mode == SACTCONT_SHAPEKEY) {
    Key *key = BKE_key_from_object(obact);

    /* 1) update the action stored for the editor */
    if (key) {
      saction->action = (key->adt) ? key->adt->action : NULL;
    }
    else {
      saction->action = NULL;
    }
  }
  /* make sure action stored is valid */
  else if (saction->mode == SACTCONT_ACTION) {
    /* 1) update the action stored for the editor */
    /* TODO: context selector could help decide this with more control? */
    if (obact) {
      saction->action = (obact->adt) ? obact->adt->action : NULL;
    }
    else {
      saction->action = NULL;
    }
  }

  /* Collapse (and show) summary channel and hide channel list for timeline */
  if (saction->mode == SACTCONT_TIMELINE) {
    saction->ads.flag |= ADS_FLAG_SUMMARY_COLLAPSED;
    saction->ads.filterflag |= ADS_FILTER_SUMMARY;
  }

  if (area && area->spacedata.first == saction) {
    ARegion *channels_region = BKE_area_find_region_type(area, RGN_TYPE_CHANNELS);
    if (channels_region) {
      if (saction->mode == SACTCONT_TIMELINE) {
        channels_region->flag |= RGN_FLAG_HIDDEN;
      }
      else {
        channels_region->flag &= ~RGN_FLAG_HIDDEN;
      }
      ED_region_visibility_change_update(C, area, channels_region);
    }
  }

  /* recalculate extents of channel list */
  saction->runtime.flag |= SACTION_RUNTIME_FLAG_NEED_CHAN_SYNC;

  /* store current mode as "old mode",
   * so that returning from other editors doesn't always reset to "Action Editor" */
  if (saction->mode != SACTCONT_TIMELINE) {
    saction->mode_prev = saction->mode;
  }
}

/* Space Graph Editor */

static void rna_SpaceGraphEditor_display_mode_update(bContext *C, PointerRNA *ptr)
{
  ScrArea *area = rna_area_from_space(ptr);
  SpaceGraph *sipo = (SpaceGraph *)ptr->data;

  /* for "Drivers" mode, enable all the necessary bits and pieces */
  if (sipo->mode == SIPO_MODE_DRIVERS) {
    ED_drivers_editor_init(C, area);
    ED_area_tag_redraw(area);
  }

  /* after changing view mode, must force recalculation of F-Curve colors
   * which can only be achieved using refresh as opposed to redraw
   */
  ED_area_tag_refresh(area);
}

static bool rna_SpaceGraphEditor_has_ghost_curves_get(PointerRNA *ptr)
{
  SpaceGraph *sipo = (SpaceGraph *)(ptr->data);
  return (BLI_listbase_is_empty(&sipo->runtime.ghost_curves) == false);
}

static void rna_SpaceConsole_rect_update(Main *UNUSED(bmain),
                                         Scene *UNUSED(scene),
                                         PointerRNA *ptr)
{
  SpaceConsole *sc = ptr->data;
  WM_main_add_notifier(NC_SPACE | ND_SPACE_CONSOLE | NA_EDITED, sc);
}

static void rna_SequenceEditor_update_cache(Main *UNUSED(bmain),
                                            Scene *scene,
                                            PointerRNA *UNUSED(ptr))
{
  SEQ_cache_cleanup(scene);
}

static void seq_build_proxy(bContext *C, PointerRNA *ptr)
{
  if (U.sequencer_proxy_setup != USER_SEQ_PROXY_SETUP_AUTOMATIC) {
    return;
  }

  SpaceSeq *sseq = ptr->data;
  Scene *scene = CTX_data_scene(C);
  ListBase *seqbase = SEQ_active_seqbase_get(SEQ_editing_get(scene));

  GSet *file_list = BLI_gset_new(BLI_ghashutil_strhash_p, BLI_ghashutil_strcmp, "file list");
  wmJob *wm_job = ED_seq_proxy_wm_job_get(C);
  ProxyJob *pj = ED_seq_proxy_job_get(C, wm_job);

  LISTBASE_FOREACH (Sequence *, seq, seqbase) {
    if (seq->type != SEQ_TYPE_MOVIE || seq->strip == NULL || seq->strip->proxy == NULL) {
      continue;
    }

    /* Add new proxy size. */
    seq->strip->proxy->build_size_flags |= SEQ_rendersize_to_proxysize(sseq->render_size);

    /* Build proxy. */
    SEQ_proxy_rebuild_context(pj->main, pj->depsgraph, pj->scene, seq, file_list, &pj->queue);
  }

  BLI_gset_free(file_list, MEM_freeN);

  if (!WM_jobs_is_running(wm_job)) {
    G.is_break = false;
    WM_jobs_start(CTX_wm_manager(C), wm_job);
  }

  ED_area_tag_redraw(CTX_wm_area(C));
}

static void rna_SequenceEditor_render_size_update(bContext *C, PointerRNA *ptr)
{
  seq_build_proxy(C, ptr);
  rna_SequenceEditor_update_cache(CTX_data_main(C), CTX_data_scene(C), ptr);
}

static void rna_Sequencer_view_type_update(Main *UNUSED(bmain),
                                           Scene *UNUSED(scene),
                                           PointerRNA *ptr)
{
  ScrArea *area = rna_area_from_space(ptr);
  ED_area_tag_refresh(area);
}

static char *rna_SpaceSequencerPreviewOverlay_path(PointerRNA *UNUSED(ptr))
{
  return BLI_strdup("preview_overlay");
}

static char *rna_SpaceSequencerTimelineOverlay_path(PointerRNA *UNUSED(ptr))
{
  return BLI_strdup("timeline_overlay");
}

/* Space Node Editor */

static void rna_SpaceNodeEditor_node_tree_set(PointerRNA *ptr,
                                              const PointerRNA value,
                                              struct ReportList *UNUSED(reports))
{
  SpaceNode *snode = (SpaceNode *)ptr->data;
  ED_node_tree_start(snode, (bNodeTree *)value.data, NULL, NULL);
}

static bool rna_SpaceNodeEditor_node_tree_poll(PointerRNA *ptr, const PointerRNA value)
{
  SpaceNode *snode = (SpaceNode *)ptr->data;
  bNodeTree *ntree = (bNodeTree *)value.data;

  /* node tree type must match the selected type in node editor */
  return (STREQ(snode->tree_idname, ntree->idname));
}

static void rna_SpaceNodeEditor_node_tree_update(const bContext *C, PointerRNA *UNUSED(ptr))
{
  ED_node_tree_update(C);
}

static int rna_SpaceNodeEditor_tree_type_get(PointerRNA *ptr)
{
  SpaceNode *snode = (SpaceNode *)ptr->data;
  return rna_node_tree_idname_to_enum(snode->tree_idname);
}
static void rna_SpaceNodeEditor_tree_type_set(PointerRNA *ptr, int value)
{
  SpaceNode *snode = (SpaceNode *)ptr->data;
  ED_node_set_tree_type(snode, rna_node_tree_type_from_enum(value));
}
static bool rna_SpaceNodeEditor_tree_type_poll(void *Cv, bNodeTreeType *type)
{
  bContext *C = (bContext *)Cv;
  if (type->poll) {
    return type->poll(C, type);
  }
  else {
    return true;
  }
}

static void rna_SpaceNodeEditor_cursor_location_get(PointerRNA *ptr, float value[2])
{
  const SpaceNode *snode = (SpaceNode *)ptr->data;

  ED_node_cursor_location_get(snode, value);
}

static void rna_SpaceNodeEditor_cursor_location_set(PointerRNA *ptr, const float value[2])
{
  SpaceNode *snode = (SpaceNode *)ptr->data;

  ED_node_cursor_location_set(snode, value);
}

const EnumPropertyItem *RNA_enum_node_tree_types_itemf_impl(bContext *C, bool *r_free)
{
  return rna_node_tree_type_itemf(C, rna_SpaceNodeEditor_tree_type_poll, r_free);
}

static const EnumPropertyItem *rna_SpaceNodeEditor_tree_type_itemf(bContext *C,
                                                                   PointerRNA *UNUSED(ptr),
                                                                   PropertyRNA *UNUSED(prop),
                                                                   bool *r_free)
{
  return RNA_enum_node_tree_types_itemf_impl(C, r_free);
}

static void rna_SpaceNodeEditor_path_get(PointerRNA *ptr, char *value)
{
  SpaceNode *snode = ptr->data;
  ED_node_tree_path_get(snode, value);
}

static int rna_SpaceNodeEditor_path_length(PointerRNA *ptr)
{
  SpaceNode *snode = ptr->data;
  return ED_node_tree_path_length(snode);
}

static void rna_SpaceNodeEditor_path_clear(SpaceNode *snode, bContext *C)
{
  ED_node_tree_start(snode, NULL, NULL, NULL);
  ED_node_tree_update(C);
}

static void rna_SpaceNodeEditor_path_start(SpaceNode *snode, bContext *C, PointerRNA *node_tree)
{
  ED_node_tree_start(snode, (bNodeTree *)node_tree->data, NULL, NULL);
  ED_node_tree_update(C);
}

static void rna_SpaceNodeEditor_path_append(SpaceNode *snode,
                                            bContext *C,
                                            PointerRNA *node_tree,
                                            PointerRNA *node)
{
  ED_node_tree_push(snode, node_tree->data, node->data);
  ED_node_tree_update(C);
}

static void rna_SpaceNodeEditor_path_pop(SpaceNode *snode, bContext *C)
{
  ED_node_tree_pop(snode);
  ED_node_tree_update(C);
}

static void rna_SpaceNodeEditor_show_backdrop_update(Main *UNUSED(bmain),
                                                     Scene *UNUSED(scene),
                                                     PointerRNA *UNUSED(ptr))
{
  WM_main_add_notifier(NC_NODE | NA_EDITED, NULL);
  WM_main_add_notifier(NC_SCENE | ND_NODES, NULL);
}

static void rna_SpaceNodeEditor_cursor_location_from_region(SpaceNode *snode,
                                                            bContext *C,
                                                            int x,
                                                            int y)
{
  ARegion *region = CTX_wm_region(C);

  float cursor_location[2];

  UI_view2d_region_to_view(&region->v2d, x, y, &cursor_location[0], &cursor_location[1]);
  cursor_location[0] /= UI_DPI_FAC;
  cursor_location[1] /= UI_DPI_FAC;

  ED_node_cursor_location_set(snode, cursor_location);
}

static void rna_SpaceClipEditor_clip_set(PointerRNA *ptr,
                                         PointerRNA value,
                                         struct ReportList *UNUSED(reports))
{
  SpaceClip *sc = (SpaceClip *)(ptr->data);
  bScreen *screen = (bScreen *)ptr->owner_id;

  ED_space_clip_set_clip(NULL, screen, sc, (MovieClip *)value.data);
}

static void rna_SpaceClipEditor_mask_set(PointerRNA *ptr,
                                         PointerRNA value,
                                         struct ReportList *UNUSED(reports))
{
  SpaceClip *sc = (SpaceClip *)(ptr->data);

  ED_space_clip_set_mask(NULL, sc, (Mask *)value.data);
}

static void rna_SpaceClipEditor_clip_mode_update(Main *UNUSED(bmain),
                                                 Scene *UNUSED(scene),
                                                 PointerRNA *ptr)
{
  SpaceClip *sc = (SpaceClip *)(ptr->data);

  if (sc->mode == SC_MODE_MASKEDIT && sc->view != SC_VIEW_CLIP) {
    /* Make sure we are in the right view for mask editing */
    sc->view = SC_VIEW_CLIP;
    ScrArea *area = rna_area_from_space(ptr);
    ED_area_tag_refresh(area);
  }

  sc->scopes.ok = 0;
}

static void rna_SpaceClipEditor_lock_selection_update(Main *UNUSED(bmain),
                                                      Scene *UNUSED(scene),
                                                      PointerRNA *ptr)
{
  SpaceClip *sc = (SpaceClip *)(ptr->data);

  sc->xlockof = 0.0f;
  sc->ylockof = 0.0f;
}

static void rna_SpaceClipEditor_view_type_update(Main *UNUSED(bmain),
                                                 Scene *UNUSED(scene),
                                                 PointerRNA *ptr)
{
  ScrArea *area = rna_area_from_space(ptr);
  ED_area_tag_refresh(area);
}

/* File browser. */

static char *rna_FileSelectParams_path(PointerRNA *UNUSED(ptr))
{
  return BLI_strdup("params");
}

int rna_FileSelectParams_filename_editable(struct PointerRNA *ptr, const char **r_info)
{
  FileSelectParams *params = ptr->data;

  if (params && (params->flag & FILE_DIRSEL_ONLY)) {
    *r_info = "Only directories can be chosen for the current operation.";
    return 0;
  }

  return params ? PROP_EDITABLE : 0;
}

static bool rna_FileSelectParams_use_lib_get(PointerRNA *ptr)
{
  FileSelectParams *params = ptr->data;

  return params && (params->type == FILE_LOADLIB);
}

static const EnumPropertyItem *rna_FileSelectParams_recursion_level_itemf(
    bContext *UNUSED(C), PointerRNA *ptr, PropertyRNA *UNUSED(prop), bool *r_free)
{
  FileSelectParams *params = ptr->data;

  if (params && params->type != FILE_LOADLIB) {
    EnumPropertyItem *item = NULL;
    int totitem = 0;

    RNA_enum_items_add_value(&item, &totitem, fileselectparams_recursion_level_items, 0);
    RNA_enum_items_add_value(&item, &totitem, fileselectparams_recursion_level_items, 2);
    RNA_enum_items_add_value(&item, &totitem, fileselectparams_recursion_level_items, 3);
    RNA_enum_items_add_value(&item, &totitem, fileselectparams_recursion_level_items, 4);

    RNA_enum_item_end(&item, &totitem);
    *r_free = true;

    return item;
  }

  *r_free = false;
  return fileselectparams_recursion_level_items;
}

static void rna_FileSelectPrams_filter_glob_set(PointerRNA *ptr, const char *value)
{
  FileSelectParams *params = ptr->data;

  BLI_strncpy(params->filter_glob, value, sizeof(params->filter_glob));

  /* Remove stupid things like last group being a wildcard-only one. */
  BLI_path_extension_glob_validate(params->filter_glob);
}

static PointerRNA rna_FileSelectParams_filter_id_get(PointerRNA *ptr)
{
  return rna_pointer_inherit_refine(ptr, &RNA_FileSelectIDFilter, ptr->data);
}

static int rna_FileAssetSelectParams_asset_library_get(PointerRNA *ptr)
{
  FileAssetSelectParams *params = ptr->data;
  /* Just an extra sanity check to ensure this isn't somehow called for RNA_FileSelectParams. */
  BLI_assert(ptr->type == &RNA_FileAssetSelectParams);

  return ED_asset_library_reference_to_enum_value(&params->asset_library_ref);
}

static void rna_FileAssetSelectParams_asset_library_set(PointerRNA *ptr, int value)
{
  FileAssetSelectParams *params = ptr->data;
  params->asset_library_ref = ED_asset_library_reference_from_enum_value(value);
}

static PointerRNA rna_FileBrowser_FileSelectEntry_asset_data_get(PointerRNA *ptr)
{
  const FileDirEntry *entry = ptr->data;

  /* Note that the owning ID of the RNA pointer (`ptr->owner_id`) has to be set carefully:
   * Local IDs (`entry->id`) own their asset metadata themselves. Asset metadata from other blend
   * files are owned by the file browser (`entry`). Only if this is set correctly, we can tell from
   * the metadata RNA pointer if the metadata is stored locally and can thus be edited or not. */

  if (entry->id) {
    PointerRNA id_ptr;
    RNA_id_pointer_create(entry->id, &id_ptr);
    return rna_pointer_inherit_refine(&id_ptr, &RNA_AssetMetaData, entry->asset_data);
  }

  return rna_pointer_inherit_refine(ptr, &RNA_AssetMetaData, entry->asset_data);
}

static int rna_FileBrowser_FileSelectEntry_name_editable(PointerRNA *ptr, const char **r_info)
{
  const FileDirEntry *entry = ptr->data;

  /* This actually always returns 0 (the name is never editable) but we want to get a disabled
   * message returned to `r_info` in some cases. */

  if (entry->asset_data) {
    PointerRNA asset_data_ptr = rna_FileBrowser_FileSelectEntry_asset_data_get(ptr);
    /* Get disabled hint from asset metadata polling. */
    rna_AssetMetaData_editable(&asset_data_ptr, r_info);
  }

  return 0;
}

static void rna_FileBrowser_FileSelectEntry_name_get(PointerRNA *ptr, char *value)
{
  const FileDirEntry *entry = ptr->data;
  strcpy(value, entry->name);
}

static int rna_FileBrowser_FileSelectEntry_name_length(PointerRNA *ptr)
{
  const FileDirEntry *entry = ptr->data;
  return (int)strlen(entry->name);
}

static void rna_FileBrowser_FileSelectEntry_relative_path_get(PointerRNA *ptr, char *value)
{
  const FileDirEntry *entry = ptr->data;
  strcpy(value, entry->relpath);
}

static int rna_FileBrowser_FileSelectEntry_relative_path_length(PointerRNA *ptr)
{
  const FileDirEntry *entry = ptr->data;
  return (int)strlen(entry->relpath);
}

static const EnumPropertyItem *rna_FileBrowser_FileSelectEntry_id_type_itemf(
    bContext *UNUSED(C), PointerRNA *ptr, PropertyRNA *UNUSED(prop), bool *UNUSED(r_free))
{
  const FileDirEntry *entry = ptr->data;
  if (entry->blentype == 0) {
    static const EnumPropertyItem none_items[] = {
        {0, "NONE", 0, "None", ""},
    };
    return none_items;
  }

  return rna_enum_id_type_items;
}

static int rna_FileBrowser_FileSelectEntry_id_type_get(PointerRNA *ptr)
{
  const FileDirEntry *entry = ptr->data;
  return entry->blentype;
}

static PointerRNA rna_FileBrowser_FileSelectEntry_local_id_get(PointerRNA *ptr)
{
  const FileDirEntry *entry = ptr->data;
  return rna_pointer_inherit_refine(ptr, &RNA_ID, entry->id);
}

static int rna_FileBrowser_FileSelectEntry_preview_icon_id_get(PointerRNA *ptr)
{
  const FileDirEntry *entry = ptr->data;
  return ED_file_icon(entry);
}

static StructRNA *rna_FileBrowser_params_typef(PointerRNA *ptr)
{
  SpaceFile *sfile = ptr->data;
  FileSelectParams *params = ED_fileselect_get_active_params(sfile);

  if (params == ED_fileselect_get_file_params(sfile)) {
    return &RNA_FileSelectParams;
  }
  if (params == (void *)ED_fileselect_get_asset_params(sfile)) {
    return &RNA_FileAssetSelectParams;
  }

  BLI_assert_msg(0, "Could not identify file select parameters");
  return NULL;
}

static PointerRNA rna_FileBrowser_params_get(PointerRNA *ptr)
{
  SpaceFile *sfile = ptr->data;
  FileSelectParams *params = ED_fileselect_get_active_params(sfile);
  StructRNA *params_struct = rna_FileBrowser_params_typef(ptr);

  if (params && params_struct) {
    return rna_pointer_inherit_refine(ptr, params_struct, params);
  }

  return rna_pointer_inherit_refine(ptr, NULL, NULL);
}

static void rna_FileBrowser_FSMenuEntry_path_get(PointerRNA *ptr, char *value)
{
  char *path = ED_fsmenu_entry_get_path(ptr->data);

  strcpy(value, path ? path : "");
}

static int rna_FileBrowser_FSMenuEntry_path_length(PointerRNA *ptr)
{
  char *path = ED_fsmenu_entry_get_path(ptr->data);

  return (int)(path ? strlen(path) : 0);
}

static void rna_FileBrowser_FSMenuEntry_path_set(PointerRNA *ptr, const char *value)
{
  FSMenuEntry *fsm = ptr->data;

  /* NOTE: this will write to file immediately.
   * Not nice (and to be fixed ultimately), but acceptable in this case for now. */
  ED_fsmenu_entry_set_path(fsm, value);
}

static void rna_FileBrowser_FSMenuEntry_name_get(PointerRNA *ptr, char *value)
{
  strcpy(value, ED_fsmenu_entry_get_name(ptr->data));
}

static int rna_FileBrowser_FSMenuEntry_name_length(PointerRNA *ptr)
{
  return (int)strlen(ED_fsmenu_entry_get_name(ptr->data));
}

static void rna_FileBrowser_FSMenuEntry_name_set(PointerRNA *ptr, const char *value)
{
  FSMenuEntry *fsm = ptr->data;

  /* NOTE: this will write to file immediately.
   * Not nice (and to be fixed ultimately), but acceptable in this case for now. */
  ED_fsmenu_entry_set_name(fsm, value);
}

static int rna_FileBrowser_FSMenuEntry_name_get_editable(PointerRNA *ptr,
                                                         const char **UNUSED(r_info))
{
  FSMenuEntry *fsm = ptr->data;

  return fsm->save ? PROP_EDITABLE : 0;
}

static int rna_FileBrowser_FSMenuEntry_icon_get(PointerRNA *ptr)
{
  FSMenuEntry *fsm = ptr->data;
  return ED_fsmenu_entry_get_icon(fsm);
}

static void rna_FileBrowser_FSMenuEntry_icon_set(PointerRNA *ptr, int value)
{
  FSMenuEntry *fsm = ptr->data;
  ED_fsmenu_entry_set_icon(fsm, value);
}

static bool rna_FileBrowser_FSMenuEntry_use_save_get(PointerRNA *ptr)
{
  FSMenuEntry *fsm = ptr->data;
  return fsm->save;
}

static bool rna_FileBrowser_FSMenuEntry_is_valid_get(PointerRNA *ptr)
{
  FSMenuEntry *fsm = ptr->data;
  return fsm->valid;
}

static void rna_FileBrowser_FSMenu_next(CollectionPropertyIterator *iter)
{
  ListBaseIterator *internal = &iter->internal.listbase;

  if (internal->skip) {
    do {
      internal->link = (Link *)(((FSMenuEntry *)(internal->link))->next);
      iter->valid = (internal->link != NULL);
    } while (iter->valid && internal->skip(iter, internal->link));
  }
  else {
    internal->link = (Link *)(((FSMenuEntry *)(internal->link))->next);
    iter->valid = (internal->link != NULL);
  }
}

static void rna_FileBrowser_FSMenu_begin(CollectionPropertyIterator *iter, FSMenuCategory category)
{
  ListBaseIterator *internal = &iter->internal.listbase;

  struct FSMenu *fsmenu = ED_fsmenu_get();
  struct FSMenuEntry *fsmentry = ED_fsmenu_get_category(fsmenu, category);

  internal->link = (fsmentry) ? (Link *)fsmentry : NULL;
  internal->skip = NULL;

  iter->valid = (internal->link != NULL);
}

static PointerRNA rna_FileBrowser_FSMenu_get(CollectionPropertyIterator *iter)
{
  ListBaseIterator *internal = &iter->internal.listbase;
  PointerRNA r_ptr;

  RNA_pointer_create(NULL, &RNA_FileBrowserFSMenuEntry, internal->link, &r_ptr);

  return r_ptr;
}

static void rna_FileBrowser_FSMenu_end(CollectionPropertyIterator *UNUSED(iter))
{
}

static void rna_FileBrowser_FSMenuSystem_data_begin(CollectionPropertyIterator *iter,
                                                    PointerRNA *UNUSED(ptr))
{
  rna_FileBrowser_FSMenu_begin(iter, FS_CATEGORY_SYSTEM);
}

static int rna_FileBrowser_FSMenuSystem_data_length(PointerRNA *UNUSED(ptr))
{
  struct FSMenu *fsmenu = ED_fsmenu_get();

  return ED_fsmenu_get_nentries(fsmenu, FS_CATEGORY_SYSTEM);
}

static void rna_FileBrowser_FSMenuSystemBookmark_data_begin(CollectionPropertyIterator *iter,
                                                            PointerRNA *UNUSED(ptr))
{
  rna_FileBrowser_FSMenu_begin(iter, FS_CATEGORY_SYSTEM_BOOKMARKS);
}

static int rna_FileBrowser_FSMenuSystemBookmark_data_length(PointerRNA *UNUSED(ptr))
{
  struct FSMenu *fsmenu = ED_fsmenu_get();

  return ED_fsmenu_get_nentries(fsmenu, FS_CATEGORY_SYSTEM_BOOKMARKS);
}

static void rna_FileBrowser_FSMenuBookmark_data_begin(CollectionPropertyIterator *iter,
                                                      PointerRNA *UNUSED(ptr))
{
  rna_FileBrowser_FSMenu_begin(iter, FS_CATEGORY_BOOKMARKS);
}

static int rna_FileBrowser_FSMenuBookmark_data_length(PointerRNA *UNUSED(ptr))
{
  struct FSMenu *fsmenu = ED_fsmenu_get();

  return ED_fsmenu_get_nentries(fsmenu, FS_CATEGORY_BOOKMARKS);
}

static void rna_FileBrowser_FSMenuRecent_data_begin(CollectionPropertyIterator *iter,
                                                    PointerRNA *UNUSED(ptr))
{
  rna_FileBrowser_FSMenu_begin(iter, FS_CATEGORY_RECENT);
}

static int rna_FileBrowser_FSMenuRecent_data_length(PointerRNA *UNUSED(ptr))
{
  struct FSMenu *fsmenu = ED_fsmenu_get();

  return ED_fsmenu_get_nentries(fsmenu, FS_CATEGORY_RECENT);
}

static int rna_FileBrowser_FSMenu_active_get(PointerRNA *ptr, const FSMenuCategory category)
{
  SpaceFile *sf = ptr->data;
  int actnr = -1;

  switch (category) {
    case FS_CATEGORY_SYSTEM:
      actnr = sf->systemnr;
      break;
    case FS_CATEGORY_SYSTEM_BOOKMARKS:
      actnr = sf->system_bookmarknr;
      break;
    case FS_CATEGORY_BOOKMARKS:
      actnr = sf->bookmarknr;
      break;
    case FS_CATEGORY_RECENT:
      actnr = sf->recentnr;
      break;
    case FS_CATEGORY_OTHER:
      /* pass. */
      break;
  }

  return actnr;
}

static void rna_FileBrowser_FSMenu_active_set(PointerRNA *ptr,
                                              int value,
                                              const FSMenuCategory category)
{
  SpaceFile *sf = ptr->data;
  struct FSMenu *fsmenu = ED_fsmenu_get();
  FSMenuEntry *fsm = ED_fsmenu_get_entry(fsmenu, category, value);

  if (fsm && sf->params) {
    switch (category) {
      case FS_CATEGORY_SYSTEM:
        sf->systemnr = value;
        break;
      case FS_CATEGORY_SYSTEM_BOOKMARKS:
        sf->system_bookmarknr = value;
        break;
      case FS_CATEGORY_BOOKMARKS:
        sf->bookmarknr = value;
        break;
      case FS_CATEGORY_RECENT:
        sf->recentnr = value;
        break;
      case FS_CATEGORY_OTHER:
        /* pass. */
        break;
    }

    BLI_strncpy(sf->params->dir, fsm->path, sizeof(sf->params->dir));
  }
}

static void rna_FileBrowser_FSMenu_active_range(PointerRNA *UNUSED(ptr),
                                                int *min,
                                                int *max,
                                                int *softmin,
                                                int *softmax,
                                                const FSMenuCategory category)
{
  struct FSMenu *fsmenu = ED_fsmenu_get();

  *min = *softmin = -1;
  *max = *softmax = ED_fsmenu_get_nentries(fsmenu, category) - 1;
}

static void rna_FileBrowser_FSMenu_active_update(struct bContext *C, PointerRNA *ptr)
{
  ScrArea *area = rna_area_from_space(ptr);
  ED_file_change_dir_ex(C, area);
}

static int rna_FileBrowser_FSMenuSystem_active_get(PointerRNA *ptr)
{
  return rna_FileBrowser_FSMenu_active_get(ptr, FS_CATEGORY_SYSTEM);
}

static void rna_FileBrowser_FSMenuSystem_active_set(PointerRNA *ptr, int value)
{
  rna_FileBrowser_FSMenu_active_set(ptr, value, FS_CATEGORY_SYSTEM);
}

static void rna_FileBrowser_FSMenuSystem_active_range(
    PointerRNA *ptr, int *min, int *max, int *softmin, int *softmax)
{
  rna_FileBrowser_FSMenu_active_range(ptr, min, max, softmin, softmax, FS_CATEGORY_SYSTEM);
}

static int rna_FileBrowser_FSMenuSystemBookmark_active_get(PointerRNA *ptr)
{
  return rna_FileBrowser_FSMenu_active_get(ptr, FS_CATEGORY_SYSTEM_BOOKMARKS);
}

static void rna_FileBrowser_FSMenuSystemBookmark_active_set(PointerRNA *ptr, int value)
{
  rna_FileBrowser_FSMenu_active_set(ptr, value, FS_CATEGORY_SYSTEM_BOOKMARKS);
}

static void rna_FileBrowser_FSMenuSystemBookmark_active_range(
    PointerRNA *ptr, int *min, int *max, int *softmin, int *softmax)
{
  rna_FileBrowser_FSMenu_active_range(
      ptr, min, max, softmin, softmax, FS_CATEGORY_SYSTEM_BOOKMARKS);
}

static int rna_FileBrowser_FSMenuBookmark_active_get(PointerRNA *ptr)
{
  return rna_FileBrowser_FSMenu_active_get(ptr, FS_CATEGORY_BOOKMARKS);
}

static void rna_FileBrowser_FSMenuBookmark_active_set(PointerRNA *ptr, int value)
{
  rna_FileBrowser_FSMenu_active_set(ptr, value, FS_CATEGORY_BOOKMARKS);
}

static void rna_FileBrowser_FSMenuBookmark_active_range(
    PointerRNA *ptr, int *min, int *max, int *softmin, int *softmax)
{
  rna_FileBrowser_FSMenu_active_range(ptr, min, max, softmin, softmax, FS_CATEGORY_BOOKMARKS);
}

static int rna_FileBrowser_FSMenuRecent_active_get(PointerRNA *ptr)
{
  return rna_FileBrowser_FSMenu_active_get(ptr, FS_CATEGORY_RECENT);
}

static void rna_FileBrowser_FSMenuRecent_active_set(PointerRNA *ptr, int value)
{
  rna_FileBrowser_FSMenu_active_set(ptr, value, FS_CATEGORY_RECENT);
}

static void rna_FileBrowser_FSMenuRecent_active_range(
    PointerRNA *ptr, int *min, int *max, int *softmin, int *softmax)
{
  rna_FileBrowser_FSMenu_active_range(ptr, min, max, softmin, softmax, FS_CATEGORY_RECENT);
}

static void rna_SpaceFileBrowser_browse_mode_update(Main *UNUSED(bmain),
                                                    Scene *UNUSED(scene),
                                                    PointerRNA *ptr)
{
  ScrArea *area = rna_area_from_space(ptr);
  ED_area_tag_refresh(area);
}

static void rna_SpaceSpreadsheet_geometry_component_type_update(Main *UNUSED(bmain),
                                                                Scene *UNUSED(scene),
                                                                PointerRNA *ptr)
{
  SpaceSpreadsheet *sspreadsheet = (SpaceSpreadsheet *)ptr->data;
  if (sspreadsheet->geometry_component_type == GEO_COMPONENT_TYPE_POINT_CLOUD) {
    sspreadsheet->attribute_domain = ATTR_DOMAIN_POINT;
  }
  if (sspreadsheet->geometry_component_type == GEO_COMPONENT_TYPE_CURVE &&
      !ELEM(sspreadsheet->attribute_domain, ATTR_DOMAIN_POINT, ATTR_DOMAIN_CURVE)) {
    sspreadsheet->attribute_domain = ATTR_DOMAIN_POINT;
  }
}

const EnumPropertyItem *rna_SpaceSpreadsheet_attribute_domain_itemf(bContext *UNUSED(C),
                                                                    PointerRNA *ptr,
                                                                    PropertyRNA *UNUSED(prop),
                                                                    bool *r_free)
{
  SpaceSpreadsheet *sspreadsheet = (SpaceSpreadsheet *)ptr->data;
  GeometryComponentType component_type = sspreadsheet->geometry_component_type;
  if (sspreadsheet->object_eval_state == SPREADSHEET_OBJECT_EVAL_STATE_ORIGINAL) {
    ID *used_id = ED_spreadsheet_get_current_id(sspreadsheet);
    if (used_id != NULL) {
      if (GS(used_id->name) == ID_OB) {
        Object *used_object = (Object *)used_id;
        if (used_object->type == OB_POINTCLOUD) {
          component_type = GEO_COMPONENT_TYPE_POINT_CLOUD;
        }
        else {
          component_type = GEO_COMPONENT_TYPE_MESH;
        }
      }
    }
  }

  static EnumPropertyItem mesh_vertex_domain_item = {
      ATTR_DOMAIN_POINT, "POINT", 0, "Vertex", "Attribute per point/vertex"};

  EnumPropertyItem *item_array = NULL;
  int items_len = 0;
  for (const EnumPropertyItem *item = rna_enum_attribute_domain_items; item->identifier != NULL;
       item++) {
    if (component_type == GEO_COMPONENT_TYPE_MESH) {
      if (!ELEM(item->value,
                ATTR_DOMAIN_CORNER,
                ATTR_DOMAIN_EDGE,
                ATTR_DOMAIN_POINT,
                ATTR_DOMAIN_FACE)) {
        continue;
      }
    }
    if (component_type == GEO_COMPONENT_TYPE_POINT_CLOUD) {
      if (item->value != ATTR_DOMAIN_POINT) {
        continue;
      }
    }
    if (component_type == GEO_COMPONENT_TYPE_CURVE) {
      if (!ELEM(item->value, ATTR_DOMAIN_POINT, ATTR_DOMAIN_CURVE)) {
        continue;
      }
    }
    if (item->value == ATTR_DOMAIN_POINT && component_type == GEO_COMPONENT_TYPE_MESH) {
      RNA_enum_item_add(&item_array, &items_len, &mesh_vertex_domain_item);
    }
    else {
      RNA_enum_item_add(&item_array, &items_len, item);
    }
  }
  RNA_enum_item_end(&item_array, &items_len);

  *r_free = true;
  return item_array;
}

static SpreadsheetContext *rna_SpaceSpreadsheet_context_path_append(SpaceSpreadsheet *sspreadsheet,
                                                                    int type)
{
  SpreadsheetContext *context = ED_spreadsheet_context_new(type);
  BLI_addtail(&sspreadsheet->context_path, context);
  ED_spreadsheet_context_path_update_tag(sspreadsheet);
  WM_main_add_notifier(NC_SPACE | ND_SPACE_SPREADSHEET, NULL);
  return context;
}

static void rna_SpaceSpreadsheet_context_path_clear(SpaceSpreadsheet *sspreadsheet)
{
  ED_spreadsheet_context_path_clear(sspreadsheet);
  ED_spreadsheet_context_path_update_tag(sspreadsheet);
  WM_main_add_notifier(NC_SPACE | ND_SPACE_SPREADSHEET, NULL);
}

static StructRNA *rna_spreadsheet_context_refine(PointerRNA *ptr)
{
  SpreadsheetContext *context = ptr->data;
  switch (context->type) {
    case SPREADSHEET_CONTEXT_OBJECT:
      return &RNA_SpreadsheetContextObject;
    case SPREADSHEET_CONTEXT_MODIFIER:
      return &RNA_SpreadsheetContextModifier;
    case SPREADSHEET_CONTEXT_NODE:
      return &RNA_SpreadsheetContextNode;
  }
  BLI_assert_unreachable();
  return NULL;
}

static void rna_spreadsheet_context_update(Main *UNUSED(bmain),
                                           Scene *UNUSED(scene),
                                           PointerRNA *ptr)
{
  bScreen *screen = (bScreen *)ptr->owner_id;
  LISTBASE_FOREACH (ScrArea *, area, &screen->areabase) {
    SpaceLink *sl = area->spacedata.first;
    if (sl->spacetype == SPACE_SPREADSHEET) {
      SpaceSpreadsheet *sspreadsheet = (SpaceSpreadsheet *)sl;
      ED_spreadsheet_context_path_update_tag(sspreadsheet);
    }
  }
}

static void rna_SpaceSpreadsheet_context_path_guess(SpaceSpreadsheet *sspreadsheet, bContext *C)
{
  ED_spreadsheet_context_path_guess(C, sspreadsheet);
  ED_spreadsheet_context_path_update_tag(sspreadsheet);
  WM_main_add_notifier(NC_SPACE | ND_SPACE_SPREADSHEET, NULL);
}

#else

static const EnumPropertyItem dt_uv_items[] = {
    {SI_UVDT_OUTLINE, "OUTLINE", 0, "Outline", "Display white edges with black outline"},
    {SI_UVDT_DASH, "DASH", 0, "Dash", "Display dashed black-white edges"},
    {SI_UVDT_BLACK, "BLACK", 0, "Black", "Display black edges"},
    {SI_UVDT_WHITE, "WHITE", 0, "White", "Display white edges"},
    {0, NULL, 0, NULL, NULL},
};

static struct IDFilterEnumPropertyItem rna_enum_space_file_id_filter_categories[] = {
    /* Categories */
    {FILTER_ID_SCE, "category_scene", ICON_SCENE_DATA, "Scenes", "Show scenes"},
    {FILTER_ID_AC, "category_animation", ICON_ANIM_DATA, "Animations", "Show animation data"},
    {FILTER_ID_OB | FILTER_ID_GR,
     "category_object",
     ICON_OUTLINER_COLLECTION,
     "Objects & Collections",
     "Show objects and collections"},
    {FILTER_ID_AR | FILTER_ID_CU | FILTER_ID_LT | FILTER_ID_MB | FILTER_ID_ME | FILTER_ID_HA |
         FILTER_ID_PT | FILTER_ID_VO,
     "category_geometry",
     ICON_NODETREE,
     "Geometry",
     "Show meshes, curves, lattice, armatures and metaballs data"},
    {FILTER_ID_LS | FILTER_ID_MA | FILTER_ID_NT | FILTER_ID_TE,
     "category_shading",
     ICON_MATERIAL_DATA,
     "Shading",
     "Show materials, nodetrees, textures and Freestyle's linestyles"},
    {FILTER_ID_IM | FILTER_ID_MC | FILTER_ID_MSK | FILTER_ID_SO,
     "category_image",
     ICON_IMAGE_DATA,
     "Images & Sounds",
     "Show images, movie clips, sounds and masks"},
    {FILTER_ID_CA | FILTER_ID_LA | FILTER_ID_LP | FILTER_ID_SPK | FILTER_ID_WO,
     "category_environment",
     ICON_WORLD_DATA,
     "Environment",
     "Show worlds, lights, cameras and speakers"},
    {FILTER_ID_BR | FILTER_ID_GD | FILTER_ID_PA | FILTER_ID_PAL | FILTER_ID_PC | FILTER_ID_TXT |
         FILTER_ID_VF | FILTER_ID_CF | FILTER_ID_WS,
     "category_misc",
     ICON_GREASEPENCIL,
     "Miscellaneous",
     "Show other data types"},
    {0, NULL, 0, NULL, NULL},
};

static void rna_def_space_generic_show_region_toggles(StructRNA *srna, int region_type_mask)
{
  PropertyRNA *prop;

#  define DEF_SHOW_REGION_PROPERTY(identifier, label, description) \
    { \
      prop = RNA_def_property(srna, STRINGIFY(identifier), PROP_BOOLEAN, PROP_NONE); \
      RNA_def_property_flag(prop, PROP_CONTEXT_UPDATE); \
      RNA_def_property_boolean_funcs(prop, \
                                     STRINGIFY(rna_Space_##identifier##_get), \
                                     STRINGIFY(rna_Space_##identifier##_set)); \
      RNA_def_property_ui_text(prop, label, description); \
      RNA_def_property_update(prop, 0, STRINGIFY(rna_Space_##identifier##_update)); \
    } \
    ((void)0)

  if (region_type_mask & (1 << RGN_TYPE_TOOL_HEADER)) {
    region_type_mask &= ~(1 << RGN_TYPE_TOOL_HEADER);
    DEF_SHOW_REGION_PROPERTY(show_region_tool_header, "Tool Settings", "");
  }
  if (region_type_mask & (1 << RGN_TYPE_HEADER)) {
    region_type_mask &= ~(1 << RGN_TYPE_HEADER);
    DEF_SHOW_REGION_PROPERTY(show_region_header, "Header", "");
  }
  if (region_type_mask & (1 << RGN_TYPE_FOOTER)) {
    region_type_mask &= ~(1 << RGN_TYPE_FOOTER);
    DEF_SHOW_REGION_PROPERTY(show_region_footer, "Footer", "");
  }
  if (region_type_mask & (1 << RGN_TYPE_TOOLS)) {
    region_type_mask &= ~(1 << RGN_TYPE_TOOLS);
    DEF_SHOW_REGION_PROPERTY(show_region_toolbar, "Toolbar", "");
  }
  if (region_type_mask & (1 << RGN_TYPE_TOOL_PROPS)) {
    region_type_mask &= ~(1 << RGN_TYPE_TOOL_PROPS);
    DEF_SHOW_REGION_PROPERTY(show_region_tool_props, "Toolbar", "");
  }
  if (region_type_mask & (1 << RGN_TYPE_CHANNELS)) {
    region_type_mask &= ~(1 << RGN_TYPE_CHANNELS);
    DEF_SHOW_REGION_PROPERTY(show_region_channels, "Channels", "");
  }
  if (region_type_mask & (1 << RGN_TYPE_UI)) {
    region_type_mask &= ~(1 << RGN_TYPE_UI);
    DEF_SHOW_REGION_PROPERTY(show_region_ui, "Sidebar", "");
  }
  if (region_type_mask & (1 << RGN_TYPE_HUD)) {
    region_type_mask &= ~(1 << RGN_TYPE_HUD);
    DEF_SHOW_REGION_PROPERTY(show_region_hud, "Adjust Last Operation", "");
  }
  BLI_assert(region_type_mask == 0);
}

static void rna_def_space(BlenderRNA *brna)
{
  StructRNA *srna;
  PropertyRNA *prop;

  srna = RNA_def_struct(brna, "Space", NULL);
  RNA_def_struct_sdna(srna, "SpaceLink");
  RNA_def_struct_ui_text(srna, "Space", "Space data for a screen area");
  RNA_def_struct_refine_func(srna, "rna_Space_refine");

  prop = RNA_def_property(srna, "type", PROP_ENUM, PROP_NONE);
  RNA_def_property_enum_sdna(prop, NULL, "spacetype");
  RNA_def_property_enum_items(prop, rna_enum_space_type_items);
  /* When making this editable, take care for the special case of global areas
   * (see rna_Area_type_set). */
  RNA_def_property_clear_flag(prop, PROP_EDITABLE);
  RNA_def_property_ui_text(prop, "Type", "Space data type");

  /* access to V2D_VIEWSYNC_SCREEN_TIME */
  prop = RNA_def_property(srna, "show_locked_time", PROP_BOOLEAN, PROP_NONE);
  RNA_def_property_boolean_funcs(prop, "rna_Space_view2d_sync_get", "rna_Space_view2d_sync_set");
  RNA_def_property_ui_text(prop,
                           "Sync Visible Range",
                           "Synchronize the visible timeline range with other time-based editors");
  RNA_def_property_update(prop, NC_SPACE | ND_SPACE_TIME, "rna_Space_view2d_sync_update");

  rna_def_space_generic_show_region_toggles(srna, (1 << RGN_TYPE_HEADER));
}

/* for all spaces that use a mask */
static void rna_def_space_mask_info(StructRNA *srna, int noteflag, const char *mask_set_func)
{
  PropertyRNA *prop;

  static const EnumPropertyItem overlay_mode_items[] = {
      {MASK_OVERLAY_ALPHACHANNEL,
       "ALPHACHANNEL",
       ICON_NONE,
       "Alpha Channel",
       "Show alpha channel of the mask"},
      {MASK_OVERLAY_COMBINED,
       "COMBINED",
       ICON_NONE,
       "Combined",
       "Combine space background image with the mask"},
      {0, NULL, 0, NULL, NULL},
  };

  prop = RNA_def_property(srna, "mask", PROP_POINTER, PROP_NONE);
  RNA_def_property_pointer_sdna(prop, NULL, "mask_info.mask");
  RNA_def_property_flag(prop, PROP_EDITABLE);
  RNA_def_property_ui_text(prop, "Mask", "Mask displayed and edited in this space");
  RNA_def_property_pointer_funcs(prop, NULL, mask_set_func, NULL, NULL);
  RNA_def_property_update(prop, noteflag, NULL);

  /* mask drawing */
  prop = RNA_def_property(srna, "mask_display_type", PROP_ENUM, PROP_NONE);
  RNA_def_property_enum_sdna(prop, NULL, "mask_info.draw_type");
  RNA_def_property_enum_items(prop, dt_uv_items);
  RNA_def_property_ui_text(prop, "Edge Display Type", "Display type for mask splines");
  RNA_def_property_update(prop, noteflag, NULL);

  prop = RNA_def_property(srna, "show_mask_smooth", PROP_BOOLEAN, PROP_NONE);
  RNA_def_property_boolean_sdna(prop, NULL, "mask_info.draw_flag", MASK_DRAWFLAG_SMOOTH);
  RNA_def_property_ui_text(prop, "Display Smooth Splines", "");
  RNA_def_property_update(prop, noteflag, NULL);

  prop = RNA_def_property(srna, "show_mask_overlay", PROP_BOOLEAN, PROP_NONE);
  RNA_def_property_boolean_sdna(prop, NULL, "mask_info.draw_flag", MASK_DRAWFLAG_OVERLAY);
  RNA_def_property_ui_text(prop, "Show Mask Overlay", "");
  RNA_def_property_update(prop, noteflag, NULL);

  prop = RNA_def_property(srna, "mask_overlay_mode", PROP_ENUM, PROP_NONE);
  RNA_def_property_enum_sdna(prop, NULL, "mask_info.overlay_mode");
  RNA_def_property_enum_items(prop, overlay_mode_items);
  RNA_def_property_ui_text(prop, "Overlay Mode", "Overlay mode of rasterized mask");
  RNA_def_property_update(prop, noteflag, NULL);
}

static void rna_def_space_image_uv(BlenderRNA *brna)
{
  StructRNA *srna;
  PropertyRNA *prop;

  static const EnumPropertyItem sticky_mode_items[] = {
      {SI_STICKY_DISABLE,
       "DISABLED",
       ICON_STICKY_UVS_DISABLE,
       "Disabled",
       "Sticky vertex selection disabled"},
      {SI_STICKY_LOC,
       "SHARED_LOCATION",
       ICON_STICKY_UVS_LOC,
       "Shared Location",
       "Select UVs that are at the same location and share a mesh vertex"},
      {SI_STICKY_VERTEX,
       "SHARED_VERTEX",
       ICON_STICKY_UVS_VERT,
       "Shared Vertex",
       "Select UVs that share a mesh vertex, whether or not they are at the same location"},
      {0, NULL, 0, NULL, NULL},
  };

  static const EnumPropertyItem dt_uvstretch_items[] = {
      {SI_UVDT_STRETCH_ANGLE, "ANGLE", 0, "Angle", "Angular distortion between UV and 3D angles"},
      {SI_UVDT_STRETCH_AREA, "AREA", 0, "Area", "Area distortion between UV and 3D faces"},
      {0, NULL, 0, NULL, NULL},
  };

  static const EnumPropertyItem pixel_snap_mode_items[] = {
      {SI_PIXEL_SNAP_DISABLED, "DISABLED", 0, "Disabled", "Don't snap to pixels"},
      {SI_PIXEL_SNAP_CORNER, "CORNER", 0, "Corner", "Snap to pixel corners"},
      {SI_PIXEL_SNAP_CENTER, "CENTER", 0, "Center", "Snap to pixel centers"},
      {0, NULL, 0, NULL, NULL},
  };

  srna = RNA_def_struct(brna, "SpaceUVEditor", NULL);
  RNA_def_struct_sdna(srna, "SpaceImage");
  RNA_def_struct_nested(brna, srna, "SpaceImageEditor");
  RNA_def_struct_path_func(srna, "rna_SpaceUVEditor_path");
  RNA_def_struct_ui_text(srna, "Space UV Editor", "UV editor data for the image editor space");

  /* selection */
  prop = RNA_def_property(srna, "sticky_select_mode", PROP_ENUM, PROP_NONE);
  RNA_def_property_enum_sdna(prop, NULL, "sticky");
  RNA_def_property_enum_items(prop, sticky_mode_items);
  RNA_def_property_ui_text(
      prop, "Sticky Selection Mode", "Method for extending UV vertex selection");
  RNA_def_property_update(prop, NC_SPACE | ND_SPACE_IMAGE, NULL);

  /* drawing */
  prop = RNA_def_property(srna, "edge_display_type", PROP_ENUM, PROP_NONE);
  RNA_def_property_enum_sdna(prop, NULL, "dt_uv");
  RNA_def_property_enum_items(prop, dt_uv_items);
  RNA_def_property_ui_text(prop, "Display As", "Display style for UV edges");
  RNA_def_property_update(prop, NC_SPACE | ND_SPACE_IMAGE, NULL);

  prop = RNA_def_property(srna, "show_stretch", PROP_BOOLEAN, PROP_NONE);
  RNA_def_property_boolean_sdna(prop, NULL, "flag", SI_DRAW_STRETCH);
  RNA_def_property_ui_text(
      prop,
      "Display Stretch",
      "Display faces colored according to the difference in shape between UVs and "
      "their 3D coordinates (blue for low distortion, red for high distortion)");
  RNA_def_property_update(prop, NC_SPACE | ND_SPACE_IMAGE, NULL);

  prop = RNA_def_property(srna, "display_stretch_type", PROP_ENUM, PROP_NONE);
  RNA_def_property_enum_sdna(prop, NULL, "dt_uvstretch");
  RNA_def_property_enum_items(prop, dt_uvstretch_items);
  RNA_def_property_ui_text(prop, "Display Stretch Type", "Type of stretch to display");
  RNA_def_property_update(prop, NC_SPACE | ND_SPACE_IMAGE, NULL);

  prop = RNA_def_property(srna, "show_modified_edges", PROP_BOOLEAN, PROP_NONE);
  RNA_def_property_boolean_sdna(prop, NULL, "flag", SI_DRAWSHADOW);
  RNA_def_property_ui_text(
      prop, "Display Modified Edges", "Display edges after modifiers are applied");
  RNA_def_property_update(prop, NC_SPACE | ND_SPACE_IMAGE, NULL);

  prop = RNA_def_property(srna, "show_metadata", PROP_BOOLEAN, PROP_NONE);
  RNA_def_property_boolean_sdna(prop, NULL, "flag", SI_DRAW_METADATA);
  RNA_def_property_ui_text(prop, "Show Metadata", "Display metadata properties of the image");
  RNA_def_property_update(prop, NC_SPACE | ND_SPACE_IMAGE, NULL);

  prop = RNA_def_property(srna, "show_texpaint", PROP_BOOLEAN, PROP_NONE);
  RNA_def_property_boolean_negative_sdna(prop, NULL, "flag", SI_NO_DRAW_TEXPAINT);
  RNA_def_property_ui_text(
      prop, "Display Texture Paint UVs", "Display overlay of texture paint uv layer");
  RNA_def_property_update(prop, NC_SPACE | ND_SPACE_IMAGE, NULL);

  prop = RNA_def_property(srna, "show_pixel_coords", PROP_BOOLEAN, PROP_NONE);
  RNA_def_property_boolean_negative_sdna(prop, NULL, "flag", SI_COORDFLOATS);
  RNA_def_property_ui_text(
      prop, "Pixel Coordinates", "Display UV coordinates in pixels rather than from 0.0 to 1.0");
  RNA_def_property_update(prop, NC_SPACE | ND_SPACE_IMAGE, NULL);

  prop = RNA_def_property(srna, "show_faces", PROP_BOOLEAN, PROP_NONE);
  RNA_def_property_boolean_negative_sdna(prop, NULL, "flag", SI_NO_DRAWFACES);
  RNA_def_property_ui_text(prop, "Display Faces", "Display faces over the image");
  RNA_def_property_update(prop, NC_SPACE | ND_SPACE_IMAGE, NULL);

  prop = RNA_def_property(srna, "tile_grid_shape", PROP_INT, PROP_NONE);
  RNA_def_property_int_sdna(prop, NULL, "tile_grid_shape");
  RNA_def_property_array(prop, 2);
  RNA_def_property_int_default(prop, 1);
  RNA_def_property_range(prop, 1, 100);
  RNA_def_property_int_funcs(prop, NULL, "rna_SpaceUVEditor_tile_grid_shape_set", NULL);
  RNA_def_property_ui_text(
      prop, "Tile Grid Shape", "How many tiles will be shown in the background");
  RNA_def_property_update(prop, NC_SPACE | ND_SPACE_IMAGE, NULL);

  prop = RNA_def_property(srna, "use_custom_grid", PROP_BOOLEAN, PROP_NONE);
  RNA_def_property_boolean_sdna(prop, NULL, "flag", SI_CUSTOM_GRID);
  RNA_def_property_boolean_default(prop, true);
  RNA_def_property_ui_text(prop, "Custom Grid", "Use a grid with a user-defined number of steps");
  RNA_def_property_update(prop, NC_SPACE | ND_SPACE_IMAGE, NULL);

  prop = RNA_def_property(srna, "custom_grid_subdivisions", PROP_INT, PROP_NONE);
  RNA_def_property_int_sdna(prop, NULL, "custom_grid_subdiv");
  RNA_def_property_range(prop, 1, 5000);
  RNA_def_property_ui_text(
      prop, "Dynamic Grid Size", "Number of grid units in UV space that make one UV Unit");
  RNA_def_property_update(prop, NC_SPACE | ND_SPACE_IMAGE, NULL);

  prop = RNA_def_property(srna, "uv_opacity", PROP_FLOAT, PROP_FACTOR);
  RNA_def_property_float_sdna(prop, NULL, "uv_opacity");
  RNA_def_property_range(prop, 0.0f, 1.0f);
  RNA_def_property_ui_text(prop, "UV Opacity", "Opacity of UV overlays");
  RNA_def_property_update(prop, NC_SPACE | ND_SPACE_IMAGE, NULL);

  /* TODO: move edge and face drawing options here from `G.f`. */

  prop = RNA_def_property(srna, "pixel_snap_mode", PROP_ENUM, PROP_NONE);
  RNA_def_property_enum_items(prop, pixel_snap_mode_items);
  RNA_def_property_ui_text(prop, "Snap to Pixels", "Snap UVs to pixels while editing");
  RNA_def_property_update(prop, NC_SPACE | ND_SPACE_IMAGE, NULL);

  prop = RNA_def_property(srna, "lock_bounds", PROP_BOOLEAN, PROP_NONE);
  RNA_def_property_boolean_sdna(prop, NULL, "flag", SI_CLIP_UV);
  RNA_def_property_ui_text(prop,
                           "Constrain to Image Bounds",
                           "Constraint to stay within the image bounds while editing");
  RNA_def_property_update(prop, NC_SPACE | ND_SPACE_IMAGE, NULL);

  prop = RNA_def_property(srna, "use_live_unwrap", PROP_BOOLEAN, PROP_NONE);
  RNA_def_property_boolean_sdna(prop, NULL, "flag", SI_LIVE_UNWRAP);
  RNA_def_property_ui_text(
      prop,
      "Live Unwrap",
      "Continuously unwrap the selected UV island while transforming pinned vertices");
  RNA_def_property_update(prop, NC_SPACE | ND_SPACE_IMAGE, NULL);
}

static void rna_def_space_outliner(BlenderRNA *brna)
{
  StructRNA *srna;
  PropertyRNA *prop;

  static const EnumPropertyItem display_mode_items[] = {
      {SO_SCENES,
       "SCENES",
       ICON_SCENE_DATA,
       "Scenes",
       "Display scenes and their view layers, collections and objects"},
      {SO_VIEW_LAYER,
       "VIEW_LAYER",
       ICON_RENDER_RESULT,
       "View Layer",
       "Display collections and objects in the view layer"},
      {SO_SEQUENCE,
       "SEQUENCE",
       ICON_SEQUENCE,
       "Video Sequencer",
       "Display data belonging to the Video Sequencer"},
      {SO_LIBRARIES,
       "LIBRARIES",
       ICON_FILE_BLEND,
       "Blender File",
       "Display data of current file and linked libraries"},
      {SO_DATA_API,
       "DATA_API",
       ICON_RNA,
       "Data API",
       "Display low level Blender data and its properties"},
      {SO_OVERRIDES_LIBRARY,
       "LIBRARY_OVERRIDES",
       ICON_LIBRARY_DATA_OVERRIDE,
       "Library Overrides",
       "Display data-blocks with library overrides and list their overridden properties"},
      {SO_ID_ORPHANS,
       "ORPHAN_DATA",
       ICON_ORPHAN_DATA,
       "Orphan Data",
       "Display data-blocks which are unused and/or will be lost when the file is reloaded"},
      {0, NULL, 0, NULL, NULL},
  };

  static const EnumPropertyItem filter_state_items[] = {
      {SO_FILTER_OB_ALL, "ALL", 0, "All", "Show all objects in the view layer"},
      {SO_FILTER_OB_VISIBLE, "VISIBLE", 0, "Visible", "Show visible objects"},
      {SO_FILTER_OB_SELECTED, "SELECTED", 0, "Selected", "Show selected objects"},
      {SO_FILTER_OB_ACTIVE, "ACTIVE", 0, "Active", "Show only the active object"},
      {SO_FILTER_OB_SELECTABLE, "SELECTABLE", 0, "Selectable", "Show only selectable objects"},
      {0, NULL, 0, NULL, NULL},
  };

  srna = RNA_def_struct(brna, "SpaceOutliner", "Space");
  RNA_def_struct_sdna(srna, "SpaceOutliner");
  RNA_def_struct_ui_text(srna, "Space Outliner", "Outliner space data");

  prop = RNA_def_property(srna, "display_mode", PROP_ENUM, PROP_NONE);
  RNA_def_property_enum_sdna(prop, NULL, "outlinevis");
  RNA_def_property_enum_items(prop, display_mode_items);
  RNA_def_property_ui_text(prop, "Display Mode", "Type of information to display");
  RNA_def_property_update(prop, NC_SPACE | ND_SPACE_OUTLINER, NULL);

  prop = RNA_def_property(srna, "filter_text", PROP_STRING, PROP_NONE);
  RNA_def_property_string_sdna(prop, NULL, "search_string");
  RNA_def_property_ui_text(prop, "Display Filter", "Live search filtering string");
  RNA_def_property_flag(prop, PROP_TEXTEDIT_UPDATE);
  RNA_def_property_update(prop, NC_SPACE | ND_SPACE_OUTLINER, NULL);

  prop = RNA_def_property(srna, "use_filter_case_sensitive", PROP_BOOLEAN, PROP_NONE);
  RNA_def_property_boolean_sdna(prop, NULL, "search_flags", SO_FIND_CASE_SENSITIVE);
  RNA_def_property_ui_text(
      prop, "Case Sensitive Matches Only", "Only use case sensitive matches of search string");
  RNA_def_property_update(prop, NC_SPACE | ND_SPACE_OUTLINER, NULL);

  prop = RNA_def_property(srna, "use_filter_complete", PROP_BOOLEAN, PROP_NONE);
  RNA_def_property_boolean_sdna(prop, NULL, "search_flags", SO_FIND_COMPLETE);
  RNA_def_property_ui_text(
      prop, "Complete Matches Only", "Only use complete matches of search string");
  RNA_def_property_update(prop, NC_SPACE | ND_SPACE_OUTLINER, NULL);

  prop = RNA_def_property(srna, "use_sort_alpha", PROP_BOOLEAN, PROP_NONE);
  RNA_def_property_boolean_negative_sdna(prop, NULL, "flag", SO_SKIP_SORT_ALPHA);
  RNA_def_property_ui_text(prop, "Sort Alphabetically", "");
  RNA_def_property_update(prop, NC_SPACE | ND_SPACE_OUTLINER, NULL);

  prop = RNA_def_property(srna, "use_sync_select", PROP_BOOLEAN, PROP_NONE);
  RNA_def_property_boolean_sdna(prop, NULL, "flag", SO_SYNC_SELECT);
  RNA_def_property_ui_text(
      prop, "Sync Outliner Selection", "Sync outliner selection with other editors");
  RNA_def_property_update(prop, NC_SPACE | ND_SPACE_OUTLINER, NULL);

  prop = RNA_def_property(srna, "show_mode_column", PROP_BOOLEAN, PROP_NONE);
  RNA_def_property_boolean_sdna(prop, NULL, "flag", SO_MODE_COLUMN);
  RNA_def_property_ui_text(
      prop, "Show Mode Column", "Show the mode column for mode toggle and activation");
  RNA_def_property_update(prop, NC_SPACE | ND_SPACE_OUTLINER, NULL);

  /* Granular restriction column option. */
  prop = RNA_def_property(srna, "show_restrict_column_enable", PROP_BOOLEAN, PROP_NONE);
  RNA_def_property_boolean_sdna(prop, NULL, "show_restrict_flags", SO_RESTRICT_ENABLE);
  RNA_def_property_ui_text(prop, "Exclude from View Layer", "Exclude from view layer");
  RNA_def_property_ui_icon(prop, ICON_CHECKBOX_HLT, 0);
  RNA_def_property_update(prop, NC_SPACE | ND_SPACE_OUTLINER, NULL);

  prop = RNA_def_property(srna, "show_restrict_column_select", PROP_BOOLEAN, PROP_NONE);
  RNA_def_property_boolean_sdna(prop, NULL, "show_restrict_flags", SO_RESTRICT_SELECT);
  RNA_def_property_ui_text(prop, "Selectable", "Selectable");
  RNA_def_property_ui_icon(prop, ICON_RESTRICT_SELECT_OFF, 0);
  RNA_def_property_update(prop, NC_SPACE | ND_SPACE_OUTLINER, NULL);

  prop = RNA_def_property(srna, "show_restrict_column_hide", PROP_BOOLEAN, PROP_NONE);
  RNA_def_property_boolean_sdna(prop, NULL, "show_restrict_flags", SO_RESTRICT_HIDE);
  RNA_def_property_ui_text(prop, "Hide in Viewport", "Temporarily hide in viewport");
  RNA_def_property_ui_icon(prop, ICON_HIDE_OFF, 0);
  RNA_def_property_update(prop, NC_SPACE | ND_SPACE_OUTLINER, NULL);

  prop = RNA_def_property(srna, "show_restrict_column_viewport", PROP_BOOLEAN, PROP_NONE);
  RNA_def_property_boolean_sdna(prop, NULL, "show_restrict_flags", SO_RESTRICT_VIEWPORT);
  RNA_def_property_ui_text(prop, "Disable in Viewports", "Globally disable in viewports");
  RNA_def_property_ui_icon(prop, ICON_RESTRICT_VIEW_OFF, 0);
  RNA_def_property_update(prop, NC_SPACE | ND_SPACE_OUTLINER, NULL);

  prop = RNA_def_property(srna, "show_restrict_column_render", PROP_BOOLEAN, PROP_NONE);
  RNA_def_property_boolean_sdna(prop, NULL, "show_restrict_flags", SO_RESTRICT_RENDER);
  RNA_def_property_ui_text(prop, "Disable in Renders", "Globally disable in renders");
  RNA_def_property_ui_icon(prop, ICON_RESTRICT_RENDER_OFF, 0);
  RNA_def_property_update(prop, NC_SPACE | ND_SPACE_OUTLINER, NULL);

  prop = RNA_def_property(srna, "show_restrict_column_holdout", PROP_BOOLEAN, PROP_NONE);
  RNA_def_property_boolean_sdna(prop, NULL, "show_restrict_flags", SO_RESTRICT_HOLDOUT);
  RNA_def_property_ui_text(prop, "Holdout", "Holdout");
  RNA_def_property_ui_icon(prop, ICON_HOLDOUT_ON, 0);
  RNA_def_property_update(prop, NC_SPACE | ND_SPACE_OUTLINER, NULL);

  prop = RNA_def_property(srna, "show_restrict_column_indirect_only", PROP_BOOLEAN, PROP_NONE);
  RNA_def_property_boolean_sdna(prop, NULL, "show_restrict_flags", SO_RESTRICT_INDIRECT_ONLY);
  RNA_def_property_ui_text(prop, "Indirect Only", "Indirect only");
  RNA_def_property_ui_icon(prop, ICON_INDIRECT_ONLY_ON, 0);
  RNA_def_property_update(prop, NC_SPACE | ND_SPACE_OUTLINER, NULL);

  /* Filters. */
  prop = RNA_def_property(srna, "use_filter_object", PROP_BOOLEAN, PROP_NONE);
  RNA_def_property_boolean_negative_sdna(prop, NULL, "filter", SO_FILTER_NO_OBJECT);
  RNA_def_property_ui_text(prop, "Filter Objects", "Show objects");
  RNA_def_property_update(prop, NC_SPACE | ND_SPACE_OUTLINER, NULL);

  prop = RNA_def_property(srna, "use_filter_object_content", PROP_BOOLEAN, PROP_NONE);
  RNA_def_property_boolean_negative_sdna(prop, NULL, "filter", SO_FILTER_NO_OB_CONTENT);
  RNA_def_property_ui_text(
      prop, "Show Object Contents", "Show what is inside the objects elements");
  RNA_def_property_update(prop, NC_SPACE | ND_SPACE_OUTLINER, NULL);

  prop = RNA_def_property(srna, "use_filter_children", PROP_BOOLEAN, PROP_NONE);
  RNA_def_property_boolean_negative_sdna(prop, NULL, "filter", SO_FILTER_NO_CHILDREN);
  RNA_def_property_ui_text(prop, "Show Object Children", "Show children");
  RNA_def_property_update(prop, NC_SPACE | ND_SPACE_OUTLINER, NULL);

  prop = RNA_def_property(srna, "use_filter_collection", PROP_BOOLEAN, PROP_NONE);
  RNA_def_property_boolean_negative_sdna(prop, NULL, "filter", SO_FILTER_NO_COLLECTION);
  RNA_def_property_ui_text(prop, "Show Collections", "Show collections");
  RNA_def_property_update(prop, NC_SPACE | ND_SPACE_OUTLINER, NULL);

  prop = RNA_def_property(srna, "use_filter_view_layers", PROP_BOOLEAN, PROP_NONE);
  RNA_def_property_boolean_negative_sdna(prop, NULL, "filter", SO_FILTER_NO_VIEW_LAYERS);
  RNA_def_property_ui_text(prop, "Show All View Layers", "Show all the view layers");
  RNA_def_property_update(prop, NC_SPACE | ND_SPACE_OUTLINER, NULL);

  /* Filters object state. */
  prop = RNA_def_property(srna, "filter_state", PROP_ENUM, PROP_NONE);
  RNA_def_property_enum_sdna(prop, NULL, "filter_state");
  RNA_def_property_enum_items(prop, filter_state_items);
  RNA_def_property_ui_text(prop, "Object State Filter", "");
  RNA_def_property_update(prop, NC_SPACE | ND_SPACE_OUTLINER, NULL);

  prop = RNA_def_property(srna, "filter_invert", PROP_BOOLEAN, PROP_NONE);
  RNA_def_property_boolean_sdna(prop, NULL, "filter", SO_FILTER_OB_STATE_INVERSE);
  RNA_def_property_ui_text(prop, "Invert", "Invert the object state filter");
  RNA_def_property_update(prop, NC_SPACE | ND_SPACE_OUTLINER, NULL);

  /* Filters object type. */
  prop = RNA_def_property(srna, "use_filter_object_mesh", PROP_BOOLEAN, PROP_NONE);
  RNA_def_property_boolean_negative_sdna(prop, NULL, "filter", SO_FILTER_NO_OB_MESH);
  RNA_def_property_ui_text(prop, "Show Meshes", "Show mesh objects");
  RNA_def_property_update(prop, NC_SPACE | ND_SPACE_OUTLINER, NULL);

  prop = RNA_def_property(srna, "use_filter_object_armature", PROP_BOOLEAN, PROP_NONE);
  RNA_def_property_boolean_negative_sdna(prop, NULL, "filter", SO_FILTER_NO_OB_ARMATURE);
  RNA_def_property_ui_text(prop, "Show Armatures", "Show armature objects");
  RNA_def_property_update(prop, NC_SPACE | ND_SPACE_OUTLINER, NULL);

  prop = RNA_def_property(srna, "use_filter_object_empty", PROP_BOOLEAN, PROP_NONE);
  RNA_def_property_boolean_negative_sdna(prop, NULL, "filter", SO_FILTER_NO_OB_EMPTY);
  RNA_def_property_ui_text(prop, "Show Empties", "Show empty objects");
  RNA_def_property_update(prop, NC_SPACE | ND_SPACE_OUTLINER, NULL);

  prop = RNA_def_property(srna, "use_filter_object_light", PROP_BOOLEAN, PROP_NONE);
  RNA_def_property_boolean_negative_sdna(prop, NULL, "filter", SO_FILTER_NO_OB_LAMP);
  RNA_def_property_ui_text(prop, "Show Lights", "Show light objects");
  RNA_def_property_update(prop, NC_SPACE | ND_SPACE_OUTLINER, NULL);

  prop = RNA_def_property(srna, "use_filter_object_camera", PROP_BOOLEAN, PROP_NONE);
  RNA_def_property_boolean_negative_sdna(prop, NULL, "filter", SO_FILTER_NO_OB_CAMERA);
  RNA_def_property_ui_text(prop, "Show Cameras", "Show camera objects");
  RNA_def_property_update(prop, NC_SPACE | ND_SPACE_OUTLINER, NULL);

  prop = RNA_def_property(srna, "use_filter_object_others", PROP_BOOLEAN, PROP_NONE);
  RNA_def_property_boolean_negative_sdna(prop, NULL, "filter", SO_FILTER_NO_OB_OTHERS);
  RNA_def_property_ui_text(
      prop, "Show Other Objects", "Show curves, lattices, light probes, fonts, ...");
  RNA_def_property_update(prop, NC_SPACE | ND_SPACE_OUTLINER, NULL);

  /* Libraries filter. */
  prop = RNA_def_property(srna, "use_filter_id_type", PROP_BOOLEAN, PROP_NONE);
  RNA_def_property_boolean_sdna(prop, NULL, "filter", SO_FILTER_ID_TYPE);
  RNA_def_property_ui_text(prop, "Filter by Type", "Show only data-blocks of one type");
  RNA_def_property_update(prop, NC_SPACE | ND_SPACE_OUTLINER, NULL);

  prop = RNA_def_property(srna, "filter_id_type", PROP_ENUM, PROP_NONE);
  RNA_def_property_enum_sdna(prop, NULL, "filter_id_type");
  RNA_def_property_enum_items(prop, rna_enum_id_type_items);
  RNA_def_property_ui_text(prop, "Filter by Type", "Data-block type to show");
  RNA_def_property_translation_context(prop, BLT_I18NCONTEXT_ID_ID);

  prop = RNA_def_property(srna, "use_filter_lib_override", PROP_BOOLEAN, PROP_NONE);
  RNA_def_property_boolean_negative_sdna(prop, NULL, "filter", SO_FILTER_NO_LIB_OVERRIDE);
  RNA_def_property_ui_text(prop,
                           "Show Library Overrides",
                           "For libraries with overrides created, show the overridden values");
  RNA_def_property_update(prop, NC_SPACE | ND_SPACE_OUTLINER, NULL);

  prop = RNA_def_property(srna, "use_filter_lib_override_system", PROP_BOOLEAN, PROP_NONE);
  RNA_def_property_boolean_sdna(prop, NULL, "filter", SO_FILTER_SHOW_SYSTEM_OVERRIDES);
  RNA_def_property_ui_text(
      prop,
      "Show System Overrides",
      "For libraries with overrides created, show the overridden values that are "
      "defined/controlled automatically (e.g. to make users of an overridden data-block point to "
      "the override data, not the original linked data)");
  RNA_def_property_update(prop, NC_SPACE | ND_SPACE_OUTLINER, NULL);
}

static void rna_def_space_view3d_shading(BlenderRNA *brna)
{
  StructRNA *srna;
  PropertyRNA *prop;

  static const EnumPropertyItem background_type_items[] = {
      {V3D_SHADING_BACKGROUND_THEME, "THEME", 0, "Theme", "Use the theme for background color"},
      {V3D_SHADING_BACKGROUND_WORLD, "WORLD", 0, "World", "Use the world for background color"},
      {V3D_SHADING_BACKGROUND_VIEWPORT,
       "VIEWPORT",
       0,
       "Viewport",
       "Use a custom color limited to this viewport only"},
      {0, NULL, 0, NULL, NULL},
  };

  static const EnumPropertyItem cavity_type_items[] = {
      {V3D_SHADING_CAVITY_SSAO,
       "WORLD",
       0,
       "World",
       "Cavity shading computed in world space, useful for larger-scale occlusion"},
      {V3D_SHADING_CAVITY_CURVATURE,
       "SCREEN",
       0,
       "Screen",
       "Curvature-based shading, useful for making fine details more visible"},
      {V3D_SHADING_CAVITY_BOTH, "BOTH", 0, "Both", "Use both effects simultaneously"},
      {0, NULL, 0, NULL, NULL},
  };

  /* Note these settings are used for both 3D viewport and the OpenGL render
   * engine in the scene, so can't assume to always be part of a screen. */
  srna = RNA_def_struct(brna, "View3DShading", NULL);
  RNA_def_struct_path_func(srna, "rna_View3DShading_path");
  RNA_def_struct_ui_text(
      srna, "3D View Shading Settings", "Settings for shading in the 3D viewport");
  RNA_def_struct_idprops_func(srna, "rna_View3DShading_idprops");

  prop = RNA_def_property(srna, "type", PROP_ENUM, PROP_NONE);
  RNA_def_property_enum_items(prop, rna_enum_shading_type_items);
  RNA_def_property_enum_funcs(prop,
                              "rna_3DViewShading_type_get",
                              "rna_3DViewShading_type_set",
                              "rna_3DViewShading_type_itemf");
  RNA_def_property_ui_text(
      prop, "Viewport Shading", "Method to display/shade objects in the 3D View");
  RNA_def_property_update(
      prop, NC_SPACE | ND_SPACE_VIEW3D | NS_VIEW3D_SHADING, "rna_3DViewShading_type_update");

  prop = RNA_def_property(srna, "light", PROP_ENUM, PROP_NONE);
  RNA_def_property_enum_sdna(prop, NULL, "light");
  RNA_def_property_enum_items(prop, rna_enum_viewport_lighting_items);
  RNA_def_property_ui_text(prop, "Lighting", "Lighting Method for Solid/Texture Viewport Shading");
  RNA_def_property_update(prop, NC_SPACE | ND_SPACE_VIEW3D | NS_VIEW3D_SHADING, NULL);

  prop = RNA_def_property(srna, "show_object_outline", PROP_BOOLEAN, PROP_NONE);
  RNA_def_property_boolean_sdna(prop, NULL, "flag", V3D_SHADING_OBJECT_OUTLINE);
  RNA_def_property_clear_flag(prop, PROP_ANIMATABLE);
  RNA_def_property_ui_text(prop, "Outline", "Show Object Outline");
  RNA_def_property_update(prop, NC_SPACE | ND_SPACE_VIEW3D | NS_VIEW3D_SHADING, NULL);

  prop = RNA_def_property(srna, "studio_light", PROP_ENUM, PROP_NONE);
  RNA_def_property_enum_items(prop, rna_enum_studio_light_items);
  RNA_def_property_enum_default(prop, 0);
  RNA_def_property_enum_funcs(prop,
                              "rna_View3DShading_studio_light_get",
                              "rna_View3DShading_studio_light_set",
                              "rna_View3DShading_studio_light_itemf");
  RNA_def_property_ui_text(prop, "Studiolight", "Studio lighting setup");
  RNA_def_property_update(prop, NC_SPACE | ND_SPACE_VIEW3D | NS_VIEW3D_SHADING, NULL);

  prop = RNA_def_property(srna, "use_world_space_lighting", PROP_BOOLEAN, PROP_NONE);
  RNA_def_property_boolean_sdna(prop, NULL, "flag", V3D_SHADING_WORLD_ORIENTATION);
  RNA_def_property_clear_flag(prop, PROP_ANIMATABLE);
  RNA_def_property_ui_text(
      prop, "World Space Lighting", "Make the lighting fixed and not follow the camera");
  RNA_def_property_update(prop, NC_SPACE | ND_SPACE_VIEW3D | NS_VIEW3D_SHADING, NULL);

  prop = RNA_def_property(srna, "show_backface_culling", PROP_BOOLEAN, PROP_NONE);
  RNA_def_property_boolean_sdna(prop, NULL, "flag", V3D_SHADING_BACKFACE_CULLING);
  RNA_def_property_ui_text(
      prop, "Backface Culling", "Use back face culling to hide the back side of faces");
  RNA_def_property_update(prop, NC_SPACE | ND_SPACE_VIEW3D | NS_VIEW3D_SHADING, NULL);

  prop = RNA_def_property(srna, "show_cavity", PROP_BOOLEAN, PROP_NONE);
  RNA_def_property_boolean_sdna(prop, NULL, "flag", V3D_SHADING_CAVITY);
  RNA_def_property_clear_flag(prop, PROP_ANIMATABLE);
  RNA_def_property_ui_text(prop, "Cavity", "Show Cavity");
  RNA_def_property_update(prop, NC_SPACE | ND_SPACE_VIEW3D | NS_VIEW3D_SHADING, NULL);

  prop = RNA_def_property(srna, "cavity_type", PROP_ENUM, PROP_NONE);
  RNA_def_property_enum_items(prop, cavity_type_items);
  RNA_def_property_ui_text(prop, "Cavity Type", "Way to display the cavity shading");
  RNA_def_property_update(prop, NC_SPACE | ND_SPACE_VIEW3D | NS_VIEW3D_SHADING, NULL);

  prop = RNA_def_property(srna, "curvature_ridge_factor", PROP_FLOAT, PROP_FACTOR);
  RNA_def_property_float_sdna(prop, NULL, "curvature_ridge_factor");
  RNA_def_property_ui_text(prop, "Curvature Ridge", "Factor for the curvature ridges");
  RNA_def_property_range(prop, 0.0f, 2.0f);
  RNA_def_property_clear_flag(prop, PROP_ANIMATABLE);
  RNA_def_property_update(prop, NC_SPACE | ND_SPACE_VIEW3D | NS_VIEW3D_SHADING, NULL);

  prop = RNA_def_property(srna, "curvature_valley_factor", PROP_FLOAT, PROP_FACTOR);
  RNA_def_property_float_sdna(prop, NULL, "curvature_valley_factor");
  RNA_def_property_ui_text(prop, "Curvature Valley", "Factor for the curvature valleys");
  RNA_def_property_range(prop, 0.0f, 2.0f);
  RNA_def_property_clear_flag(prop, PROP_ANIMATABLE);
  RNA_def_property_update(prop, NC_SPACE | ND_SPACE_VIEW3D | NS_VIEW3D_SHADING, NULL);

  prop = RNA_def_property(srna, "cavity_ridge_factor", PROP_FLOAT, PROP_FACTOR);
  RNA_def_property_float_sdna(prop, NULL, "cavity_ridge_factor");
  RNA_def_property_ui_text(prop, "Cavity Ridge", "Factor for the cavity ridges");
  RNA_def_property_range(prop, 0.0f, 250.0f);
  RNA_def_property_ui_range(prop, 0.00f, 2.5f, 1, 3);
  RNA_def_property_clear_flag(prop, PROP_ANIMATABLE);
  RNA_def_property_update(prop, NC_SPACE | ND_SPACE_VIEW3D | NS_VIEW3D_SHADING, NULL);

  prop = RNA_def_property(srna, "cavity_valley_factor", PROP_FLOAT, PROP_FACTOR);
  RNA_def_property_float_sdna(prop, NULL, "cavity_valley_factor");
  RNA_def_property_ui_text(prop, "Cavity Valley", "Factor for the cavity valleys");
  RNA_def_property_range(prop, 0.0f, 250.0f);
  RNA_def_property_ui_range(prop, 0.00f, 2.5f, 1, 3);
  RNA_def_property_clear_flag(prop, PROP_ANIMATABLE);
  RNA_def_property_update(prop, NC_SPACE | ND_SPACE_VIEW3D | NS_VIEW3D_SHADING, NULL);

  prop = RNA_def_property(srna, "selected_studio_light", PROP_POINTER, PROP_NONE);
  RNA_def_property_struct_type(prop, "StudioLight");
  RNA_define_verify_sdna(0);
  RNA_def_property_ui_text(prop, "Studio Light", "Selected StudioLight");
  RNA_def_property_pointer_funcs(
      prop, "rna_View3DShading_selected_studio_light_get", NULL, NULL, NULL);
  RNA_def_property_clear_flag(prop, PROP_ANIMATABLE | PROP_EDITABLE);
  RNA_define_verify_sdna(1);

  prop = RNA_def_property(srna, "studiolight_rotate_z", PROP_FLOAT, PROP_ANGLE);
  RNA_def_property_float_sdna(prop, NULL, "studiolight_rot_z");
  RNA_def_property_ui_text(
      prop, "Studiolight Rotation", "Rotation of the studiolight around the Z-Axis");
  RNA_def_property_range(prop, -M_PI, M_PI);
  RNA_def_property_clear_flag(prop, PROP_ANIMATABLE);
  RNA_def_property_update(prop, NC_SPACE | ND_SPACE_VIEW3D | NS_VIEW3D_SHADING, NULL);

  prop = RNA_def_property(srna, "studiolight_intensity", PROP_FLOAT, PROP_FACTOR);
  RNA_def_property_float_sdna(prop, NULL, "studiolight_intensity");
  RNA_def_property_clear_flag(prop, PROP_ANIMATABLE);
  RNA_def_property_ui_text(prop, "Strength", "Strength of the studiolight");
  RNA_def_property_range(prop, 0.0f, FLT_MAX);
  RNA_def_property_ui_range(prop, 0.0f, 2.0f, 1, 3);
  RNA_def_property_update(prop, NC_SPACE | ND_SPACE_VIEW3D | NS_VIEW3D_SHADING, NULL);

  prop = RNA_def_property(srna, "studiolight_background_alpha", PROP_FLOAT, PROP_FACTOR);
  RNA_def_property_float_sdna(prop, NULL, "studiolight_background");
  RNA_def_property_ui_text(prop, "World Opacity", "Show the studiolight in the background");
  RNA_def_property_range(prop, 0.0f, 1.0f);
  RNA_def_property_ui_range(prop, 0.0f, 1.0f, 1, 3);
  RNA_def_property_clear_flag(prop, PROP_ANIMATABLE);
  RNA_def_property_update(prop, NC_SPACE | ND_SPACE_VIEW3D | NS_VIEW3D_SHADING, NULL);

  prop = RNA_def_property(srna, "studiolight_background_blur", PROP_FLOAT, PROP_FACTOR);
  RNA_def_property_float_sdna(prop, NULL, "studiolight_blur");
  RNA_def_property_ui_text(prop, "Blur", "Blur the studiolight in the background");
  RNA_def_property_float_default(prop, 0.5f);
  RNA_def_property_range(prop, 0.0f, 1.0f);
  RNA_def_property_ui_range(prop, 0.0f, 1.0f, 1, 2);
  RNA_def_property_clear_flag(prop, PROP_ANIMATABLE);
  RNA_def_property_update(prop, NC_SPACE | ND_SPACE_VIEW3D | NS_VIEW3D_SHADING, NULL);

  prop = RNA_def_property(srna, "use_studiolight_view_rotation", PROP_BOOLEAN, PROP_NONE);
  RNA_def_property_boolean_negative_sdna(
      prop, NULL, "flag", V3D_SHADING_STUDIOLIGHT_VIEW_ROTATION);
  RNA_def_property_clear_flag(prop, PROP_ANIMATABLE);
  RNA_def_property_boolean_default(prop, false);
  RNA_def_property_ui_text(
      prop, "World Space Lighting", "Make the HDR rotation fixed and not follow the camera");
  RNA_def_property_update(prop, NC_SPACE | ND_SPACE_VIEW3D | NS_VIEW3D_SHADING, NULL);

  prop = RNA_def_property(srna, "color_type", PROP_ENUM, PROP_NONE);
  RNA_def_property_enum_sdna(prop, NULL, "color_type");
  RNA_def_property_enum_items(prop, rna_enum_shading_color_type_items);
  RNA_def_property_enum_funcs(prop, NULL, NULL, "rna_View3DShading_color_type_itemf");
  RNA_def_property_ui_text(prop, "Color", "Color Type");
  RNA_def_property_clear_flag(prop, PROP_ANIMATABLE);
  RNA_def_property_update(
      prop, NC_SPACE | ND_SPACE_VIEW3D | NS_VIEW3D_SHADING, "rna_GPencil_update");

  prop = RNA_def_property(srna, "wireframe_color_type", PROP_ENUM, PROP_NONE);
  RNA_def_property_enum_sdna(prop, NULL, "wire_color_type");
  RNA_def_property_enum_items(prop, rna_enum_shading_color_type_items);
  RNA_def_property_enum_funcs(prop, NULL, NULL, "rna_View3DShading_color_type_itemf");
  RNA_def_property_ui_text(prop, "Color", "Color Type");
  RNA_def_property_update(prop, NC_SPACE | ND_SPACE_VIEW3D | NS_VIEW3D_SHADING, NULL);

  prop = RNA_def_property(srna, "single_color", PROP_FLOAT, PROP_COLOR);
  RNA_def_property_float_sdna(prop, NULL, "single_color");
  RNA_def_property_array(prop, 3);
  RNA_def_property_ui_text(prop, "Color", "Color for single color mode");
  RNA_def_property_range(prop, 0.0f, 1.0f);
  RNA_def_property_update(prop, NC_SPACE | ND_SPACE_VIEW3D | NS_VIEW3D_SHADING, NULL);

  prop = RNA_def_property(srna, "background_type", PROP_ENUM, PROP_NONE);
  RNA_def_property_enum_items(prop, background_type_items);
  RNA_def_property_ui_text(prop, "Background", "Way to display the background");
  RNA_def_property_update(prop, NC_SPACE | ND_SPACE_VIEW3D | NS_VIEW3D_SHADING, NULL);

  prop = RNA_def_property(srna, "background_color", PROP_FLOAT, PROP_COLOR);
  RNA_def_property_array(prop, 3);
  RNA_def_property_ui_text(prop, "Background Color", "Color for custom background color");
  RNA_def_property_range(prop, 0.0f, 1.0f);
  RNA_def_property_update(prop, NC_SPACE | ND_SPACE_VIEW3D | NS_VIEW3D_SHADING, NULL);

  prop = RNA_def_property(srna, "show_shadows", PROP_BOOLEAN, PROP_NONE);
  RNA_def_property_boolean_sdna(prop, NULL, "flag", V3D_SHADING_SHADOW);
  RNA_def_property_clear_flag(prop, PROP_ANIMATABLE);
  RNA_def_property_ui_text(prop, "Shadow", "Show Shadow");
  RNA_def_property_update(prop, NC_SPACE | ND_SPACE_VIEW3D | NS_VIEW3D_SHADING, NULL);

  prop = RNA_def_property(srna, "show_xray", PROP_BOOLEAN, PROP_NONE);
  RNA_def_property_boolean_sdna(prop, NULL, "flag", V3D_SHADING_XRAY);
  RNA_def_property_clear_flag(prop, PROP_ANIMATABLE);
  RNA_def_property_ui_text(prop, "Show X-Ray", "Show whole scene transparent");
  RNA_def_property_update(prop, NC_SPACE | ND_SPACE_VIEW3D | NS_VIEW3D_SHADING, NULL);

  prop = RNA_def_property(srna, "show_xray_wireframe", PROP_BOOLEAN, PROP_NONE);
  RNA_def_property_boolean_sdna(prop, NULL, "flag", V3D_SHADING_XRAY_WIREFRAME);
  RNA_def_property_clear_flag(prop, PROP_ANIMATABLE);
  RNA_def_property_ui_text(prop, "Show X-Ray", "Show whole scene transparent");
  RNA_def_property_update(prop, NC_SPACE | ND_SPACE_VIEW3D | NS_VIEW3D_SHADING, NULL);

  prop = RNA_def_property(srna, "xray_alpha", PROP_FLOAT, PROP_FACTOR);
  RNA_def_property_float_sdna(prop, NULL, "xray_alpha");
  RNA_def_property_ui_text(prop, "X-Ray Alpha", "Amount of alpha to use");
  RNA_def_property_range(prop, 0.0f, 1.0f);
  RNA_def_property_clear_flag(prop, PROP_ANIMATABLE);
  RNA_def_property_update(prop, NC_SPACE | ND_SPACE_VIEW3D | NS_VIEW3D_SHADING, NULL);

  prop = RNA_def_property(srna, "xray_alpha_wireframe", PROP_FLOAT, PROP_FACTOR);
  RNA_def_property_float_sdna(prop, NULL, "xray_alpha_wire");
  RNA_def_property_ui_text(prop, "X-Ray Alpha", "Amount of alpha to use");
  RNA_def_property_range(prop, 0.0f, 1.0f);
  RNA_def_property_clear_flag(prop, PROP_ANIMATABLE);
  RNA_def_property_update(prop, NC_SPACE | ND_SPACE_VIEW3D | NS_VIEW3D_SHADING, NULL);

  prop = RNA_def_property(srna, "use_dof", PROP_BOOLEAN, PROP_NONE);
  RNA_def_property_boolean_sdna(prop, NULL, "flag", V3D_SHADING_DEPTH_OF_FIELD);
  RNA_def_property_clear_flag(prop, PROP_ANIMATABLE);
  RNA_def_property_ui_text(
      prop,
      "Depth Of Field",
      "Use depth of field on viewport using the values from the active camera");
  RNA_def_property_update(prop, NC_SPACE | ND_SPACE_VIEW3D | NS_VIEW3D_SHADING, NULL);

  prop = RNA_def_property(srna, "use_scene_lights", PROP_BOOLEAN, PROP_NONE);
  RNA_def_property_boolean_sdna(prop, NULL, "flag", V3D_SHADING_SCENE_LIGHTS);
  RNA_def_property_boolean_default(prop, false);
  RNA_def_property_clear_flag(prop, PROP_ANIMATABLE);
  RNA_def_property_ui_text(prop, "Scene Lights", "Render lights and light probes of the scene");
  RNA_def_property_update(prop, NC_SPACE | ND_SPACE_VIEW3D | NS_VIEW3D_SHADING, NULL);

  prop = RNA_def_property(srna, "use_scene_world", PROP_BOOLEAN, PROP_NONE);
  RNA_def_property_boolean_sdna(prop, NULL, "flag", V3D_SHADING_SCENE_WORLD);
  RNA_def_property_boolean_default(prop, false);
  RNA_def_property_clear_flag(prop, PROP_ANIMATABLE);
  RNA_def_property_ui_text(prop, "Scene World", "Use scene world for lighting");
  RNA_def_property_update(prop, NC_SPACE | ND_SPACE_VIEW3D | NS_VIEW3D_SHADING, NULL);

  prop = RNA_def_property(srna, "use_scene_lights_render", PROP_BOOLEAN, PROP_NONE);
  RNA_def_property_boolean_sdna(prop, NULL, "flag", V3D_SHADING_SCENE_LIGHTS_RENDER);
  RNA_def_property_clear_flag(prop, PROP_ANIMATABLE);
  RNA_def_property_ui_text(prop, "Scene Lights", "Render lights and light probes of the scene");
  RNA_def_property_update(prop, NC_SPACE | ND_SPACE_VIEW3D | NS_VIEW3D_SHADING, NULL);

  prop = RNA_def_property(srna, "use_scene_world_render", PROP_BOOLEAN, PROP_NONE);
  RNA_def_property_boolean_sdna(prop, NULL, "flag", V3D_SHADING_SCENE_WORLD_RENDER);
  RNA_def_property_clear_flag(prop, PROP_ANIMATABLE);
  RNA_def_property_ui_text(prop, "Scene World", "Use scene world for lighting");
  RNA_def_property_update(prop, NC_SPACE | ND_SPACE_VIEW3D | NS_VIEW3D_SHADING, NULL);

  prop = RNA_def_property(srna, "show_specular_highlight", PROP_BOOLEAN, PROP_NONE);
  RNA_def_property_boolean_sdna(prop, NULL, "flag", V3D_SHADING_SPECULAR_HIGHLIGHT);
  RNA_def_property_clear_flag(prop, PROP_ANIMATABLE);
  RNA_def_property_ui_text(prop, "Specular Highlights", "Render specular highlights");
  RNA_def_property_update(prop, NC_SPACE | ND_SPACE_VIEW3D | NS_VIEW3D_SHADING, NULL);

  prop = RNA_def_property(srna, "object_outline_color", PROP_FLOAT, PROP_COLOR);
  RNA_def_property_float_sdna(prop, NULL, "object_outline_color");
  RNA_def_property_array(prop, 3);
  RNA_def_property_ui_text(prop, "Outline Color", "Color for object outline");
  RNA_def_property_range(prop, 0.0f, 1.0f);
  RNA_def_property_update(prop, NC_SPACE | ND_SPACE_VIEW3D | NS_VIEW3D_SHADING, NULL);

  prop = RNA_def_property(srna, "shadow_intensity", PROP_FLOAT, PROP_FACTOR);
  RNA_def_property_float_sdna(prop, NULL, "shadow_intensity");
  RNA_def_property_ui_text(prop, "Shadow Intensity", "Darkness of shadows");
  RNA_def_property_range(prop, 0.0f, 1.0f);
  RNA_def_property_ui_range(prop, 0.00f, 1.0f, 1, 3);
  RNA_def_property_clear_flag(prop, PROP_ANIMATABLE);
  RNA_def_property_update(prop, NC_SPACE | ND_SPACE_VIEW3D | NS_VIEW3D_SHADING, NULL);

  prop = RNA_def_property(srna, "render_pass", PROP_ENUM, PROP_NONE);
  RNA_def_property_enum_sdna(prop, NULL, "render_pass");
  RNA_def_property_enum_items(prop, rna_enum_view3dshading_render_pass_type_items);
  RNA_def_property_ui_text(prop, "Render Pass", "Render Pass to show in the viewport");
  RNA_def_property_enum_funcs(prop,
                              "rna_3DViewShading_render_pass_get",
                              "rna_3DViewShading_render_pass_set",
                              "rna_3DViewShading_render_pass_itemf");
  RNA_def_property_update(prop, NC_SPACE | ND_SPACE_VIEW3D | NS_VIEW3D_SHADING, NULL);

  prop = RNA_def_property(srna, "aov_name", PROP_STRING, PROP_NONE);
  RNA_def_property_string_sdna(prop, NULL, "aov_name");
  RNA_def_property_ui_text(prop, "Shader AOV Name", "Name of the active Shader AOV");
  RNA_def_property_flag(prop, PROP_HIDDEN);
  RNA_def_property_update(prop, NC_SPACE | ND_SPACE_VIEW3D, NULL);
}

static void rna_def_space_view3d_overlay(BlenderRNA *brna)
{
  StructRNA *srna;
  PropertyRNA *prop;

  srna = RNA_def_struct(brna, "View3DOverlay", NULL);
  RNA_def_struct_sdna(srna, "View3D");
  RNA_def_struct_nested(brna, srna, "SpaceView3D");
  RNA_def_struct_path_func(srna, "rna_View3DOverlay_path");
  RNA_def_struct_ui_text(
      srna, "3D View Overlay Settings", "Settings for display of overlays in the 3D viewport");

  prop = RNA_def_property(srna, "show_overlays", PROP_BOOLEAN, PROP_NONE);
  RNA_def_property_boolean_negative_sdna(prop, NULL, "flag2", V3D_HIDE_OVERLAYS);
  RNA_def_property_ui_text(prop, "Show Overlays", "Display overlays like gizmos and outlines");
  RNA_def_property_update(prop, NC_SPACE | ND_SPACE_VIEW3D, "rna_GPencil_update");

  prop = RNA_def_property(srna, "show_ortho_grid", PROP_BOOLEAN, PROP_NONE);
  RNA_def_property_boolean_sdna(prop, NULL, "gridflag", V3D_SHOW_ORTHO_GRID);
  RNA_def_property_ui_text(prop, "Display Grid", "Show grid in orthographic side view");
  RNA_def_property_update(prop, NC_SPACE | ND_SPACE_VIEW3D, NULL);

  prop = RNA_def_property(srna, "show_floor", PROP_BOOLEAN, PROP_NONE);
  RNA_def_property_boolean_sdna(prop, NULL, "gridflag", V3D_SHOW_FLOOR);
  RNA_def_property_ui_text(prop, "Display Grid Floor", "Show the ground plane grid");
  RNA_def_property_update(prop, NC_SPACE | ND_SPACE_VIEW3D, NULL);

  prop = RNA_def_property(srna, "show_axis_x", PROP_BOOLEAN, PROP_NONE);
  RNA_def_property_boolean_sdna(prop, NULL, "gridflag", V3D_SHOW_X);
  RNA_def_property_ui_text(prop, "Display X Axis", "Show the X axis line");
  RNA_def_property_update(prop, NC_SPACE | ND_SPACE_VIEW3D, NULL);

  prop = RNA_def_property(srna, "show_axis_y", PROP_BOOLEAN, PROP_NONE);
  RNA_def_property_boolean_sdna(prop, NULL, "gridflag", V3D_SHOW_Y);
  RNA_def_property_ui_text(prop, "Display Y Axis", "Show the Y axis line");
  RNA_def_property_update(prop, NC_SPACE | ND_SPACE_VIEW3D, NULL);

  prop = RNA_def_property(srna, "show_axis_z", PROP_BOOLEAN, PROP_NONE);
  RNA_def_property_boolean_sdna(prop, NULL, "gridflag", V3D_SHOW_Z);
  RNA_def_property_ui_text(prop, "Display Z Axis", "Show the Z axis line");
  RNA_def_property_update(prop, NC_SPACE | ND_SPACE_VIEW3D, NULL);

  prop = RNA_def_property(srna, "grid_scale", PROP_FLOAT, PROP_NONE);
  RNA_def_property_float_sdna(prop, NULL, "grid");
  RNA_def_property_ui_text(
      prop, "Grid Scale", "Multiplier for the distance between 3D View grid lines");
  RNA_def_property_range(prop, 0.0f, FLT_MAX);
  RNA_def_property_ui_range(prop, 0.001f, 1000.0f, 0.1f, 3);
  RNA_def_property_update(prop, NC_SPACE | ND_SPACE_VIEW3D, NULL);

  prop = RNA_def_property(srna, "grid_lines", PROP_INT, PROP_NONE);
  RNA_def_property_int_sdna(prop, NULL, "gridlines");
  RNA_def_property_ui_text(
      prop, "Grid Lines", "Number of grid lines to display in perspective view");
  RNA_def_property_range(prop, 0, 1024);
  RNA_def_property_update(prop, NC_SPACE | ND_SPACE_VIEW3D, NULL);

  prop = RNA_def_property(srna, "grid_subdivisions", PROP_INT, PROP_NONE);
  RNA_def_property_int_sdna(prop, NULL, "gridsubdiv");
  RNA_def_property_ui_text(prop, "Grid Subdivisions", "Number of subdivisions between grid lines");
  RNA_def_property_range(prop, 1, 1024);
  RNA_def_property_update(prop, NC_SPACE | ND_SPACE_VIEW3D, NULL);

  prop = RNA_def_property(srna, "grid_scale_unit", PROP_FLOAT, PROP_NONE);
  RNA_def_property_clear_flag(prop, PROP_EDITABLE);
  RNA_def_property_float_funcs(prop, "rna_View3DOverlay_GridScaleUnit_get", NULL, NULL);
  RNA_def_property_ui_text(
      prop, "Grid Scale Unit", "Grid cell size scaled by scene unit system settings");

  prop = RNA_def_property(srna, "show_outline_selected", PROP_BOOLEAN, PROP_NONE);
  RNA_def_property_boolean_sdna(prop, NULL, "flag", V3D_SELECT_OUTLINE);
  RNA_def_property_ui_text(
      prop, "Outline Selected", "Show an outline highlight around selected objects");
  RNA_def_property_update(prop, NC_SPACE | ND_SPACE_VIEW3D, NULL);

  prop = RNA_def_property(srna, "show_object_origins", PROP_BOOLEAN, PROP_NONE);
  RNA_def_property_boolean_negative_sdna(
      prop, NULL, "overlay.flag", V3D_OVERLAY_HIDE_OBJECT_ORIGINS);
  RNA_def_property_ui_text(prop, "Object Origins", "Show object center dots");
  RNA_def_property_update(prop, NC_SPACE | ND_SPACE_VIEW3D, NULL);

  prop = RNA_def_property(srna, "show_object_origins_all", PROP_BOOLEAN, PROP_NONE);
  RNA_def_property_boolean_sdna(prop, NULL, "flag", V3D_DRAW_CENTERS);
  RNA_def_property_ui_text(
      prop,
      "All Object Origins",
      "Show the object origin center dot for all (selected and unselected) objects");
  RNA_def_property_update(prop, NC_SPACE | ND_SPACE_VIEW3D, NULL);

  prop = RNA_def_property(srna, "show_relationship_lines", PROP_BOOLEAN, PROP_NONE);
  RNA_def_property_boolean_negative_sdna(prop, NULL, "flag", V3D_HIDE_HELPLINES);
  RNA_def_property_ui_text(prop,
                           "Relationship Lines",
                           "Show dashed lines indicating parent or constraint relationships");
  RNA_def_property_update(prop, NC_SPACE | ND_SPACE_VIEW3D, NULL);

  prop = RNA_def_property(srna, "show_cursor", PROP_BOOLEAN, PROP_NONE);
  RNA_def_property_boolean_negative_sdna(prop, NULL, "overlay.flag", V3D_OVERLAY_HIDE_CURSOR);
  RNA_def_property_ui_text(prop, "Show 3D Cursor", "Display 3D Cursor Overlay");
  RNA_def_property_update(prop, NC_SPACE | ND_SPACE_VIEW3D, NULL);

  prop = RNA_def_property(srna, "show_text", PROP_BOOLEAN, PROP_NONE);
  RNA_def_property_boolean_negative_sdna(prop, NULL, "overlay.flag", V3D_OVERLAY_HIDE_TEXT);
  RNA_def_property_ui_text(prop, "Show Text", "Display overlay text");
  RNA_def_property_update(prop, NC_SPACE | ND_SPACE_VIEW3D, NULL);

  prop = RNA_def_property(srna, "show_stats", PROP_BOOLEAN, PROP_NONE);
  RNA_def_property_boolean_sdna(prop, NULL, "overlay.flag", V3D_OVERLAY_STATS);
  RNA_def_property_ui_text(prop, "Show Statistics", "Display scene statistics overlay text");
  RNA_def_property_update(prop, NC_SPACE | ND_SPACE_VIEW3D, NULL);

  prop = RNA_def_property(srna, "show_extras", PROP_BOOLEAN, PROP_NONE);
  RNA_def_property_boolean_negative_sdna(
      prop, NULL, "overlay.flag", V3D_OVERLAY_HIDE_OBJECT_XTRAS);
  RNA_def_property_ui_text(
      prop, "Extras", "Object details, including empty wire, cameras and other visual guides");
  RNA_def_property_update(prop, NC_SPACE | ND_SPACE_VIEW3D, NULL);

  prop = RNA_def_property(srna, "show_bones", PROP_BOOLEAN, PROP_NONE);
  RNA_def_property_boolean_negative_sdna(prop, NULL, "overlay.flag", V3D_OVERLAY_HIDE_BONES);
  RNA_def_property_ui_text(
      prop, "Show Bones", "Display bones (disable to show motion paths only)");
  RNA_def_property_update(prop, NC_SPACE | ND_SPACE_VIEW3D, NULL);

  prop = RNA_def_property(srna, "show_face_orientation", PROP_BOOLEAN, PROP_NONE);
  RNA_def_property_boolean_sdna(prop, NULL, "overlay.flag", V3D_OVERLAY_FACE_ORIENTATION);
  RNA_def_property_clear_flag(prop, PROP_ANIMATABLE);
  RNA_def_property_ui_text(prop, "Face Orientation", "Show the Face Orientation Overlay");
  RNA_def_property_update(prop, NC_SPACE | ND_SPACE_VIEW3D, NULL);

  prop = RNA_def_property(srna, "show_fade_inactive", PROP_BOOLEAN, PROP_NONE);
  RNA_def_property_boolean_sdna(prop, NULL, "overlay.flag", V3D_OVERLAY_FADE_INACTIVE);
  RNA_def_property_clear_flag(prop, PROP_ANIMATABLE);
  RNA_def_property_ui_text(
      prop, "Fade Inactive Objects", "Fade inactive geometry using the viewport background color");
  RNA_def_property_update(prop, NC_SPACE | ND_SPACE_VIEW3D, NULL);

  prop = RNA_def_property(srna, "fade_inactive_alpha", PROP_FLOAT, PROP_FACTOR);
  RNA_def_property_float_sdna(prop, NULL, "overlay.fade_alpha");
  RNA_def_property_ui_text(prop, "Opacity", "Strength of the fade effect");
  RNA_def_property_range(prop, 0.0f, 1.0f);
  RNA_def_property_clear_flag(prop, PROP_ANIMATABLE);
  RNA_def_property_update(prop, NC_SPACE | ND_SPACE_VIEW3D, "rna_GPencil_update");

  prop = RNA_def_property(srna, "show_xray_bone", PROP_BOOLEAN, PROP_NONE);
  RNA_def_property_boolean_sdna(prop, NULL, "overlay.flag", V3D_OVERLAY_BONE_SELECT);
  RNA_def_property_clear_flag(prop, PROP_ANIMATABLE);
  RNA_def_property_ui_text(prop, "Show Bone X-Ray", "Show the bone selection overlay");
  RNA_def_property_update(prop, NC_SPACE | ND_SPACE_VIEW3D, "rna_GPencil_update");

  prop = RNA_def_property(srna, "xray_alpha_bone", PROP_FLOAT, PROP_FACTOR);
  RNA_def_property_float_sdna(prop, NULL, "overlay.xray_alpha_bone");
  RNA_def_property_ui_text(prop, "Opacity", "Opacity to use for bone selection");
  RNA_def_property_range(prop, 0.0f, 1.0f);
  RNA_def_property_clear_flag(prop, PROP_ANIMATABLE);
  RNA_def_property_update(prop, NC_SPACE | ND_SPACE_VIEW3D, "rna_GPencil_update");

  prop = RNA_def_property(srna, "show_motion_paths", PROP_BOOLEAN, PROP_NONE);
  RNA_def_property_boolean_negative_sdna(
      prop, NULL, "overlay.flag", V3D_OVERLAY_HIDE_MOTION_PATHS);
  RNA_def_property_clear_flag(prop, PROP_ANIMATABLE);
  RNA_def_property_ui_text(prop, "Motion Paths", "Show the Motion Paths Overlay");
  RNA_def_property_update(prop, NC_SPACE | ND_SPACE_VIEW3D, NULL);

  prop = RNA_def_property(srna, "show_onion_skins", PROP_BOOLEAN, PROP_NONE);
  RNA_def_property_boolean_sdna(prop, NULL, "overlay.flag", V3D_OVERLAY_ONION_SKINS);
  RNA_def_property_clear_flag(prop, PROP_ANIMATABLE);
  RNA_def_property_ui_text(prop, "Onion Skins", "Show the Onion Skinning Overlay");
  RNA_def_property_update(prop, NC_SPACE | ND_SPACE_VIEW3D, NULL);

  prop = RNA_def_property(srna, "show_look_dev", PROP_BOOLEAN, PROP_NONE);
  RNA_def_property_boolean_sdna(prop, NULL, "overlay.flag", V3D_OVERLAY_LOOK_DEV);
  RNA_def_property_clear_flag(prop, PROP_ANIMATABLE);
  RNA_def_property_ui_text(prop, "HDRI Preview", "Show HDRI preview spheres");
  RNA_def_property_update(prop, NC_SPACE | ND_SPACE_VIEW3D | NS_VIEW3D_SHADING, NULL);

  prop = RNA_def_property(srna, "show_wireframes", PROP_BOOLEAN, PROP_NONE);
  RNA_def_property_boolean_sdna(prop, NULL, "overlay.flag", V3D_OVERLAY_WIREFRAMES);
  RNA_def_property_clear_flag(prop, PROP_ANIMATABLE);
  RNA_def_property_ui_text(prop, "Wireframe", "Show face edges wires");
  RNA_def_property_update(prop, NC_SPACE | ND_SPACE_VIEW3D, NULL);

  prop = RNA_def_property(srna, "wireframe_threshold", PROP_FLOAT, PROP_FACTOR);
  RNA_def_property_float_sdna(prop, NULL, "overlay.wireframe_threshold");
  RNA_def_property_ui_text(prop,
                           "Wireframe Threshold",
                           "Adjust the angle threshold for displaying edges "
                           "(1.0 for all)");
  RNA_def_property_range(prop, 0.0f, 1.0f);
  RNA_def_property_clear_flag(prop, PROP_ANIMATABLE);
  RNA_def_property_update(prop, NC_SPACE | ND_SPACE_VIEW3D, NULL);

  prop = RNA_def_property(srna, "wireframe_opacity", PROP_FLOAT, PROP_FACTOR);
  RNA_def_property_float_sdna(prop, NULL, "overlay.wireframe_opacity");
  RNA_def_property_ui_text(prop,
                           "Wireframe Opacity",
                           "Opacity of the displayed edges "
                           "(1.0 for opaque)");
  RNA_def_property_range(prop, 0.0f, 1.0f);
  RNA_def_property_clear_flag(prop, PROP_ANIMATABLE);
  RNA_def_property_update(prop, NC_SPACE | ND_SPACE_VIEW3D, NULL);

  prop = RNA_def_property(srna, "show_paint_wire", PROP_BOOLEAN, PROP_NONE);
  RNA_def_property_boolean_sdna(prop, NULL, "overlay.paint_flag", V3D_OVERLAY_PAINT_WIRE);
  RNA_def_property_ui_text(prop, "Show Wire", "Use wireframe display in painting modes");
  RNA_def_property_update(prop, NC_SPACE | ND_SPACE_VIEW3D, NULL);

  prop = RNA_def_property(srna, "show_wpaint_contours", PROP_BOOLEAN, PROP_NONE);
  RNA_def_property_boolean_sdna(prop, NULL, "overlay.wpaint_flag", V3D_OVERLAY_WPAINT_CONTOURS);
  RNA_def_property_ui_text(
      prop,
      "Show Weight Contours",
      "Show contour lines formed by points with the same interpolated weight");
  RNA_def_property_update(prop, NC_SPACE | ND_SPACE_VIEW3D, NULL);

  prop = RNA_def_property(srna, "show_weight", PROP_BOOLEAN, PROP_NONE);
  RNA_def_property_boolean_sdna(prop, NULL, "overlay.edit_flag", V3D_OVERLAY_EDIT_WEIGHT);
  RNA_def_property_ui_text(prop, "Show Weights", "Display weights in editmode");
  RNA_def_property_update(prop, NC_SPACE | ND_SPACE_VIEW3D, NULL);

  prop = RNA_def_property(srna, "show_occlude_wire", PROP_BOOLEAN, PROP_NONE);
  RNA_def_property_boolean_sdna(prop, NULL, "overlay.edit_flag", V3D_OVERLAY_EDIT_OCCLUDE_WIRE);
  RNA_def_property_ui_text(prop, "Hidden Wire", "Use hidden wireframe display");
  RNA_def_property_update(prop, NC_SPACE | ND_SPACE_VIEW3D | NS_VIEW3D_SHADING, NULL);

  prop = RNA_def_property(srna, "show_face_normals", PROP_BOOLEAN, PROP_NONE);
  RNA_def_property_boolean_sdna(prop, NULL, "overlay.edit_flag", V3D_OVERLAY_EDIT_FACE_NORMALS);
  RNA_def_property_ui_text(prop, "Display Normals", "Display face normals as lines");
  RNA_def_property_update(prop, NC_SPACE | ND_SPACE_VIEW3D, NULL);

  prop = RNA_def_property(srna, "show_vertex_normals", PROP_BOOLEAN, PROP_NONE);
  RNA_def_property_boolean_sdna(prop, NULL, "overlay.edit_flag", V3D_OVERLAY_EDIT_VERT_NORMALS);
  RNA_def_property_ui_text(prop, "Display Vertex Normals", "Display vertex normals as lines");
  RNA_def_property_update(prop, NC_SPACE | ND_SPACE_VIEW3D, NULL);

  prop = RNA_def_property(srna, "show_split_normals", PROP_BOOLEAN, PROP_NONE);
  RNA_def_property_boolean_sdna(prop, NULL, "overlay.edit_flag", V3D_OVERLAY_EDIT_LOOP_NORMALS);
  RNA_def_property_ui_text(
      prop, "Display Split Normals", "Display vertex-per-face normals as lines");
  RNA_def_property_update(prop, NC_SPACE | ND_SPACE_VIEW3D, NULL);

  prop = RNA_def_property(srna, "show_edges", PROP_BOOLEAN, PROP_NONE);
  RNA_def_property_boolean_sdna(prop, NULL, "overlay.edit_flag", V3D_OVERLAY_EDIT_EDGES);
  RNA_def_property_ui_text(prop, "Display Edges", "Highlight selected edges");
  RNA_def_property_update(prop, NC_SPACE | ND_SPACE_VIEW3D, NULL);

  prop = RNA_def_property(srna, "show_faces", PROP_BOOLEAN, PROP_NONE);
  RNA_def_property_boolean_sdna(prop, NULL, "overlay.edit_flag", V3D_OVERLAY_EDIT_FACES);
  RNA_def_property_ui_text(prop, "Display Faces", "Highlight selected faces");
  RNA_def_property_update(prop, NC_SPACE | ND_SPACE_VIEW3D, NULL);

  prop = RNA_def_property(srna, "show_face_center", PROP_BOOLEAN, PROP_NONE);
  RNA_def_property_boolean_sdna(prop, NULL, "overlay.edit_flag", V3D_OVERLAY_EDIT_FACE_DOT);
  RNA_def_property_ui_text(
      prop,
      "Display Face Center",
      "Display face center when face selection is enabled in solid shading modes");
  RNA_def_property_update(prop, NC_SPACE | ND_SPACE_VIEW3D, NULL);

  prop = RNA_def_property(srna, "show_edge_crease", PROP_BOOLEAN, PROP_NONE);
  RNA_def_property_boolean_sdna(prop, NULL, "overlay.edit_flag", V3D_OVERLAY_EDIT_CREASES);
  RNA_def_property_ui_text(
      prop, "Display Creases", "Display creases created for Subdivision Surface modifier");
  RNA_def_property_update(prop, NC_SPACE | ND_SPACE_VIEW3D, NULL);

  prop = RNA_def_property(srna, "show_edge_bevel_weight", PROP_BOOLEAN, PROP_NONE);
  RNA_def_property_boolean_sdna(prop, NULL, "overlay.edit_flag", V3D_OVERLAY_EDIT_BWEIGHTS);
  RNA_def_property_ui_text(
      prop, "Display Bevel Weights", "Display weights created for the Bevel modifier");
  RNA_def_property_update(prop, NC_SPACE | ND_SPACE_VIEW3D, NULL);

  prop = RNA_def_property(srna, "show_edge_seams", PROP_BOOLEAN, PROP_NONE);
  RNA_def_property_boolean_sdna(prop, NULL, "overlay.edit_flag", V3D_OVERLAY_EDIT_SEAMS);
  RNA_def_property_ui_text(prop, "Display Seams", "Display UV unwrapping seams");
  RNA_def_property_update(prop, NC_SPACE | ND_SPACE_VIEW3D, NULL);

  prop = RNA_def_property(srna, "show_edge_sharp", PROP_BOOLEAN, PROP_NONE);
  RNA_def_property_boolean_sdna(prop, NULL, "overlay.edit_flag", V3D_OVERLAY_EDIT_SHARP);
  RNA_def_property_ui_text(
      prop, "Display Sharp", "Display sharp edges, used with the Edge Split modifier");
  RNA_def_property_update(prop, NC_SPACE | ND_SPACE_VIEW3D, NULL);

  prop = RNA_def_property(srna, "show_freestyle_edge_marks", PROP_BOOLEAN, PROP_NONE);
  RNA_def_property_boolean_sdna(prop, NULL, "overlay.edit_flag", V3D_OVERLAY_EDIT_FREESTYLE_EDGE);
  RNA_def_property_ui_text(prop,
                           "Display Freestyle Edge Marks",
                           "Display Freestyle edge marks, used with the Freestyle renderer");
  RNA_def_property_update(prop, NC_SPACE | ND_SPACE_VIEW3D, NULL);

  prop = RNA_def_property(srna, "show_freestyle_face_marks", PROP_BOOLEAN, PROP_NONE);
  RNA_def_property_boolean_sdna(prop, NULL, "overlay.edit_flag", V3D_OVERLAY_EDIT_FREESTYLE_FACE);
  RNA_def_property_ui_text(prop,
                           "Display Freestyle Face Marks",
                           "Display Freestyle face marks, used with the Freestyle renderer");
  RNA_def_property_update(prop, NC_SPACE | ND_SPACE_VIEW3D, NULL);

  prop = RNA_def_property(srna, "show_statvis", PROP_BOOLEAN, PROP_NONE);
  RNA_def_property_boolean_sdna(prop, NULL, "overlay.edit_flag", V3D_OVERLAY_EDIT_STATVIS);
  RNA_def_property_ui_text(prop, "Stat Vis", "Display statistical information about the mesh");
  RNA_def_property_update(prop, NC_SPACE | ND_SPACE_VIEW3D, NULL);

  prop = RNA_def_property(srna, "show_extra_edge_length", PROP_BOOLEAN, PROP_NONE);
  RNA_def_property_boolean_sdna(prop, NULL, "overlay.edit_flag", V3D_OVERLAY_EDIT_EDGE_LEN);
  RNA_def_property_ui_text(
      prop,
      "Edge Length",
      "Display selected edge lengths, using global values when set in the transform panel");
  RNA_def_property_update(prop, NC_SPACE | ND_SPACE_VIEW3D, NULL);

  prop = RNA_def_property(srna, "show_extra_edge_angle", PROP_BOOLEAN, PROP_NONE);
  RNA_def_property_boolean_sdna(prop, NULL, "overlay.edit_flag", V3D_OVERLAY_EDIT_EDGE_ANG);
  RNA_def_property_ui_text(
      prop,
      "Edge Angle",
      "Display selected edge angle, using global values when set in the transform panel");
  RNA_def_property_update(prop, NC_SPACE | ND_SPACE_VIEW3D, NULL);

  prop = RNA_def_property(srna, "show_extra_face_angle", PROP_BOOLEAN, PROP_NONE);
  RNA_def_property_boolean_sdna(prop, NULL, "overlay.edit_flag", V3D_OVERLAY_EDIT_FACE_ANG);
  RNA_def_property_ui_text(prop,
                           "Face Angles",
                           "Display the angles in the selected edges, "
                           "using global values when set in the transform panel");
  RNA_def_property_update(prop, NC_SPACE | ND_SPACE_VIEW3D, NULL);

  prop = RNA_def_property(srna, "show_extra_face_area", PROP_BOOLEAN, PROP_NONE);
  RNA_def_property_boolean_sdna(prop, NULL, "overlay.edit_flag", V3D_OVERLAY_EDIT_FACE_AREA);
  RNA_def_property_ui_text(prop,
                           "Face Area",
                           "Display the area of selected faces, "
                           "using global values when set in the transform panel");
  RNA_def_property_update(prop, NC_SPACE | ND_SPACE_VIEW3D, NULL);

  prop = RNA_def_property(srna, "show_extra_indices", PROP_BOOLEAN, PROP_NONE);
  RNA_def_property_boolean_sdna(prop, NULL, "overlay.edit_flag", V3D_OVERLAY_EDIT_INDICES);
  RNA_def_property_ui_text(
      prop, "Indices", "Display the index numbers of selected vertices, edges, and faces");
  RNA_def_property_update(prop, NC_SPACE | ND_SPACE_VIEW3D, NULL);

  prop = RNA_def_property(srna, "display_handle", PROP_ENUM, PROP_NONE);
  RNA_def_property_enum_sdna(prop, NULL, "overlay.handle_display");
  RNA_def_property_enum_items(prop, rna_enum_curve_display_handle_items);
  RNA_def_property_ui_text(
      prop, "Display Handles", "Limit the display of curve handles in edit mode");
  RNA_def_property_update(prop, NC_SPACE | ND_SPACE_VIEW3D, NULL);

  prop = RNA_def_property(srna, "show_curve_normals", PROP_BOOLEAN, PROP_NONE);
  RNA_def_property_boolean_sdna(prop, NULL, "overlay.edit_flag", V3D_OVERLAY_EDIT_CU_NORMALS);
  RNA_def_property_ui_text(prop, "Draw Normals", "Display 3D curve normals in editmode");
  RNA_def_property_update(prop, NC_SPACE | ND_SPACE_VIEW3D, NULL);

  prop = RNA_def_property(srna, "normals_length", PROP_FLOAT, PROP_FACTOR);
  RNA_def_property_float_sdna(prop, NULL, "overlay.normals_length");
  RNA_def_property_ui_text(prop, "Normal Size", "Display size for normals in the 3D view");
  RNA_def_property_range(prop, 0.00001, 100000.0);
  RNA_def_property_ui_range(prop, 0.01, 2.0, 1, 2);
  RNA_def_property_float_default(prop, 0.02);
  RNA_def_property_update(prop, NC_SPACE | ND_SPACE_VIEW3D, NULL);

  prop = RNA_def_property(srna, "normals_constant_screen_size", PROP_FLOAT, PROP_PIXEL);
  RNA_def_property_float_sdna(prop, NULL, "overlay.normals_constant_screen_size");
  RNA_def_property_ui_text(prop, "Normal Screen Size", "Screen size for normals in the 3D view");
  RNA_def_property_range(prop, 0.0, 100000.0);
  RNA_def_property_ui_range(prop, 1.0, 100.0, 50, 0);
  RNA_def_property_update(prop, NC_SPACE | ND_SPACE_VIEW3D, NULL);

  prop = RNA_def_property(srna, "use_normals_constant_screen_size", PROP_BOOLEAN, PROP_NONE);
  RNA_def_property_boolean_sdna(
      prop, NULL, "overlay.edit_flag", V3D_OVERLAY_EDIT_CONSTANT_SCREEN_SIZE_NORMALS);
  RNA_def_property_ui_text(prop,
                           "Constant Screen Size Normals",
                           "Keep size of normals constant in relation to 3D view");
  RNA_def_property_update(prop, NC_SPACE | ND_SPACE_VIEW3D, NULL);

  prop = RNA_def_property(srna, "backwire_opacity", PROP_FLOAT, PROP_FACTOR);
  RNA_def_property_float_sdna(prop, NULL, "overlay.backwire_opacity");
  RNA_def_property_ui_text(prop, "Backwire Opacity", "Opacity when rendering transparent wires");
  RNA_def_property_range(prop, 0.0f, 1.0f);
  RNA_def_property_update(prop, NC_SPACE | ND_SPACE_VIEW3D, NULL);

  prop = RNA_def_property(srna, "texture_paint_mode_opacity", PROP_FLOAT, PROP_FACTOR);
  RNA_def_property_float_sdna(prop, NULL, "overlay.texture_paint_mode_opacity");
  RNA_def_property_ui_text(
      prop, "Stencil Mask Opacity", "Opacity of the texture paint mode stencil mask overlay");
  RNA_def_property_range(prop, 0.0f, 1.0f);
  RNA_def_property_update(prop, NC_SPACE | ND_SPACE_VIEW3D, NULL);

  prop = RNA_def_property(srna, "vertex_paint_mode_opacity", PROP_FLOAT, PROP_FACTOR);
  RNA_def_property_float_sdna(prop, NULL, "overlay.vertex_paint_mode_opacity");
  RNA_def_property_ui_text(
      prop, "Stencil Mask Opacity", "Opacity of the texture paint mode stencil mask overlay");
  RNA_def_property_range(prop, 0.0f, 1.0f);
  RNA_def_property_update(prop, NC_SPACE | ND_SPACE_VIEW3D, NULL);

  prop = RNA_def_property(srna, "weight_paint_mode_opacity", PROP_FLOAT, PROP_FACTOR);
  RNA_def_property_float_sdna(prop, NULL, "overlay.weight_paint_mode_opacity");
  RNA_def_property_ui_text(
      prop, "Weight Paint Opacity", "Opacity of the weight paint mode overlay");
  RNA_def_property_range(prop, 0.0f, 1.0f);
  RNA_def_property_update(prop, NC_SPACE | ND_SPACE_VIEW3D, NULL);

  prop = RNA_def_property(srna, "sculpt_mode_mask_opacity", PROP_FLOAT, PROP_FACTOR);
  RNA_def_property_float_sdna(prop, NULL, "overlay.sculpt_mode_mask_opacity");
  RNA_def_property_ui_text(prop, "Sculpt Mask Opacity", "");
  RNA_def_property_range(prop, 0.0f, 1.0f);
  RNA_def_property_update(prop, NC_SPACE | ND_SPACE_VIEW3D, NULL);

  prop = RNA_def_property(srna, "sculpt_mode_face_sets_opacity", PROP_FLOAT, PROP_FACTOR);
  RNA_def_property_float_sdna(prop, NULL, "overlay.sculpt_mode_face_sets_opacity");
  RNA_def_property_ui_text(prop, "Sculpt Face Sets Opacity", "");
  RNA_def_property_range(prop, 0.0f, 1.0f);
  RNA_def_property_update(prop, NC_SPACE | ND_SPACE_VIEW3D, NULL);

  /* grease pencil paper settings */
  prop = RNA_def_property(srna, "show_annotation", PROP_BOOLEAN, PROP_NONE);
  RNA_def_property_boolean_sdna(prop, NULL, "flag2", V3D_SHOW_ANNOTATION);
  RNA_def_property_ui_text(prop, "Show Annotation", "Show annotations for this view");
  RNA_def_property_update(prop, NC_SPACE | ND_SPACE_VIEW3D, NULL);

  prop = RNA_def_property(srna, "use_gpencil_fade_objects", PROP_BOOLEAN, PROP_NONE);
  RNA_def_property_boolean_sdna(prop, NULL, "gp_flag", V3D_GP_FADE_OBJECTS);
  RNA_def_property_ui_text(
      prop,
      "Fade Objects",
      "Fade all viewport objects with a full color layer to improve visibility");
  RNA_def_property_update(prop, NC_SPACE | ND_SPACE_VIEW3D, NULL);

  prop = RNA_def_property(srna, "use_gpencil_grid", PROP_BOOLEAN, PROP_NONE);
  RNA_def_property_boolean_sdna(prop, NULL, "gp_flag", V3D_GP_SHOW_GRID);
  RNA_def_property_ui_text(prop, "Use Grid", "Display a grid over grease pencil paper");
  RNA_def_property_update(prop, NC_SPACE | ND_SPACE_VIEW3D, NULL);

  prop = RNA_def_property(srna, "use_gpencil_fade_layers", PROP_BOOLEAN, PROP_NONE);
  RNA_def_property_boolean_sdna(prop, NULL, "gp_flag", V3D_GP_FADE_NOACTIVE_LAYERS);
  RNA_def_property_ui_text(
      prop, "Fade Layers", "Toggle fading of Grease Pencil layers except the active one");
  RNA_def_property_update(prop, NC_SPACE | ND_SPACE_VIEW3D, "rna_GPencil_update");

  prop = RNA_def_property(srna, "use_gpencil_fade_gp_objects", PROP_BOOLEAN, PROP_NONE);
  RNA_def_property_boolean_sdna(prop, NULL, "gp_flag", V3D_GP_FADE_NOACTIVE_GPENCIL);
  RNA_def_property_ui_text(
      prop, "Fade Grease Pencil Objects", "Fade Grease Pencil Objects, except the active one");
  RNA_def_property_update(prop, NC_SPACE | ND_SPACE_VIEW3D, "rna_GPencil_update");

  prop = RNA_def_property(srna, "use_gpencil_canvas_xray", PROP_BOOLEAN, PROP_NONE);
  RNA_def_property_boolean_sdna(prop, NULL, "gp_flag", V3D_GP_SHOW_GRID_XRAY);
  RNA_def_property_ui_text(prop, "Canvas X-Ray", "Show Canvas grid in front");
  RNA_def_property_update(prop, NC_SPACE | ND_SPACE_VIEW3D, "rna_GPencil_update");

  prop = RNA_def_property(srna, "use_gpencil_show_directions", PROP_BOOLEAN, PROP_NONE);
  RNA_def_property_boolean_sdna(prop, NULL, "gp_flag", V3D_GP_SHOW_STROKE_DIRECTION);
  RNA_def_property_ui_text(prop,
                           "Stroke Direction",
                           "Show stroke drawing direction with a bigger green dot (start) "
                           "and smaller red dot (end) points");
  RNA_def_property_update(prop, NC_SPACE | ND_SPACE_VIEW3D, "rna_GPencil_update");

  prop = RNA_def_property(srna, "use_gpencil_show_material_name", PROP_BOOLEAN, PROP_NONE);
  RNA_def_property_boolean_sdna(prop, NULL, "gp_flag", V3D_GP_SHOW_MATERIAL_NAME);
  RNA_def_property_ui_text(
      prop, "Stroke Material Name", "Show material name assigned to each stroke");
  RNA_def_property_update(prop, NC_SPACE | ND_SPACE_VIEW3D, "rna_GPencil_update");

  prop = RNA_def_property(srna, "gpencil_grid_opacity", PROP_FLOAT, PROP_NONE);
  RNA_def_property_float_sdna(prop, NULL, "overlay.gpencil_grid_opacity");
  RNA_def_property_range(prop, 0.1f, 1.0f);
  RNA_def_property_ui_text(prop, "Opacity", "Canvas grid opacity");
  RNA_def_property_update(prop, NC_SPACE | ND_SPACE_VIEW3D, NULL);

  /* Paper opacity factor */
  prop = RNA_def_property(srna, "gpencil_fade_objects", PROP_FLOAT, PROP_NONE);
  RNA_def_property_float_sdna(prop, NULL, "overlay.gpencil_paper_opacity");
  RNA_def_property_range(prop, 0.0f, 1.0f);
  RNA_def_property_ui_text(prop, "Opacity", "Fade factor");
  RNA_def_property_update(prop, NC_SPACE | ND_SPACE_VIEW3D, NULL);

  /* Paper opacity factor */
  prop = RNA_def_property(srna, "gpencil_fade_layer", PROP_FLOAT, PROP_NONE);
  RNA_def_property_float_sdna(prop, NULL, "overlay.gpencil_fade_layer");
  RNA_def_property_range(prop, 0.0f, 1.0f);
  RNA_def_property_float_default(prop, 0.5f);
  RNA_def_property_ui_text(
      prop, "Opacity", "Fade layer opacity for Grease Pencil layers except the active one");
  RNA_def_property_update(prop, NC_SPACE | ND_SPACE_VIEW3D, "rna_GPencil_update");

  /* show edit lines */
  prop = RNA_def_property(srna, "use_gpencil_edit_lines", PROP_BOOLEAN, PROP_NONE);
  RNA_def_property_boolean_sdna(prop, NULL, "gp_flag", V3D_GP_SHOW_EDIT_LINES);
  RNA_def_property_ui_text(prop, "Show Edit Lines", "Show Edit Lines when editing strokes");
  RNA_def_property_update(prop, NC_SPACE | ND_SPACE_VIEW3D, "rna_GPencil_update");

  prop = RNA_def_property(srna, "use_gpencil_multiedit_line_only", PROP_BOOLEAN, PROP_NONE);
  RNA_def_property_boolean_sdna(prop, NULL, "gp_flag", V3D_GP_SHOW_MULTIEDIT_LINES);
  RNA_def_property_ui_text(prop, "Lines Only", "Show Edit Lines only in multiframe");
  RNA_def_property_update(prop, NC_SPACE | ND_SPACE_VIEW3D, "rna_GPencil_update");

  /* main grease pencil onion switch */
  prop = RNA_def_property(srna, "use_gpencil_onion_skin", PROP_BOOLEAN, PROP_NONE);
  RNA_def_property_boolean_sdna(prop, NULL, "gp_flag", V3D_GP_SHOW_ONION_SKIN);
  RNA_def_property_ui_text(
      prop, "Onion Skins", "Show ghosts of the keyframes before and after the current frame");
  RNA_def_property_update(prop, NC_SPACE | ND_SPACE_VIEW3D, "rna_GPencil_update");

  /* vertex opacity */
  prop = RNA_def_property(srna, "vertex_opacity", PROP_FLOAT, PROP_FACTOR);
  RNA_def_property_float_sdna(prop, NULL, "vertex_opacity");
  RNA_def_property_range(prop, 0.0f, 1.0f);
  RNA_def_property_ui_text(prop, "Vertex Opacity", "Opacity for edit vertices");
  RNA_def_parameter_clear_flags(prop, PROP_ANIMATABLE, 0);
  RNA_def_property_update(prop, NC_SCENE | ND_TOOLSETTINGS, "rna_GPencil_update");

  /* Vertex Paint opacity factor */
  prop = RNA_def_property(srna, "gpencil_vertex_paint_opacity", PROP_FLOAT, PROP_FACTOR);
  RNA_def_property_float_sdna(prop, NULL, "overlay.gpencil_vertex_paint_opacity");
  RNA_def_property_range(prop, 0.0f, 1.0f);
  RNA_def_property_ui_text(prop, "Opacity", "Vertex Paint mix factor");
  RNA_def_property_update(prop, NC_SPACE | ND_SPACE_VIEW3D, "rna_GPencil_update");
}

static void rna_def_space_view3d(BlenderRNA *brna)
{
  StructRNA *srna;
  PropertyRNA *prop;

  static const EnumPropertyItem rv3d_persp_items[] = {
      {RV3D_PERSP, "PERSP", 0, "Perspective", ""},
      {RV3D_ORTHO, "ORTHO", 0, "Orthographic", ""},
      {RV3D_CAMOB, "CAMERA", 0, "Camera", ""},
      {0, NULL, 0, NULL, NULL},
  };

  static const EnumPropertyItem bundle_drawtype_items[] = {
      {OB_PLAINAXES, "PLAIN_AXES", 0, "Plain Axes", ""},
      {OB_ARROWS, "ARROWS", 0, "Arrows", ""},
      {OB_SINGLE_ARROW, "SINGLE_ARROW", 0, "Single Arrow", ""},
      {OB_CIRCLE, "CIRCLE", 0, "Circle", ""},
      {OB_CUBE, "CUBE", 0, "Cube", ""},
      {OB_EMPTY_SPHERE, "SPHERE", 0, "Sphere", ""},
      {OB_EMPTY_CONE, "CONE", 0, "Cone", ""},
      {0, NULL, 0, NULL, NULL},
  };

  srna = RNA_def_struct(brna, "SpaceView3D", "Space");
  RNA_def_struct_sdna(srna, "View3D");
  RNA_def_struct_ui_text(srna, "3D View Space", "3D View space data");

  rna_def_space_generic_show_region_toggles(srna,
                                            ((1 << RGN_TYPE_TOOL_HEADER) | (1 << RGN_TYPE_TOOLS) |
                                             (1 << RGN_TYPE_UI) | (1 << RGN_TYPE_HUD)));

  prop = RNA_def_property(srna, "camera", PROP_POINTER, PROP_NONE);
  RNA_def_property_flag(prop, PROP_EDITABLE);
  RNA_def_property_pointer_sdna(prop, NULL, "camera");
  RNA_def_property_ui_text(
      prop,
      "Camera",
      "Active camera used in this view (when unlocked from the scene's active camera)");
  RNA_def_property_update(prop, NC_SPACE | ND_SPACE_VIEW3D, "rna_SpaceView3D_camera_update");

  /* render border */
  prop = RNA_def_property(srna, "use_render_border", PROP_BOOLEAN, PROP_NONE);
  RNA_def_property_boolean_sdna(prop, NULL, "flag2", V3D_RENDER_BORDER);
  RNA_def_property_clear_flag(prop, PROP_ANIMATABLE);
  RNA_def_property_ui_text(prop,
                           "Render Region",
                           "Use a region within the frame size for rendered viewport "
                           "(when not viewing through the camera)");
  RNA_def_property_update(prop, NC_SPACE | ND_SPACE_VIEW3D, NULL);

  prop = RNA_def_property(srna, "render_border_min_x", PROP_FLOAT, PROP_NONE);
  RNA_def_property_float_sdna(prop, NULL, "render_border.xmin");
  RNA_def_property_range(prop, 0.0f, 1.0f);
  RNA_def_property_ui_text(prop, "Region Minimum X", "Minimum X value for the render region");
  RNA_def_property_update(prop, NC_SPACE | ND_SPACE_VIEW3D, NULL);

  prop = RNA_def_property(srna, "render_border_min_y", PROP_FLOAT, PROP_NONE);
  RNA_def_property_float_sdna(prop, NULL, "render_border.ymin");
  RNA_def_property_range(prop, 0.0f, 1.0f);
  RNA_def_property_ui_text(prop, "Region Minimum Y", "Minimum Y value for the render region");
  RNA_def_property_update(prop, NC_SPACE | ND_SPACE_VIEW3D, NULL);

  prop = RNA_def_property(srna, "render_border_max_x", PROP_FLOAT, PROP_NONE);
  RNA_def_property_float_sdna(prop, NULL, "render_border.xmax");
  RNA_def_property_range(prop, 0.0f, 1.0f);
  RNA_def_property_ui_text(prop, "Region Maximum X", "Maximum X value for the render region");
  RNA_def_property_update(prop, NC_SPACE | ND_SPACE_VIEW3D, NULL);

  prop = RNA_def_property(srna, "render_border_max_y", PROP_FLOAT, PROP_NONE);
  RNA_def_property_float_sdna(prop, NULL, "render_border.ymax");
  RNA_def_property_range(prop, 0.0f, 1.0f);
  RNA_def_property_ui_text(prop, "Region Maximum Y", "Maximum Y value for the render region");
  RNA_def_property_update(prop, NC_SPACE | ND_SPACE_VIEW3D, NULL);

  prop = RNA_def_property(srna, "lock_object", PROP_POINTER, PROP_NONE);
  RNA_def_property_flag(prop, PROP_EDITABLE);
  RNA_def_property_pointer_sdna(prop, NULL, "ob_center");
  RNA_def_property_ui_text(
      prop, "Lock to Object", "3D View center is locked to this object's position");
  RNA_def_property_update(prop, NC_SPACE | ND_SPACE_VIEW3D, NULL);

  prop = RNA_def_property(srna, "lock_bone", PROP_STRING, PROP_NONE);
  RNA_def_property_string_sdna(prop, NULL, "ob_center_bone");
  RNA_def_property_ui_text(
      prop, "Lock to Bone", "3D View center is locked to this bone's position");
  RNA_def_property_update(prop, NC_SPACE | ND_SPACE_VIEW3D, NULL);

  prop = RNA_def_property(srna, "lock_cursor", PROP_BOOLEAN, PROP_NONE);
  RNA_def_property_boolean_sdna(prop, NULL, "ob_center_cursor", 1);
  RNA_def_property_ui_text(
      prop, "Lock to Cursor", "3D View center is locked to the cursor's position");
  RNA_def_property_update(prop, NC_SPACE | ND_SPACE_VIEW3D, NULL);

  prop = RNA_def_property(srna, "local_view", PROP_POINTER, PROP_NONE);
  RNA_def_property_pointer_sdna(prop, NULL, "localvd");
  RNA_def_property_ui_text(
      prop,
      "Local View",
      "Display an isolated subset of objects, apart from the scene visibility");

  prop = RNA_def_property(srna, "lens", PROP_FLOAT, PROP_UNIT_CAMERA);
  RNA_def_property_float_sdna(prop, NULL, "lens");
  RNA_def_property_ui_text(prop, "Lens", "Viewport lens angle");
  RNA_def_property_range(prop, 1.0f, 250.0f);
  RNA_def_property_update(prop, NC_SPACE | ND_SPACE_VIEW3D, NULL);

  prop = RNA_def_property(srna, "clip_start", PROP_FLOAT, PROP_DISTANCE);
  RNA_def_property_range(prop, 1e-6f, FLT_MAX);
  RNA_def_property_ui_range(prop, 0.001f, FLT_MAX, 10, 3);
  RNA_def_property_ui_text(
      prop, "Clip Start", "3D View near clipping distance (perspective view only)");
  RNA_def_property_update(prop, NC_SPACE | ND_SPACE_VIEW3D, NULL);

  prop = RNA_def_property(srna, "clip_end", PROP_FLOAT, PROP_DISTANCE);
  RNA_def_property_range(prop, 1e-6f, FLT_MAX);
  RNA_def_property_ui_range(prop, 0.001f, FLT_MAX, 10, 3);
  RNA_def_property_ui_text(prop, "Clip End", "3D View far clipping distance");
  RNA_def_property_update(prop, NC_SPACE | ND_SPACE_VIEW3D, NULL);

  prop = RNA_def_property(srna, "lock_camera", PROP_BOOLEAN, PROP_NONE);
  RNA_def_property_boolean_sdna(prop, NULL, "flag2", V3D_LOCK_CAMERA);
  RNA_def_property_ui_text(
      prop, "Lock Camera to View", "Enable view navigation within the camera view");
  RNA_def_property_update(prop, NC_SPACE | ND_SPACE_VIEW3D, NULL);

  prop = RNA_def_property(srna, "show_gizmo", PROP_BOOLEAN, PROP_NONE);
  RNA_def_property_boolean_negative_sdna(prop, NULL, "gizmo_flag", V3D_GIZMO_HIDE);
  RNA_def_property_ui_text(prop, "Show Gizmo", "Show gizmos of all types");
  RNA_def_property_update(prop, NC_SPACE | ND_SPACE_VIEW3D, NULL);

  prop = RNA_def_property(srna, "show_gizmo_navigate", PROP_BOOLEAN, PROP_NONE);
  RNA_def_property_boolean_negative_sdna(prop, NULL, "gizmo_flag", V3D_GIZMO_HIDE_NAVIGATE);
  RNA_def_property_ui_text(prop, "Navigate Gizmo", "Viewport navigation gizmo");
  RNA_def_property_update(prop, NC_SPACE | ND_SPACE_VIEW3D, NULL);

  prop = RNA_def_property(srna, "show_gizmo_context", PROP_BOOLEAN, PROP_NONE);
  RNA_def_property_boolean_negative_sdna(prop, NULL, "gizmo_flag", V3D_GIZMO_HIDE_CONTEXT);
  RNA_def_property_ui_text(prop, "Context Gizmo", "Context sensitive gizmos for the active item");
  RNA_def_property_update(prop, NC_SPACE | ND_SPACE_VIEW3D, NULL);

  prop = RNA_def_property(srna, "show_gizmo_tool", PROP_BOOLEAN, PROP_NONE);
  RNA_def_property_boolean_negative_sdna(prop, NULL, "gizmo_flag", V3D_GIZMO_HIDE_TOOL);
  RNA_def_property_ui_text(prop, "Tool Gizmo", "Active tool gizmo");
  RNA_def_property_update(prop, NC_SPACE | ND_SPACE_VIEW3D, NULL);

  /* Per object type gizmo display flags. */

  prop = RNA_def_property(srna, "show_gizmo_object_translate", PROP_BOOLEAN, PROP_NONE);
  RNA_def_property_boolean_sdna(prop, NULL, "gizmo_show_object", V3D_GIZMO_SHOW_OBJECT_TRANSLATE);
  RNA_def_property_ui_text(prop, "Show Object Location", "Gizmo to adjust location");
  RNA_def_property_update(prop, NC_SPACE | ND_SPACE_VIEW3D, NULL);

  prop = RNA_def_property(srna, "show_gizmo_object_rotate", PROP_BOOLEAN, PROP_NONE);
  RNA_def_property_boolean_sdna(prop, NULL, "gizmo_show_object", V3D_GIZMO_SHOW_OBJECT_ROTATE);
  RNA_def_property_ui_text(prop, "Show Object Rotation", "Gizmo to adjust rotation");
  RNA_def_property_update(prop, NC_SPACE | ND_SPACE_VIEW3D, NULL);

  prop = RNA_def_property(srna, "show_gizmo_object_scale", PROP_BOOLEAN, PROP_NONE);
  RNA_def_property_boolean_sdna(prop, NULL, "gizmo_show_object", V3D_GIZMO_SHOW_OBJECT_SCALE);
  RNA_def_property_ui_text(prop, "Show Object Scale", "Gizmo to adjust scale");
  RNA_def_property_update(prop, NC_SPACE | ND_SPACE_VIEW3D, NULL);

  /* Empty Object Data. */
  prop = RNA_def_property(srna, "show_gizmo_empty_image", PROP_BOOLEAN, PROP_NONE);
  RNA_def_property_boolean_sdna(prop, NULL, "gizmo_show_empty", V3D_GIZMO_SHOW_EMPTY_IMAGE);
  RNA_def_property_ui_text(prop, "Show Empty Image", "Gizmo to adjust image size and position");
  RNA_def_property_update(prop, NC_SPACE | ND_SPACE_VIEW3D, NULL);

  prop = RNA_def_property(srna, "show_gizmo_empty_force_field", PROP_BOOLEAN, PROP_NONE);
  RNA_def_property_boolean_sdna(prop, NULL, "gizmo_show_empty", V3D_GIZMO_SHOW_EMPTY_FORCE_FIELD);
  RNA_def_property_ui_text(prop, "Show Empty Force Field", "Gizmo to adjust the force field");
  RNA_def_property_update(prop, NC_SPACE | ND_SPACE_VIEW3D, NULL);

  /* Light Object Data. */
  prop = RNA_def_property(srna, "show_gizmo_light_size", PROP_BOOLEAN, PROP_NONE);
  RNA_def_property_boolean_sdna(prop, NULL, "gizmo_show_light", V3D_GIZMO_SHOW_LIGHT_SIZE);
  RNA_def_property_ui_text(prop, "Show Light Size", "Gizmo to adjust spot and area size");
  RNA_def_property_update(prop, NC_SPACE | ND_SPACE_VIEW3D, NULL);

  prop = RNA_def_property(srna, "show_gizmo_light_look_at", PROP_BOOLEAN, PROP_NONE);
  RNA_def_property_boolean_sdna(prop, NULL, "gizmo_show_light", V3D_GIZMO_SHOW_LIGHT_LOOK_AT);
  RNA_def_property_ui_text(
      prop, "Show Light Look-At", "Gizmo to adjust the direction of the light");
  RNA_def_property_update(prop, NC_SPACE | ND_SPACE_VIEW3D, NULL);

  /* Camera Object Data. */
  prop = RNA_def_property(srna, "show_gizmo_camera_lens", PROP_BOOLEAN, PROP_NONE);
  RNA_def_property_boolean_sdna(prop, NULL, "gizmo_show_camera", V3D_GIZMO_SHOW_CAMERA_LENS);
  RNA_def_property_ui_text(
      prop, "Show Camera Lens", "Gizmo to adjust camera focal length or orthographic scale");
  RNA_def_property_update(prop, NC_SPACE | ND_SPACE_VIEW3D, NULL);

  prop = RNA_def_property(srna, "show_gizmo_camera_dof_distance", PROP_BOOLEAN, PROP_NONE);
  RNA_def_property_boolean_sdna(prop, NULL, "gizmo_show_camera", V3D_GIZMO_SHOW_CAMERA_DOF_DIST);
  RNA_def_property_ui_text(prop,
                           "Show Camera Focus Distance",
                           "Gizmo to adjust camera focus distance "
                           "(depends on limits display)");
  RNA_def_property_update(prop, NC_SPACE | ND_SPACE_VIEW3D, NULL);

  prop = RNA_def_property(srna, "use_local_camera", PROP_BOOLEAN, PROP_NONE);
  RNA_def_property_boolean_negative_sdna(prop, NULL, "scenelock", 1);
  RNA_def_property_boolean_funcs(prop, NULL, "rna_SpaceView3D_use_local_camera_set");
  RNA_def_property_ui_text(prop,
                           "Use Local Camera",
                           "Use a local camera in this view, rather than scene's active camera");
  RNA_def_property_update(prop, NC_SPACE | ND_SPACE_VIEW3D, NULL);

  prop = RNA_def_property(srna, "region_3d", PROP_POINTER, PROP_NONE);
  RNA_def_property_struct_type(prop, "RegionView3D");
  RNA_def_property_pointer_funcs(prop, "rna_SpaceView3D_region_3d_get", NULL, NULL, NULL);
  RNA_def_property_ui_text(
      prop, "3D Region", "3D region in this space, in case of quad view the camera region");

  prop = RNA_def_property(srna, "region_quadviews", PROP_COLLECTION, PROP_NONE);
  RNA_def_property_struct_type(prop, "RegionView3D");
  RNA_def_property_collection_funcs(prop,
                                    "rna_SpaceView3D_region_quadviews_begin",
                                    "rna_iterator_listbase_next",
                                    "rna_iterator_listbase_end",
                                    "rna_SpaceView3D_region_quadviews_get",
                                    NULL,
                                    NULL,
                                    NULL,
                                    NULL);
  RNA_def_property_ui_text(prop,
                           "Quad View Regions",
                           "3D regions (the third one defines quad view settings, "
                           "the fourth one is same as 'region_3d')");

  prop = RNA_def_property(srna, "show_reconstruction", PROP_BOOLEAN, PROP_NONE);
  RNA_def_property_boolean_sdna(prop, NULL, "flag2", V3D_SHOW_RECONSTRUCTION);
  RNA_def_property_ui_text(
      prop, "Show Reconstruction", "Display reconstruction data from active movie clip");
  RNA_def_property_update(prop, NC_SPACE | ND_SPACE_VIEW3D, NULL);

  prop = RNA_def_property(srna, "tracks_display_size", PROP_FLOAT, PROP_NONE);
  RNA_def_property_range(prop, 0.0, FLT_MAX);
  RNA_def_property_ui_range(prop, 0, 5, 1, 3);
  RNA_def_property_float_sdna(prop, NULL, "bundle_size");
  RNA_def_property_ui_text(prop, "Tracks Size", "Display size of tracks from reconstructed data");
  RNA_def_property_update(prop, NC_SPACE | ND_SPACE_VIEW3D, NULL);

  prop = RNA_def_property(srna, "tracks_display_type", PROP_ENUM, PROP_NONE);
  RNA_def_property_enum_sdna(prop, NULL, "bundle_drawtype");
  RNA_def_property_enum_items(prop, bundle_drawtype_items);
  RNA_def_property_ui_text(prop, "Tracks Display Type", "Viewport display style for tracks");
  RNA_def_property_update(prop, NC_SPACE | ND_SPACE_VIEW3D, NULL);

  prop = RNA_def_property(srna, "show_camera_path", PROP_BOOLEAN, PROP_NONE);
  RNA_def_property_boolean_sdna(prop, NULL, "flag2", V3D_SHOW_CAMERAPATH);
  RNA_def_property_ui_text(prop, "Show Camera Path", "Show reconstructed camera path");
  RNA_def_property_update(prop, NC_SPACE | ND_SPACE_VIEW3D, NULL);

  prop = RNA_def_property(srna, "show_bundle_names", PROP_BOOLEAN, PROP_NONE);
  RNA_def_property_boolean_sdna(prop, NULL, "flag2", V3D_SHOW_BUNDLENAME);
  RNA_def_property_ui_text(
      prop, "Show 3D Marker Names", "Show names for reconstructed tracks objects");
  RNA_def_property_update(prop, NC_SPACE | ND_SPACE_VIEW3D, NULL);

  prop = RNA_def_property(srna, "use_local_collections", PROP_BOOLEAN, PROP_NONE);
  RNA_def_property_boolean_sdna(prop, NULL, "flag", V3D_LOCAL_COLLECTIONS);
  RNA_def_property_ui_text(
      prop, "Local Collections", "Display a different set of collections in this viewport");
  RNA_def_property_flag(prop, PROP_CONTEXT_UPDATE);
  RNA_def_property_update(
      prop, NC_SPACE | ND_SPACE_VIEW3D, "rna_SpaceView3D_use_local_collections_update");

  /* Stereo Settings */
  prop = RNA_def_property(srna, "stereo_3d_eye", PROP_ENUM, PROP_NONE);
  RNA_def_property_enum_sdna(prop, NULL, "multiview_eye");
  RNA_def_property_enum_items(prop, stereo3d_eye_items);
  RNA_def_property_enum_funcs(prop, NULL, NULL, "rna_SpaceView3D_stereo3d_camera_itemf");
  RNA_def_property_ui_text(prop, "Stereo Eye", "Current stereo eye being displayed");
  RNA_def_property_clear_flag(prop, PROP_EDITABLE);

  prop = RNA_def_property(srna, "stereo_3d_camera", PROP_ENUM, PROP_NONE);
  RNA_def_property_enum_sdna(prop, NULL, "stereo3d_camera");
  RNA_def_property_enum_items(prop, stereo3d_camera_items);
  RNA_def_property_enum_funcs(prop, NULL, NULL, "rna_SpaceView3D_stereo3d_camera_itemf");
  RNA_def_property_ui_text(prop, "Camera", "");
  RNA_def_property_update(prop, NC_SPACE | ND_SPACE_VIEW3D, NULL);

  prop = RNA_def_property(srna, "show_stereo_3d_cameras", PROP_BOOLEAN, PROP_NONE);
  RNA_def_property_boolean_sdna(prop, NULL, "stereo3d_flag", V3D_S3D_DISPCAMERAS);
  RNA_def_property_ui_text(prop, "Cameras", "Show the left and right cameras");
  RNA_def_property_update(prop, NC_SPACE | ND_SPACE_VIEW3D, NULL);

  prop = RNA_def_property(srna, "show_stereo_3d_convergence_plane", PROP_BOOLEAN, PROP_NONE);
  RNA_def_property_boolean_sdna(prop, NULL, "stereo3d_flag", V3D_S3D_DISPPLANE);
  RNA_def_property_ui_text(prop, "Plane", "Show the stereo 3D convergence plane");
  RNA_def_property_update(prop, NC_SPACE | ND_SPACE_VIEW3D, NULL);

  prop = RNA_def_property(srna, "stereo_3d_convergence_plane_alpha", PROP_FLOAT, PROP_FACTOR);
  RNA_def_property_float_sdna(prop, NULL, "stereo3d_convergence_alpha");
  RNA_def_property_ui_text(prop, "Plane Alpha", "Opacity (alpha) of the convergence plane");
  RNA_def_property_update(prop, NC_SPACE | ND_SPACE_VIEW3D, NULL);

  prop = RNA_def_property(srna, "show_stereo_3d_volume", PROP_BOOLEAN, PROP_NONE);
  RNA_def_property_boolean_sdna(prop, NULL, "stereo3d_flag", V3D_S3D_DISPVOLUME);
  RNA_def_property_ui_text(prop, "Volume", "Show the stereo 3D frustum volume");
  RNA_def_property_update(prop, NC_SPACE | ND_SPACE_VIEW3D, NULL);

  prop = RNA_def_property(srna, "stereo_3d_volume_alpha", PROP_FLOAT, PROP_FACTOR);
  RNA_def_property_float_sdna(prop, NULL, "stereo3d_volume_alpha");
  RNA_def_property_ui_text(prop, "Volume Alpha", "Opacity (alpha) of the cameras' frustum volume");
  RNA_def_property_update(prop, NC_SPACE | ND_SPACE_VIEW3D, NULL);

  prop = RNA_def_property(srna, "mirror_xr_session", PROP_BOOLEAN, PROP_NONE);
  RNA_def_property_boolean_sdna(prop, NULL, "flag", V3D_XR_SESSION_MIRROR);
  RNA_def_property_ui_text(
      prop,
      "Mirror VR Session",
      "Synchronize the viewer perspective of virtual reality sessions with this 3D viewport");
  RNA_def_property_update(
      prop, NC_SPACE | ND_SPACE_VIEW3D, "rna_SpaceView3D_mirror_xr_session_update");

  {
    struct {
      const char *name;
      int type_mask;
      const char *identifier[2];
    } info[] = {
        {"Mesh", (1 << OB_MESH), {"show_object_viewport_mesh", "show_object_select_mesh"}},
        {"Curve", (1 << OB_CURVE), {"show_object_viewport_curve", "show_object_select_curve"}},
        {"Surface", (1 << OB_SURF), {"show_object_viewport_surf", "show_object_select_surf"}},
        {"Meta", (1 << OB_MBALL), {"show_object_viewport_meta", "show_object_select_meta"}},
        {"Font", (1 << OB_FONT), {"show_object_viewport_font", "show_object_select_font"}},
        {"Hair", (1 << OB_HAIR), {"show_object_viewport_hair", "show_object_select_hair"}},
        {"Point Cloud",
         (1 << OB_POINTCLOUD),
         {"show_object_viewport_pointcloud", "show_object_select_pointcloud"}},
        {"Volume", (1 << OB_VOLUME), {"show_object_viewport_volume", "show_object_select_volume"}},
        {"Armature",
         (1 << OB_ARMATURE),
         {"show_object_viewport_armature", "show_object_select_armature"}},
        {"Lattice",
         (1 << OB_LATTICE),
         {"show_object_viewport_lattice", "show_object_select_lattice"}},
        {"Empty", (1 << OB_EMPTY), {"show_object_viewport_empty", "show_object_select_empty"}},
        {"Grease Pencil",
         (1 << OB_GPENCIL),
         {"show_object_viewport_grease_pencil", "show_object_select_grease_pencil"}},
        {"Camera", (1 << OB_CAMERA), {"show_object_viewport_camera", "show_object_select_camera"}},
        {"Light", (1 << OB_LAMP), {"show_object_viewport_light", "show_object_select_light"}},
        {"Speaker",
         (1 << OB_SPEAKER),
         {"show_object_viewport_speaker", "show_object_select_speaker"}},
        {"Light Probe",
         (1 << OB_LIGHTPROBE),
         {"show_object_viewport_light_probe", "show_object_select_light_probe"}},
    };

    const char *view_mask_member[2] = {
        "object_type_exclude_viewport",
        "object_type_exclude_select",
    };
    for (int mask_index = 0; mask_index < 2; mask_index++) {
      for (int type_index = 0; type_index < ARRAY_SIZE(info); type_index++) {
        prop = RNA_def_property(
            srna, info[type_index].identifier[mask_index], PROP_BOOLEAN, PROP_NONE);
        RNA_def_property_boolean_negative_sdna(
            prop, NULL, view_mask_member[mask_index], info[type_index].type_mask);
        RNA_def_property_ui_text(prop, info[type_index].name, "");
        RNA_def_property_update(prop, NC_SPACE | ND_SPACE_VIEW3D | NS_VIEW3D_SHADING, NULL);
      }
    }

    /* Helper for drawing the icon. */
    prop = RNA_def_property(srna, "icon_from_show_object_viewport", PROP_INT, PROP_NONE);
    RNA_def_property_int_funcs(
        prop, "rna_SpaceView3D_icon_from_show_object_viewport_get", NULL, NULL);
    RNA_def_property_clear_flag(prop, PROP_EDITABLE);
    RNA_def_property_ui_text(prop, "Visibility Icon", "");
  }

  /* Nested Structs */
  prop = RNA_def_property(srna, "shading", PROP_POINTER, PROP_NONE);
  RNA_def_property_flag(prop, PROP_NEVER_NULL);
  RNA_def_property_struct_type(prop, "View3DShading");
  RNA_def_property_ui_text(prop, "Shading Settings", "Settings for shading in the 3D viewport");

  prop = RNA_def_property(srna, "overlay", PROP_POINTER, PROP_NONE);
  RNA_def_property_flag(prop, PROP_NEVER_NULL);
  RNA_def_property_struct_type(prop, "View3DOverlay");
  RNA_def_property_pointer_funcs(prop, "rna_SpaceView3D_overlay_get", NULL, NULL, NULL);
  RNA_def_property_ui_text(
      prop, "Overlay Settings", "Settings for display of overlays in the 3D viewport");

  rna_def_space_view3d_shading(brna);
  rna_def_space_view3d_overlay(brna);

  /* *** Animated *** */
  RNA_define_animate_sdna(true);
  /* region */

  srna = RNA_def_struct(brna, "RegionView3D", NULL);
  RNA_def_struct_sdna(srna, "RegionView3D");
  RNA_def_struct_ui_text(srna, "3D View Region", "3D View region data");

  prop = RNA_def_property(srna, "lock_rotation", PROP_BOOLEAN, PROP_NONE);
  RNA_def_property_boolean_sdna(prop, NULL, "viewlock", RV3D_LOCK_ROTATION);
  RNA_def_property_ui_text(
      prop, "Lock Rotation", "Lock view rotation of side views to Top/Front/Right");
  RNA_def_property_update(prop, NC_SPACE | ND_SPACE_VIEW3D, "rna_RegionView3D_quadview_update");

  prop = RNA_def_property(srna, "show_sync_view", PROP_BOOLEAN, PROP_NONE);
  RNA_def_property_boolean_sdna(prop, NULL, "viewlock", RV3D_BOXVIEW);
  RNA_def_property_ui_text(prop, "Sync Zoom/Pan", "Sync view position between side views");
  RNA_def_property_update(prop, NC_SPACE | ND_SPACE_VIEW3D, "rna_RegionView3D_quadview_update");

  prop = RNA_def_property(srna, "use_box_clip", PROP_BOOLEAN, PROP_NONE);
  RNA_def_property_boolean_sdna(prop, NULL, "viewlock", RV3D_BOXCLIP);
  RNA_def_property_ui_text(
      prop, "Clip Contents", "Clip view contents based on what is visible in other side views");
  RNA_def_property_update(
      prop, NC_SPACE | ND_SPACE_VIEW3D, "rna_RegionView3D_quadview_clip_update");

  prop = RNA_def_property(srna, "perspective_matrix", PROP_FLOAT, PROP_MATRIX);
  RNA_def_property_float_sdna(prop, NULL, "persmat");
  RNA_def_property_clear_flag(
      prop, PROP_EDITABLE); /* XXX: for now, it's too risky for users to do this */
  RNA_def_property_multi_array(prop, 2, rna_matrix_dimsize_4x4);
  RNA_def_property_ui_text(
      prop, "Perspective Matrix", "Current perspective matrix (``window_matrix * view_matrix``)");

  prop = RNA_def_property(srna, "window_matrix", PROP_FLOAT, PROP_MATRIX);
  RNA_def_property_float_sdna(prop, NULL, "winmat");
  RNA_def_property_clear_flag(prop, PROP_EDITABLE);
  RNA_def_property_multi_array(prop, 2, rna_matrix_dimsize_4x4);
  RNA_def_property_ui_text(prop, "Window Matrix", "Current window matrix");

  prop = RNA_def_property(srna, "view_matrix", PROP_FLOAT, PROP_MATRIX);
  RNA_def_property_float_sdna(prop, NULL, "viewmat");
  RNA_def_property_multi_array(prop, 2, rna_matrix_dimsize_4x4);
  RNA_def_property_float_funcs(prop, NULL, "rna_RegionView3D_view_matrix_set", NULL);
  RNA_def_property_ui_text(prop, "View Matrix", "Current view matrix");
  RNA_def_property_update(prop, NC_SPACE | ND_SPACE_VIEW3D, NULL);

  prop = RNA_def_property(srna, "view_perspective", PROP_ENUM, PROP_NONE);
  RNA_def_property_enum_sdna(prop, NULL, "persp");
  RNA_def_property_enum_items(prop, rv3d_persp_items);
  RNA_def_property_ui_text(prop, "Perspective", "View Perspective");
  RNA_def_property_update(prop, NC_SPACE | ND_SPACE_VIEW3D, NULL);

  prop = RNA_def_property(srna, "is_perspective", PROP_BOOLEAN, PROP_NONE);
  RNA_def_property_boolean_sdna(prop, NULL, "is_persp", 1);
  RNA_def_property_ui_text(prop, "Is Perspective", "");
  RNA_def_property_flag(prop, PROP_EDITABLE);

  prop = RNA_def_property(srna, "is_orthographic_side_view", PROP_BOOLEAN, PROP_NONE);
  RNA_def_property_boolean_sdna(prop, NULL, "view", 0);
  RNA_def_property_boolean_funcs(prop, "rna_RegionView3D_is_orthographic_side_view_get", NULL);
  RNA_def_property_ui_text(prop, "Is Axis Aligned", "Is current view an orthographic side view");

  /* This isn't directly accessible from the UI, only an operator. */
  prop = RNA_def_property(srna, "use_clip_planes", PROP_BOOLEAN, PROP_NONE);
  RNA_def_property_boolean_sdna(prop, NULL, "rflag", RV3D_CLIPPING);
  RNA_def_property_ui_text(prop, "Use Clip Planes", "");

  prop = RNA_def_property(srna, "clip_planes", PROP_FLOAT, PROP_NONE);
  RNA_def_property_float_sdna(prop, NULL, "clip");
  RNA_def_property_multi_array(prop, 2, (int[]){6, 4});
  RNA_def_property_ui_text(prop, "Clip Planes", "");

  prop = RNA_def_property(srna, "view_location", PROP_FLOAT, PROP_TRANSLATION);
#  if 0
  RNA_def_property_float_sdna(prop, NULL, "ofs"); /* can't use because it's negated */
#  else
  RNA_def_property_array(prop, 3);
  RNA_def_property_float_funcs(
      prop, "rna_RegionView3D_view_location_get", "rna_RegionView3D_view_location_set", NULL);
#  endif
  RNA_def_property_ui_text(prop, "View Location", "View pivot location");
  RNA_def_property_ui_range(prop, -10000.0, 10000.0, 10, RNA_TRANSLATION_PREC_DEFAULT);
  RNA_def_property_update(prop, NC_WINDOW, NULL);

  prop = RNA_def_property(
      srna, "view_rotation", PROP_FLOAT, PROP_QUATERNION); /* can't use because it's inverted */
#  if 0
  RNA_def_property_float_sdna(prop, NULL, "viewquat");
#  else
  RNA_def_property_array(prop, 4);
  RNA_def_property_float_funcs(
      prop, "rna_RegionView3D_view_rotation_get", "rna_RegionView3D_view_rotation_set", NULL);
#  endif
  RNA_def_property_ui_text(prop, "View Rotation", "Rotation in quaternions (keep normalized)");
  RNA_def_property_update(prop, NC_SPACE | ND_SPACE_VIEW3D, NULL);

  /* not sure we need rna access to these but adding anyway */
  prop = RNA_def_property(srna, "view_distance", PROP_FLOAT, PROP_UNSIGNED);
  RNA_def_property_float_sdna(prop, NULL, "dist");
  RNA_def_property_ui_text(prop, "Distance", "Distance to the view location");
  RNA_def_property_update(prop, NC_SPACE | ND_SPACE_VIEW3D, NULL);

  prop = RNA_def_property(srna, "view_camera_zoom", PROP_FLOAT, PROP_UNSIGNED);
  RNA_def_property_float_sdna(prop, NULL, "camzoom");
  RNA_def_property_ui_text(prop, "Camera Zoom", "Zoom factor in camera view");
  RNA_def_property_range(prop, RV3D_CAMZOOM_MIN, RV3D_CAMZOOM_MAX);
  RNA_def_property_update(prop, NC_SPACE | ND_SPACE_VIEW3D, NULL);

  prop = RNA_def_property(srna, "view_camera_offset", PROP_FLOAT, PROP_NONE);
  RNA_def_property_float_sdna(prop, NULL, "camdx");
  RNA_def_property_array(prop, 2);
  RNA_def_property_ui_text(prop, "Camera Offset", "View shift in camera view");
  RNA_def_property_update(prop, NC_SPACE | ND_SPACE_VIEW3D, NULL);

  RNA_api_region_view3d(srna);
}

static void rna_def_space_properties(BlenderRNA *brna)
{
  StructRNA *srna;
  PropertyRNA *prop;

  static const EnumPropertyItem tab_sync_items[] = {
      {PROPERTIES_SYNC_ALWAYS,
       "ALWAYS",
       0,
       "Always",
       "Always change tabs when clicking an icon in an outliner"},
      {PROPERTIES_SYNC_NEVER,
       "NEVER",
       0,
       "Never",
       "Never change tabs when clicking an icon in an outliner"},
      {PROPERTIES_SYNC_AUTO,
       "AUTO",
       0,
       "Auto",
       "Change tabs only when this editor shares a border with an outliner"},
      {0, NULL, 0, NULL, NULL},
  };

  srna = RNA_def_struct(brna, "SpaceProperties", "Space");
  RNA_def_struct_sdna(srna, "SpaceProperties");
  RNA_def_struct_ui_text(srna, "Properties Space", "Properties space data");

  prop = RNA_def_property(srna, "context", PROP_ENUM, PROP_NONE);
  RNA_def_property_enum_sdna(prop, NULL, "mainb");
  RNA_def_property_enum_items(prop, buttons_context_items);
  RNA_def_property_enum_funcs(
      prop, NULL, "rna_SpaceProperties_context_set", "rna_SpaceProperties_context_itemf");
  RNA_def_property_ui_text(prop, "", "");
  RNA_def_property_update(
      prop, NC_SPACE | ND_SPACE_PROPERTIES, "rna_SpaceProperties_context_update");

  /* pinned data */
  prop = RNA_def_property(srna, "pin_id", PROP_POINTER, PROP_NONE);
  RNA_def_property_pointer_sdna(prop, NULL, "pinid");
  RNA_def_property_struct_type(prop, "ID");
  /* NOTE: custom set function is ONLY to avoid rna setting a user for this. */
  RNA_def_property_pointer_funcs(
      prop, NULL, "rna_SpaceProperties_pin_id_set", "rna_SpaceProperties_pin_id_typef", NULL);
  RNA_def_property_flag(prop, PROP_EDITABLE | PROP_NEVER_UNLINK);
  RNA_def_property_update(
      prop, NC_SPACE | ND_SPACE_PROPERTIES, "rna_SpaceProperties_pin_id_update");

  prop = RNA_def_property(srna, "use_pin_id", PROP_BOOLEAN, PROP_NONE);
  RNA_def_property_boolean_sdna(prop, NULL, "flag", SB_PIN_CONTEXT);
  RNA_def_property_ui_text(prop, "Pin ID", "Use the pinned context");

  /* Property search. */

  prop = RNA_def_property(srna, "tab_search_results", PROP_BOOLEAN, PROP_NONE);
  RNA_def_property_array(prop, 0); /* Dynamic length, see next line. */
  RNA_def_property_flag(prop, PROP_DYNAMIC);
  RNA_def_property_clear_flag(prop, PROP_EDITABLE);
  RNA_def_property_boolean_funcs(prop, "rna_SpaceProperties_tab_search_results_get", NULL);
  RNA_def_property_dynamic_array_funcs(prop, "rna_SpaceProperties_tab_search_results_getlength");
  RNA_def_property_ui_text(
      prop, "Tab Search Results", "Whether or not each visible tab has a search result");

  prop = RNA_def_property(srna, "search_filter", PROP_STRING, PROP_NONE);
  /* The search filter is stored in the property editor's runtime struct which
   * is only defined in an internal header, so use the getter / setter here. */
  RNA_def_property_string_funcs(prop,
                                "rna_SpaceProperties_search_filter_get",
                                "rna_SpaceProperties_search_filter_length",
                                "rna_SpaceProperties_search_filter_set");
  RNA_def_property_ui_text(prop, "Display Filter", "Live search filtering string");
  RNA_def_property_flag(prop, PROP_TEXTEDIT_UPDATE);
  RNA_def_property_update(
      prop, NC_SPACE | ND_SPACE_PROPERTIES, "rna_SpaceProperties_search_filter_update");

  /* Outliner sync. */
  prop = RNA_def_property(srna, "outliner_sync", PROP_ENUM, PROP_NONE);
  RNA_def_property_enum_sdna(prop, NULL, "outliner_sync");
  RNA_def_property_enum_items(prop, tab_sync_items);
  RNA_def_property_ui_text(prop,
                           "Outliner Sync",
                           "Change to the corresponding tab when outliner data icons are clicked");
  RNA_def_property_update(prop, NC_SPACE | ND_SPACE_PROPERTIES, NULL);
}

static void rna_def_space_image_overlay(BlenderRNA *brna)
{
  StructRNA *srna;
  PropertyRNA *prop;

  srna = RNA_def_struct(brna, "SpaceImageOverlay", NULL);
  RNA_def_struct_sdna(srna, "SpaceImage");
  RNA_def_struct_nested(brna, srna, "SpaceImageEditor");
  RNA_def_struct_path_func(srna, "rna_SpaceImageOverlay_path");
  RNA_def_struct_ui_text(
      srna, "Overlay Settings", "Settings for display of overlays in the UV/Image editor");

  prop = RNA_def_property(srna, "show_overlays", PROP_BOOLEAN, PROP_NONE);
  RNA_def_property_boolean_sdna(prop, NULL, "overlay.flag", SI_OVERLAY_SHOW_OVERLAYS);
  RNA_def_property_ui_text(prop, "Show Overlays", "Display overlays like UV Maps and Metadata");
}

static void rna_def_space_image(BlenderRNA *brna)
{
  StructRNA *srna;
  PropertyRNA *prop;

  srna = RNA_def_struct(brna, "SpaceImageEditor", "Space");
  RNA_def_struct_sdna(srna, "SpaceImage");
  RNA_def_struct_ui_text(srna, "Space Image Editor", "Image and UV editor space data");

  rna_def_space_generic_show_region_toggles(srna,
                                            ((1 << RGN_TYPE_TOOL_HEADER) | (1 << RGN_TYPE_TOOLS) |
                                             (1 << RGN_TYPE_UI) | (1 << RGN_TYPE_HUD)));

  /* image */
  prop = RNA_def_property(srna, "image", PROP_POINTER, PROP_NONE);
  RNA_def_property_pointer_funcs(prop, NULL, "rna_SpaceImageEditor_image_set", NULL, NULL);
  RNA_def_property_ui_text(prop, "Image", "Image displayed and edited in this space");
  RNA_def_property_flag(prop, PROP_EDITABLE);
  RNA_def_property_update(
      prop,
      NC_GEOM | ND_DATA,
      "rna_SpaceImageEditor_image_update"); /* is handled in image editor too */

  prop = RNA_def_property(srna, "image_user", PROP_POINTER, PROP_NONE);
  RNA_def_property_flag(prop, PROP_NEVER_NULL);
  RNA_def_property_pointer_sdna(prop, NULL, "iuser");
  RNA_def_property_ui_text(
      prop,
      "Image User",
      "Parameters defining which layer, pass and frame of the image is displayed");
  RNA_def_property_update(prop, NC_SPACE | ND_SPACE_IMAGE, NULL);

  prop = RNA_def_property(srna, "scopes", PROP_POINTER, PROP_NONE);
  RNA_def_property_pointer_sdna(prop, NULL, "scopes");
  RNA_def_property_struct_type(prop, "Scopes");
  RNA_def_property_ui_text(prop, "Scopes", "Scopes to visualize image statistics");
  RNA_def_property_flag(prop, PROP_CONTEXT_UPDATE);
  RNA_def_property_update(prop, NC_SPACE | ND_SPACE_IMAGE, "rna_SpaceImageEditor_scopes_update");

  prop = RNA_def_property(srna, "use_image_pin", PROP_BOOLEAN, PROP_NONE);
  RNA_def_property_boolean_sdna(prop, NULL, "pin", 0);
  RNA_def_property_ui_text(
      prop, "Image Pin", "Display current image regardless of object selection");
  RNA_def_property_ui_icon(prop, ICON_UNPINNED, 1);
  RNA_def_property_update(prop, NC_SPACE | ND_SPACE_IMAGE, NULL);

  prop = RNA_def_property(srna, "sample_histogram", PROP_POINTER, PROP_NONE);
  RNA_def_property_pointer_sdna(prop, NULL, "sample_line_hist");
  RNA_def_property_struct_type(prop, "Histogram");
  RNA_def_property_ui_text(prop, "Line Sample", "Sampled colors along line");

  prop = RNA_def_property(srna, "zoom", PROP_FLOAT, PROP_NONE);
  RNA_def_property_array(prop, 2);
  RNA_def_property_clear_flag(prop, PROP_EDITABLE);
  RNA_def_property_float_funcs(prop, "rna_SpaceImageEditor_zoom_get", NULL, NULL);
  RNA_def_property_ui_text(prop, "Zoom", "Zoom factor");

  /* image draw */
  prop = RNA_def_property(srna, "show_repeat", PROP_BOOLEAN, PROP_NONE);
  RNA_def_property_boolean_sdna(prop, NULL, "flag", SI_DRAW_TILE);
  RNA_def_property_ui_text(
      prop, "Display Repeated", "Display the image repeated outside of the main view");
  RNA_def_property_update(prop, NC_SPACE | ND_SPACE_IMAGE, NULL);

  prop = RNA_def_property(srna, "show_annotation", PROP_BOOLEAN, PROP_NONE);
  RNA_def_property_boolean_sdna(prop, NULL, "flag", SI_SHOW_GPENCIL);
  RNA_def_property_ui_text(prop, "Show Annotation", "Show annotations for this view");
  RNA_def_property_update(prop, NC_SPACE | ND_SPACE_IMAGE, NULL);

  prop = RNA_def_property(srna, "display_channels", PROP_ENUM, PROP_NONE);
  RNA_def_property_enum_bitflag_sdna(prop, NULL, "flag");
  RNA_def_property_enum_items(prop, display_channels_items);
  RNA_def_property_enum_funcs(prop,
                              "rna_SpaceImageEditor_display_channels_get",
                              NULL,
                              "rna_SpaceImageEditor_display_channels_itemf");
  RNA_def_property_ui_text(prop, "Display Channels", "Channels of the image to display");
  RNA_def_property_update(prop, NC_SPACE | ND_SPACE_IMAGE, NULL);

  prop = RNA_def_property(srna, "show_stereo_3d", PROP_BOOLEAN, PROP_NONE);
  RNA_def_property_boolean_funcs(
      prop, "rna_SpaceImageEditor_show_stereo_get", "rna_SpaceImageEditor_show_stereo_set");
  RNA_def_property_ui_text(prop, "Show Stereo", "Display the image in Stereo 3D");
  RNA_def_property_ui_icon(prop, ICON_CAMERA_STEREO, 0);
  RNA_def_property_update(
      prop, NC_SPACE | ND_SPACE_IMAGE, "rna_SpaceImageEditor_show_stereo_update");

  /* uv */
  prop = RNA_def_property(srna, "uv_editor", PROP_POINTER, PROP_NONE);
  RNA_def_property_flag(prop, PROP_NEVER_NULL);
  RNA_def_property_struct_type(prop, "SpaceUVEditor");
  RNA_def_property_pointer_funcs(prop, "rna_SpaceImageEditor_uvedit_get", NULL, NULL, NULL);
  RNA_def_property_ui_text(prop, "UV Editor", "UV editor settings");

  /* mode (hidden in the UI, see 'ui_mode') */
  prop = RNA_def_property(srna, "mode", PROP_ENUM, PROP_NONE);
  RNA_def_property_enum_sdna(prop, NULL, "mode");
  RNA_def_property_enum_items(prop, rna_enum_space_image_mode_all_items);
  RNA_def_property_ui_text(prop, "Mode", "Editing context being displayed");
  RNA_def_property_update(prop, NC_SPACE | ND_SPACE_IMAGE, "rna_SpaceImageEditor_mode_update");

  prop = RNA_def_property(srna, "ui_mode", PROP_ENUM, PROP_NONE);
  RNA_def_property_enum_sdna(prop, NULL, "mode");
  RNA_def_property_enum_items(prop, rna_enum_space_image_mode_ui_items);
  RNA_def_property_ui_text(prop, "Mode", "Editing context being displayed");
  RNA_def_property_update(prop, NC_SPACE | ND_SPACE_IMAGE, "rna_SpaceImageEditor_mode_update");

  /* transform */
  prop = RNA_def_property(srna, "cursor_location", PROP_FLOAT, PROP_XYZ);
  RNA_def_property_array(prop, 2);
  RNA_def_property_float_funcs(prop,
                               "rna_SpaceImageEditor_cursor_location_get",
                               "rna_SpaceImageEditor_cursor_location_set",
                               NULL);
  RNA_def_property_ui_text(prop, "2D Cursor Location", "2D cursor location for this view");
  RNA_def_property_update(prop, NC_SPACE | ND_SPACE_IMAGE, NULL);

  prop = RNA_def_property(srna, "pivot_point", PROP_ENUM, PROP_NONE);
  RNA_def_property_enum_sdna(prop, NULL, "around");
  RNA_def_property_enum_items(prop, rna_enum_transform_pivot_items_full);
  RNA_def_property_enum_funcs(prop, NULL, NULL, "rna_SpaceImageEditor_pivot_itemf");
  RNA_def_property_ui_text(prop, "Pivot", "Rotation/Scaling Pivot");
  RNA_def_property_update(prop, NC_SPACE | ND_SPACE_IMAGE, NULL);

  /* grease pencil */
  prop = RNA_def_property(srna, "grease_pencil", PROP_POINTER, PROP_NONE);
  RNA_def_property_pointer_sdna(prop, NULL, "gpd");
  RNA_def_property_struct_type(prop, "GreasePencil");
  RNA_def_property_pointer_funcs(
      prop, NULL, NULL, NULL, "rna_GPencil_datablocks_annotations_poll");
  RNA_def_property_flag(prop, PROP_EDITABLE | PROP_ID_REFCOUNT);
  RNA_def_property_ui_text(prop, "Grease Pencil", "Grease pencil data for this space");
  RNA_def_property_update(prop, NC_SPACE | ND_SPACE_IMAGE, NULL);

  /* update */
  prop = RNA_def_property(srna, "use_realtime_update", PROP_BOOLEAN, PROP_NONE);
  RNA_def_property_boolean_sdna(prop, NULL, "lock", 0);
  RNA_def_property_ui_text(prop,
                           "Update Automatically",
                           "Update other affected window spaces automatically to reflect changes "
                           "during interactive operations such as transform");

  /* state */
  prop = RNA_def_property(srna, "show_render", PROP_BOOLEAN, PROP_NONE);
  RNA_def_property_boolean_funcs(prop, "rna_SpaceImageEditor_show_render_get", NULL);
  RNA_def_property_clear_flag(prop, PROP_EDITABLE);
  RNA_def_property_ui_text(prop, "Show Render", "Show render related properties");

  prop = RNA_def_property(srna, "show_paint", PROP_BOOLEAN, PROP_NONE);
  RNA_def_property_boolean_funcs(prop, "rna_SpaceImageEditor_show_paint_get", NULL);
  RNA_def_property_clear_flag(prop, PROP_EDITABLE);
  RNA_def_property_ui_text(prop, "Show Paint", "Show paint related properties");

  prop = RNA_def_property(srna, "show_uvedit", PROP_BOOLEAN, PROP_NONE);
  RNA_def_property_boolean_funcs(prop, "rna_SpaceImageEditor_show_uvedit_get", NULL);
  RNA_def_property_clear_flag(prop, PROP_EDITABLE);
  RNA_def_property_ui_text(prop, "Show UV Editor", "Show UV editing related properties");

  prop = RNA_def_property(srna, "show_maskedit", PROP_BOOLEAN, PROP_NONE);
  RNA_def_property_boolean_funcs(prop, "rna_SpaceImageEditor_show_maskedit_get", NULL);
  RNA_def_property_clear_flag(prop, PROP_EDITABLE);
  RNA_def_property_ui_text(prop, "Show Mask Editor", "Show Mask editing related properties");

  /* Overlays */
  prop = RNA_def_property(srna, "overlay", PROP_POINTER, PROP_NONE);
  RNA_def_property_flag(prop, PROP_NEVER_NULL);
  RNA_def_property_struct_type(prop, "SpaceImageOverlay");
  RNA_def_property_pointer_funcs(prop, "rna_SpaceImage_overlay_get", NULL, NULL, NULL);
  RNA_def_property_ui_text(
      prop, "Overlay Settings", "Settings for display of overlays in the UV/Image editor");

  rna_def_space_image_uv(brna);
  rna_def_space_image_overlay(brna);

  /* mask */
  rna_def_space_mask_info(srna, NC_SPACE | ND_SPACE_IMAGE, "rna_SpaceImageEditor_mask_set");
}

static void rna_def_space_sequencer_preview_overlay(BlenderRNA *brna)
{
  StructRNA *srna;
  PropertyRNA *prop;

  srna = RNA_def_struct(brna, "SequencerPreviewOverlay", NULL);
  RNA_def_struct_sdna(srna, "SequencerPreviewOverlay");
  RNA_def_struct_nested(brna, srna, "SpaceSequenceEditor");
  RNA_def_struct_path_func(srna, "rna_SpaceSequencerPreviewOverlay_path");
  RNA_def_struct_ui_text(srna, "Preview Overlay Settings", "");

  prop = RNA_def_property(srna, "show_safe_areas", PROP_BOOLEAN, PROP_NONE);
  RNA_def_property_boolean_sdna(prop, NULL, "flag", SEQ_PREVIEW_SHOW_SAFE_MARGINS);
  RNA_def_property_ui_text(
      prop, "Safe Areas", "Show TV title safe and action safe areas in preview");
  RNA_def_property_update(prop, NC_SPACE | ND_SPACE_SEQUENCER, NULL);

  prop = RNA_def_property(srna, "show_safe_center", PROP_BOOLEAN, PROP_NONE);
  RNA_def_property_boolean_sdna(prop, NULL, "flag", SEQ_PREVIEW_SHOW_SAFE_CENTER);
  RNA_def_property_ui_text(
      prop, "Center-Cut Safe Areas", "Show safe areas to fit content in a different aspect ratio");
  RNA_def_property_update(prop, NC_SPACE | ND_SPACE_SEQUENCER, NULL);

  prop = RNA_def_property(srna, "show_metadata", PROP_BOOLEAN, PROP_NONE);
  RNA_def_property_boolean_sdna(prop, NULL, "flag", SEQ_PREVIEW_SHOW_METADATA);
  RNA_def_property_ui_text(prop, "Show Metadata", "Show metadata of first visible strip");
  RNA_def_property_update(prop, NC_SPACE | ND_SPACE_SEQUENCER, NULL);

  prop = RNA_def_property(srna, "show_annotation", PROP_BOOLEAN, PROP_NONE);
  RNA_def_property_boolean_sdna(prop, NULL, "flag", SEQ_PREVIEW_SHOW_GPENCIL);
  RNA_def_property_ui_text(prop, "Show Annotation", "Show annotations for this view");
  RNA_def_property_update(prop, NC_SPACE | ND_SPACE_SEQUENCER, NULL);

  prop = RNA_def_property(srna, "show_image_outline", PROP_BOOLEAN, PROP_NONE);
  RNA_def_property_boolean_sdna(prop, NULL, "flag", SEQ_PREVIEW_SHOW_OUTLINE_SELECTED);
  RNA_def_property_ui_text(prop, "Image Outline", "");
  RNA_def_property_update(prop, NC_SPACE | ND_SPACE_SEQUENCER, NULL);
}

static void rna_def_space_sequencer_timeline_overlay(BlenderRNA *brna)
{
  StructRNA *srna;
  PropertyRNA *prop;

  srna = RNA_def_struct(brna, "SequencerTimelineOverlay", NULL);
  RNA_def_struct_sdna(srna, "SequencerTimelineOverlay");
  RNA_def_struct_nested(brna, srna, "SpaceSequenceEditor");
  RNA_def_struct_path_func(srna, "rna_SpaceSequencerTimelineOverlay_path");
  RNA_def_struct_ui_text(srna, "Timeline Overlay Settings", "");

  static const EnumPropertyItem waveform_type_display_items[] = {
      {SEQ_TIMELINE_NO_WAVEFORMS,
       "NO_WAVEFORMS",
       0,
       "Waveforms Off",
       "Don't display waveforms for any sound strips"},
      {SEQ_TIMELINE_ALL_WAVEFORMS,
       "ALL_WAVEFORMS",
       0,
       "Waveforms On",
       "Display waveforms for all sound strips"},
      {0,
       "DEFAULT_WAVEFORMS",
       0,
       "Use Strip Option",
       "Display waveforms depending on strip setting"},
      {0, NULL, 0, NULL, NULL},
  };

  prop = RNA_def_property(srna, "waveform_display_type", PROP_ENUM, PROP_NONE);
  RNA_def_property_enum_bitflag_sdna(prop, NULL, "flag");
  RNA_def_property_enum_items(prop, waveform_type_display_items);
  RNA_def_property_ui_text(prop, "Waveform Display", "How Waveforms are displayed");
  RNA_def_property_update(prop, NC_SPACE | ND_SPACE_SEQUENCER, NULL);

  prop = RNA_def_property(srna, "show_fcurves", PROP_BOOLEAN, PROP_NONE);
  RNA_def_property_boolean_sdna(prop, NULL, "flag", SEQ_TIMELINE_SHOW_FCURVES);
  RNA_def_property_ui_text(prop, "Show F-Curves", "Display strip opacity/volume curve");
  RNA_def_property_update(prop, NC_SPACE | ND_SPACE_SEQUENCER, NULL);

  prop = RNA_def_property(srna, "show_strip_name", PROP_BOOLEAN, PROP_NONE);
  RNA_def_property_boolean_sdna(prop, NULL, "flag", SEQ_TIMELINE_SHOW_STRIP_NAME);
  RNA_def_property_ui_text(prop, "Show Name", "");
  RNA_def_property_update(prop, NC_SPACE | ND_SPACE_SEQUENCER, NULL);

  prop = RNA_def_property(srna, "show_strip_source", PROP_BOOLEAN, PROP_NONE);
  RNA_def_property_boolean_sdna(prop, NULL, "flag", SEQ_TIMELINE_SHOW_STRIP_SOURCE);
  RNA_def_property_ui_text(
      prop, "Show Source", "Display path to source file, or name of source datablock");
  RNA_def_property_update(prop, NC_SPACE | ND_SPACE_SEQUENCER, NULL);

  prop = RNA_def_property(srna, "show_strip_duration", PROP_BOOLEAN, PROP_NONE);
  RNA_def_property_boolean_sdna(prop, NULL, "flag", SEQ_TIMELINE_SHOW_STRIP_DURATION);
  RNA_def_property_ui_text(prop, "Show Duration", "");
  RNA_def_property_update(prop, NC_SPACE | ND_SPACE_SEQUENCER, NULL);

  prop = RNA_def_property(srna, "show_grid", PROP_BOOLEAN, PROP_NONE);
  RNA_def_property_boolean_sdna(prop, NULL, "flag", SEQ_TIMELINE_SHOW_GRID);
  RNA_def_property_ui_text(prop, "Show Grid", "Show vertical grid lines");
  RNA_def_property_update(prop, NC_SPACE | ND_SPACE_SEQUENCER, NULL);

  prop = RNA_def_property(srna, "show_strip_offset", PROP_BOOLEAN, PROP_NONE);
  RNA_def_property_boolean_sdna(prop, NULL, "flag", SEQ_TIMELINE_SHOW_STRIP_OFFSETS);
  RNA_def_property_ui_text(prop, "Show Offsets", "Display strip in/out offsets");
  RNA_def_property_update(prop, NC_SPACE | ND_SPACE_SEQUENCER, NULL);

  prop = RNA_def_property(srna, "show_thumbnails", PROP_BOOLEAN, PROP_NONE);
  RNA_def_property_boolean_sdna(prop, NULL, "flag", SEQ_TIMELINE_SHOW_THUMBNAILS);
  RNA_def_property_ui_text(prop, "Show Thumbnails", "Show strip thumbnails");
  RNA_def_property_update(prop, NC_SPACE | ND_SPACE_SEQUENCER, NULL);

  prop = RNA_def_property(srna, "show_strip_tag_color", PROP_BOOLEAN, PROP_NONE);
  RNA_def_property_boolean_sdna(prop, NULL, "flag", SEQ_TIMELINE_SHOW_STRIP_COLOR_TAG);
  RNA_def_property_ui_text(
      prop, "Show Color Tags", "Display the strip color tags in the sequencer");
  RNA_def_property_update(prop, NC_SPACE | ND_SPACE_SEQUENCER, NULL);
}

static void rna_def_space_sequencer(BlenderRNA *brna)
{
  StructRNA *srna;
  PropertyRNA *prop;

  static const EnumPropertyItem display_mode_items[] = {
      {SEQ_DRAW_IMG_IMBUF, "IMAGE", ICON_SEQ_PREVIEW, "Image Preview", ""},
      {SEQ_DRAW_IMG_WAVEFORM, "WAVEFORM", ICON_SEQ_LUMA_WAVEFORM, "Luma Waveform", ""},
      {SEQ_DRAW_IMG_VECTORSCOPE, "VECTOR_SCOPE", ICON_SEQ_CHROMA_SCOPE, "Chroma Vectorscope", ""},
      {SEQ_DRAW_IMG_HISTOGRAM, "HISTOGRAM", ICON_SEQ_HISTOGRAM, "Histogram", ""},
      {0, NULL, 0, NULL, NULL},
  };

  static const EnumPropertyItem proxy_render_size_items[] = {
      {SEQ_RENDER_SIZE_NONE, "NONE", 0, "No display", ""},
      {SEQ_RENDER_SIZE_SCENE, "SCENE", 0, "Scene size", ""},
      {SEQ_RENDER_SIZE_PROXY_25, "PROXY_25", 0, "25%", ""},
      {SEQ_RENDER_SIZE_PROXY_50, "PROXY_50", 0, "50%", ""},
      {SEQ_RENDER_SIZE_PROXY_75, "PROXY_75", 0, "75%", ""},
      {SEQ_RENDER_SIZE_PROXY_100, "PROXY_100", 0, "100%", ""},
      {0, NULL, 0, NULL, NULL},
  };

  static const EnumPropertyItem overlay_type_items[] = {
      {SEQ_DRAW_OVERLAY_RECT, "RECTANGLE", 0, "Rectangle", "Show rectangle area overlay"},
      {SEQ_DRAW_OVERLAY_REFERENCE, "REFERENCE", 0, "Reference", "Show reference frame only"},
      {SEQ_DRAW_OVERLAY_CURRENT, "CURRENT", 0, "Current", "Show current frame only"},
      {0, NULL, 0, NULL, NULL},
  };

  static const EnumPropertyItem preview_channels_items[] = {
      {SEQ_USE_ALPHA,
       "COLOR_ALPHA",
       ICON_IMAGE_RGB_ALPHA,
       "Color and Alpha",
       "Display image with RGB colors and alpha transparency"},
      {0, "COLOR", ICON_IMAGE_RGB, "Color", "Display image with RGB colors"},
      {0, NULL, 0, NULL, NULL},
  };

  srna = RNA_def_struct(brna, "SpaceSequenceEditor", "Space");
  RNA_def_struct_sdna(srna, "SpaceSeq");
  RNA_def_struct_ui_text(srna, "Space Sequence Editor", "Sequence editor space data");

  rna_def_space_generic_show_region_toggles(srna,
                                            (1 << RGN_TYPE_TOOL_HEADER) | (1 << RGN_TYPE_UI) |
                                                (1 << RGN_TYPE_TOOLS) | (1 << RGN_TYPE_HUD));

  /* view type, fairly important */
  prop = RNA_def_property(srna, "view_type", PROP_ENUM, PROP_NONE);
  RNA_def_property_enum_sdna(prop, NULL, "view");
  RNA_def_property_enum_items(prop, rna_enum_space_sequencer_view_type_items);
  RNA_def_property_ui_text(
      prop, "View Type", "Type of the Sequencer view (sequencer, preview or both)");
  RNA_def_property_update(prop, 0, "rna_Sequencer_view_type_update");

  /* display type, fairly important */
  prop = RNA_def_property(srna, "display_mode", PROP_ENUM, PROP_NONE);
  RNA_def_property_enum_sdna(prop, NULL, "mainb");
  RNA_def_property_enum_items(prop, display_mode_items);
  RNA_def_property_ui_text(
      prop, "Display Mode", "View mode to use for displaying sequencer output");
  RNA_def_property_update(prop, NC_SPACE | ND_SPACE_SEQUENCER, NULL);

  /* flags */
  prop = RNA_def_property(srna, "show_frames", PROP_BOOLEAN, PROP_NONE);
  RNA_def_property_boolean_sdna(prop, NULL, "flag", SEQ_DRAWFRAMES);
  RNA_def_property_ui_text(prop, "Display Frames", "Display frames rather than seconds");
  RNA_def_property_update(prop, NC_SPACE | ND_SPACE_SEQUENCER, NULL);

  prop = RNA_def_property(srna, "use_marker_sync", PROP_BOOLEAN, PROP_NONE);
  RNA_def_property_boolean_sdna(prop, NULL, "flag", SEQ_MARKER_TRANS);
  RNA_def_property_ui_text(prop, "Sync Markers", "Transform markers as well as strips");
  RNA_def_property_update(prop, NC_SPACE | ND_SPACE_SEQUENCER, NULL);

  prop = RNA_def_property(srna, "show_separate_color", PROP_BOOLEAN, PROP_NONE);
  RNA_def_property_boolean_sdna(prop, NULL, "flag", SEQ_DRAW_COLOR_SEPARATED);
  RNA_def_property_ui_text(prop, "Separate Colors", "Separate color channels in preview");
  RNA_def_property_update(prop, NC_SPACE | ND_SPACE_SEQUENCER, NULL);

  prop = RNA_def_property(srna, "show_seconds", PROP_BOOLEAN, PROP_NONE);
  RNA_def_property_boolean_negative_sdna(prop, NULL, "flag", SEQ_DRAWFRAMES);
  RNA_def_property_ui_text(prop, "Show Seconds", "Show timing in seconds not frames");
  RNA_def_property_update(prop, NC_SPACE | ND_SPACE_SEQUENCER, NULL);

  prop = RNA_def_property(srna, "show_markers", PROP_BOOLEAN, PROP_NONE);
  RNA_def_property_boolean_sdna(prop, NULL, "flag", SEQ_SHOW_MARKERS);
  RNA_def_property_ui_text(
      prop,
      "Show Markers",
      "If any exists, show markers in a separate row at the bottom of the editor");
  RNA_def_property_update(prop, NC_SPACE | ND_SPACE_SEQUENCER, NULL);

  prop = RNA_def_property(srna, "display_channel", PROP_INT, PROP_NONE);
  RNA_def_property_int_sdna(prop, NULL, "chanshown");
  RNA_def_property_ui_text(
      prop,
      "Display Channel",
      "The channel number shown in the image preview. 0 is the result of all strips combined");
  RNA_def_property_range(prop, -5, MAXSEQ);
  RNA_def_property_update(prop, NC_SPACE | ND_SPACE_SEQUENCER, "rna_SequenceEditor_update_cache");

  prop = RNA_def_property(srna, "preview_channels", PROP_ENUM, PROP_NONE);
  RNA_def_property_enum_bitflag_sdna(prop, NULL, "flag");
  RNA_def_property_enum_items(prop, preview_channels_items);
  RNA_def_property_ui_text(prop, "Display Channels", "Channels of the preview to display");
  RNA_def_property_update(prop, NC_SPACE | ND_SPACE_SEQUENCER, "rna_SequenceEditor_update_cache");

  prop = RNA_def_property(srna, "use_zoom_to_fit", PROP_BOOLEAN, PROP_NONE);
  RNA_def_property_boolean_sdna(prop, NULL, "flag", SEQ_ZOOM_TO_FIT);
  RNA_def_property_ui_text(
      prop, "Zoom to Fit", "Automatically zoom preview image to make it fully fit the region");
  RNA_def_property_update(prop, NC_SPACE | ND_SPACE_SEQUENCER, NULL);

  prop = RNA_def_property(srna, "show_overexposed", PROP_INT, PROP_NONE);
  RNA_def_property_int_sdna(prop, NULL, "zebra");
  RNA_def_property_ui_text(prop, "Show Overexposed", "Show overexposed areas with zebra stripes");
  RNA_def_property_range(prop, 0, 110);
  RNA_def_property_update(prop, NC_SPACE | ND_SPACE_SEQUENCER, NULL);

  prop = RNA_def_property(srna, "proxy_render_size", PROP_ENUM, PROP_NONE);
  RNA_def_property_enum_sdna(prop, NULL, "render_size");
  RNA_def_property_enum_items(prop, proxy_render_size_items);
  RNA_def_property_ui_text(prop,
                           "Proxy Render Size",
                           "Display preview using full resolution or different proxy resolutions");
  RNA_def_property_flag(prop, PROP_CONTEXT_UPDATE);
  RNA_def_property_update(
      prop, NC_SPACE | ND_SPACE_SEQUENCER, "rna_SequenceEditor_render_size_update");

  prop = RNA_def_property(srna, "use_proxies", PROP_BOOLEAN, PROP_NONE);
  RNA_def_property_boolean_sdna(prop, NULL, "flag", SEQ_USE_PROXIES);
  RNA_def_property_ui_text(
      prop, "Use Proxies", "Use optimized files for faster scrubbing when available");
  RNA_def_property_update(prop, NC_SPACE | ND_SPACE_SEQUENCER, "rna_SequenceEditor_update_cache");

  /* grease pencil */
  prop = RNA_def_property(srna, "grease_pencil", PROP_POINTER, PROP_NONE);
  RNA_def_property_pointer_sdna(prop, NULL, "gpd");
  RNA_def_property_struct_type(prop, "GreasePencil");
  RNA_def_property_pointer_funcs(
      prop, NULL, NULL, NULL, "rna_GPencil_datablocks_annotations_poll");
  RNA_def_property_flag(prop, PROP_EDITABLE | PROP_ID_REFCOUNT);
  RNA_def_property_ui_text(prop, "Grease Pencil", "Grease Pencil data for this Preview region");
  RNA_def_property_update(prop, NC_SPACE | ND_SPACE_SEQUENCER, NULL);

  prop = RNA_def_property(srna, "overlay_type", PROP_ENUM, PROP_NONE);
  RNA_def_property_enum_sdna(prop, NULL, "overlay_type");
  RNA_def_property_enum_items(prop, overlay_type_items);
  RNA_def_property_ui_text(prop, "Overlay Type", "Overlay display method");
  RNA_def_property_update(prop, NC_SPACE | ND_SPACE_SEQUENCER, NULL);

  prop = RNA_def_property(srna, "show_backdrop", PROP_BOOLEAN, PROP_NONE);
  RNA_def_property_boolean_sdna(prop, NULL, "draw_flag", SEQ_DRAW_BACKDROP);
  RNA_def_property_ui_text(prop, "Use Backdrop", "Display result under strips");
  RNA_def_property_update(prop, NC_SPACE | ND_SPACE_SEQUENCER, NULL);

  prop = RNA_def_property(srna, "show_transform_preview", PROP_BOOLEAN, PROP_NONE);
  RNA_def_property_boolean_sdna(prop, NULL, "draw_flag", SEQ_DRAW_TRANSFORM_PREVIEW);
  RNA_def_property_ui_text(prop, "Transform Preview", "Show preview of the transformed frames");
  RNA_def_property_update(prop, NC_SPACE | ND_SPACE_SEQUENCER, NULL);

  /* Overlay settings. */
  prop = RNA_def_property(srna, "show_strip_overlay", PROP_BOOLEAN, PROP_NONE);
  RNA_def_property_boolean_sdna(prop, NULL, "flag", SEQ_SHOW_OVERLAY);
  RNA_def_property_ui_text(prop, "Show Overlay", "");
  RNA_def_property_update(prop, NC_SPACE | ND_SPACE_SEQUENCER, NULL);

  prop = RNA_def_property(srna, "preview_overlay", PROP_POINTER, PROP_NONE);
  RNA_def_property_flag(prop, PROP_NEVER_NULL);
  RNA_def_property_struct_type(prop, "SequencerPreviewOverlay");
  RNA_def_property_pointer_sdna(prop, NULL, "preview_overlay");
  RNA_def_property_ui_text(prop, "Preview Overlay Settings", "Settings for display of overlays");

  prop = RNA_def_property(srna, "timeline_overlay", PROP_POINTER, PROP_NONE);
  RNA_def_property_flag(prop, PROP_NEVER_NULL);
  RNA_def_property_struct_type(prop, "SequencerTimelineOverlay");
  RNA_def_property_pointer_sdna(prop, NULL, "timeline_overlay");
  RNA_def_property_ui_text(prop, "Timeline Overlay Settings", "Settings for display of overlays");

  rna_def_space_sequencer_preview_overlay(brna);
  rna_def_space_sequencer_timeline_overlay(brna);
}

static void rna_def_space_text(BlenderRNA *brna)
{
  StructRNA *srna;
  PropertyRNA *prop;
  FunctionRNA *func;

  srna = RNA_def_struct(brna, "SpaceTextEditor", "Space");
  RNA_def_struct_sdna(srna, "SpaceText");
  RNA_def_struct_ui_text(srna, "Space Text Editor", "Text editor space data");

  rna_def_space_generic_show_region_toggles(srna, (1 << RGN_TYPE_UI) | (1 << RGN_TYPE_FOOTER));

  /* text */
  prop = RNA_def_property(srna, "text", PROP_POINTER, PROP_NONE);
  RNA_def_property_flag(prop, PROP_EDITABLE);
  RNA_def_property_ui_text(prop, "Text", "Text displayed and edited in this space");
  RNA_def_property_pointer_funcs(prop, NULL, "rna_SpaceTextEditor_text_set", NULL, NULL);
  RNA_def_property_update(prop, NC_SPACE | ND_SPACE_TEXT, NULL);

  /* display */
  prop = RNA_def_property(srna, "show_word_wrap", PROP_BOOLEAN, PROP_NONE);
  RNA_def_property_boolean_sdna(prop, NULL, "wordwrap", 0);
  RNA_def_property_boolean_funcs(prop, NULL, "rna_SpaceTextEditor_word_wrap_set");
  RNA_def_property_ui_text(
      prop, "Word Wrap", "Wrap words if there is not enough horizontal space");
  RNA_def_property_ui_icon(prop, ICON_WORDWRAP_ON, 0);
  RNA_def_property_update(prop, NC_SPACE | ND_SPACE_TEXT, NULL);

  prop = RNA_def_property(srna, "show_line_numbers", PROP_BOOLEAN, PROP_NONE);
  RNA_def_property_boolean_sdna(prop, NULL, "showlinenrs", 0);
  RNA_def_property_ui_text(prop, "Line Numbers", "Show line numbers next to the text");
  RNA_def_property_ui_icon(prop, ICON_LINENUMBERS_ON, 0);
  RNA_def_property_update(prop, NC_SPACE | ND_SPACE_TEXT, NULL);

  func = RNA_def_function(srna,
                          "is_syntax_highlight_supported",
                          "rna_SpaceTextEditor_text_is_syntax_highlight_supported");
  RNA_def_function_return(func,
                          RNA_def_boolean(func, "is_syntax_highlight_supported", false, "", ""));
  RNA_def_function_ui_description(func,
                                  "Returns True if the editor supports syntax highlighting "
                                  "for the current text datablock");

  prop = RNA_def_property(srna, "show_syntax_highlight", PROP_BOOLEAN, PROP_NONE);
  RNA_def_property_boolean_sdna(prop, NULL, "showsyntax", 0);
  RNA_def_property_ui_text(prop, "Syntax Highlight", "Syntax highlight for scripting");
  RNA_def_property_ui_icon(prop, ICON_SYNTAX_ON, 0);
  RNA_def_property_update(prop, NC_SPACE | ND_SPACE_TEXT, NULL);

  prop = RNA_def_property(srna, "show_line_highlight", PROP_BOOLEAN, PROP_NONE);
  RNA_def_property_boolean_sdna(prop, NULL, "line_hlight", 0);
  RNA_def_property_ui_text(prop, "Highlight Line", "Highlight the current line");
  RNA_def_property_update(prop, NC_SPACE | ND_SPACE_TEXT, NULL);

  prop = RNA_def_property(srna, "tab_width", PROP_INT, PROP_NONE);
  RNA_def_property_int_sdna(prop, NULL, "tabnumber");
  RNA_def_property_range(prop, 2, 8);
  RNA_def_property_ui_text(prop, "Tab Width", "Number of spaces to display tabs with");
  RNA_def_property_update(prop, NC_SPACE | ND_SPACE_TEXT, "rna_SpaceTextEditor_updateEdited");

  prop = RNA_def_property(srna, "font_size", PROP_INT, PROP_NONE);
  RNA_def_property_int_sdna(prop, NULL, "lheight");
  RNA_def_property_range(prop, 8, 32);
  RNA_def_property_ui_text(prop, "Font Size", "Font size to use for displaying the text");
  RNA_def_property_update(prop, NC_SPACE | ND_SPACE_TEXT, NULL);

  prop = RNA_def_property(srna, "show_margin", PROP_BOOLEAN, PROP_NONE);
  RNA_def_property_boolean_sdna(prop, NULL, "flags", ST_SHOW_MARGIN);
  RNA_def_property_ui_text(prop, "Show Margin", "Show right margin");
  RNA_def_property_update(prop, NC_SPACE | ND_SPACE_TEXT, NULL);

  prop = RNA_def_property(srna, "margin_column", PROP_INT, PROP_NONE);
  RNA_def_property_int_sdna(prop, NULL, "margin_column");
  RNA_def_property_range(prop, 0, 1024);
  RNA_def_property_ui_text(prop, "Margin Column", "Column number to show right margin at");
  RNA_def_property_update(prop, NC_SPACE | ND_SPACE_TEXT, NULL);

  prop = RNA_def_property(srna, "top", PROP_INT, PROP_NONE);
  RNA_def_property_int_sdna(prop, NULL, "top");
  RNA_def_property_range(prop, 0, INT_MAX);
  RNA_def_property_ui_text(prop, "Top Line", "Top line visible");
  RNA_def_property_update(prop, NC_SPACE | ND_SPACE_TEXT, NULL);

  prop = RNA_def_property(srna, "visible_lines", PROP_INT, PROP_NONE);
  RNA_def_property_clear_flag(prop, PROP_EDITABLE);
  RNA_def_property_int_sdna(prop, NULL, "runtime.viewlines");
  RNA_def_property_ui_text(
      prop, "Visible Lines", "Amount of lines that can be visible in current editor");

  /* functionality options */
  prop = RNA_def_property(srna, "use_overwrite", PROP_BOOLEAN, PROP_NONE);
  RNA_def_property_boolean_sdna(prop, NULL, "overwrite", 1);
  RNA_def_property_ui_text(
      prop, "Overwrite", "Overwrite characters when typing rather than inserting them");
  RNA_def_property_update(prop, NC_SPACE | ND_SPACE_TEXT, NULL);

  prop = RNA_def_property(srna, "use_live_edit", PROP_BOOLEAN, PROP_NONE);
  RNA_def_property_boolean_sdna(prop, NULL, "live_edit", 1);
  RNA_def_property_ui_text(prop, "Live Edit", "Run python while editing");
  RNA_def_property_update(prop, NC_SPACE | ND_SPACE_TEXT, NULL);

  /* find */
  prop = RNA_def_property(srna, "use_find_all", PROP_BOOLEAN, PROP_NONE);
  RNA_def_property_boolean_sdna(prop, NULL, "flags", ST_FIND_ALL);
  RNA_def_property_ui_text(
      prop, "Find All", "Search in all text data-blocks, instead of only the active one");
  RNA_def_property_update(prop, NC_SPACE | ND_SPACE_TEXT, NULL);

  prop = RNA_def_property(srna, "use_find_wrap", PROP_BOOLEAN, PROP_NONE);
  RNA_def_property_boolean_sdna(prop, NULL, "flags", ST_FIND_WRAP);
  RNA_def_property_ui_text(
      prop, "Find Wrap", "Search again from the start of the file when reaching the end");
  RNA_def_property_update(prop, NC_SPACE | ND_SPACE_TEXT, NULL);

  prop = RNA_def_property(srna, "use_match_case", PROP_BOOLEAN, PROP_NONE);
  RNA_def_property_boolean_sdna(prop, NULL, "flags", ST_MATCH_CASE);
  RNA_def_property_ui_text(
      prop, "Match Case", "Search string is sensitive to uppercase and lowercase letters");
  RNA_def_property_update(prop, NC_SPACE | ND_SPACE_TEXT, NULL);

  prop = RNA_def_property(srna, "find_text", PROP_STRING, PROP_NONE);
  RNA_def_property_string_sdna(prop, NULL, "findstr");
  RNA_def_property_ui_text(prop, "Find Text", "Text to search for with the find tool");
  RNA_def_property_update(prop, NC_SPACE | ND_SPACE_TEXT, NULL);

  prop = RNA_def_property(srna, "replace_text", PROP_STRING, PROP_NONE);
  RNA_def_property_string_sdna(prop, NULL, "replacestr");
  RNA_def_property_ui_text(
      prop, "Replace Text", "Text to replace selected text with using the replace tool");
  RNA_def_property_update(prop, NC_SPACE | ND_SPACE_TEXT, NULL);

  RNA_api_space_text(srna);
}

static void rna_def_space_dopesheet(BlenderRNA *brna)
{
  StructRNA *srna;
  PropertyRNA *prop;

  srna = RNA_def_struct(brna, "SpaceDopeSheetEditor", "Space");
  RNA_def_struct_sdna(srna, "SpaceAction");
  RNA_def_struct_ui_text(srna, "Space Dope Sheet Editor", "Dope Sheet space data");

  rna_def_space_generic_show_region_toggles(srna, (1 << RGN_TYPE_UI));

  /* data */
  prop = RNA_def_property(srna, "action", PROP_POINTER, PROP_NONE);
  RNA_def_property_flag(prop, PROP_EDITABLE);
  RNA_def_property_pointer_funcs(
      prop, NULL, "rna_SpaceDopeSheetEditor_action_set", NULL, "rna_Action_actedit_assign_poll");
  RNA_def_property_ui_text(prop, "Action", "Action displayed and edited in this space");
  RNA_def_property_flag(prop, PROP_CONTEXT_UPDATE);
  RNA_def_property_update(
      prop, NC_ANIMATION | ND_KEYFRAME | NA_EDITED, "rna_SpaceDopeSheetEditor_action_update");

  /* mode (hidden in the UI, see 'ui_mode') */
  prop = RNA_def_property(srna, "mode", PROP_ENUM, PROP_NONE);
  RNA_def_property_enum_sdna(prop, NULL, "mode");
  RNA_def_property_enum_items(prop, rna_enum_space_action_mode_all_items);
  RNA_def_property_ui_text(prop, "Mode", "Editing context being displayed");
  RNA_def_property_flag(prop, PROP_CONTEXT_UPDATE);
  RNA_def_property_update(
      prop, NC_SPACE | ND_SPACE_DOPESHEET, "rna_SpaceDopeSheetEditor_mode_update");

  prop = RNA_def_property(srna, "ui_mode", PROP_ENUM, PROP_NONE);
  RNA_def_property_enum_sdna(prop, NULL, "mode");
  RNA_def_property_enum_items(prop, rna_enum_space_action_ui_mode_items);
  RNA_def_property_ui_text(prop, "Mode", "Editing context being displayed");
  RNA_def_property_flag(prop, PROP_CONTEXT_UPDATE);
  RNA_def_property_update(
      prop, NC_SPACE | ND_SPACE_DOPESHEET, "rna_SpaceDopeSheetEditor_mode_update");

  /* display */
  prop = RNA_def_property(srna, "show_seconds", PROP_BOOLEAN, PROP_NONE);
  RNA_def_property_boolean_sdna(prop, NULL, "flag", SACTION_DRAWTIME);
  RNA_def_property_ui_text(prop, "Show Seconds", "Show timing in seconds not frames");
  RNA_def_property_update(prop, NC_SPACE | ND_SPACE_DOPESHEET, NULL);

  prop = RNA_def_property(srna, "show_sliders", PROP_BOOLEAN, PROP_NONE);
  RNA_def_property_boolean_sdna(prop, NULL, "flag", SACTION_SLIDERS);
  RNA_def_property_ui_text(prop, "Show Sliders", "Show sliders beside F-Curve channels");
  RNA_def_property_update(prop, NC_SPACE | ND_SPACE_DOPESHEET, NULL);

  prop = RNA_def_property(srna, "show_pose_markers", PROP_BOOLEAN, PROP_NONE);
  RNA_def_property_boolean_sdna(prop, NULL, "flag", SACTION_POSEMARKERS_SHOW);
  RNA_def_property_ui_text(prop,
                           "Show Pose Markers",
                           "Show markers belonging to the active action instead of Scene markers "
                           "(Action and Shape Key Editors only)");
  RNA_def_property_update(prop, NC_SPACE | ND_SPACE_DOPESHEET, NULL);

  prop = RNA_def_property(srna, "show_interpolation", PROP_BOOLEAN, PROP_NONE);
  RNA_def_property_boolean_sdna(prop, NULL, "flag", SACTION_SHOW_INTERPOLATION);
  RNA_def_property_ui_text(prop,
                           "Show Handles and Interpolation",
                           "Display keyframe handle types and non-bezier interpolation modes");
  RNA_def_property_update(prop, NC_SPACE | ND_SPACE_DOPESHEET, NULL);

  prop = RNA_def_property(srna, "show_extremes", PROP_BOOLEAN, PROP_NONE);
  RNA_def_property_boolean_sdna(prop, NULL, "flag", SACTION_SHOW_EXTREMES);
  RNA_def_property_ui_text(prop,
                           "Show Curve Extremes",
                           "Mark keyframes where the key value flow changes direction, based on "
                           "comparison with adjacent keys");
  RNA_def_property_update(prop, NC_SPACE | ND_SPACE_DOPESHEET, NULL);

  prop = RNA_def_property(srna, "show_markers", PROP_BOOLEAN, PROP_NONE);
  RNA_def_property_boolean_sdna(prop, NULL, "flag", SACTION_SHOW_MARKERS);
  RNA_def_property_ui_text(
      prop,
      "Show Markers",
      "If any exists, show markers in a separate row at the bottom of the editor");
  RNA_def_property_update(prop, NC_SPACE | ND_SPACE_DOPESHEET, NULL);

  /* editing */
  prop = RNA_def_property(srna, "use_auto_merge_keyframes", PROP_BOOLEAN, PROP_NONE);
  RNA_def_property_boolean_negative_sdna(prop, NULL, "flag", SACTION_NOTRANSKEYCULL);
  RNA_def_property_ui_text(prop, "Auto-Merge Keyframes", "Automatically merge nearby keyframes");
  RNA_def_property_update(prop, NC_SPACE | ND_SPACE_DOPESHEET, NULL);

  prop = RNA_def_property(srna, "use_realtime_update", PROP_BOOLEAN, PROP_NONE);
  RNA_def_property_boolean_negative_sdna(prop, NULL, "flag", SACTION_NOREALTIMEUPDATES);
  RNA_def_property_ui_text(
      prop,
      "Realtime Updates",
      "When transforming keyframes, changes to the animation data are flushed to other views");
  RNA_def_property_update(prop, NC_SPACE | ND_SPACE_DOPESHEET, NULL);

  prop = RNA_def_property(srna, "use_marker_sync", PROP_BOOLEAN, PROP_NONE);
  RNA_def_property_boolean_sdna(prop, NULL, "flag", SACTION_MARKERS_MOVE);
  RNA_def_property_ui_text(prop, "Sync Markers", "Sync Markers with keyframe edits");

  /* dopesheet */
  prop = RNA_def_property(srna, "dopesheet", PROP_POINTER, PROP_NONE);
  RNA_def_property_struct_type(prop, "DopeSheet");
  RNA_def_property_pointer_sdna(prop, NULL, "ads");
  RNA_def_property_ui_text(prop, "Dope Sheet", "Settings for filtering animation data");

  /* autosnap */
  prop = RNA_def_property(srna, "auto_snap", PROP_ENUM, PROP_NONE);
  RNA_def_property_enum_sdna(prop, NULL, "autosnap");
  RNA_def_property_enum_items(prop, autosnap_items);
  RNA_def_property_ui_text(
      prop, "Auto Snap", "Automatic time snapping settings for transformations");
  RNA_def_property_update(prop, NC_SPACE | ND_SPACE_DOPESHEET, NULL);

  /* displaying cache status */
  prop = RNA_def_property(srna, "show_cache", PROP_BOOLEAN, PROP_NONE);
  RNA_def_property_boolean_sdna(prop, NULL, "cache_display", TIME_CACHE_DISPLAY);
  RNA_def_property_ui_text(prop, "Show Cache", "Show the status of cached frames in the timeline");
  RNA_def_property_update(prop, NC_SPACE | ND_SPACE_TIME, NULL);

  prop = RNA_def_property(srna, "cache_softbody", PROP_BOOLEAN, PROP_NONE);
  RNA_def_property_boolean_sdna(prop, NULL, "cache_display", TIME_CACHE_SOFTBODY);
  RNA_def_property_ui_text(prop, "Softbody", "Show the active object's softbody point cache");
  RNA_def_property_update(prop, NC_SPACE | ND_SPACE_TIME, NULL);

  prop = RNA_def_property(srna, "cache_particles", PROP_BOOLEAN, PROP_NONE);
  RNA_def_property_boolean_sdna(prop, NULL, "cache_display", TIME_CACHE_PARTICLES);
  RNA_def_property_ui_text(prop, "Particles", "Show the active object's particle point cache");
  RNA_def_property_update(prop, NC_SPACE | ND_SPACE_TIME, NULL);

  prop = RNA_def_property(srna, "cache_cloth", PROP_BOOLEAN, PROP_NONE);
  RNA_def_property_boolean_sdna(prop, NULL, "cache_display", TIME_CACHE_CLOTH);
  RNA_def_property_ui_text(prop, "Cloth", "Show the active object's cloth point cache");
  RNA_def_property_update(prop, NC_SPACE | ND_SPACE_TIME, NULL);

  prop = RNA_def_property(srna, "cache_smoke", PROP_BOOLEAN, PROP_NONE);
  RNA_def_property_boolean_sdna(prop, NULL, "cache_display", TIME_CACHE_SMOKE);
  RNA_def_property_ui_text(prop, "Smoke", "Show the active object's smoke cache");
  RNA_def_property_update(prop, NC_SPACE | ND_SPACE_TIME, NULL);

  prop = RNA_def_property(srna, "cache_dynamicpaint", PROP_BOOLEAN, PROP_NONE);
  RNA_def_property_boolean_sdna(prop, NULL, "cache_display", TIME_CACHE_DYNAMICPAINT);
  RNA_def_property_ui_text(prop, "Dynamic Paint", "Show the active object's Dynamic Paint cache");
  RNA_def_property_update(prop, NC_SPACE | ND_SPACE_TIME, NULL);

  prop = RNA_def_property(srna, "cache_rigidbody", PROP_BOOLEAN, PROP_NONE);
  RNA_def_property_boolean_sdna(prop, NULL, "cache_display", TIME_CACHE_RIGIDBODY);
  RNA_def_property_ui_text(prop, "Rigid Body", "Show the active object's Rigid Body cache");
  RNA_def_property_update(prop, NC_SPACE | ND_SPACE_TIME, NULL);
}

static void rna_def_space_graph(BlenderRNA *brna)
{
  StructRNA *srna;
  PropertyRNA *prop;

  /* this is basically the same as the one for the 3D-View, but with some entries omitted */
  static const EnumPropertyItem gpivot_items[] = {
      {V3D_AROUND_CENTER_BOUNDS,
       "BOUNDING_BOX_CENTER",
       ICON_PIVOT_BOUNDBOX,
       "Bounding Box Center",
       ""},
      {V3D_AROUND_CURSOR, "CURSOR", ICON_PIVOT_CURSOR, "2D Cursor", ""},
      {V3D_AROUND_LOCAL_ORIGINS,
       "INDIVIDUAL_ORIGINS",
       ICON_PIVOT_INDIVIDUAL,
       "Individual Centers",
       ""},
      /*{V3D_AROUND_CENTER_MEDIAN, "MEDIAN_POINT", 0, "Median Point", ""}, */
      /*{V3D_AROUND_ACTIVE, "ACTIVE_ELEMENT", 0, "Active Element", ""}, */
      {0, NULL, 0, NULL, NULL},
  };

  srna = RNA_def_struct(brna, "SpaceGraphEditor", "Space");
  RNA_def_struct_sdna(srna, "SpaceGraph");
  RNA_def_struct_ui_text(srna, "Space Graph Editor", "Graph Editor space data");

  rna_def_space_generic_show_region_toggles(srna, (1 << RGN_TYPE_UI) | (1 << RGN_TYPE_HUD));

  /* mode */
  prop = RNA_def_property(srna, "mode", PROP_ENUM, PROP_NONE);
  RNA_def_property_enum_sdna(prop, NULL, "mode");
  RNA_def_property_enum_items(prop, rna_enum_space_graph_mode_items);
  RNA_def_property_ui_text(prop, "Mode", "Editing context being displayed");
  RNA_def_property_flag(prop, PROP_CONTEXT_UPDATE);
  RNA_def_property_update(
      prop, NC_SPACE | ND_SPACE_GRAPH, "rna_SpaceGraphEditor_display_mode_update");

  /* display */
  prop = RNA_def_property(srna, "show_seconds", PROP_BOOLEAN, PROP_NONE);
  RNA_def_property_boolean_sdna(prop, NULL, "flag", SIPO_DRAWTIME);
  RNA_def_property_ui_text(prop, "Show Seconds", "Show timing in seconds not frames");
  RNA_def_property_update(prop, NC_SPACE | ND_SPACE_GRAPH, NULL);

  prop = RNA_def_property(srna, "show_sliders", PROP_BOOLEAN, PROP_NONE);
  RNA_def_property_boolean_sdna(prop, NULL, "flag", SIPO_SLIDERS);
  RNA_def_property_ui_text(prop, "Show Sliders", "Show sliders beside F-Curve channels");
  RNA_def_property_update(prop, NC_SPACE | ND_SPACE_GRAPH, NULL);

  prop = RNA_def_property(srna, "show_handles", PROP_BOOLEAN, PROP_NONE);
  RNA_def_property_boolean_negative_sdna(prop, NULL, "flag", SIPO_NOHANDLES);
  RNA_def_property_ui_text(prop, "Show Handles", "Show handles of Bezier control points");
  RNA_def_property_update(prop, NC_SPACE | ND_SPACE_GRAPH, NULL);

  prop = RNA_def_property(srna, "use_only_selected_curves_handles", PROP_BOOLEAN, PROP_NONE);
  RNA_def_property_boolean_sdna(prop, NULL, "flag", SIPO_SELCUVERTSONLY);
  RNA_def_property_ui_text(prop,
                           "Only Selected Curve Keyframes",
                           "Only keyframes of selected F-Curves are visible and editable");
  RNA_def_property_update(prop, NC_SPACE | ND_SPACE_GRAPH, NULL);

  prop = RNA_def_property(srna, "use_only_selected_keyframe_handles", PROP_BOOLEAN, PROP_NONE);
  RNA_def_property_boolean_sdna(prop, NULL, "flag", SIPO_SELVHANDLESONLY);
  RNA_def_property_ui_text(
      prop, "Only Selected Keyframes Handles", "Only show and edit handles of selected keyframes");
  RNA_def_property_update(prop, NC_SPACE | ND_SPACE_GRAPH, NULL);

  prop = RNA_def_property(srna, "use_beauty_drawing", PROP_BOOLEAN, PROP_NONE);
  RNA_def_property_boolean_negative_sdna(prop, NULL, "flag", SIPO_BEAUTYDRAW_OFF);
  RNA_def_property_ui_text(prop,
                           "Use High Quality Display",
                           "Display F-Curves using Anti-Aliasing and other fancy effects "
                           "(disable for better performance)");
  RNA_def_property_update(prop, NC_SPACE | ND_SPACE_GRAPH, NULL);

  prop = RNA_def_property(srna, "show_markers", PROP_BOOLEAN, PROP_NONE);
  RNA_def_property_boolean_sdna(prop, NULL, "flag", SIPO_SHOW_MARKERS);
  RNA_def_property_ui_text(
      prop,
      "Show Markers",
      "If any exists, show markers in a separate row at the bottom of the editor");
  RNA_def_property_update(prop, NC_SPACE | ND_SPACE_GRAPH, NULL);

  prop = RNA_def_property(srna, "show_extrapolation", PROP_BOOLEAN, PROP_NONE);
  RNA_def_property_boolean_negative_sdna(prop, NULL, "flag", SIPO_NO_DRAW_EXTRAPOLATION);
  RNA_def_property_ui_text(prop, "Show Extrapolation", "");
  RNA_def_property_update(prop, NC_SPACE | ND_SPACE_GRAPH, NULL);

  /* editing */
  prop = RNA_def_property(srna, "use_auto_merge_keyframes", PROP_BOOLEAN, PROP_NONE);
  RNA_def_property_boolean_negative_sdna(prop, NULL, "flag", SIPO_NOTRANSKEYCULL);
  RNA_def_property_ui_text(prop, "AutoMerge Keyframes", "Automatically merge nearby keyframes");
  RNA_def_property_update(prop, NC_SPACE | ND_SPACE_GRAPH, NULL);

  prop = RNA_def_property(srna, "use_realtime_update", PROP_BOOLEAN, PROP_NONE);
  RNA_def_property_boolean_negative_sdna(prop, NULL, "flag", SIPO_NOREALTIMEUPDATES);
  RNA_def_property_ui_text(
      prop,
      "Realtime Updates",
      "When transforming keyframes, changes to the animation data are flushed to other views");
  RNA_def_property_update(prop, NC_SPACE | ND_SPACE_GRAPH, NULL);

  /* cursor */
  prop = RNA_def_property(srna, "show_cursor", PROP_BOOLEAN, PROP_NONE);
  RNA_def_property_boolean_negative_sdna(prop, NULL, "flag", SIPO_NODRAWCURSOR);
  RNA_def_property_ui_text(prop, "Show Cursor", "Show 2D cursor");
  RNA_def_property_update(prop, NC_SPACE | ND_SPACE_GRAPH, NULL);

  prop = RNA_def_property(srna, "cursor_position_x", PROP_FLOAT, PROP_NONE);
  RNA_def_property_float_sdna(prop, NULL, "cursorTime");
  RNA_def_property_ui_text(
      prop, "Cursor X-Value", "Graph Editor 2D-Value cursor - X-Value component");
  RNA_def_property_update(prop, NC_SPACE | ND_SPACE_GRAPH, NULL);

  prop = RNA_def_property(srna, "cursor_position_y", PROP_FLOAT, PROP_NONE);
  RNA_def_property_float_sdna(prop, NULL, "cursorVal");
  RNA_def_property_ui_text(
      prop, "Cursor Y-Value", "Graph Editor 2D-Value cursor - Y-Value component");
  RNA_def_property_update(prop, NC_SPACE | ND_SPACE_GRAPH, NULL);

  prop = RNA_def_property(srna, "pivot_point", PROP_ENUM, PROP_NONE);
  RNA_def_property_enum_sdna(prop, NULL, "around");
  RNA_def_property_enum_items(prop, gpivot_items);
  RNA_def_property_ui_text(prop, "Pivot Point", "Pivot center for rotation/scaling");
  RNA_def_property_update(prop, NC_SPACE | ND_SPACE_GRAPH, NULL);

  /* Dope-sheet. */
  prop = RNA_def_property(srna, "dopesheet", PROP_POINTER, PROP_NONE);
  RNA_def_property_struct_type(prop, "DopeSheet");
  RNA_def_property_pointer_sdna(prop, NULL, "ads");
  RNA_def_property_ui_text(prop, "Dope Sheet", "Settings for filtering animation data");

  /* Auto-snap. */
  prop = RNA_def_property(srna, "auto_snap", PROP_ENUM, PROP_NONE);
  RNA_def_property_enum_sdna(prop, NULL, "autosnap");
  RNA_def_property_enum_items(prop, autosnap_items);
  RNA_def_property_ui_text(
      prop, "Auto Snap", "Automatic time snapping settings for transformations");
  RNA_def_property_update(prop, NC_SPACE | ND_SPACE_GRAPH, NULL);

  /* Read-only state info. */
  prop = RNA_def_property(srna, "has_ghost_curves", PROP_BOOLEAN, PROP_NONE);
  RNA_def_property_boolean_funcs(prop, "rna_SpaceGraphEditor_has_ghost_curves_get", NULL);
  RNA_def_property_clear_flag(prop, PROP_EDITABLE);
  RNA_def_property_ui_text(
      prop, "Has Ghost Curves", "Graph Editor instance has some ghost curves stored");

  /* Normalize curves. */
  prop = RNA_def_property(srna, "use_normalization", PROP_BOOLEAN, PROP_NONE);
  RNA_def_property_boolean_sdna(prop, NULL, "flag", SIPO_NORMALIZE);
  RNA_def_property_ui_text(prop,
                           "Use Normalization",
                           "Display curves in normalized range from -1 to 1, "
                           "for easier editing of multiple curves with different ranges");
  RNA_def_property_update(prop, NC_SPACE | ND_SPACE_GRAPH, NULL);

  prop = RNA_def_property(srna, "use_auto_normalization", PROP_BOOLEAN, PROP_NONE);
  RNA_def_property_boolean_negative_sdna(prop, NULL, "flag", SIPO_NORMALIZE_FREEZE);
  RNA_def_property_ui_text(prop,
                           "Auto Normalization",
                           "Automatically recalculate curve normalization on every curve edit");
  RNA_def_property_update(prop, NC_SPACE | ND_SPACE_GRAPH, NULL);
}

static void rna_def_space_nla(BlenderRNA *brna)
{
  StructRNA *srna;
  PropertyRNA *prop;

  srna = RNA_def_struct(brna, "SpaceNLA", "Space");
  RNA_def_struct_sdna(srna, "SpaceNla");
  RNA_def_struct_ui_text(srna, "Space Nla Editor", "NLA editor space data");

  rna_def_space_generic_show_region_toggles(srna, (1 << RGN_TYPE_UI));

  /* display */
  prop = RNA_def_property(srna, "show_seconds", PROP_BOOLEAN, PROP_NONE);
  RNA_def_property_boolean_sdna(prop, NULL, "flag", SNLA_DRAWTIME);
  RNA_def_property_ui_text(prop, "Show Seconds", "Show timing in seconds not frames");
  RNA_def_property_update(prop, NC_SPACE | ND_SPACE_NLA, NULL);

  prop = RNA_def_property(srna, "show_strip_curves", PROP_BOOLEAN, PROP_NONE);
  RNA_def_property_boolean_negative_sdna(prop, NULL, "flag", SNLA_NOSTRIPCURVES);
  RNA_def_property_ui_text(prop, "Show Control F-Curves", "Show influence F-Curves on strips");
  RNA_def_property_update(prop, NC_SPACE | ND_SPACE_NLA, NULL);

  prop = RNA_def_property(srna, "show_local_markers", PROP_BOOLEAN, PROP_NONE);
  RNA_def_property_boolean_negative_sdna(prop, NULL, "flag", SNLA_NOLOCALMARKERS);
  RNA_def_property_ui_text(
      prop,
      "Show Local Markers",
      "Show action-local markers on the strips, useful when synchronizing timing across strips");
  RNA_def_property_update(prop, NC_SPACE | ND_SPACE_NLA, NULL);

  prop = RNA_def_property(srna, "show_markers", PROP_BOOLEAN, PROP_NONE);
  RNA_def_property_boolean_sdna(prop, NULL, "flag", SNLA_SHOW_MARKERS);
  RNA_def_property_ui_text(
      prop,
      "Show Markers",
      "If any exists, show markers in a separate row at the bottom of the editor");
  RNA_def_property_update(prop, NC_SPACE | ND_SPACE_NLA, NULL);

  /* editing */
  prop = RNA_def_property(srna, "use_realtime_update", PROP_BOOLEAN, PROP_NONE);
  RNA_def_property_boolean_negative_sdna(prop, NULL, "flag", SNLA_NOREALTIMEUPDATES);
  RNA_def_property_ui_text(
      prop,
      "Realtime Updates",
      "When transforming strips, changes to the animation data are flushed to other views");
  RNA_def_property_update(prop, NC_SPACE | ND_SPACE_NLA, NULL);

  /* dopesheet */
  prop = RNA_def_property(srna, "dopesheet", PROP_POINTER, PROP_NONE);
  RNA_def_property_struct_type(prop, "DopeSheet");
  RNA_def_property_pointer_sdna(prop, NULL, "ads");
  RNA_def_property_ui_text(prop, "Dope Sheet", "Settings for filtering animation data");

  /* autosnap */
  prop = RNA_def_property(srna, "auto_snap", PROP_ENUM, PROP_NONE);
  RNA_def_property_enum_sdna(prop, NULL, "autosnap");
  RNA_def_property_enum_items(prop, autosnap_items);
  RNA_def_property_ui_text(
      prop, "Auto Snap", "Automatic time snapping settings for transformations");
  RNA_def_property_update(prop, NC_SPACE | ND_SPACE_NLA, NULL);
}

static void rna_def_console_line(BlenderRNA *brna)
{
  static const EnumPropertyItem console_line_type_items[] = {
      {CONSOLE_LINE_OUTPUT, "OUTPUT", 0, "Output", ""},
      {CONSOLE_LINE_INPUT, "INPUT", 0, "Input", ""},
      {CONSOLE_LINE_INFO, "INFO", 0, "Info", ""},
      {CONSOLE_LINE_ERROR, "ERROR", 0, "Error", ""},
      {0, NULL, 0, NULL, NULL},
  };

  StructRNA *srna;
  PropertyRNA *prop;

  srna = RNA_def_struct(brna, "ConsoleLine", NULL);
  RNA_def_struct_ui_text(srna, "Console Input", "Input line for the interactive console");

  prop = RNA_def_property(srna, "body", PROP_STRING, PROP_NONE);
  RNA_def_property_string_funcs(
      prop, "rna_ConsoleLine_body_get", "rna_ConsoleLine_body_length", "rna_ConsoleLine_body_set");
  RNA_def_property_ui_text(prop, "Line", "Text in the line");
  RNA_def_property_update(prop, NC_SPACE | ND_SPACE_CONSOLE, NULL);
  RNA_def_property_translation_context(prop, BLT_I18NCONTEXT_ID_TEXT);

  prop = RNA_def_property(
      srna, "current_character", PROP_INT, PROP_NONE); /* copied from text editor */
  RNA_def_property_int_sdna(prop, NULL, "cursor");
  RNA_def_property_int_funcs(prop, NULL, NULL, "rna_ConsoleLine_cursor_index_range");
  RNA_def_property_update(prop, NC_SPACE | ND_SPACE_CONSOLE, NULL);

  prop = RNA_def_property(srna, "type", PROP_ENUM, PROP_NONE);
  RNA_def_property_enum_sdna(prop, NULL, "type");
  RNA_def_property_enum_items(prop, console_line_type_items);
  RNA_def_property_ui_text(prop, "Type", "Console line type when used in scrollback");
}

static void rna_def_space_console(BlenderRNA *brna)
{
  StructRNA *srna;
  PropertyRNA *prop;

  srna = RNA_def_struct(brna, "SpaceConsole", "Space");
  RNA_def_struct_sdna(srna, "SpaceConsole");
  RNA_def_struct_ui_text(srna, "Space Console", "Interactive python console");

  /* display */
  prop = RNA_def_property(srna, "font_size", PROP_INT, PROP_NONE); /* copied from text editor */
  RNA_def_property_int_sdna(prop, NULL, "lheight");
  RNA_def_property_range(prop, 8, 32);
  RNA_def_property_ui_text(prop, "Font Size", "Font size to use for displaying the text");
  RNA_def_property_update(prop, 0, "rna_SpaceConsole_rect_update");

  prop = RNA_def_property(
      srna, "select_start", PROP_INT, PROP_UNSIGNED); /* copied from text editor */
  RNA_def_property_int_sdna(prop, NULL, "sel_start");
  RNA_def_property_update(prop, NC_SPACE | ND_SPACE_CONSOLE, NULL);

  prop = RNA_def_property(
      srna, "select_end", PROP_INT, PROP_UNSIGNED); /* copied from text editor */
  RNA_def_property_int_sdna(prop, NULL, "sel_end");
  RNA_def_property_update(prop, NC_SPACE | ND_SPACE_CONSOLE, NULL);

  prop = RNA_def_property(srna, "prompt", PROP_STRING, PROP_NONE);
  RNA_def_property_ui_text(prop, "Prompt", "Command line prompt");

  prop = RNA_def_property(srna, "language", PROP_STRING, PROP_NONE);
  RNA_def_property_ui_text(prop, "Language", "Command line prompt language");

  prop = RNA_def_property(srna, "history", PROP_COLLECTION, PROP_NONE);
  RNA_def_property_collection_sdna(prop, NULL, "history", NULL);
  RNA_def_property_struct_type(prop, "ConsoleLine");
  RNA_def_property_ui_text(prop, "History", "Command history");

  prop = RNA_def_property(srna, "scrollback", PROP_COLLECTION, PROP_NONE);
  RNA_def_property_collection_sdna(prop, NULL, "scrollback", NULL);
  RNA_def_property_struct_type(prop, "ConsoleLine");
  RNA_def_property_ui_text(prop, "Output", "Command output");
}

/* Filter for datablock types in link/append. */
static void rna_def_fileselect_idfilter(BlenderRNA *brna)
{

  StructRNA *srna = RNA_def_struct(brna, "FileSelectIDFilter", NULL);
  RNA_def_struct_sdna(srna, "FileSelectParams");
  RNA_def_struct_nested(brna, srna, "FileSelectParams");
  RNA_def_struct_ui_text(
      srna, "File Select ID Filter", "Which ID types to show/hide, when browsing a library");

  const struct IDFilterEnumPropertyItem *individual_ids_and_categories[] = {
      rna_enum_id_type_filter_items,
      rna_enum_space_file_id_filter_categories,
      NULL,
  };
  for (uint i = 0; individual_ids_and_categories[i]; i++) {
    for (int j = 0; individual_ids_and_categories[i][j].identifier; j++) {
      PropertyRNA *prop = RNA_def_property(
          srna, individual_ids_and_categories[i][j].identifier, PROP_BOOLEAN, PROP_NONE);
      RNA_def_property_boolean_sdna(
          prop, NULL, "filter_id", individual_ids_and_categories[i][j].flag);
      RNA_def_property_ui_text(prop,
                               individual_ids_and_categories[i][j].name,
                               individual_ids_and_categories[i][j].description);
      RNA_def_property_ui_icon(prop, individual_ids_and_categories[i][j].icon, 0);
      RNA_def_property_update(prop, NC_SPACE | ND_SPACE_FILE_PARAMS, NULL);
    }
  }
}

static void rna_def_fileselect_entry(BlenderRNA *brna)
{
  PropertyRNA *prop;
  StructRNA *srna = RNA_def_struct(brna, "FileSelectEntry", NULL);
  RNA_def_struct_sdna(srna, "FileDirEntry");
  RNA_def_struct_ui_text(srna, "File Select Entry", "A file viewable in the File Browser");

  prop = RNA_def_property(srna, "name", PROP_STRING, PROP_NONE);
  RNA_def_property_editable_func(prop, "rna_FileBrowser_FileSelectEntry_name_editable");
  RNA_def_property_clear_flag(prop, PROP_EDITABLE);
  RNA_def_property_string_funcs(prop,
                                "rna_FileBrowser_FileSelectEntry_name_get",
                                "rna_FileBrowser_FileSelectEntry_name_length",
                                NULL);
  RNA_def_property_ui_text(prop, "Name", "");
  RNA_def_struct_name_property(srna, prop);

  prop = RNA_def_property(srna, "relative_path", PROP_STRING, PROP_NONE);
  RNA_def_property_string_funcs(prop,
                                "rna_FileBrowser_FileSelectEntry_relative_path_get",
                                "rna_FileBrowser_FileSelectEntry_relative_path_length",
                                NULL);
  RNA_def_property_ui_text(prop,
                           "Relative Path",
                           "Path relative to the directory currently displayed in the File "
                           "Browser (includes the file name)");
  RNA_def_property_clear_flag(prop, PROP_EDITABLE);

  prop = RNA_def_property(srna, "id_type", PROP_ENUM, PROP_NONE);
  RNA_def_property_enum_items(prop, rna_enum_id_type_items);
  RNA_def_property_enum_funcs(prop,
                              "rna_FileBrowser_FileSelectEntry_id_type_get",
                              NULL,
                              "rna_FileBrowser_FileSelectEntry_id_type_itemf");
  RNA_def_property_clear_flag(prop, PROP_EDITABLE);
  RNA_def_property_ui_text(
      prop,
      "Data-block Type",
      "The type of the data-block, if the file represents one ('NONE' otherwise)");

  prop = RNA_def_property(srna, "local_id", PROP_POINTER, PROP_NONE);
  RNA_def_property_struct_type(prop, "ID");
  RNA_def_property_pointer_funcs(
      prop, "rna_FileBrowser_FileSelectEntry_local_id_get", NULL, NULL, NULL);
  RNA_def_property_ui_text(prop,
                           "",
                           "The local data-block this file represents; only valid if that is a "
                           "data-block in this file");
  RNA_def_property_flag(prop, PROP_HIDDEN);

  prop = RNA_def_int(
      srna,
      "preview_icon_id",
      0,
      INT_MIN,
      INT_MAX,
      "Icon ID",
      "Unique integer identifying the preview of this file as an icon (zero means invalid)",
      INT_MIN,
      INT_MAX);
  RNA_def_property_clear_flag(prop, PROP_EDITABLE);
  RNA_def_property_int_funcs(
      prop, "rna_FileBrowser_FileSelectEntry_preview_icon_id_get", NULL, NULL);

  prop = RNA_def_property(srna, "asset_data", PROP_POINTER, PROP_NONE);
  RNA_def_property_struct_type(prop, "AssetMetaData");
  RNA_def_property_pointer_funcs(
      prop, "rna_FileBrowser_FileSelectEntry_asset_data_get", NULL, NULL, NULL);
  RNA_def_property_ui_text(
      prop, "Asset Data", "Asset data, valid if the file represents an asset");
}

static void rna_def_fileselect_params(BlenderRNA *brna)
{
  StructRNA *srna;
  PropertyRNA *prop;

  static const EnumPropertyItem file_display_items[] = {
      {FILE_VERTICALDISPLAY,
       "LIST_VERTICAL",
       ICON_LONGDISPLAY,
       "Vertical List",
       "Display files as a vertical list"},
      {FILE_HORIZONTALDISPLAY,
       "LIST_HORIZONTAL",
       ICON_SHORTDISPLAY,
       "Horizontal List",
       "Display files as a horizontal list"},
      {FILE_IMGDISPLAY, "THUMBNAIL", ICON_IMGDISPLAY, "Thumbnails", "Display files as thumbnails"},
      {0, NULL, 0, NULL, NULL},
  };

  static const EnumPropertyItem display_size_items[] = {
      {64, "TINY", 0, "Tiny", ""},
      {96, "SMALL", 0, "Small", ""},
      {128, "NORMAL", 0, "Regular", ""},
      {192, "LARGE", 0, "Large", ""},
      {0, NULL, 0, NULL, NULL},
  };

  srna = RNA_def_struct(brna, "FileSelectParams", NULL);
  RNA_def_struct_path_func(srna, "rna_FileSelectParams_path");
  RNA_def_struct_ui_text(srna, "File Select Parameters", "File Select Parameters");

  prop = RNA_def_property(srna, "title", PROP_STRING, PROP_NONE);
  RNA_def_property_string_sdna(prop, NULL, "title");
  RNA_def_property_ui_text(prop, "Title", "Title for the file browser");
  RNA_def_property_clear_flag(prop, PROP_EDITABLE);

  /* Use BYTESTRING rather than DIRPATH as subtype so UI code doesn't add OT_directory_browse
   * button when displaying this prop in the file browser (it would just open a file browser). That
   * should be the only effective difference between the two. */
  prop = RNA_def_property(srna, "directory", PROP_STRING, PROP_BYTESTRING);
  RNA_def_property_string_sdna(prop, NULL, "dir");
  RNA_def_property_ui_text(prop, "Directory", "Directory displayed in the file browser");
  RNA_def_property_update(prop, NC_SPACE | ND_SPACE_FILE_PARAMS, NULL);

  prop = RNA_def_property(srna, "filename", PROP_STRING, PROP_FILENAME);
  RNA_def_property_string_sdna(prop, NULL, "file");
  RNA_def_property_ui_text(prop, "File Name", "Active file in the file browser");
  RNA_def_property_editable_func(prop, "rna_FileSelectParams_filename_editable");
  RNA_def_property_update(prop, NC_SPACE | ND_SPACE_FILE_PARAMS, NULL);

  prop = RNA_def_property(srna, "use_library_browsing", PROP_BOOLEAN, PROP_NONE);
  RNA_def_property_ui_text(
      prop, "Library Browser", "Whether we may browse blender files' content or not");
  RNA_def_property_clear_flag(prop, PROP_EDITABLE);
  RNA_def_property_boolean_funcs(prop, "rna_FileSelectParams_use_lib_get", NULL);

  prop = RNA_def_property(srna, "display_type", PROP_ENUM, PROP_NONE);
  RNA_def_property_enum_sdna(prop, NULL, "display");
  RNA_def_property_enum_items(prop, file_display_items);
  RNA_def_property_ui_text(prop, "Display Mode", "Display mode for the file list");
  RNA_def_property_update(prop, NC_SPACE | ND_SPACE_FILE_PARAMS, NULL);

  prop = RNA_def_property(srna, "recursion_level", PROP_ENUM, PROP_NONE);
  RNA_def_property_enum_items(prop, fileselectparams_recursion_level_items);
  RNA_def_property_enum_funcs(prop, NULL, NULL, "rna_FileSelectParams_recursion_level_itemf");
  RNA_def_property_ui_text(prop, "Recursion", "Numbers of dirtree levels to show simultaneously");
  RNA_def_property_update(prop, NC_SPACE | ND_SPACE_FILE_PARAMS, NULL);

  prop = RNA_def_property(srna, "show_details_size", PROP_BOOLEAN, PROP_NONE);
  RNA_def_property_boolean_sdna(prop, NULL, "details_flags", FILE_DETAILS_SIZE);
  RNA_def_property_ui_text(prop, "File Size", "Show a column listing the size of each file");
  RNA_def_property_update(prop, NC_SPACE | ND_SPACE_FILE_PARAMS, NULL);

  prop = RNA_def_property(srna, "show_details_datetime", PROP_BOOLEAN, PROP_NONE);
  RNA_def_property_boolean_sdna(prop, NULL, "details_flags", FILE_DETAILS_DATETIME);
  RNA_def_property_ui_text(
      prop,
      "File Modification Date",
      "Show a column listing the date and time of modification for each file");
  RNA_def_property_update(prop, NC_SPACE | ND_SPACE_FILE_PARAMS, NULL);

  prop = RNA_def_property(srna, "use_filter", PROP_BOOLEAN, PROP_NONE);
  RNA_def_property_boolean_sdna(prop, NULL, "flag", FILE_FILTER);
  RNA_def_property_ui_text(prop, "Filter Files", "Enable filtering of files");
  RNA_def_property_update(prop, NC_SPACE | ND_SPACE_FILE_PARAMS, NULL);

  prop = RNA_def_property(srna, "show_hidden", PROP_BOOLEAN, PROP_NONE);
  RNA_def_property_boolean_negative_sdna(prop, NULL, "flag", FILE_HIDE_DOT);
  RNA_def_property_ui_text(prop, "Show Hidden", "Show hidden dot files");
  RNA_def_property_update(prop, NC_SPACE | ND_SPACE_FILE_PARAMS, NULL);

  prop = RNA_def_property(srna, "sort_method", PROP_ENUM, PROP_NONE);
  RNA_def_property_enum_sdna(prop, NULL, "sort");
  RNA_def_property_enum_items(prop, rna_enum_fileselect_params_sort_items);
  RNA_def_property_ui_text(prop, "Sort", "");
  RNA_def_property_update(prop, NC_SPACE | ND_SPACE_FILE_PARAMS, NULL);

  prop = RNA_def_property(srna, "use_sort_invert", PROP_BOOLEAN, PROP_NONE);
  RNA_def_property_boolean_sdna(prop, NULL, "flag", FILE_SORT_INVERT);
  RNA_def_property_ui_text(
      prop, "Reverse Sorting", "Sort items descending, from highest value to lowest");
  RNA_def_property_update(prop, NC_SPACE | ND_SPACE_FILE_PARAMS, NULL);

  prop = RNA_def_property(srna, "use_filter_image", PROP_BOOLEAN, PROP_NONE);
  RNA_def_property_boolean_sdna(prop, NULL, "filter", FILE_TYPE_IMAGE);
  RNA_def_property_ui_text(prop, "Filter Images", "Show image files");
  RNA_def_property_ui_icon(prop, ICON_FILE_IMAGE, 0);
  RNA_def_property_update(prop, NC_SPACE | ND_SPACE_FILE_PARAMS, NULL);

  prop = RNA_def_property(srna, "use_filter_blender", PROP_BOOLEAN, PROP_NONE);
  RNA_def_property_boolean_sdna(prop, NULL, "filter", FILE_TYPE_BLENDER);
  RNA_def_property_ui_text(prop, "Filter Blender", "Show .blend files");
  RNA_def_property_ui_icon(prop, ICON_FILE_BLEND, 0);
  RNA_def_property_update(prop, NC_SPACE | ND_SPACE_FILE_PARAMS, NULL);

  prop = RNA_def_property(srna, "use_filter_backup", PROP_BOOLEAN, PROP_NONE);
  RNA_def_property_boolean_sdna(prop, NULL, "filter", FILE_TYPE_BLENDER_BACKUP);
  RNA_def_property_ui_text(
      prop, "Filter Blender Backup Files", "Show .blend1, .blend2, etc. files");
  RNA_def_property_ui_icon(prop, ICON_FILE_BACKUP, 0);
  RNA_def_property_update(prop, NC_SPACE | ND_SPACE_FILE_PARAMS, NULL);

  prop = RNA_def_property(srna, "use_filter_movie", PROP_BOOLEAN, PROP_NONE);
  RNA_def_property_boolean_sdna(prop, NULL, "filter", FILE_TYPE_MOVIE);
  RNA_def_property_ui_text(prop, "Filter Movies", "Show movie files");
  RNA_def_property_ui_icon(prop, ICON_FILE_MOVIE, 0);
  RNA_def_property_update(prop, NC_SPACE | ND_SPACE_FILE_PARAMS, NULL);

  prop = RNA_def_property(srna, "use_filter_script", PROP_BOOLEAN, PROP_NONE);
  RNA_def_property_boolean_sdna(prop, NULL, "filter", FILE_TYPE_PYSCRIPT);
  RNA_def_property_ui_text(prop, "Filter Script", "Show script files");
  RNA_def_property_ui_icon(prop, ICON_FILE_SCRIPT, 0);
  RNA_def_property_update(prop, NC_SPACE | ND_SPACE_FILE_PARAMS, NULL);

  prop = RNA_def_property(srna, "use_filter_font", PROP_BOOLEAN, PROP_NONE);
  RNA_def_property_boolean_sdna(prop, NULL, "filter", FILE_TYPE_FTFONT);
  RNA_def_property_ui_text(prop, "Filter Fonts", "Show font files");
  RNA_def_property_ui_icon(prop, ICON_FILE_FONT, 0);
  RNA_def_property_update(prop, NC_SPACE | ND_SPACE_FILE_PARAMS, NULL);

  prop = RNA_def_property(srna, "use_filter_sound", PROP_BOOLEAN, PROP_NONE);
  RNA_def_property_boolean_sdna(prop, NULL, "filter", FILE_TYPE_SOUND);
  RNA_def_property_ui_text(prop, "Filter Sound", "Show sound files");
  RNA_def_property_ui_icon(prop, ICON_FILE_SOUND, 0);
  RNA_def_property_update(prop, NC_SPACE | ND_SPACE_FILE_PARAMS, NULL);

  prop = RNA_def_property(srna, "use_filter_text", PROP_BOOLEAN, PROP_NONE);
  RNA_def_property_boolean_sdna(prop, NULL, "filter", FILE_TYPE_TEXT);
  RNA_def_property_ui_text(prop, "Filter Text", "Show text files");
  RNA_def_property_ui_icon(prop, ICON_FILE_TEXT, 0);
  RNA_def_property_update(prop, NC_SPACE | ND_SPACE_FILE_PARAMS, NULL);

  prop = RNA_def_property(srna, "use_filter_volume", PROP_BOOLEAN, PROP_NONE);
  RNA_def_property_boolean_sdna(prop, NULL, "filter", FILE_TYPE_VOLUME);
  RNA_def_property_ui_text(prop, "Filter Volume", "Show 3D volume files");
  RNA_def_property_ui_icon(prop, ICON_FILE_VOLUME, 0);
  RNA_def_property_update(prop, NC_SPACE | ND_SPACE_FILE_PARAMS, NULL);

  prop = RNA_def_property(srna, "use_filter_folder", PROP_BOOLEAN, PROP_NONE);
  RNA_def_property_boolean_sdna(prop, NULL, "filter", FILE_TYPE_FOLDER);
  RNA_def_property_ui_text(prop, "Filter Folder", "Show folders");
  RNA_def_property_ui_icon(prop, ICON_FILE_FOLDER, 0);
  RNA_def_property_update(prop, NC_SPACE | ND_SPACE_FILE_PARAMS, NULL);

  prop = RNA_def_property(srna, "use_filter_blendid", PROP_BOOLEAN, PROP_NONE);
  RNA_def_property_boolean_sdna(prop, NULL, "filter", FILE_TYPE_BLENDERLIB);
  RNA_def_property_ui_text(
      prop, "Filter Blender IDs", "Show .blend files items (objects, materials, etc.)");
  RNA_def_property_ui_icon(prop, ICON_BLENDER, 0);
  RNA_def_property_update(prop, NC_SPACE | ND_SPACE_FILE_PARAMS, NULL);

  prop = RNA_def_property(srna, "use_filter_asset_only", PROP_BOOLEAN, PROP_NONE);
  RNA_def_property_boolean_sdna(prop, NULL, "flag", FILE_ASSETS_ONLY);
  RNA_def_property_ui_text(
      prop, "Only Assets", "Hide .blend files items that are not data-blocks with asset metadata");
  RNA_def_property_update(prop, NC_SPACE | ND_SPACE_FILE_PARAMS, NULL);

  prop = RNA_def_property(srna, "filter_id", PROP_POINTER, PROP_NONE);
  RNA_def_property_flag(prop, PROP_NEVER_NULL);
  RNA_def_property_struct_type(prop, "FileSelectIDFilter");
  RNA_def_property_pointer_funcs(prop, "rna_FileSelectParams_filter_id_get", NULL, NULL, NULL);
  RNA_def_property_ui_text(
      prop, "Filter ID Types", "Which ID types to show/hide, when browsing a library");

  prop = RNA_def_property(srna, "filter_glob", PROP_STRING, PROP_NONE);
  RNA_def_property_string_sdna(prop, NULL, "filter_glob");
  RNA_def_property_ui_text(prop,
                           "Extension Filter",
                           "UNIX shell-like filename patterns matching, supports wildcards ('*') "
                           "and list of patterns separated by ';'");
  RNA_def_property_string_funcs(prop, NULL, NULL, "rna_FileSelectPrams_filter_glob_set");
  RNA_def_property_update(prop, NC_SPACE | ND_SPACE_FILE_LIST, NULL);

  prop = RNA_def_property(srna, "filter_search", PROP_STRING, PROP_NONE);
  RNA_def_property_string_sdna(prop, NULL, "filter_search");
  RNA_def_property_ui_text(prop, "Name Filter", "Filter by name, supports '*' wildcard");
  RNA_def_property_flag(prop, PROP_TEXTEDIT_UPDATE);
  RNA_def_property_update(prop, NC_SPACE | ND_SPACE_FILE_LIST, NULL);

  prop = RNA_def_property(srna, "display_size", PROP_ENUM, PROP_NONE);
  RNA_def_property_enum_sdna(prop, NULL, "thumbnail_size");
  RNA_def_property_enum_items(prop, display_size_items);
  RNA_def_property_ui_text(prop,
                           "Display Size",
                           "Change the size of the display (width of columns or thumbnails size)");
  RNA_def_property_update(prop, NC_SPACE | ND_SPACE_FILE_LIST, NULL);
}

static void rna_def_fileselect_asset_params(BlenderRNA *brna)
{
  StructRNA *srna;
  PropertyRNA *prop;

<<<<<<< HEAD
  /* XXX copied from rna_enum_id_type_filter_items. */
  static const EnumPropertyItem asset_category_items[] = {
      {FILTER_ID_SCE, "SCENES", ICON_SCENE_DATA, "Scenes", "Show scenes"},
      {FILTER_ID_AC, "ANIMATIONS", ICON_ANIM_DATA, "Animations", "Show animation data"},
      {FILTER_ID_OB | FILTER_ID_GR,
       "OBJECTS_AND_COLLECTIONS",
       ICON_GROUP,
       "Objects & Collections",
       "Show objects and collections"},
      {FILTER_ID_AR | FILTER_ID_CU | FILTER_ID_LT | FILTER_ID_MB | FILTER_ID_ME | FILTER_ID_GD
       /* XXX avoid warning */
       // | FILTER_ID_HA | FILTER_ID_PT | FILTER_ID_VO
       ,
       "GEOMETRY",
       ICON_MESH_DATA,
       "Geometry",
       "Show meshes, curves, lattice, armatures, grease pencil and metaballs data"},
      {FILTER_ID_LS | FILTER_ID_MA | FILTER_ID_NT | FILTER_ID_TE,
       "SHADING",
       ICON_MATERIAL_DATA,
       "Shading",
       "Show materials, nodetrees, textures and Freestyle's linestyles"},
      {FILTER_ID_IM | FILTER_ID_MC | FILTER_ID_MSK | FILTER_ID_SO,
       "IMAGES_AND_SOUNDS",
       ICON_IMAGE_DATA,
       "Images & Sounds",
       "Show images, movie clips, sounds and masks"},
      {FILTER_ID_CA | FILTER_ID_LA | FILTER_ID_LP | FILTER_ID_SPK | FILTER_ID_WO,
       "ENVIRONMENTS",
       ICON_WORLD_DATA,
       "Environment",
       "Show worlds, lights, cameras and speakers"},
      {FILTER_ID_BR | FILTER_ID_PA | FILTER_ID_PAL | FILTER_ID_PC | FILTER_ID_TXT | FILTER_ID_VF |
           FILTER_ID_CF | FILTER_ID_WS,
       "MISC",
       ICON_GREASEPENCIL,
       "Miscellaneous",
       "Show other data types"},
      {0, NULL, 0, NULL, NULL},
  };

=======
>>>>>>> 827e30bd
  static const EnumPropertyItem asset_import_type_items[] = {
      {FILE_ASSET_IMPORT_LINK, "LINK", 0, "Link", "Import the assets as linked data-block"},
      {FILE_ASSET_IMPORT_APPEND,
       "APPEND",
       0,
       "Append",
       "Import the assets as copied data-block, with no link to the original asset data-block"},
      {FILE_ASSET_IMPORT_APPEND_REUSE,
       "APPEND_REUSE",
       0,
       "Append (Reuse Data)",
       "Import the assets as copied data-block while avoiding multiple copies of nested, "
       "typically heavy data. For example the textures of a material asset, or the mesh of an "
       "object asset, don't have to be copied every time this asset is imported. The instances of "
       "the asset share the data instead"},
      {0, NULL, 0, NULL, NULL},
  };

  srna = RNA_def_struct(brna, "FileAssetSelectParams", "FileSelectParams");
  RNA_def_struct_ui_text(
      srna, "Asset Select Parameters", "Settings for the file selection in Asset Browser mode");

  prop = rna_def_asset_library_reference_common(srna,
                                                "rna_FileAssetSelectParams_asset_library_get",
                                                "rna_FileAssetSelectParams_asset_library_set");
  RNA_def_property_ui_text(prop, "Asset Library", "");
  RNA_def_property_update(prop, NC_SPACE | ND_SPACE_FILE_PARAMS, NULL);

  prop = RNA_def_property(srna, "import_type", PROP_ENUM, PROP_NONE);
  RNA_def_property_enum_items(prop, asset_import_type_items);
  RNA_def_property_ui_text(prop, "Import Type", "Determine how the asset will be imported");
  /* Asset drag info saved by buttons stores the import type, so the space must redraw when import
   * type changes. */
  RNA_def_property_update(prop, NC_SPACE | ND_SPACE_FILE_LIST, NULL);
}

static void rna_def_filemenu_entry(BlenderRNA *brna)
{
  StructRNA *srna;
  PropertyRNA *prop;

  srna = RNA_def_struct(brna, "FileBrowserFSMenuEntry", NULL);
  RNA_def_struct_sdna(srna, "FSMenuEntry");
  RNA_def_struct_ui_text(srna, "File Select Parameters", "File Select Parameters");

  prop = RNA_def_property(srna, "path", PROP_STRING, PROP_FILEPATH);
  RNA_def_property_string_funcs(prop,
                                "rna_FileBrowser_FSMenuEntry_path_get",
                                "rna_FileBrowser_FSMenuEntry_path_length",
                                "rna_FileBrowser_FSMenuEntry_path_set");
  RNA_def_property_ui_text(prop, "Path", "");

  prop = RNA_def_property(srna, "name", PROP_STRING, PROP_NONE);
  RNA_def_property_string_funcs(prop,
                                "rna_FileBrowser_FSMenuEntry_name_get",
                                "rna_FileBrowser_FSMenuEntry_name_length",
                                "rna_FileBrowser_FSMenuEntry_name_set");
  RNA_def_property_editable_func(prop, "rna_FileBrowser_FSMenuEntry_name_get_editable");
  RNA_def_property_ui_text(prop, "Name", "");
  RNA_def_struct_name_property(srna, prop);

  prop = RNA_def_property(srna, "icon", PROP_INT, PROP_NONE);
  RNA_def_property_int_funcs(
      prop, "rna_FileBrowser_FSMenuEntry_icon_get", "rna_FileBrowser_FSMenuEntry_icon_set", NULL);
  RNA_def_property_ui_text(prop, "Icon", "");

  prop = RNA_def_property(srna, "use_save", PROP_BOOLEAN, PROP_NONE);
  RNA_def_property_boolean_funcs(prop, "rna_FileBrowser_FSMenuEntry_use_save_get", NULL);
  RNA_def_property_ui_text(
      prop, "Save", "Whether this path is saved in bookmarks, or generated from OS");
  RNA_def_property_clear_flag(prop, PROP_EDITABLE);

  prop = RNA_def_property(srna, "is_valid", PROP_BOOLEAN, PROP_NONE);
  RNA_def_property_boolean_funcs(prop, "rna_FileBrowser_FSMenuEntry_is_valid_get", NULL);
  RNA_def_property_ui_text(prop, "Valid", "Whether this path is currently reachable");
  RNA_def_property_clear_flag(prop, PROP_EDITABLE);
}

static void rna_def_space_filebrowser(BlenderRNA *brna)
{
  StructRNA *srna;
  PropertyRNA *prop;

  srna = RNA_def_struct(brna, "SpaceFileBrowser", "Space");
  RNA_def_struct_sdna(srna, "SpaceFile");
  RNA_def_struct_ui_text(srna, "Space File Browser", "File browser space data");

  rna_def_space_generic_show_region_toggles(
      srna, (1 << RGN_TYPE_TOOLS) | (1 << RGN_TYPE_UI) | (1 << RGN_TYPE_TOOL_PROPS));

  prop = RNA_def_property(srna, "browse_mode", PROP_ENUM, PROP_NONE);
  RNA_def_property_enum_items(prop, rna_enum_space_file_browse_mode_items);
  RNA_def_property_ui_text(
      prop,
      "Browsing Mode",
      "Type of the File Editor view (regular file browsing or asset browsing)");
  RNA_def_property_update(prop, 0, "rna_SpaceFileBrowser_browse_mode_update");

  prop = RNA_def_property(srna, "params", PROP_POINTER, PROP_NONE);
  RNA_def_property_struct_type(prop, "FileSelectParams");
  RNA_def_property_pointer_funcs(
      prop, "rna_FileBrowser_params_get", NULL, "rna_FileBrowser_params_typef", NULL);
  RNA_def_property_ui_text(
      prop, "Filebrowser Parameter", "Parameters and Settings for the Filebrowser");

  prop = RNA_def_property(srna, "active_operator", PROP_POINTER, PROP_NONE);
  RNA_def_property_pointer_sdna(prop, NULL, "op");
  RNA_def_property_ui_text(prop, "Active Operator", "");

  /* keep this for compatibility with existing presets,
   * not exposed in c++ api because of keyword conflict */
  prop = RNA_def_property(srna, "operator", PROP_POINTER, PROP_NONE);
  RNA_def_property_pointer_sdna(prop, NULL, "op");
  RNA_def_property_ui_text(prop, "Active Operator", "");

  /* bookmarks, recent files etc. */
  prop = RNA_def_collection(srna,
                            "system_folders",
                            "FileBrowserFSMenuEntry",
                            "System Folders",
                            "System's folders (usually root, available hard drives, etc)");
  RNA_def_property_collection_funcs(prop,
                                    "rna_FileBrowser_FSMenuSystem_data_begin",
                                    "rna_FileBrowser_FSMenu_next",
                                    "rna_FileBrowser_FSMenu_end",
                                    "rna_FileBrowser_FSMenu_get",
                                    "rna_FileBrowser_FSMenuSystem_data_length",
                                    NULL,
                                    NULL,
                                    NULL);
  RNA_def_property_clear_flag(prop, PROP_EDITABLE);

  prop = RNA_def_int(srna,
                     "system_folders_active",
                     -1,
                     -1,
                     INT_MAX,
                     "Active System Folder",
                     "Index of active system folder (-1 if none)",
                     -1,
                     INT_MAX);
  RNA_def_property_int_sdna(prop, NULL, "systemnr");
  RNA_def_property_int_funcs(prop,
                             "rna_FileBrowser_FSMenuSystem_active_get",
                             "rna_FileBrowser_FSMenuSystem_active_set",
                             "rna_FileBrowser_FSMenuSystem_active_range");
  RNA_def_property_flag(prop, PROP_CONTEXT_UPDATE);
  RNA_def_property_update(
      prop, NC_SPACE | ND_SPACE_FILE_PARAMS, "rna_FileBrowser_FSMenu_active_update");

  prop = RNA_def_collection(srna,
                            "system_bookmarks",
                            "FileBrowserFSMenuEntry",
                            "System Bookmarks",
                            "System's bookmarks");
  RNA_def_property_collection_funcs(prop,
                                    "rna_FileBrowser_FSMenuSystemBookmark_data_begin",
                                    "rna_FileBrowser_FSMenu_next",
                                    "rna_FileBrowser_FSMenu_end",
                                    "rna_FileBrowser_FSMenu_get",
                                    "rna_FileBrowser_FSMenuSystemBookmark_data_length",
                                    NULL,
                                    NULL,
                                    NULL);
  RNA_def_property_clear_flag(prop, PROP_EDITABLE);

  prop = RNA_def_int(srna,
                     "system_bookmarks_active",
                     -1,
                     -1,
                     INT_MAX,
                     "Active System Bookmark",
                     "Index of active system bookmark (-1 if none)",
                     -1,
                     INT_MAX);
  RNA_def_property_int_sdna(prop, NULL, "system_bookmarknr");
  RNA_def_property_int_funcs(prop,
                             "rna_FileBrowser_FSMenuSystemBookmark_active_get",
                             "rna_FileBrowser_FSMenuSystemBookmark_active_set",
                             "rna_FileBrowser_FSMenuSystemBookmark_active_range");
  RNA_def_property_flag(prop, PROP_CONTEXT_UPDATE);
  RNA_def_property_update(
      prop, NC_SPACE | ND_SPACE_FILE_PARAMS, "rna_FileBrowser_FSMenu_active_update");

  prop = RNA_def_collection(
      srna, "bookmarks", "FileBrowserFSMenuEntry", "Bookmarks", "User's bookmarks");
  RNA_def_property_collection_funcs(prop,
                                    "rna_FileBrowser_FSMenuBookmark_data_begin",
                                    "rna_FileBrowser_FSMenu_next",
                                    "rna_FileBrowser_FSMenu_end",
                                    "rna_FileBrowser_FSMenu_get",
                                    "rna_FileBrowser_FSMenuBookmark_data_length",
                                    NULL,
                                    NULL,
                                    NULL);
  RNA_def_property_clear_flag(prop, PROP_EDITABLE);

  prop = RNA_def_int(srna,
                     "bookmarks_active",
                     -1,
                     -1,
                     INT_MAX,
                     "Active Bookmark",
                     "Index of active bookmark (-1 if none)",
                     -1,
                     INT_MAX);
  RNA_def_property_int_sdna(prop, NULL, "bookmarknr");
  RNA_def_property_int_funcs(prop,
                             "rna_FileBrowser_FSMenuBookmark_active_get",
                             "rna_FileBrowser_FSMenuBookmark_active_set",
                             "rna_FileBrowser_FSMenuBookmark_active_range");
  RNA_def_property_flag(prop, PROP_CONTEXT_UPDATE);
  RNA_def_property_update(
      prop, NC_SPACE | ND_SPACE_FILE_PARAMS, "rna_FileBrowser_FSMenu_active_update");

  prop = RNA_def_collection(
      srna, "recent_folders", "FileBrowserFSMenuEntry", "Recent Folders", "");
  RNA_def_property_collection_funcs(prop,
                                    "rna_FileBrowser_FSMenuRecent_data_begin",
                                    "rna_FileBrowser_FSMenu_next",
                                    "rna_FileBrowser_FSMenu_end",
                                    "rna_FileBrowser_FSMenu_get",
                                    "rna_FileBrowser_FSMenuRecent_data_length",
                                    NULL,
                                    NULL,
                                    NULL);
  RNA_def_property_clear_flag(prop, PROP_EDITABLE);

  prop = RNA_def_int(srna,
                     "recent_folders_active",
                     -1,
                     -1,
                     INT_MAX,
                     "Active Recent Folder",
                     "Index of active recent folder (-1 if none)",
                     -1,
                     INT_MAX);
  RNA_def_property_int_sdna(prop, NULL, "recentnr");
  RNA_def_property_int_funcs(prop,
                             "rna_FileBrowser_FSMenuRecent_active_get",
                             "rna_FileBrowser_FSMenuRecent_active_set",
                             "rna_FileBrowser_FSMenuRecent_active_range");
  RNA_def_property_flag(prop, PROP_CONTEXT_UPDATE);
  RNA_def_property_update(
      prop, NC_SPACE | ND_SPACE_FILE_PARAMS, "rna_FileBrowser_FSMenu_active_update");

  RNA_api_space_filebrowser(srna);
}

static void rna_def_space_info(BlenderRNA *brna)
{
  StructRNA *srna;
  PropertyRNA *prop;

  srna = RNA_def_struct(brna, "SpaceInfo", "Space");
  RNA_def_struct_sdna(srna, "SpaceInfo");
  RNA_def_struct_ui_text(srna, "Space Info", "Info space data");

  /* reporting display */
  prop = RNA_def_property(srna, "show_report_debug", PROP_BOOLEAN, PROP_NONE);
  RNA_def_property_boolean_sdna(prop, NULL, "rpt_mask", INFO_RPT_DEBUG);
  RNA_def_property_ui_text(prop, "Show Debug", "Display debug reporting info");
  RNA_def_property_update(prop, NC_SPACE | ND_SPACE_INFO_REPORT, NULL);

  prop = RNA_def_property(srna, "show_report_info", PROP_BOOLEAN, PROP_NONE);
  RNA_def_property_boolean_sdna(prop, NULL, "rpt_mask", INFO_RPT_INFO);
  RNA_def_property_ui_text(prop, "Show Info", "Display general information");
  RNA_def_property_update(prop, NC_SPACE | ND_SPACE_INFO_REPORT, NULL);

  prop = RNA_def_property(srna, "show_report_operator", PROP_BOOLEAN, PROP_NONE);
  RNA_def_property_boolean_sdna(prop, NULL, "rpt_mask", INFO_RPT_OP);
  RNA_def_property_ui_text(prop, "Show Operator", "Display the operator log");
  RNA_def_property_update(prop, NC_SPACE | ND_SPACE_INFO_REPORT, NULL);

  prop = RNA_def_property(srna, "show_report_warning", PROP_BOOLEAN, PROP_NONE);
  RNA_def_property_boolean_sdna(prop, NULL, "rpt_mask", INFO_RPT_WARN);
  RNA_def_property_ui_text(prop, "Show Warn", "Display warnings");
  RNA_def_property_update(prop, NC_SPACE | ND_SPACE_INFO_REPORT, NULL);

  prop = RNA_def_property(srna, "show_report_error", PROP_BOOLEAN, PROP_NONE);
  RNA_def_property_boolean_sdna(prop, NULL, "rpt_mask", INFO_RPT_ERR);
  RNA_def_property_ui_text(prop, "Show Error", "Display error text");
  RNA_def_property_update(prop, NC_SPACE | ND_SPACE_INFO_REPORT, NULL);
}

static void rna_def_space_userpref(BlenderRNA *brna)
{
  static const EnumPropertyItem filter_type_items[] = {
      {0, "NAME", 0, "Name", "Filter based on the operator name"},
      {1, "KEY", 0, "Key-Binding", "Filter based on key bindings"},
      {0, NULL, 0, NULL, NULL},
  };

  StructRNA *srna;
  PropertyRNA *prop;

  srna = RNA_def_struct(brna, "SpacePreferences", "Space");
  RNA_def_struct_sdna(srna, "SpaceUserPref");
  RNA_def_struct_ui_text(srna, "Space Preferences", "Blender preferences space data");

  prop = RNA_def_property(srna, "filter_type", PROP_ENUM, PROP_NONE);
  RNA_def_property_enum_sdna(prop, NULL, "filter_type");
  RNA_def_property_enum_items(prop, filter_type_items);
  RNA_def_property_ui_text(prop, "Filter Type", "Filter method");
  RNA_def_property_update(prop, NC_SPACE | ND_SPACE_NODE, NULL);

  prop = RNA_def_property(srna, "filter_text", PROP_STRING, PROP_NONE);
  RNA_def_property_string_sdna(prop, NULL, "filter");
  RNA_def_property_flag(prop, PROP_TEXTEDIT_UPDATE);
  RNA_def_property_ui_text(prop, "Filter", "Search term for filtering in the UI");
}

static void rna_def_node_tree_path(BlenderRNA *brna)
{
  StructRNA *srna;
  PropertyRNA *prop;

  srna = RNA_def_struct(brna, "NodeTreePath", NULL);
  RNA_def_struct_sdna(srna, "bNodeTreePath");
  RNA_def_struct_ui_text(srna, "Node Tree Path", "Element of the node space tree path");

  prop = RNA_def_property(srna, "node_tree", PROP_POINTER, PROP_NONE);
  RNA_def_property_pointer_sdna(prop, NULL, "nodetree");
  RNA_def_property_clear_flag(prop, PROP_EDITABLE);
  RNA_def_property_ui_text(prop, "Node Tree", "Base node tree from context");
}

static void rna_def_space_node_path_api(BlenderRNA *brna, PropertyRNA *cprop)
{
  StructRNA *srna;
  PropertyRNA *prop, *parm;
  FunctionRNA *func;

  RNA_def_property_srna(cprop, "SpaceNodeEditorPath");
  srna = RNA_def_struct(brna, "SpaceNodeEditorPath", NULL);
  RNA_def_struct_sdna(srna, "SpaceNode");
  RNA_def_struct_ui_text(srna, "Space Node Editor Path", "History of node trees in the editor");

  prop = RNA_def_property(srna, "to_string", PROP_STRING, PROP_NONE);
  RNA_def_property_string_funcs(
      prop, "rna_SpaceNodeEditor_path_get", "rna_SpaceNodeEditor_path_length", NULL);
  RNA_def_property_clear_flag(prop, PROP_EDITABLE);
  RNA_def_struct_ui_text(srna, "Path", "Get the node tree path as a string");

  func = RNA_def_function(srna, "clear", "rna_SpaceNodeEditor_path_clear");
  RNA_def_function_ui_description(func, "Reset the node tree path");
  RNA_def_function_flag(func, FUNC_USE_CONTEXT);

  func = RNA_def_function(srna, "start", "rna_SpaceNodeEditor_path_start");
  RNA_def_function_ui_description(func, "Set the root node tree");
  RNA_def_function_flag(func, FUNC_USE_CONTEXT);
  parm = RNA_def_pointer(func, "node_tree", "NodeTree", "Node Tree", "");
  RNA_def_parameter_flags(parm, 0, PARM_REQUIRED | PARM_RNAPTR);

  func = RNA_def_function(srna, "append", "rna_SpaceNodeEditor_path_append");
  RNA_def_function_ui_description(func, "Append a node group tree to the path");
  RNA_def_function_flag(func, FUNC_USE_CONTEXT);
  parm = RNA_def_pointer(
      func, "node_tree", "NodeTree", "Node Tree", "Node tree to append to the node editor path");
  RNA_def_parameter_flags(parm, 0, PARM_REQUIRED | PARM_RNAPTR);
  parm = RNA_def_pointer(func, "node", "Node", "Node", "Group node linking to this node tree");
  RNA_def_parameter_flags(parm, 0, PARM_RNAPTR);

  func = RNA_def_function(srna, "pop", "rna_SpaceNodeEditor_path_pop");
  RNA_def_function_ui_description(func, "Remove the last node tree from the path");
  RNA_def_function_flag(func, FUNC_USE_CONTEXT);
}

static void rna_def_space_node(BlenderRNA *brna)
{
  StructRNA *srna;
  PropertyRNA *prop;

  static const EnumPropertyItem texture_id_type_items[] = {
      {SNODE_TEX_WORLD, "WORLD", ICON_WORLD_DATA, "World", "Edit texture nodes from World"},
      {SNODE_TEX_BRUSH, "BRUSH", ICON_BRUSH_DATA, "Brush", "Edit texture nodes from Brush"},
#  ifdef WITH_FREESTYLE
      {SNODE_TEX_LINESTYLE,
       "LINESTYLE",
       ICON_LINE_DATA,
       "Line Style",
       "Edit texture nodes from Line Style"},
#  endif
      {0, NULL, 0, NULL, NULL},
  };

  static const EnumPropertyItem shader_type_items[] = {
      {SNODE_SHADER_OBJECT, "OBJECT", ICON_OBJECT_DATA, "Object", "Edit shader nodes from Object"},
      {SNODE_SHADER_WORLD, "WORLD", ICON_WORLD_DATA, "World", "Edit shader nodes from World"},
#  ifdef WITH_FREESTYLE
      {SNODE_SHADER_LINESTYLE,
       "LINESTYLE",
       ICON_LINE_DATA,
       "Line Style",
       "Edit shader nodes from Line Style"},
#  endif
      {0, NULL, 0, NULL, NULL},
  };

  static const EnumPropertyItem backdrop_channels_items[] = {
      {SNODE_USE_ALPHA,
       "COLOR_ALPHA",
       ICON_IMAGE_RGB_ALPHA,
       "Color and Alpha",
       "Display image with RGB colors and alpha transparency"},
      {0, "COLOR", ICON_IMAGE_RGB, "Color", "Display image with RGB colors"},
      {SNODE_SHOW_ALPHA, "ALPHA", ICON_IMAGE_ALPHA, "Alpha", "Display alpha transparency channel"},
      {SNODE_SHOW_R, "RED", ICON_COLOR_RED, "Red", ""},
      {SNODE_SHOW_G, "GREEN", ICON_COLOR_GREEN, "Green", ""},
      {SNODE_SHOW_B, "BLUE", ICON_COLOR_BLUE, "Blue", ""},
      {0, NULL, 0, NULL, NULL},
  };

  static const EnumPropertyItem insert_ofs_dir_items[] = {
      {SNODE_INSERTOFS_DIR_RIGHT, "RIGHT", 0, "Right"},
      {SNODE_INSERTOFS_DIR_LEFT, "LEFT", 0, "Left"},
      {0, NULL, 0, NULL, NULL},
  };

  static const EnumPropertyItem dummy_items[] = {
      {0, "DUMMY", 0, "", ""},
      {0, NULL, 0, NULL, NULL},
  };

  srna = RNA_def_struct(brna, "SpaceNodeEditor", "Space");
  RNA_def_struct_sdna(srna, "SpaceNode");
  RNA_def_struct_ui_text(srna, "Space Node Editor", "Node editor space data");

  rna_def_space_generic_show_region_toggles(srna, (1 << RGN_TYPE_TOOLS) | (1 << RGN_TYPE_UI));

  prop = RNA_def_property(srna, "tree_type", PROP_ENUM, PROP_NONE);
  RNA_def_property_enum_items(prop, dummy_items);
  RNA_def_property_enum_funcs(prop,
                              "rna_SpaceNodeEditor_tree_type_get",
                              "rna_SpaceNodeEditor_tree_type_set",
                              "rna_SpaceNodeEditor_tree_type_itemf");
  RNA_def_property_ui_text(prop, "Tree Type", "Node tree type to display and edit");
  RNA_def_property_update(prop, NC_SPACE | ND_SPACE_NODE, NULL);

  prop = RNA_def_property(srna, "texture_type", PROP_ENUM, PROP_NONE);
  RNA_def_property_enum_sdna(prop, NULL, "texfrom");
  RNA_def_property_enum_items(prop, texture_id_type_items);
  RNA_def_property_ui_text(prop, "Texture Type", "Type of data to take texture from");
  RNA_def_property_update(prop, NC_SPACE | ND_SPACE_NODE, NULL);

  prop = RNA_def_property(srna, "shader_type", PROP_ENUM, PROP_NONE);
  RNA_def_property_enum_sdna(prop, NULL, "shaderfrom");
  RNA_def_property_enum_items(prop, shader_type_items);
  RNA_def_property_ui_text(prop, "Shader Type", "Type of data to take shader from");
  RNA_def_property_update(prop, NC_SPACE | ND_SPACE_NODE, NULL);

  prop = RNA_def_property(srna, "id", PROP_POINTER, PROP_NONE);
  RNA_def_property_clear_flag(prop, PROP_EDITABLE);
  RNA_def_property_ui_text(prop, "ID", "Data-block whose nodes are being edited");

  prop = RNA_def_property(srna, "id_from", PROP_POINTER, PROP_NONE);
  RNA_def_property_pointer_sdna(prop, NULL, "from");
  RNA_def_property_clear_flag(prop, PROP_EDITABLE);
  RNA_def_property_ui_text(
      prop, "ID From", "Data-block from which the edited data-block is linked");

  prop = RNA_def_property(srna, "path", PROP_COLLECTION, PROP_NONE);
  RNA_def_property_collection_sdna(prop, NULL, "treepath", NULL);
  RNA_def_property_struct_type(prop, "NodeTreePath");
  RNA_def_property_ui_text(
      prop, "Node Tree Path", "Path from the data-block to the currently edited node tree");
  rna_def_space_node_path_api(brna, prop);

  prop = RNA_def_property(srna, "node_tree", PROP_POINTER, PROP_NONE);
  RNA_def_property_pointer_funcs(
      prop, NULL, "rna_SpaceNodeEditor_node_tree_set", NULL, "rna_SpaceNodeEditor_node_tree_poll");
  RNA_def_property_pointer_sdna(prop, NULL, "nodetree");
  RNA_def_property_flag(prop, PROP_EDITABLE | PROP_CONTEXT_UPDATE);
  RNA_def_property_ui_text(prop, "Node Tree", "Base node tree from context");
  RNA_def_property_update(prop, NC_SPACE | ND_SPACE_NODE, "rna_SpaceNodeEditor_node_tree_update");

  prop = RNA_def_property(srna, "edit_tree", PROP_POINTER, PROP_NONE);
  RNA_def_property_pointer_sdna(prop, NULL, "edittree");
  RNA_def_property_clear_flag(prop, PROP_EDITABLE);
  RNA_def_property_ui_text(prop, "Edit Tree", "Node tree being displayed and edited");

  prop = RNA_def_property(srna, "pin", PROP_BOOLEAN, PROP_NONE);
  RNA_def_property_boolean_sdna(prop, NULL, "flag", SNODE_PIN);
  RNA_def_property_ui_text(prop, "Pinned", "Use the pinned node tree");
  RNA_def_property_ui_icon(prop, ICON_UNPINNED, 1);
  RNA_def_property_update(prop, NC_SPACE | ND_SPACE_NODE, NULL);

  prop = RNA_def_property(srna, "show_backdrop", PROP_BOOLEAN, PROP_NONE);
  RNA_def_property_boolean_sdna(prop, NULL, "flag", SNODE_BACKDRAW);
  RNA_def_property_ui_text(
      prop, "Backdrop", "Use active Viewer Node output as backdrop for compositing nodes");
  RNA_def_property_update(
      prop, NC_SPACE | ND_SPACE_NODE_VIEW, "rna_SpaceNodeEditor_show_backdrop_update");

  prop = RNA_def_property(srna, "show_annotation", PROP_BOOLEAN, PROP_NONE);
  RNA_def_property_boolean_sdna(prop, NULL, "flag", SNODE_SHOW_GPENCIL);
  RNA_def_property_ui_text(prop, "Show Annotation", "Show annotations for this view");
  RNA_def_property_update(prop, NC_SPACE | ND_SPACE_NODE_VIEW, NULL);

  prop = RNA_def_property(srna, "use_auto_render", PROP_BOOLEAN, PROP_NONE);
  RNA_def_property_boolean_sdna(prop, NULL, "flag", SNODE_AUTO_RENDER);
  RNA_def_property_ui_text(
      prop, "Auto Render", "Re-render and composite changed layers on 3D edits");
  RNA_def_property_update(prop, NC_SPACE | ND_SPACE_NODE_VIEW, NULL);

  prop = RNA_def_property(srna, "backdrop_zoom", PROP_FLOAT, PROP_NONE);
  RNA_def_property_float_sdna(prop, NULL, "zoom");
  RNA_def_property_float_default(prop, 1.0f);
  RNA_def_property_range(prop, 0.01f, FLT_MAX);
  RNA_def_property_ui_range(prop, 0.01, 100, 1, 2);
  RNA_def_property_ui_text(prop, "Backdrop Zoom", "Backdrop zoom factor");
  RNA_def_property_update(prop, NC_SPACE | ND_SPACE_NODE_VIEW, NULL);

  prop = RNA_def_property(srna, "backdrop_offset", PROP_FLOAT, PROP_NONE);
  RNA_def_property_float_sdna(prop, NULL, "xof");
  RNA_def_property_array(prop, 2);
  RNA_def_property_ui_text(prop, "Backdrop Offset", "Backdrop offset");
  RNA_def_property_update(prop, NC_SPACE | ND_SPACE_NODE_VIEW, NULL);

  prop = RNA_def_property(srna, "backdrop_channels", PROP_ENUM, PROP_NONE);
  RNA_def_property_enum_bitflag_sdna(prop, NULL, "flag");
  RNA_def_property_enum_items(prop, backdrop_channels_items);
  RNA_def_property_ui_text(prop, "Display Channels", "Channels of the image to draw");
  RNA_def_property_update(prop, NC_SPACE | ND_SPACE_NODE_VIEW, NULL);
  /* the mx/my "cursor" in the node editor is used only by operators to store the mouse position */
  prop = RNA_def_property(srna, "cursor_location", PROP_FLOAT, PROP_XYZ);
  RNA_def_property_array(prop, 2);
  RNA_def_property_float_funcs(prop,
                               "rna_SpaceNodeEditor_cursor_location_get",
                               "rna_SpaceNodeEditor_cursor_location_set",
                               NULL);
  RNA_def_property_ui_text(prop, "Cursor Location", "Location for adding new nodes");
  RNA_def_property_update(prop, NC_SPACE | ND_SPACE_NODE_VIEW, NULL);

  /* insert offset (called "Auto-offset" in UI) */
  prop = RNA_def_property(srna, "use_insert_offset", PROP_BOOLEAN, PROP_NONE);
  RNA_def_property_boolean_negative_sdna(prop, NULL, "flag", SNODE_SKIP_INSOFFSET);
  RNA_def_property_ui_text(prop,
                           "Auto-offset",
                           "Automatically offset the following or previous nodes in a "
                           "chain when inserting a new node");
  RNA_def_property_ui_icon(prop, ICON_NODE_INSERT_ON, 1);
  RNA_def_property_update(prop, NC_SPACE | ND_SPACE_NODE_VIEW, NULL);

  prop = RNA_def_property(srna, "insert_offset_direction", PROP_ENUM, PROP_NONE);
  RNA_def_property_enum_bitflag_sdna(prop, NULL, "insert_ofs_dir");
  RNA_def_property_enum_items(prop, insert_ofs_dir_items);
  RNA_def_property_ui_text(
      prop, "Auto-offset Direction", "Direction to offset nodes on insertion");
  RNA_def_property_update(prop, NC_SPACE | ND_SPACE_NODE_VIEW, NULL);

  RNA_api_space_node(srna);
}

static void rna_def_space_clip(BlenderRNA *brna)
{
  StructRNA *srna;
  PropertyRNA *prop;

  static const EnumPropertyItem view_items[] = {
      {SC_VIEW_CLIP, "CLIP", ICON_SEQUENCE, "Clip", "Show editing clip preview"},
      {SC_VIEW_GRAPH, "GRAPH", ICON_GRAPH, "Graph", "Show graph view for active element"},
      {SC_VIEW_DOPESHEET,
       "DOPESHEET",
       ICON_ACTION,
       "Dopesheet",
       "Dopesheet view for tracking data"},
      {0, NULL, 0, NULL, NULL},
  };

  static const EnumPropertyItem annotation_source_items[] = {
      {SC_GPENCIL_SRC_CLIP,
       "CLIP",
       0,
       "Clip",
       "Show annotation data-block which belongs to movie clip"},
      {SC_GPENCIL_SRC_TRACK,
       "TRACK",
       0,
       "Track",
       "Show annotation data-block which belongs to active track"},
      {0, NULL, 0, NULL, NULL},
  };

  static const EnumPropertyItem pivot_items[] = {
      {V3D_AROUND_CENTER_BOUNDS,
       "BOUNDING_BOX_CENTER",
       ICON_PIVOT_BOUNDBOX,
       "Bounding Box Center",
       "Pivot around bounding box center of selected object(s)"},
      {V3D_AROUND_CURSOR, "CURSOR", ICON_PIVOT_CURSOR, "2D Cursor", "Pivot around the 2D cursor"},
      {V3D_AROUND_LOCAL_ORIGINS,
       "INDIVIDUAL_ORIGINS",
       ICON_PIVOT_INDIVIDUAL,
       "Individual Origins",
       "Pivot around each object's own origin"},
      {V3D_AROUND_CENTER_MEDIAN,
       "MEDIAN_POINT",
       ICON_PIVOT_MEDIAN,
       "Median Point",
       "Pivot around the median point of selected objects"},
      {0, NULL, 0, NULL, NULL},
  };

  srna = RNA_def_struct(brna, "SpaceClipEditor", "Space");
  RNA_def_struct_sdna(srna, "SpaceClip");
  RNA_def_struct_ui_text(srna, "Space Clip Editor", "Clip editor space data");

  rna_def_space_generic_show_region_toggles(
      srna, (1 << RGN_TYPE_TOOLS) | (1 << RGN_TYPE_UI) | (1 << RGN_TYPE_HUD));

  /* movieclip */
  prop = RNA_def_property(srna, "clip", PROP_POINTER, PROP_NONE);
  RNA_def_property_flag(prop, PROP_EDITABLE);
  RNA_def_property_ui_text(prop, "Movie Clip", "Movie clip displayed and edited in this space");
  RNA_def_property_pointer_funcs(prop, NULL, "rna_SpaceClipEditor_clip_set", NULL, NULL);
  RNA_def_property_update(prop, NC_SPACE | ND_SPACE_CLIP, NULL);

  /* clip user */
  prop = RNA_def_property(srna, "clip_user", PROP_POINTER, PROP_NONE);
  RNA_def_property_flag(prop, PROP_NEVER_NULL);
  RNA_def_property_struct_type(prop, "MovieClipUser");
  RNA_def_property_pointer_sdna(prop, NULL, "user");
  RNA_def_property_ui_text(
      prop, "Movie Clip User", "Parameters defining which frame of the movie clip is displayed");
  RNA_def_property_update(prop, NC_SPACE | ND_SPACE_CLIP, NULL);

  /* mask */
  rna_def_space_mask_info(srna, NC_SPACE | ND_SPACE_CLIP, "rna_SpaceClipEditor_mask_set");

  /* mode */
  prop = RNA_def_property(srna, "mode", PROP_ENUM, PROP_NONE);
  RNA_def_property_enum_sdna(prop, NULL, "mode");
  RNA_def_property_enum_items(prop, rna_enum_clip_editor_mode_items);
  RNA_def_property_ui_text(prop, "Mode", "Editing context being displayed");
  RNA_def_property_update(prop, NC_SPACE | ND_SPACE_CLIP, "rna_SpaceClipEditor_clip_mode_update");

  /* view */
  prop = RNA_def_property(srna, "view", PROP_ENUM, PROP_NONE);
  RNA_def_property_enum_sdna(prop, NULL, "view");
  RNA_def_property_enum_items(prop, view_items);
  RNA_def_property_ui_text(prop, "View", "Type of the clip editor view");
  RNA_def_property_translation_context(prop, BLT_I18NCONTEXT_ID_MOVIECLIP);
  RNA_def_property_update(prop, NC_SPACE | ND_SPACE_CLIP, "rna_SpaceClipEditor_view_type_update");

  /* show pattern */
  prop = RNA_def_property(srna, "show_marker_pattern", PROP_BOOLEAN, PROP_NONE);
  RNA_def_property_ui_text(prop, "Show Marker Pattern", "Show pattern boundbox for markers");
  RNA_def_property_boolean_sdna(prop, NULL, "flag", SC_SHOW_MARKER_PATTERN);
  RNA_def_property_update(prop, NC_SPACE | ND_SPACE_CLIP, NULL);

  /* show search */
  prop = RNA_def_property(srna, "show_marker_search", PROP_BOOLEAN, PROP_NONE);
  RNA_def_property_ui_text(prop, "Show Marker Search", "Show search boundbox for markers");
  RNA_def_property_boolean_sdna(prop, NULL, "flag", SC_SHOW_MARKER_SEARCH);
  RNA_def_property_update(prop, NC_SPACE | ND_SPACE_CLIP, NULL);

  /* lock to selection */
  prop = RNA_def_property(srna, "lock_selection", PROP_BOOLEAN, PROP_NONE);
  RNA_def_property_ui_text(
      prop, "Lock to Selection", "Lock viewport to selected markers during playback");
  RNA_def_property_boolean_sdna(prop, NULL, "flag", SC_LOCK_SELECTION);
  RNA_def_property_update(
      prop, NC_SPACE | ND_SPACE_CLIP, "rna_SpaceClipEditor_lock_selection_update");

  /* lock to time cursor */
  prop = RNA_def_property(srna, "lock_time_cursor", PROP_BOOLEAN, PROP_NONE);
  RNA_def_property_ui_text(
      prop, "Lock to Time Cursor", "Lock curves view to time cursor during playback and tracking");
  RNA_def_property_boolean_sdna(prop, NULL, "flag", SC_LOCK_TIMECURSOR);
  RNA_def_property_update(prop, NC_SPACE | ND_SPACE_CLIP, NULL);

  /* show markers paths */
  prop = RNA_def_property(srna, "show_track_path", PROP_BOOLEAN, PROP_NONE);
  RNA_def_property_boolean_sdna(prop, NULL, "flag", SC_SHOW_TRACK_PATH);
  RNA_def_property_ui_text(prop, "Show Track Path", "Show path of how track moves");
  RNA_def_property_update(prop, NC_SPACE | ND_SPACE_CLIP, NULL);

  /* path length */
  prop = RNA_def_property(srna, "path_length", PROP_INT, PROP_NONE);
  RNA_def_property_int_sdna(prop, NULL, "path_length");
  RNA_def_property_range(prop, 0, INT_MAX);
  RNA_def_property_ui_text(prop, "Path Length", "Length of displaying path, in frames");
  RNA_def_property_update(prop, NC_SPACE | ND_SPACE_CLIP, NULL);

  /* show tiny markers */
  prop = RNA_def_property(srna, "show_tiny_markers", PROP_BOOLEAN, PROP_NONE);
  RNA_def_property_ui_text(prop, "Show Tiny Markers", "Show markers in a more compact manner");
  RNA_def_property_boolean_sdna(prop, NULL, "flag", SC_SHOW_TINY_MARKER);
  RNA_def_property_update(prop, NC_SPACE | ND_SPACE_CLIP, NULL);

  /* show bundles */
  prop = RNA_def_property(srna, "show_bundles", PROP_BOOLEAN, PROP_NONE);
  RNA_def_property_ui_text(prop, "Show Bundles", "Show projection of 3D markers into footage");
  RNA_def_property_boolean_sdna(prop, NULL, "flag", SC_SHOW_BUNDLES);
  RNA_def_property_update(prop, NC_SPACE | ND_SPACE_CLIP, NULL);

  /* mute footage */
  prop = RNA_def_property(srna, "use_mute_footage", PROP_BOOLEAN, PROP_NONE);
  RNA_def_property_ui_text(prop, "Mute Footage", "Mute footage and show black background instead");
  RNA_def_property_boolean_sdna(prop, NULL, "flag", SC_MUTE_FOOTAGE);
  RNA_def_property_update(prop, NC_SPACE | ND_SPACE_CLIP, NULL);

  /* hide disabled */
  prop = RNA_def_property(srna, "show_disabled", PROP_BOOLEAN, PROP_NONE);
  RNA_def_property_ui_text(prop, "Show Disabled", "Show disabled tracks from the footage");
  RNA_def_property_boolean_negative_sdna(prop, NULL, "flag", SC_HIDE_DISABLED);
  RNA_def_property_update(prop, NC_SPACE | ND_SPACE_CLIP, NULL);

  prop = RNA_def_property(srna, "show_metadata", PROP_BOOLEAN, PROP_NONE);
  RNA_def_property_boolean_sdna(prop, NULL, "flag", SC_SHOW_METADATA);
  RNA_def_property_ui_text(prop, "Show Metadata", "Show metadata of clip");
  RNA_def_property_update(prop, NC_SPACE | ND_SPACE_CLIP, NULL);

  /* scopes */
  prop = RNA_def_property(srna, "scopes", PROP_POINTER, PROP_NONE);
  RNA_def_property_pointer_sdna(prop, NULL, "scopes");
  RNA_def_property_struct_type(prop, "MovieClipScopes");
  RNA_def_property_ui_text(prop, "Scopes", "Scopes to visualize movie clip statistics");

  /* show names */
  prop = RNA_def_property(srna, "show_names", PROP_BOOLEAN, PROP_NONE);
  RNA_def_property_boolean_sdna(prop, NULL, "flag", SC_SHOW_NAMES);
  RNA_def_property_ui_text(prop, "Show Names", "Show track names and status");
  RNA_def_property_update(prop, NC_SPACE | ND_SPACE_CLIP, NULL);

  /* show grid */
  prop = RNA_def_property(srna, "show_grid", PROP_BOOLEAN, PROP_NONE);
  RNA_def_property_boolean_sdna(prop, NULL, "flag", SC_SHOW_GRID);
  RNA_def_property_ui_text(prop, "Show Grid", "Show grid showing lens distortion");
  RNA_def_property_update(prop, NC_SPACE | ND_SPACE_CLIP, NULL);

  /* show stable */
  prop = RNA_def_property(srna, "show_stable", PROP_BOOLEAN, PROP_NONE);
  RNA_def_property_boolean_sdna(prop, NULL, "flag", SC_SHOW_STABLE);
  RNA_def_property_ui_text(
      prop, "Show Stable", "Show stable footage in editor (if stabilization is enabled)");
  RNA_def_property_update(prop, NC_SPACE | ND_SPACE_CLIP, NULL);

  /* manual calibration */
  prop = RNA_def_property(srna, "use_manual_calibration", PROP_BOOLEAN, PROP_NONE);
  RNA_def_property_boolean_sdna(prop, NULL, "flag", SC_MANUAL_CALIBRATION);
  RNA_def_property_ui_text(prop, "Manual Calibration", "Use manual calibration helpers");
  RNA_def_property_update(prop, NC_SPACE | ND_SPACE_CLIP, NULL);

  /* show annotation */
  prop = RNA_def_property(srna, "show_annotation", PROP_BOOLEAN, PROP_NONE);
  RNA_def_property_boolean_sdna(prop, NULL, "flag", SC_SHOW_ANNOTATION);
  RNA_def_property_ui_text(prop, "Show Annotation", "Show annotations for this view");
  RNA_def_property_update(prop, NC_SPACE | ND_SPACE_CLIP, NULL);

  /* show filters */
  prop = RNA_def_property(srna, "show_filters", PROP_BOOLEAN, PROP_NONE);
  RNA_def_property_boolean_sdna(prop, NULL, "flag", SC_SHOW_FILTERS);
  RNA_def_property_ui_text(prop, "Show Filters", "Show filters for graph editor");
  RNA_def_property_update(prop, NC_SPACE | ND_SPACE_CLIP, NULL);

  /* show graph_frames */
  prop = RNA_def_property(srna, "show_graph_frames", PROP_BOOLEAN, PROP_NONE);
  RNA_def_property_boolean_sdna(prop, NULL, "flag", SC_SHOW_GRAPH_FRAMES);
  RNA_def_property_ui_text(
      prop,
      "Show Frames",
      "Show curve for per-frame average error (camera motion should be solved first)");
  RNA_def_property_update(prop, NC_SPACE | ND_SPACE_CLIP, NULL);

  /* show graph tracks motion */
  prop = RNA_def_property(srna, "show_graph_tracks_motion", PROP_BOOLEAN, PROP_NONE);
  RNA_def_property_boolean_sdna(prop, NULL, "flag", SC_SHOW_GRAPH_TRACKS_MOTION);
  RNA_def_property_ui_text(
      prop,
      "Show Tracks Motion",
      "Display the speed curves (in \"x\" direction red, in \"y\" direction green) "
      "for the selected tracks");
  RNA_def_property_update(prop, NC_SPACE | ND_SPACE_CLIP, NULL);

  /* show graph tracks motion */
  prop = RNA_def_property(srna, "show_graph_tracks_error", PROP_BOOLEAN, PROP_NONE);
  RNA_def_property_boolean_sdna(prop, NULL, "flag", SC_SHOW_GRAPH_TRACKS_ERROR);
  RNA_def_property_ui_text(
      prop, "Show Tracks Error", "Display the reprojection error curve for selected tracks");
  RNA_def_property_update(prop, NC_SPACE | ND_SPACE_CLIP, NULL);

  /* show_only_selected */
  prop = RNA_def_property(srna, "show_graph_only_selected", PROP_BOOLEAN, PROP_NONE);
  RNA_def_property_boolean_sdna(prop, NULL, "flag", SC_SHOW_GRAPH_SEL_ONLY);
  RNA_def_property_ui_text(
      prop, "Only Show Selected", "Only include channels relating to selected objects and data");
  RNA_def_property_ui_icon(prop, ICON_RESTRICT_SELECT_OFF, 0);
  RNA_def_property_update(prop, NC_SPACE | ND_SPACE_CLIP, NULL);

  /* show_hidden */
  prop = RNA_def_property(srna, "show_graph_hidden", PROP_BOOLEAN, PROP_NONE);
  RNA_def_property_boolean_sdna(prop, NULL, "flag", SC_SHOW_GRAPH_HIDDEN);
  RNA_def_property_ui_text(
      prop, "Display Hidden", "Include channels from objects/bone that aren't visible");
  RNA_def_property_ui_icon(prop, ICON_GHOST_ENABLED, 0);
  RNA_def_property_update(prop, NC_SPACE | ND_SPACE_CLIP, NULL);

  /* ** channels ** */

  /* show_red_channel */
  prop = RNA_def_property(srna, "show_red_channel", PROP_BOOLEAN, PROP_NONE);
  RNA_def_property_boolean_negative_sdna(prop, NULL, "postproc_flag", MOVIECLIP_DISABLE_RED);
  RNA_def_property_ui_text(prop, "Show Red Channel", "Show red channel in the frame");
  RNA_def_property_update(prop, NC_SPACE | ND_SPACE_CLIP, NULL);

  /* show_green_channel */
  prop = RNA_def_property(srna, "show_green_channel", PROP_BOOLEAN, PROP_NONE);
  RNA_def_property_boolean_negative_sdna(prop, NULL, "postproc_flag", MOVIECLIP_DISABLE_GREEN);
  RNA_def_property_ui_text(prop, "Show Green Channel", "Show green channel in the frame");
  RNA_def_property_update(prop, NC_SPACE | ND_SPACE_CLIP, NULL);

  /* show_blue_channel */
  prop = RNA_def_property(srna, "show_blue_channel", PROP_BOOLEAN, PROP_NONE);
  RNA_def_property_boolean_negative_sdna(prop, NULL, "postproc_flag", MOVIECLIP_DISABLE_BLUE);
  RNA_def_property_ui_text(prop, "Show Blue Channel", "Show blue channel in the frame");
  RNA_def_property_update(prop, NC_SPACE | ND_SPACE_CLIP, NULL);

  /* preview_grayscale */
  prop = RNA_def_property(srna, "use_grayscale_preview", PROP_BOOLEAN, PROP_NONE);
  RNA_def_property_boolean_sdna(prop, NULL, "postproc_flag", MOVIECLIP_PREVIEW_GRAYSCALE);
  RNA_def_property_ui_text(prop, "Grayscale", "Display frame in grayscale mode");
  RNA_def_property_update(prop, NC_MOVIECLIP | ND_DISPLAY, NULL);

  /* timeline */
  prop = RNA_def_property(srna, "show_seconds", PROP_BOOLEAN, PROP_NONE);
  RNA_def_property_boolean_sdna(prop, NULL, "flag", SC_SHOW_SECONDS);
  RNA_def_property_ui_text(prop, "Show Seconds", "Show timing in seconds not frames");
  RNA_def_property_update(prop, NC_MOVIECLIP | ND_DISPLAY, NULL);

  /* grease pencil source */
  prop = RNA_def_property(srna, "annotation_source", PROP_ENUM, PROP_NONE);
  RNA_def_property_enum_sdna(prop, NULL, "gpencil_src");
  RNA_def_property_enum_items(prop, annotation_source_items);
  RNA_def_property_ui_text(prop, "Annotation Source", "Where the annotation comes from");
  RNA_def_property_translation_context(prop, BLT_I18NCONTEXT_ID_MOVIECLIP);
  RNA_def_property_update(prop, NC_MOVIECLIP | ND_DISPLAY, NULL);

  /* transform */
  prop = RNA_def_property(srna, "cursor_location", PROP_FLOAT, PROP_XYZ);
  RNA_def_property_float_sdna(prop, NULL, "cursor");
  RNA_def_property_array(prop, 2);
  RNA_def_property_ui_text(prop, "2D Cursor Location", "2D cursor location for this view");
  RNA_def_property_update(prop, NC_SPACE | ND_SPACE_CLIP, NULL);

  /* pivot point */
  prop = RNA_def_property(srna, "pivot_point", PROP_ENUM, PROP_NONE);
  RNA_def_property_enum_sdna(prop, NULL, "around");
  RNA_def_property_enum_items(prop, pivot_items);
  RNA_def_property_ui_text(prop, "Pivot Point", "Pivot center for rotation/scaling");
  RNA_def_property_update(prop, NC_SPACE | ND_SPACE_CLIP, NULL);
}

static void rna_def_spreadsheet_column_id(BlenderRNA *brna)
{
  StructRNA *srna;
  PropertyRNA *prop;

  srna = RNA_def_struct(brna, "SpreadsheetColumnID", NULL);
  RNA_def_struct_sdna(srna, "SpreadsheetColumnID");
  RNA_def_struct_ui_text(
      srna, "Spreadsheet Column ID", "Data used to identify a spreadsheet column");

  prop = RNA_def_property(srna, "name", PROP_STRING, PROP_NONE);
  RNA_def_property_ui_text(prop, "Column Name", "");
  RNA_def_property_update(prop, NC_SPACE | ND_SPACE_SPREADSHEET, NULL);
}

static void rna_def_spreadsheet_column(BlenderRNA *brna)
{
  StructRNA *srna;
  PropertyRNA *prop;

  static const EnumPropertyItem data_type_items[] = {
      {SPREADSHEET_VALUE_TYPE_INT32, "INT32", ICON_NONE, "Integer", ""},
      {SPREADSHEET_VALUE_TYPE_FLOAT, "FLOAT", ICON_NONE, "Float", ""},
      {SPREADSHEET_VALUE_TYPE_BOOL, "BOOLEAN", ICON_NONE, "Boolean", ""},
      {SPREADSHEET_VALUE_TYPE_INSTANCES, "INSTANCES", ICON_NONE, "Instances", ""},
      {0, NULL, 0, NULL, NULL},
  };

  srna = RNA_def_struct(brna, "SpreadsheetColumn", NULL);
  RNA_def_struct_sdna(srna, "SpreadsheetColumn");
  RNA_def_struct_ui_text(
      srna, "Spreadsheet Column", "Persistent data associated with a spreadsheet column");

  prop = RNA_def_property(srna, "data_type", PROP_ENUM, PROP_NONE);
  RNA_def_property_enum_sdna(prop, NULL, "data_type");
  RNA_def_property_enum_items(prop, data_type_items);
  RNA_def_property_ui_text(
      prop, "Data Type", "The data type of the corresponding column visible in the spreadsheet");
  RNA_def_property_clear_flag(prop, PROP_EDITABLE);
  RNA_def_property_update(prop, NC_SPACE | ND_SPACE_SPREADSHEET, NULL);

  rna_def_spreadsheet_column_id(brna);

  prop = RNA_def_property(srna, "id", PROP_POINTER, PROP_NONE);
  RNA_def_property_struct_type(prop, "SpreadsheetColumnID");
  RNA_def_property_ui_text(
      prop, "ID", "Data used to identify the corresponding data from the data source");
}

static void rna_def_spreadsheet_row_filter(BlenderRNA *brna)
{
  StructRNA *srna;
  PropertyRNA *prop;

  static const EnumPropertyItem rule_operation_items[] = {
      {SPREADSHEET_ROW_FILTER_EQUAL, "EQUAL", ICON_NONE, "Equal To", ""},
      {SPREADSHEET_ROW_FILTER_GREATER, "GREATER", ICON_NONE, "Greater Than", ""},
      {SPREADSHEET_ROW_FILTER_LESS, "LESS", ICON_NONE, "Less Than", ""},
      {0, NULL, 0, NULL, NULL},
  };

  srna = RNA_def_struct(brna, "SpreadsheetRowFilter", NULL);
  RNA_def_struct_sdna(srna, "SpreadsheetRowFilter");
  RNA_def_struct_ui_text(srna, "Spreadsheet Row Filter", "");

  prop = RNA_def_property(srna, "enabled", PROP_BOOLEAN, PROP_NONE);
  RNA_def_property_boolean_sdna(prop, NULL, "flag", SPREADSHEET_ROW_FILTER_ENABLED);
  RNA_def_property_ui_text(prop, "Enabled", "");
  RNA_def_property_ui_icon(prop, ICON_CHECKBOX_DEHLT, 1);
  RNA_def_property_update(prop, NC_SPACE | ND_SPACE_SPREADSHEET, NULL);

  prop = RNA_def_property(srna, "show_expanded", PROP_BOOLEAN, PROP_NONE);
  RNA_def_property_boolean_sdna(prop, NULL, "flag", SPREADSHEET_ROW_FILTER_UI_EXPAND);
  RNA_def_property_ui_text(prop, "Show Expanded", "");
  RNA_def_property_ui_icon(prop, ICON_DISCLOSURE_TRI_RIGHT, 1);
  RNA_def_property_update(prop, NC_SPACE | ND_SPACE_SPREADSHEET, NULL);

  prop = RNA_def_property(srna, "column_name", PROP_STRING, PROP_NONE);
  RNA_def_property_ui_text(prop, "Column Name", "");
  RNA_def_property_update(prop, NC_SPACE | ND_SPACE_SPREADSHEET, NULL);

  prop = RNA_def_property(srna, "operation", PROP_ENUM, PROP_NONE);
  RNA_def_property_enum_items(prop, rule_operation_items);
  RNA_def_property_ui_text(prop, "Operation", "");
  RNA_def_property_update(prop, NC_SPACE | ND_SPACE_SPREADSHEET, NULL);

  prop = RNA_def_property(srna, "value_float", PROP_FLOAT, PROP_NONE);
  RNA_def_property_ui_text(prop, "Float Value", "");
  RNA_def_property_update(prop, NC_SPACE | ND_SPACE_SPREADSHEET, NULL);

  prop = RNA_def_property(srna, "value_float2", PROP_FLOAT, PROP_NONE);
  RNA_def_property_array(prop, 2);
  RNA_def_property_ui_text(prop, "2D Vector Value", "");
  RNA_def_property_update(prop, NC_SPACE | ND_SPACE_SPREADSHEET, NULL);

  prop = RNA_def_property(srna, "value_float3", PROP_FLOAT, PROP_NONE);
  RNA_def_property_array(prop, 3);
  RNA_def_property_ui_text(prop, "Vector Value", "");
  RNA_def_property_update(prop, NC_SPACE | ND_SPACE_SPREADSHEET, NULL);

  prop = RNA_def_property(srna, "value_color", PROP_FLOAT, PROP_NONE);
  RNA_def_property_array(prop, 4);
  RNA_def_property_ui_text(prop, "Color Value", "");
  RNA_def_property_update(prop, NC_SPACE | ND_SPACE_SPREADSHEET, NULL);

  prop = RNA_def_property(srna, "value_string", PROP_STRING, PROP_NONE);
  RNA_def_property_ui_text(prop, "Text Value", "");
  RNA_def_property_update(prop, NC_SPACE | ND_SPACE_SPREADSHEET, NULL);

  prop = RNA_def_property(srna, "threshold", PROP_FLOAT, PROP_NONE);
  RNA_def_property_ui_text(prop, "Threshold", "How close float values need to be to be equal");
  RNA_def_property_range(prop, 0.0, FLT_MAX);
  RNA_def_property_update(prop, NC_SPACE | ND_SPACE_SPREADSHEET, NULL);

  prop = RNA_def_property(srna, "value_int", PROP_INT, PROP_NONE);
  RNA_def_property_int_sdna(prop, NULL, "value_int");
  RNA_def_property_ui_text(prop, "Integer Value", "");
  RNA_def_property_update(prop, NC_SPACE | ND_SPACE_SPREADSHEET, NULL);

  prop = RNA_def_property(srna, "value_boolean", PROP_BOOLEAN, PROP_NONE);
  RNA_def_property_boolean_sdna(prop, NULL, "flag", SPREADSHEET_ROW_FILTER_BOOL_VALUE);
  RNA_def_property_ui_text(prop, "Boolean Value", "");
  RNA_def_property_update(prop, NC_SPACE | ND_SPACE_SPREADSHEET, NULL);
}

static const EnumPropertyItem spreadsheet_context_type_items[] = {
    {SPREADSHEET_CONTEXT_OBJECT, "OBJECT", ICON_NONE, "Object", ""},
    {SPREADSHEET_CONTEXT_MODIFIER, "MODIFIER", ICON_NONE, "Modifier", ""},
    {SPREADSHEET_CONTEXT_NODE, "NODE", ICON_NONE, "Node", ""},
    {0, NULL, 0, NULL, NULL},
};

static void rna_def_space_spreadsheet_context(BlenderRNA *brna)
{
  StructRNA *srna;
  PropertyRNA *prop;

  srna = RNA_def_struct(brna, "SpreadsheetContext", NULL);
  RNA_def_struct_ui_text(srna, "Spreadsheet Context", "Element of spreadsheet context path");
  RNA_def_struct_refine_func(srna, "rna_spreadsheet_context_refine");

  prop = RNA_def_property(srna, "type", PROP_ENUM, PROP_NONE);
  RNA_def_property_enum_items(prop, spreadsheet_context_type_items);
  RNA_def_property_ui_text(prop, "Type", "Type of the context");
  RNA_def_property_clear_flag(prop, PROP_EDITABLE);

  rna_def_space_generic_show_region_toggles(srna,
                                            (1 << RGN_TYPE_CHANNELS) | (1 << RGN_TYPE_FOOTER));
}

static void rna_def_space_spreadsheet_context_object(BlenderRNA *brna)
{
  StructRNA *srna;
  PropertyRNA *prop;

  srna = RNA_def_struct(brna, "SpreadsheetContextObject", "SpreadsheetContext");

  prop = RNA_def_property(srna, "object", PROP_POINTER, PROP_NONE);
  RNA_def_property_struct_type(prop, "Object");
  RNA_def_property_flag(prop, PROP_EDITABLE);
  RNA_def_property_update(prop, NC_SPACE | ND_SPACE_SPREADSHEET, "rna_spreadsheet_context_update");
}

static void rna_def_space_spreadsheet_context_modifier(BlenderRNA *brna)
{
  StructRNA *srna;
  PropertyRNA *prop;

  srna = RNA_def_struct(brna, "SpreadsheetContextModifier", "SpreadsheetContext");

  prop = RNA_def_property(srna, "modifier_name", PROP_STRING, PROP_NONE);
  RNA_def_property_ui_text(prop, "Modifier Name", "");
  RNA_def_property_update(prop, NC_SPACE | ND_SPACE_SPREADSHEET, "rna_spreadsheet_context_update");
}

static void rna_def_space_spreadsheet_context_node(BlenderRNA *brna)
{
  StructRNA *srna;
  PropertyRNA *prop;

  srna = RNA_def_struct(brna, "SpreadsheetContextNode", "SpreadsheetContext");

  prop = RNA_def_property(srna, "node_name", PROP_STRING, PROP_NONE);
  RNA_def_property_ui_text(prop, "Node Name", "");
  RNA_def_property_update(prop, NC_SPACE | ND_SPACE_SPREADSHEET, "rna_spreadsheet_context_update");
}

static void rna_def_space_spreadsheet_context_path(BlenderRNA *brna, PropertyRNA *cprop)
{
  StructRNA *srna;
  PropertyRNA *parm;
  FunctionRNA *func;

  RNA_def_property_srna(cprop, "SpreadsheetContextPath");
  srna = RNA_def_struct(brna, "SpreadsheetContextPath", NULL);
  RNA_def_struct_sdna(srna, "SpaceSpreadsheet");

  func = RNA_def_function(srna, "append", "rna_SpaceSpreadsheet_context_path_append");
  RNA_def_function_ui_description(func, "Append a context path element");
  parm = RNA_def_property(func, "type", PROP_ENUM, PROP_NONE);
  RNA_def_parameter_flags(parm, 0, PARM_REQUIRED);
  RNA_def_property_enum_items(parm, spreadsheet_context_type_items);
  parm = RNA_def_pointer(
      func, "context", "SpreadsheetContext", "", "Newly created context path element");
  RNA_def_function_return(func, parm);

  func = RNA_def_function(srna, "clear", "rna_SpaceSpreadsheet_context_path_clear");
  RNA_def_function_ui_description(func, "Clear entire context path");

  func = RNA_def_function(srna, "guess", "rna_SpaceSpreadsheet_context_path_guess");
  RNA_def_function_ui_description(func, "Guess the context path from the current context");
  RNA_def_function_flag(func, FUNC_USE_CONTEXT);
}

static void rna_def_space_spreadsheet(BlenderRNA *brna)
{
  PropertyRNA *prop;
  StructRNA *srna;

  static const EnumPropertyItem geometry_component_type_items[] = {
      {GEO_COMPONENT_TYPE_MESH,
       "MESH",
       ICON_MESH_DATA,
       "Mesh",
       "Mesh component containing point, corner, edge and face data"},
      {GEO_COMPONENT_TYPE_POINT_CLOUD,
       "POINTCLOUD",
       ICON_POINTCLOUD_DATA,
       "Point Cloud",
       "Point cloud component containing only point data"},
      {GEO_COMPONENT_TYPE_CURVE,
       "CURVE",
       ICON_CURVE_DATA,
       "Curve",
       "Curve component containing spline and control point data"},
      {GEO_COMPONENT_TYPE_INSTANCES,
       "INSTANCES",
       ICON_EMPTY_AXIS,
       "Instances",
       "Instances of objects or collections"},
      {0, NULL, 0, NULL, NULL},
  };

  static const EnumPropertyItem object_eval_state_items[] = {
      {SPREADSHEET_OBJECT_EVAL_STATE_EVALUATED,
       "EVALUATED",
       ICON_NONE,
       "Evaluated",
       "Use data from fully or partially evaluated object"},
      {SPREADSHEET_OBJECT_EVAL_STATE_ORIGINAL,
       "ORIGINAL",
       ICON_NONE,
       "Original",
       "Use data from original object without any modifiers applied"},
      {SPREADSHEET_OBJECT_EVAL_STATE_VIEWER_NODE,
       "VIEWER_NODE",
       ICON_NONE,
       "Viewer Node",
       "Use intermediate data from viewer node"},
      {0, NULL, 0, NULL, NULL},
  };

  rna_def_space_spreadsheet_context(brna);
  rna_def_space_spreadsheet_context_object(brna);
  rna_def_space_spreadsheet_context_modifier(brna);
  rna_def_space_spreadsheet_context_node(brna);

  srna = RNA_def_struct(brna, "SpaceSpreadsheet", "Space");
  RNA_def_struct_ui_text(srna, "Space Spreadsheet", "Spreadsheet space data");

  rna_def_space_generic_show_region_toggles(
      srna, (1 << RGN_TYPE_UI) | (1 << RGN_TYPE_CHANNELS) | (1 << RGN_TYPE_FOOTER));

  prop = RNA_def_property(srna, "is_pinned", PROP_BOOLEAN, PROP_NONE);
  RNA_def_property_boolean_sdna(prop, NULL, "flag", SPREADSHEET_FLAG_PINNED);
  RNA_def_property_ui_text(prop, "Is Pinned", "Context path is pinned");
  RNA_def_property_update(prop, NC_SPACE | ND_SPACE_SPREADSHEET, NULL);

  prop = RNA_def_property(srna, "use_filter", PROP_BOOLEAN, PROP_NONE);
  RNA_def_property_boolean_sdna(prop, NULL, "filter_flag", SPREADSHEET_FILTER_ENABLE);
  RNA_def_property_ui_text(prop, "Use Filter", "");
  RNA_def_property_update(prop, NC_SPACE | ND_SPACE_SPREADSHEET, NULL);

  prop = RNA_def_property(srna, "display_context_path_collapsed", PROP_BOOLEAN, PROP_NONE);
  RNA_def_property_boolean_sdna(prop, NULL, "flag", SPREADSHEET_FLAG_CONTEXT_PATH_COLLAPSED);
  RNA_def_property_ui_text(prop, "Display Context Path Collapsed", "");
  RNA_def_property_update(prop, NC_SPACE | ND_SPACE_SPREADSHEET, NULL);

  prop = RNA_def_property(srna, "context_path", PROP_COLLECTION, PROP_NONE);
  RNA_def_property_struct_type(prop, "SpreadsheetContext");
  RNA_def_property_ui_text(prop, "Context Path", "Context path to the data being displayed");
  rna_def_space_spreadsheet_context_path(brna, prop);

  prop = RNA_def_property(srna, "show_only_selected", PROP_BOOLEAN, PROP_NONE);
  RNA_def_property_boolean_sdna(prop, NULL, "filter_flag", SPREADSHEET_FILTER_SELECTED_ONLY);
  RNA_def_property_ui_text(
      prop, "Show Only Selected", "Only include rows that correspond to selected elements");
  RNA_def_property_ui_icon(prop, ICON_RESTRICT_SELECT_OFF, 0);
  RNA_def_property_update(prop, NC_SPACE | ND_SPACE_SPREADSHEET, NULL);

  prop = RNA_def_property(srna, "geometry_component_type", PROP_ENUM, PROP_NONE);
  RNA_def_property_enum_items(prop, geometry_component_type_items);
  RNA_def_property_ui_text(
      prop, "Geometry Component", "Part of the geometry to display data from");
  RNA_def_property_update(prop,
                          NC_SPACE | ND_SPACE_SPREADSHEET,
                          "rna_SpaceSpreadsheet_geometry_component_type_update");

  prop = RNA_def_property(srna, "attribute_domain", PROP_ENUM, PROP_NONE);
  RNA_def_property_enum_items(prop, rna_enum_attribute_domain_items);
  RNA_def_property_enum_funcs(prop, NULL, NULL, "rna_SpaceSpreadsheet_attribute_domain_itemf");
  RNA_def_property_ui_text(prop, "Attribute Domain", "Attribute domain to display");
  RNA_def_property_update(prop, NC_SPACE | ND_SPACE_SPREADSHEET, NULL);

  prop = RNA_def_property(srna, "object_eval_state", PROP_ENUM, PROP_NONE);
  RNA_def_property_enum_items(prop, object_eval_state_items);
  RNA_def_property_ui_text(prop, "Object Evaluation State", "");
  RNA_def_property_update(prop, NC_SPACE | ND_SPACE_SPREADSHEET, NULL);

  rna_def_spreadsheet_column(brna);

  prop = RNA_def_property(srna, "columns", PROP_COLLECTION, PROP_NONE);
  RNA_def_property_collection_sdna(prop, NULL, "columns", NULL);
  RNA_def_property_struct_type(prop, "SpreadsheetColumn");
  RNA_def_property_ui_text(prop, "Columns", "Persistent data associated with spreadsheet columns");
  RNA_def_property_update(prop, NC_SPACE | ND_SPACE_SPREADSHEET, NULL);

  rna_def_spreadsheet_row_filter(brna);

  prop = RNA_def_property(srna, "row_filters", PROP_COLLECTION, PROP_NONE);
  RNA_def_property_collection_sdna(prop, NULL, "row_filters", NULL);
  RNA_def_property_struct_type(prop, "SpreadsheetRowFilter");
  RNA_def_property_ui_text(prop, "Row Filters", "Filters to remove rows from the displayed data");
  RNA_def_property_update(prop, NC_SPACE | ND_SPACE_SPREADSHEET, NULL);
}

void RNA_def_space(BlenderRNA *brna)
{
  rna_def_space(brna);
  rna_def_space_image(brna);
  rna_def_space_sequencer(brna);
  rna_def_space_text(brna);
  rna_def_fileselect_entry(brna);
  rna_def_fileselect_params(brna);
  rna_def_fileselect_asset_params(brna);
  rna_def_fileselect_idfilter(brna);
  rna_def_filemenu_entry(brna);
  rna_def_space_filebrowser(brna);
  rna_def_space_outliner(brna);
  rna_def_space_view3d(brna);
  rna_def_space_properties(brna);
  rna_def_space_dopesheet(brna);
  rna_def_space_graph(brna);
  rna_def_space_nla(brna);
  rna_def_space_console(brna);
  rna_def_console_line(brna);
  rna_def_space_info(brna);
  rna_def_space_userpref(brna);
  rna_def_node_tree_path(brna);
  rna_def_space_node(brna);
  rna_def_space_clip(brna);
  rna_def_space_spreadsheet(brna);
}

#endif<|MERGE_RESOLUTION|>--- conflicted
+++ resolved
@@ -6583,50 +6583,6 @@
   StructRNA *srna;
   PropertyRNA *prop;
 
-<<<<<<< HEAD
-  /* XXX copied from rna_enum_id_type_filter_items. */
-  static const EnumPropertyItem asset_category_items[] = {
-      {FILTER_ID_SCE, "SCENES", ICON_SCENE_DATA, "Scenes", "Show scenes"},
-      {FILTER_ID_AC, "ANIMATIONS", ICON_ANIM_DATA, "Animations", "Show animation data"},
-      {FILTER_ID_OB | FILTER_ID_GR,
-       "OBJECTS_AND_COLLECTIONS",
-       ICON_GROUP,
-       "Objects & Collections",
-       "Show objects and collections"},
-      {FILTER_ID_AR | FILTER_ID_CU | FILTER_ID_LT | FILTER_ID_MB | FILTER_ID_ME | FILTER_ID_GD
-       /* XXX avoid warning */
-       // | FILTER_ID_HA | FILTER_ID_PT | FILTER_ID_VO
-       ,
-       "GEOMETRY",
-       ICON_MESH_DATA,
-       "Geometry",
-       "Show meshes, curves, lattice, armatures, grease pencil and metaballs data"},
-      {FILTER_ID_LS | FILTER_ID_MA | FILTER_ID_NT | FILTER_ID_TE,
-       "SHADING",
-       ICON_MATERIAL_DATA,
-       "Shading",
-       "Show materials, nodetrees, textures and Freestyle's linestyles"},
-      {FILTER_ID_IM | FILTER_ID_MC | FILTER_ID_MSK | FILTER_ID_SO,
-       "IMAGES_AND_SOUNDS",
-       ICON_IMAGE_DATA,
-       "Images & Sounds",
-       "Show images, movie clips, sounds and masks"},
-      {FILTER_ID_CA | FILTER_ID_LA | FILTER_ID_LP | FILTER_ID_SPK | FILTER_ID_WO,
-       "ENVIRONMENTS",
-       ICON_WORLD_DATA,
-       "Environment",
-       "Show worlds, lights, cameras and speakers"},
-      {FILTER_ID_BR | FILTER_ID_PA | FILTER_ID_PAL | FILTER_ID_PC | FILTER_ID_TXT | FILTER_ID_VF |
-           FILTER_ID_CF | FILTER_ID_WS,
-       "MISC",
-       ICON_GREASEPENCIL,
-       "Miscellaneous",
-       "Show other data types"},
-      {0, NULL, 0, NULL, NULL},
-  };
-
-=======
->>>>>>> 827e30bd
   static const EnumPropertyItem asset_import_type_items[] = {
       {FILE_ASSET_IMPORT_LINK, "LINK", 0, "Link", "Import the assets as linked data-block"},
       {FILE_ASSET_IMPORT_APPEND,
