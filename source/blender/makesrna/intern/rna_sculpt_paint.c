/*
 * ***** BEGIN GPL LICENSE BLOCK *****
 *
 * This program is free software; you can redistribute it and/or
 * modify it under the terms of the GNU General Public License
 * as published by the Free Software Foundation; either version 2
 * of the License, or (at your option) any later version.
 *
 * This program is distributed in the hope that it will be useful,
 * but WITHOUT ANY WARRANTY; without even the implied warranty of
 * MERCHANTABILITY or FITNESS FOR A PARTICULAR PURPOSE.  See the
 * GNU General Public License for more details.
 *
 * You should have received a copy of the GNU General Public License
 * along with this program; if not, write to the Free Software Foundation,
 * Inc., 51 Franklin Street, Fifth Floor, Boston, MA 02110-1301, USA.
 *
 * Contributor(s): Campbell Barton
 *
 * ***** END GPL LICENSE BLOCK *****
 */

/** \file blender/makesrna/intern/rna_sculpt_paint.c
 *  \ingroup RNA
 */


#include <stdlib.h>

#include "RNA_define.h"
#include "RNA_enum_types.h"

#include "rna_internal.h"

#include "DNA_ID.h"
#include "DNA_scene_types.h"
#include "DNA_brush_types.h"
#include "DNA_screen_types.h"
#include "DNA_space_types.h"

#include "BKE_paint.h"
#include "BKE_material.h"

#include "ED_image.h"

#include "WM_api.h"
#include "WM_types.h"

#include "BLI_utildefines.h"
#include "bmesh.h"

static const EnumPropertyItem particle_edit_hair_brush_items[] = {
	{PE_BRUSH_NONE, "NONE", 0, "None", "Don't use any brush"},
	{PE_BRUSH_COMB, "COMB", 0, "Comb", "Comb hairs"},
	{PE_BRUSH_SMOOTH, "SMOOTH", 0, "Smooth", "Smooth hairs"},
	{PE_BRUSH_ADD, "ADD", 0, "Add", "Add hairs"},
	{PE_BRUSH_LENGTH, "LENGTH", 0, "Length", "Make hairs longer or shorter"},
	{PE_BRUSH_PUFF, "PUFF", 0, "Puff", "Make hairs stand up"},
	{PE_BRUSH_CUT, "CUT", 0, "Cut", "Cut hairs"},
	{PE_BRUSH_WEIGHT, "WEIGHT", 0, "Weight", "Weight hair particles"},
	{0, NULL, 0, NULL, NULL}
};

<<<<<<< HEAD
EnumPropertyItem rna_enum_gpencil_sculpt_brush_items[] = {
	{GP_EDITBRUSH_TYPE_SMOOTH, "SMOOTH", ICON_GPBRUSH_SMOOTH, "Smooth", "Smooth stroke points"},
	{GP_EDITBRUSH_TYPE_THICKNESS, "THICKNESS", ICON_GPBRUSH_THICKNESS, "Thickness", "Adjust thickness of strokes"},
	{GP_EDITBRUSH_TYPE_STRENGTH, "STRENGTH", ICON_GPBRUSH_STRENGTH, "Strength", "Adjust color strength of strokes" },
	{GP_EDITBRUSH_TYPE_GRAB, "GRAB", ICON_GPBRUSH_GRAB, "Grab", "Translate the set of points initially within the brush circle" },
	{GP_EDITBRUSH_TYPE_PUSH, "PUSH", ICON_GPBRUSH_PUSH, "Push", "Move points out of the way, as if combing them"},
	{GP_EDITBRUSH_TYPE_TWIST, "TWIST", ICON_GPBRUSH_TWIST, "Twist", "Rotate points around the midpoint of the brush"},
	{GP_EDITBRUSH_TYPE_PINCH, "PINCH", ICON_GPBRUSH_PINCH, "Pinch", "Pull points towards the midpoint of the brush"},
	{GP_EDITBRUSH_TYPE_RANDOMIZE, "RANDOMIZE", ICON_GPBRUSH_RANDOMIZE, "Randomize", "Introduce jitter/randomness into strokes"},
	{GP_EDITBRUSH_TYPE_CLONE, "CLONE", ICON_GPBRUSH_CLONE, "Clone", "Paste copies of the strokes stored on the clipboard"},
	{ 0, NULL, 0, NULL, NULL }
};

EnumPropertyItem rna_enum_gpencil_weight_brush_items[] = {
	{ GP_EDITBRUSH_TYPE_WEIGHT, "WEIGHT", ICON_GPBRUSH_WEIGHT, "Weight", "Weight Paint for Vertex Groups" },
=======
const EnumPropertyItem rna_enum_gpencil_sculpt_brush_items[] = {
	{GP_EDITBRUSH_TYPE_SMOOTH, "SMOOTH", 0, "Smooth", "Smooth stroke points"},
	{GP_EDITBRUSH_TYPE_THICKNESS, "THICKNESS", 0, "Thickness", "Adjust thickness of strokes"},
	{ GP_EDITBRUSH_TYPE_STRENGTH, "STRENGTH", 0, "Strength", "Adjust color strength of strokes" },
	{ GP_EDITBRUSH_TYPE_GRAB, "GRAB", 0, "Grab", "Translate the set of points initially within the brush circle" },
	{GP_EDITBRUSH_TYPE_PUSH, "PUSH", 0, "Push", "Move points out of the way, as if combing them"},
	{GP_EDITBRUSH_TYPE_TWIST, "TWIST", 0, "Twist", "Rotate points around the midpoint of the brush"},
	{GP_EDITBRUSH_TYPE_PINCH, "PINCH", 0, "Pinch", "Pull points towards the midpoint of the brush"},
	{GP_EDITBRUSH_TYPE_RANDOMIZE, "RANDOMIZE", 0, "Randomize", "Introduce jitter/randomness into strokes"},
	//{GP_EDITBRUSH_TYPE_SUBDIVIDE, "SUBDIVIDE", 0, "Subdivide", "Increase point density for higher resolution strokes when zoomed in"},
	//{GP_EDITBRUSH_TYPE_SIMPLIFY, "SIMPLIFY", 0, "Simplify", "Reduce density of stroke points"},
	{GP_EDITBRUSH_TYPE_CLONE, "CLONE", 0, "Clone", "Paste copies of the strokes stored on the clipboard"},
>>>>>>> ec2bbc90
	{ 0, NULL, 0, NULL, NULL }
};

#ifndef RNA_RUNTIME
<<<<<<< HEAD
static EnumPropertyItem rna_enum_gpencil_lockaxis_items[] = {
	{ GP_LOCKAXIS_NONE, "GP_LOCKAXIS_NONE", ICON_UNLOCKED, "None", "" },
	{ GP_LOCKAXIS_X, "GP_LOCKAXIS_X", ICON_NDOF_DOM, "X", "Project strokes to plane locked to X" },
	{ GP_LOCKAXIS_Y, "GP_LOCKAXIS_Y", ICON_NDOF_DOM, "Y", "Project strokes to plane locked to Y" },
	{ GP_LOCKAXIS_Z, "GP_LOCKAXIS_Z", ICON_NDOF_DOM, "Z", "Project strokes to plane locked to Z" },
=======
static const EnumPropertyItem rna_enum_gpencil_lockaxis_items[] = {
	{ GP_LOCKAXIS_NONE, "GP_LOCKAXIS_NONE", 0, "None", "" },
	{ GP_LOCKAXIS_X, "GP_LOCKAXIS_X", 0, "X", "Project strokes to plane locked to X" },
	{ GP_LOCKAXIS_Y, "GP_LOCKAXIS_Y", 0, "Y", "Project strokes to plane locked to Y" },
	{ GP_LOCKAXIS_Z, "GP_LOCKAXIS_Z", 0, "Z", "Project strokes to plane locked to Z" },
>>>>>>> ec2bbc90
	{ 0, NULL, 0, NULL, NULL }
};
#endif

const EnumPropertyItem rna_enum_symmetrize_direction_items[] = {
	{BMO_SYMMETRIZE_NEGATIVE_X, "NEGATIVE_X", 0, "-X to +X", ""},
	{BMO_SYMMETRIZE_POSITIVE_X, "POSITIVE_X", 0, "+X to -X", ""},

	{BMO_SYMMETRIZE_NEGATIVE_Y, "NEGATIVE_Y", 0, "-Y to +Y", ""},
	{BMO_SYMMETRIZE_POSITIVE_Y, "POSITIVE_Y", 0, "+Y to -Y", ""},

	{BMO_SYMMETRIZE_NEGATIVE_Z, "NEGATIVE_Z", 0, "-Z to +Z", ""},
	{BMO_SYMMETRIZE_POSITIVE_Z, "POSITIVE_Z", 0, "+Z to -Z", ""},
	{0, NULL, 0, NULL, NULL},
};

#ifdef RNA_RUNTIME
#include "MEM_guardedalloc.h"

#include "BKE_context.h"
#include "BKE_DerivedMesh.h"
#include "BKE_pointcache.h"
#include "BKE_particle.h"
#include "BKE_pbvh.h"
#include "BKE_gpencil.h"


#include "DEG_depsgraph.h"

#include "GPU_buffers.h"

#include "ED_particle.h"

static void rna_GPencil_update(Main *UNUSED(bmain), Scene *UNUSED(scene), PointerRNA *UNUSED(ptr))
{
	BKE_gpencil_batch_cache_alldirty();
	WM_main_add_notifier(NC_GPENCIL | NA_EDITED, NULL);
}

static const EnumPropertyItem particle_edit_disconnected_hair_brush_items[] = {
	{PE_BRUSH_NONE, "NONE", 0, "None", "Don't use any brush"},
	{PE_BRUSH_COMB, "COMB", 0, "Comb", "Comb hairs"},
	{PE_BRUSH_SMOOTH, "SMOOTH", 0, "Smooth", "Smooth hairs"},
	{PE_BRUSH_LENGTH, "LENGTH", 0, "Length", "Make hairs longer or shorter"},
	{PE_BRUSH_CUT, "CUT", 0, "Cut", "Cut hairs"},
	{PE_BRUSH_WEIGHT, "WEIGHT", 0, "Weight", "Weight hair particles"},
	{0, NULL, 0, NULL, NULL}
};

static const EnumPropertyItem particle_edit_cache_brush_items[] = {
	{PE_BRUSH_NONE, "NONE", 0, "None", "Don't use any brush"},
	{PE_BRUSH_COMB, "COMB", 0, "Comb", "Comb paths"},
	{PE_BRUSH_SMOOTH, "SMOOTH", 0, "Smooth", "Smooth paths"},
	{PE_BRUSH_LENGTH, "LENGTH", 0, "Length", "Make paths longer or shorter"},
	{0, NULL, 0, NULL, NULL}
};

static PointerRNA rna_ParticleEdit_brush_get(PointerRNA *ptr)
{
	ParticleEditSettings *pset = (ParticleEditSettings *)ptr->data;
	ParticleBrushData *brush = NULL;

	if (pset->brushtype != PE_BRUSH_NONE)
		brush = &pset->brush[pset->brushtype];

	return rna_pointer_inherit_refine(ptr, &RNA_ParticleBrush, brush);
}

static PointerRNA rna_ParticleBrush_curve_get(PointerRNA *ptr)
{
	return rna_pointer_inherit_refine(ptr, &RNA_CurveMapping, NULL);
}

static void rna_ParticleEdit_redo(bContext *C, PointerRNA *UNUSED(ptr))
{
	Scene *scene = CTX_data_scene(C);
	SceneLayer *sl = CTX_data_scene_layer(C);
	Object *ob = OBACT_NEW(sl);
	PTCacheEdit *edit = PE_get_current(scene, sl, ob);

	if (!edit)
		return;

	psys_free_path_cache(edit->psys, edit);
}

static void rna_ParticleEdit_update(Main *UNUSED(bmain), Scene *UNUSED(scene), bContext *C, PointerRNA *UNUSED(ptr))
{
	SceneLayer *sl = CTX_data_scene_layer(C);
	Object *ob = OBACT_NEW(sl);

	if (ob) DEG_id_tag_update(&ob->id, OB_RECALC_DATA);
}

static void rna_ParticleEdit_tool_set(PointerRNA *ptr, int value)
{
	ParticleEditSettings *pset = (ParticleEditSettings *)ptr->data;
	
	/* redraw hair completely if weight brush is/was used */
	if ((pset->brushtype == PE_BRUSH_WEIGHT || value == PE_BRUSH_WEIGHT) && pset->scene_layer) {
		Object *ob = (pset->scene_layer->basact) ? pset->scene_layer->basact->object : NULL;
		if (ob) {
			DEG_id_tag_update(&ob->id, OB_RECALC_DATA);
			WM_main_add_notifier(NC_OBJECT | ND_PARTICLE | NA_EDITED, NULL);
		}
	}

	pset->brushtype = value;
}
static const EnumPropertyItem *rna_ParticleEdit_tool_itemf(bContext *C, PointerRNA *UNUSED(ptr),
                                                     PropertyRNA *UNUSED(prop), bool *UNUSED(r_free))
{
	SceneLayer *sl = CTX_data_scene_layer(C);
	Object *ob = OBACT_NEW(sl);
#if 0
	Scene *scene = CTX_data_scene(C);
	PTCacheEdit *edit = PE_get_current(scene, ob);
	ParticleSystem *psys = edit ? edit->psys : NULL;
#else
	/* use this rather than PE_get_current() - because the editing cache is
	 * dependent on the cache being updated which can happen after this UI
	 * draws causing a glitch [#28883] */
	ParticleSystem *psys = psys_get_current(ob);
#endif

	if (psys) {
		if (psys->flag & PSYS_GLOBAL_HAIR) {
			return particle_edit_disconnected_hair_brush_items;
		}
		else {
			return particle_edit_hair_brush_items;
		}
	}

	return particle_edit_cache_brush_items;
}

static int rna_ParticleEdit_editable_get(PointerRNA *ptr)
{
	ParticleEditSettings *pset = (ParticleEditSettings *)ptr->data;

	return (pset->object && pset->scene && PE_get_current(pset->scene, pset->scene_layer, pset->object));
}
static int rna_ParticleEdit_hair_get(PointerRNA *ptr)
{
	ParticleEditSettings *pset = (ParticleEditSettings *)ptr->data;

	if (pset->scene) {
		PTCacheEdit *edit = PE_get_current(pset->scene, pset->scene_layer, pset->object);

		return (edit && edit->psys);
	}
	
	return 0;
}

static char *rna_ParticleEdit_path(PointerRNA *UNUSED(ptr))
{
	return BLI_strdup("tool_settings.particle_edit");
}

static int rna_Brush_mode_poll(PointerRNA *ptr, PointerRNA value)
{
	Scene *scene = (Scene *)ptr->id.data;
	ToolSettings *ts = scene->toolsettings;
	Brush *brush = value.id.data;
	int mode = 0;

	/* check the origin of the Paint struct to see which paint
	 * mode to select from */

	if (ptr->data == &ts->imapaint)
		mode = OB_MODE_TEXTURE_PAINT;
	else if (ptr->data == ts->sculpt)
		mode = OB_MODE_SCULPT;
	else if (ptr->data == ts->vpaint)
		mode = OB_MODE_VERTEX_PAINT;
	else if (ptr->data == ts->wpaint)
		mode = OB_MODE_WEIGHT_PAINT;

	return brush->ob_mode & mode;
}

static void rna_Sculpt_update(bContext *C, PointerRNA *UNUSED(ptr))
{
	Scene *scene = CTX_data_scene(C);
	SceneLayer *sl = CTX_data_scene_layer(C);
	Object *ob = OBACT_NEW(sl);

	if (ob) {
		DEG_id_tag_update(&ob->id, OB_RECALC_DATA);
		WM_main_add_notifier(NC_OBJECT | ND_MODIFIER, ob);

		if (ob->sculpt) {
			ob->sculpt->bm_smooth_shading = ((scene->toolsettings->sculpt->flags &
			                                  SCULPT_DYNTOPO_SMOOTH_SHADING) != 0);
		}
	}
}

static void rna_Sculpt_ShowDiffuseColor_update(bContext *C, Scene *scene, PointerRNA *UNUSED(ptr))
{
	SceneLayer *sl = CTX_data_scene_layer(C);
	Object *ob = OBACT_NEW(sl);

	if (ob && ob->sculpt) {
		Sculpt *sd = scene->toolsettings->sculpt;
		ob->sculpt->show_diffuse_color = ((sd->flags & SCULPT_SHOW_DIFFUSE) != 0);

		if (ob->sculpt->pbvh)
			pbvh_show_diffuse_color_set(ob->sculpt->pbvh, ob->sculpt->show_diffuse_color);

		WM_main_add_notifier(NC_OBJECT | ND_DRAW, ob);
	}
}

static char *rna_Sculpt_path(PointerRNA *UNUSED(ptr))
{
	return BLI_strdup("tool_settings.sculpt");
}

static char *rna_VertexPaint_path(PointerRNA *ptr)
{
	Scene *scene = (Scene *)ptr->id.data;
	ToolSettings *ts = scene->toolsettings;
	if (ptr->data == ts->vpaint) {
		return BLI_strdup("tool_settings.vertex_paint");
	}
	else {
		return BLI_strdup("tool_settings.weight_paint");
	}
}

static char *rna_ImagePaintSettings_path(PointerRNA *UNUSED(ptr))
{
	return BLI_strdup("tool_settings.image_paint");
}

static char *rna_UvSculpt_path(PointerRNA *UNUSED(ptr))
{
	return BLI_strdup("tool_settings.uv_sculpt");
}

static char *rna_ParticleBrush_path(PointerRNA *UNUSED(ptr))
{
	return BLI_strdup("tool_settings.particle_edit.brush");
}

static void rna_Paint_brush_update(Main *UNUSED(bmain), Scene *UNUSED(scene), PointerRNA *ptr)
{
	Paint *paint = ptr->data;
	Brush *br = paint->brush;
	BKE_paint_invalidate_overlay_all();
	WM_main_add_notifier(NC_BRUSH | NA_SELECTED, br);
}

static void rna_ImaPaint_viewport_update(Main *UNUSED(bmain), Scene *UNUSED(scene), PointerRNA *UNUSED(ptr))
{
	/* not the best solution maybe, but will refresh the 3D viewport */
	WM_main_add_notifier(NC_OBJECT | ND_DRAW, NULL);
}

static void rna_ImaPaint_mode_update(bContext *C, PointerRNA *UNUSED(ptr))
{
	Scene *scene = CTX_data_scene(C);\
	SceneLayer *sl = CTX_data_scene_layer(C);
	Object *ob = OBACT_NEW(sl);

	if (ob && ob->type == OB_MESH) {
		/* of course we need to invalidate here */
		BKE_texpaint_slots_refresh_object(scene, ob);

		/* we assume that changing the current mode will invalidate the uv layers so we need to refresh display */
		GPU_drawobject_free(ob->derivedFinal);
		BKE_paint_proj_mesh_data_check(scene, ob, NULL, NULL, NULL, NULL);
		WM_main_add_notifier(NC_OBJECT | ND_DRAW, NULL);
	}
}

static void rna_ImaPaint_stencil_update(bContext *C, PointerRNA *UNUSED(ptr))
{
	Scene *scene = CTX_data_scene(C);
	SceneLayer *sl = CTX_data_scene_layer(C);
	Object *ob = OBACT_NEW(sl);

	if (ob && ob->type == OB_MESH) {
		GPU_drawobject_free(ob->derivedFinal);
		BKE_paint_proj_mesh_data_check(scene, ob, NULL, NULL, NULL, NULL);
		WM_main_add_notifier(NC_OBJECT | ND_DRAW, NULL);
	}
}

static void rna_ImaPaint_canvas_update(bContext *C, PointerRNA *UNUSED(ptr))
{
	Main *bmain = CTX_data_main(C);
	Scene *scene = CTX_data_scene(C);
	SceneLayer *sl = CTX_data_scene_layer(C);
	Object *ob = OBACT_NEW(sl);
	bScreen *sc;
	Image *ima = scene->toolsettings->imapaint.canvas;
	
	for (sc = bmain->screen.first; sc; sc = sc->id.next) {
		ScrArea *sa;
		for (sa = sc->areabase.first; sa; sa = sa->next) {
			SpaceLink *slink;
			for (slink = sa->spacedata.first; slink; slink = slink->next) {
				if (slink->spacetype == SPACE_IMAGE) {
					SpaceImage *sima = (SpaceImage *)slink;
					
					if (!sima->pin)
						ED_space_image_set(sima, scene, scene->obedit, ima);
				}
			}
		}
	}
	
	if (ob && ob->type == OB_MESH) {
		GPU_drawobject_free(ob->derivedFinal);
		BKE_paint_proj_mesh_data_check(scene, ob, NULL, NULL, NULL, NULL);
		WM_main_add_notifier(NC_OBJECT | ND_DRAW, NULL);
	}
}

static int rna_ImaPaint_detect_data(ImagePaintSettings *imapaint)
{
	return imapaint->missing_data == 0;
}


static PointerRNA rna_GPencilSculptSettings_brush_get(PointerRNA *ptr)
{
	GP_BrushEdit_Settings *gset = (GP_BrushEdit_Settings *)ptr->data;
	GP_EditBrush_Data *brush = NULL;

	if ((gset) && (gset->flag & GP_BRUSHEDIT_FLAG_WEIGHT_MODE)) {
		if ((gset->weighttype >= GP_EDITBRUSH_TYPE_WEIGHT) && (gset->weighttype < TOT_GP_EDITBRUSH_TYPES))
			brush = &gset->brush[gset->weighttype];
	}
	else {
		if ((gset->brushtype >= 0) && (gset->brushtype < GP_EDITBRUSH_TYPE_WEIGHT))
			brush = &gset->brush[gset->brushtype];
	}
	return rna_pointer_inherit_refine(ptr, &RNA_GPencilSculptBrush, brush);
}

static char *rna_GPencilSculptSettings_path(PointerRNA *UNUSED(ptr))
{
	return BLI_strdup("tool_settings.gpencil_sculpt");
}

static char *rna_GPencilSculptBrush_path(PointerRNA *UNUSED(ptr))
{
	return BLI_strdup("tool_settings.gpencil_sculpt.brush");
}


#else

static void rna_def_paint_curve(BlenderRNA *brna)
{
	StructRNA *srna;

	srna = RNA_def_struct(brna, "PaintCurve", "ID");
	RNA_def_struct_ui_text(srna, "Paint Curve", "");
	RNA_def_struct_ui_icon(srna, ICON_CURVE_BEZCURVE);
}


static void rna_def_paint(BlenderRNA *brna)
{
	StructRNA *srna;
	PropertyRNA *prop;

	srna = RNA_def_struct(brna, "Paint", NULL);
	RNA_def_struct_ui_text(srna, "Paint", "");

	/* Global Settings */
	prop = RNA_def_property(srna, "brush", PROP_POINTER, PROP_NONE);
	RNA_def_property_flag(prop, PROP_EDITABLE);
	RNA_def_property_pointer_funcs(prop, NULL, NULL, NULL, "rna_Brush_mode_poll");
	RNA_def_property_ui_text(prop, "Brush", "Active Brush");
	RNA_def_property_update(prop, 0, "rna_Paint_brush_update");

	prop = RNA_def_property(srna, "palette", PROP_POINTER, PROP_NONE);
	RNA_def_property_flag(prop, PROP_EDITABLE);
	RNA_def_property_pointer_funcs(prop, NULL, NULL, NULL, NULL);
	RNA_def_property_ui_text(prop, "Palette", "Active Palette");

	prop = RNA_def_property(srna, "show_brush", PROP_BOOLEAN, PROP_NONE);
	RNA_def_property_boolean_sdna(prop, NULL, "flags", PAINT_SHOW_BRUSH);
	RNA_def_property_ui_text(prop, "Show Brush", "");
	RNA_def_property_update(prop, NC_SCENE | ND_TOOLSETTINGS, NULL);

	prop = RNA_def_property(srna, "show_brush_on_surface", PROP_BOOLEAN, PROP_NONE);
	RNA_def_property_boolean_sdna(prop, NULL, "flags", PAINT_SHOW_BRUSH_ON_SURFACE);
	RNA_def_property_ui_text(prop, "Show Brush On Surface", "");
	RNA_def_property_update(prop, NC_SCENE | ND_TOOLSETTINGS, NULL);

	prop = RNA_def_property(srna, "show_low_resolution", PROP_BOOLEAN, PROP_NONE);
	RNA_def_property_boolean_sdna(prop, NULL, "flags", PAINT_FAST_NAVIGATE);
	RNA_def_property_ui_text(prop, "Fast Navigate", "For multires, show low resolution while navigating the view");
	RNA_def_property_update(prop, NC_SCENE | ND_TOOLSETTINGS, NULL);

	prop = RNA_def_property(srna, "input_samples", PROP_INT, PROP_UNSIGNED);
	RNA_def_property_int_sdna(prop, NULL, "num_input_samples");
	RNA_def_property_ui_range(prop, 1, PAINT_MAX_INPUT_SAMPLES, 0, -1);
	RNA_def_property_ui_text(prop, "Input Samples", "Average multiple input samples together to smooth the brush stroke");
	RNA_def_property_update(prop, NC_SCENE | ND_TOOLSETTINGS, NULL);

	prop = RNA_def_property(srna, "use_symmetry_x", PROP_BOOLEAN, PROP_NONE);
	RNA_def_property_boolean_sdna(prop, NULL, "symmetry_flags", PAINT_SYMM_X);
	RNA_def_property_ui_text(prop, "Symmetry X", "Mirror brush across the X axis");
	RNA_def_property_update(prop, NC_SCENE | ND_TOOLSETTINGS, NULL);

	prop = RNA_def_property(srna, "use_symmetry_y", PROP_BOOLEAN, PROP_NONE);
	RNA_def_property_boolean_sdna(prop, NULL, "symmetry_flags", PAINT_SYMM_Y);
	RNA_def_property_ui_text(prop, "Symmetry Y", "Mirror brush across the Y axis");
	RNA_def_property_update(prop, NC_SCENE | ND_TOOLSETTINGS, NULL);

	prop = RNA_def_property(srna, "use_symmetry_z", PROP_BOOLEAN, PROP_NONE);
	RNA_def_property_boolean_sdna(prop, NULL, "symmetry_flags", PAINT_SYMM_Z);
	RNA_def_property_ui_text(prop, "Symmetry Z", "Mirror brush across the Z axis");
	RNA_def_property_update(prop, NC_SCENE | ND_TOOLSETTINGS, NULL);

	prop = RNA_def_property(srna, "use_symmetry_feather", PROP_BOOLEAN, PROP_NONE);
	RNA_def_property_boolean_sdna(prop, NULL, "symmetry_flags", PAINT_SYMMETRY_FEATHER);
	RNA_def_property_ui_text(prop, "Symmetry Feathering",
	                         "Reduce the strength of the brush where it overlaps symmetrical daubs");
	RNA_def_property_update(prop, NC_SCENE | ND_TOOLSETTINGS, NULL);

	prop = RNA_def_property(srna, "cavity_curve", PROP_POINTER, PROP_NONE);
	RNA_def_property_flag(prop, PROP_NEVER_NULL);
	RNA_def_property_ui_text(prop, "Curve", "Editable cavity curve");
	RNA_def_property_update(prop, NC_SCENE | ND_TOOLSETTINGS, NULL);

	prop = RNA_def_property(srna, "use_cavity", PROP_BOOLEAN, PROP_NONE);
	RNA_def_property_boolean_sdna(prop, NULL, "flags", PAINT_USE_CAVITY_MASK);
	RNA_def_property_ui_text(prop, "Cavity Mask", "Mask painting according to mesh geometry cavity");
	RNA_def_property_update(prop, NC_SCENE | ND_TOOLSETTINGS, NULL);

	prop = RNA_def_property(srna, "tile_offset", PROP_FLOAT, PROP_XYZ);
	RNA_def_property_float_sdna(prop, NULL, "tile_offset");
	RNA_def_property_array(prop, 3);
	RNA_def_property_range(prop, 0.01, FLT_MAX);
	RNA_def_property_ui_range(prop, 0.01, 100, 1 * 100, 2);
	RNA_def_property_ui_text(prop, "Tiling offset for the X Axis",
	                         "Stride at which tiled strokes are copied");

	prop = RNA_def_property(srna, "tile_x", PROP_BOOLEAN, PROP_NONE);
	RNA_def_property_boolean_sdna(prop, NULL, "symmetry_flags", PAINT_TILE_X);
	RNA_def_property_ui_text(prop, "Tile X", "Tile along X axis");
	RNA_def_property_update(prop, NC_SCENE | ND_TOOLSETTINGS, NULL);

	prop = RNA_def_property(srna, "tile_y", PROP_BOOLEAN, PROP_NONE);
	RNA_def_property_boolean_sdna(prop, NULL, "symmetry_flags", PAINT_TILE_Y);
	RNA_def_property_ui_text(prop, "Tile Y", "Tile along Y axis");
	RNA_def_property_update(prop, NC_SCENE | ND_TOOLSETTINGS, NULL);

	prop = RNA_def_property(srna, "tile_z", PROP_BOOLEAN, PROP_NONE);
	RNA_def_property_boolean_sdna(prop, NULL, "symmetry_flags", PAINT_TILE_Z);
	RNA_def_property_ui_text(prop, "Tile Z", "Tile along Z axis");
	RNA_def_property_update(prop, NC_SCENE | ND_TOOLSETTINGS, NULL);
}

static void rna_def_sculpt(BlenderRNA  *brna)
{
	static const EnumPropertyItem detail_refine_items[] = {
		{SCULPT_DYNTOPO_SUBDIVIDE, "SUBDIVIDE", 0,
		 "Subdivide Edges", "Subdivide long edges to add mesh detail where needed"},
		{SCULPT_DYNTOPO_COLLAPSE, "COLLAPSE", 0,
		 "Collapse Edges", "Collapse short edges to remove mesh detail where possible"},
		{SCULPT_DYNTOPO_SUBDIVIDE | SCULPT_DYNTOPO_COLLAPSE, "SUBDIVIDE_COLLAPSE", 0,
		 "Subdivide Collapse", "Both subdivide long edges and collapse short edges to refine mesh detail"},
		{0, NULL, 0, NULL, NULL}
	};

	static const EnumPropertyItem detail_type_items[] = {
		{0, "RELATIVE", 0,
		 "Relative Detail", "Mesh detail is relative to the brush size and detail size"},
		{SCULPT_DYNTOPO_DETAIL_CONSTANT, "CONSTANT", 0,
		 "Constant Detail", "Mesh detail is constant in object space according to detail size"},
	    {SCULPT_DYNTOPO_DETAIL_BRUSH, "BRUSH", 0,
		 "Brush Detail", "Mesh detail is relative to brush radius"},
		{0, NULL, 0, NULL, NULL}
	};

	StructRNA *srna;
	PropertyRNA *prop;

	srna = RNA_def_struct(brna, "Sculpt", "Paint");
	RNA_def_struct_path_func(srna, "rna_Sculpt_path");
	RNA_def_struct_ui_text(srna, "Sculpt", "");

	prop = RNA_def_property(srna, "radial_symmetry", PROP_INT, PROP_XYZ);
	RNA_def_property_int_sdna(prop, NULL, "radial_symm");
	RNA_def_property_int_default(prop, 1);
	RNA_def_property_range(prop, 1, 64);
	RNA_def_property_ui_range(prop, 0, 32, 1, 1);
	RNA_def_property_ui_text(prop, "Radial Symmetry Count X Axis",
	                         "Number of times to copy strokes across the surface");

	prop = RNA_def_property(srna, "lock_x", PROP_BOOLEAN, PROP_NONE);
	RNA_def_property_boolean_sdna(prop, NULL, "flags", SCULPT_LOCK_X);
	RNA_def_property_ui_text(prop, "Lock X", "Disallow changes to the X axis of vertices");
	RNA_def_property_update(prop, NC_SCENE | ND_TOOLSETTINGS, NULL);

	prop = RNA_def_property(srna, "lock_y", PROP_BOOLEAN, PROP_NONE);
	RNA_def_property_boolean_sdna(prop, NULL, "flags", SCULPT_LOCK_Y);
	RNA_def_property_ui_text(prop, "Lock Y", "Disallow changes to the Y axis of vertices");
	RNA_def_property_update(prop, NC_SCENE | ND_TOOLSETTINGS, NULL);

	prop = RNA_def_property(srna, "lock_z", PROP_BOOLEAN, PROP_NONE);
	RNA_def_property_boolean_sdna(prop, NULL, "flags", SCULPT_LOCK_Z);
	RNA_def_property_ui_text(prop, "Lock Z", "Disallow changes to the Z axis of vertices");
	RNA_def_property_update(prop, NC_SCENE | ND_TOOLSETTINGS, NULL);

	prop = RNA_def_property(srna, "use_threaded", PROP_BOOLEAN, PROP_NONE);
	RNA_def_property_boolean_sdna(prop, NULL, "flags", SCULPT_USE_OPENMP);
	RNA_def_property_ui_text(prop, "Use OpenMP",
	                         "Take advantage of multiple CPU cores to improve sculpting performance");
	RNA_def_property_update(prop, NC_SCENE | ND_TOOLSETTINGS, NULL);

	prop = RNA_def_property(srna, "use_deform_only", PROP_BOOLEAN, PROP_NONE);
	RNA_def_property_boolean_sdna(prop, NULL, "flags", SCULPT_ONLY_DEFORM);
	RNA_def_property_ui_text(prop, "Use Deform Only",
	                         "Use only deformation modifiers (temporary disable all "
	                         "constructive modifiers except multi-resolution)");
	RNA_def_property_flag(prop, PROP_CONTEXT_UPDATE);
	RNA_def_property_update(prop, NC_OBJECT | ND_DRAW, "rna_Sculpt_update");

	prop = RNA_def_property(srna, "show_diffuse_color", PROP_BOOLEAN, PROP_NONE);
	RNA_def_property_boolean_sdna(prop, NULL, "flags", SCULPT_SHOW_DIFFUSE);
	RNA_def_property_ui_text(prop, "Show Diffuse Color",
	                         "Show diffuse color of object and overlay sculpt mask on top of it");
	RNA_def_property_flag(prop, PROP_CONTEXT_UPDATE);
	RNA_def_property_update(prop, NC_OBJECT | ND_DRAW, "rna_Sculpt_ShowDiffuseColor_update");

	prop = RNA_def_property(srna, "detail_size", PROP_FLOAT, PROP_PIXEL);
	RNA_def_property_ui_range(prop, 0.5, 40.0, 10, 2);
	RNA_def_property_ui_text(prop, "Detail Size", "Maximum edge length for dynamic topology sculpting (in pixels)");
	RNA_def_property_update(prop, NC_SCENE | ND_TOOLSETTINGS, NULL);

	prop = RNA_def_property(srna, "detail_percent", PROP_FLOAT, PROP_PERCENTAGE);
	RNA_def_property_ui_range(prop, 0.5, 100.0, 10, 2);
	RNA_def_property_ui_text(prop, "Detail Percentage", "Maximum edge length for dynamic topology sculpting (in brush percenage)");
	RNA_def_property_update(prop, NC_SCENE | ND_TOOLSETTINGS, NULL);

	prop = RNA_def_property(srna, "constant_detail_resolution", PROP_FLOAT, PROP_NONE);
	RNA_def_property_float_sdna(prop, NULL, "constant_detail");
	RNA_def_property_range(prop, 0.0001, FLT_MAX);
	RNA_def_property_ui_range(prop, 0.001, 1000.0, 10, 2);
	RNA_def_property_ui_text(prop, "Resolution", "Maximum edge length for dynamic topology sculpting (as divisor "
	                         "of blender unit - higher value means smaller edge length)");
	RNA_def_property_update(prop, NC_SCENE | ND_TOOLSETTINGS, NULL);

	prop = RNA_def_property(srna, "use_smooth_shading", PROP_BOOLEAN, PROP_NONE);
	RNA_def_property_boolean_sdna(prop, NULL, "flags", SCULPT_DYNTOPO_SMOOTH_SHADING);
	RNA_def_property_ui_text(prop, "Smooth Shading",
	                         "Show faces in dynamic-topology mode with smooth "
	                         "shading rather than flat shaded");
	RNA_def_property_flag(prop, PROP_CONTEXT_UPDATE);
	RNA_def_property_update(prop, NC_OBJECT | ND_DRAW, "rna_Sculpt_update");

	prop = RNA_def_property(srna, "symmetrize_direction", PROP_ENUM, PROP_NONE);
	RNA_def_property_enum_items(prop, rna_enum_symmetrize_direction_items);
	RNA_def_property_ui_text(prop, "Direction", "Source and destination for symmetrize operator");

	prop = RNA_def_property(srna, "detail_refine_method", PROP_ENUM, PROP_NONE);
	RNA_def_property_enum_bitflag_sdna(prop, NULL, "flags");
	RNA_def_property_enum_items(prop, detail_refine_items);
	RNA_def_property_ui_text(prop, "Detail Refine Method",
	                         "In dynamic-topology mode, how to add or remove mesh detail");
	RNA_def_property_update(prop, NC_SCENE | ND_TOOLSETTINGS, NULL);

	prop = RNA_def_property(srna, "detail_type_method", PROP_ENUM, PROP_NONE);
	RNA_def_property_enum_bitflag_sdna(prop, NULL, "flags");
	RNA_def_property_enum_items(prop, detail_type_items);
	RNA_def_property_ui_text(prop, "Detail Type Method",
	                         "In dynamic-topology mode, how mesh detail size is calculated");
	RNA_def_property_update(prop, NC_SCENE | ND_TOOLSETTINGS, NULL);

	prop = RNA_def_property(srna, "gravity", PROP_FLOAT, PROP_NONE);
	RNA_def_property_float_sdna(prop, NULL, "gravity_factor");
	RNA_def_property_range(prop, 0.0f, 1.0f);
	RNA_def_property_ui_range(prop, 0.0f, 1.0f, 0.1, 3);
	RNA_def_property_ui_text(prop, "Gravity", "Amount of gravity after each dab");
	RNA_def_property_update(prop, NC_SCENE | ND_TOOLSETTINGS, NULL);

	prop = RNA_def_property(srna, "gravity_object", PROP_POINTER, PROP_NONE);
	RNA_def_property_flag(prop, PROP_EDITABLE);
	RNA_def_property_ui_text(prop, "Orientation", "Object whose Z axis defines orientation of gravity");
	RNA_def_property_update(prop, NC_SCENE | ND_TOOLSETTINGS, NULL);
}


static void rna_def_uv_sculpt(BlenderRNA  *brna)
{
	StructRNA *srna;

	srna = RNA_def_struct(brna, "UvSculpt", "Paint");
	RNA_def_struct_path_func(srna, "rna_UvSculpt_path");
	RNA_def_struct_ui_text(srna, "UV Sculpting", "");
}


/* use for weight paint too */
static void rna_def_vertex_paint(BlenderRNA *brna)
{
	StructRNA *srna;
	PropertyRNA *prop;

	srna = RNA_def_struct(brna, "VertexPaint", "Paint");
	RNA_def_struct_sdna(srna, "VPaint");
	RNA_def_struct_path_func(srna, "rna_VertexPaint_path");
	RNA_def_struct_ui_text(srna, "Vertex Paint", "Properties of vertex and weight paint mode");

	/* weight paint only */
	prop = RNA_def_property(srna, "use_group_restrict", PROP_BOOLEAN, PROP_NONE);
	RNA_def_property_boolean_sdna(prop, NULL, "flag", VP_FLAG_VGROUP_RESTRICT);
	RNA_def_property_ui_text(prop, "Restrict", "Restrict painting to vertices in the group");
	RNA_def_property_update(prop, NC_SCENE | ND_TOOLSETTINGS, NULL);

	/* Mirroring */
	prop = RNA_def_property(srna, "radial_symmetry", PROP_INT, PROP_XYZ);
	RNA_def_property_int_sdna(prop, NULL, "radial_symm");
	RNA_def_property_int_default(prop, 1);
	RNA_def_property_range(prop, 1, 64);
	RNA_def_property_ui_range(prop, 1, 32, 1, 1);
	RNA_def_property_ui_text(prop, "Radial Symmetry Count X Axis",
	                         "Number of times to copy strokes across the surface");
}

static void rna_def_image_paint(BlenderRNA *brna)
{
	StructRNA *srna;
	PropertyRNA *prop;
	FunctionRNA *func;

	static const EnumPropertyItem paint_type_items[] = {
		{IMAGEPAINT_MODE_MATERIAL, "MATERIAL", 0,
		 "Material", "Detect image slots from the material"},
		{IMAGEPAINT_MODE_IMAGE, "IMAGE", 0,
		 "Image", "Set image for texture painting directly"},
		{0, NULL, 0, NULL, NULL}
	};
	
	srna = RNA_def_struct(brna, "ImagePaint", "Paint");
	RNA_def_struct_sdna(srna, "ImagePaintSettings");
	RNA_def_struct_path_func(srna, "rna_ImagePaintSettings_path");
	RNA_def_struct_ui_text(srna, "Image Paint", "Properties of image and texture painting mode");

	/* functions */	
	func = RNA_def_function(srna, "detect_data", "rna_ImaPaint_detect_data");
	RNA_def_function_ui_description(func, "Check if required texpaint data exist");

	/* return type */
	RNA_def_function_return(func, RNA_def_boolean(func, "ok", 1, "", ""));
	
	/* booleans */	
	prop = RNA_def_property(srna, "use_occlude", PROP_BOOLEAN, PROP_NONE);
	RNA_def_property_boolean_negative_sdna(prop, NULL, "flag", IMAGEPAINT_PROJECT_XRAY);
	RNA_def_property_ui_text(prop, "Occlude", "Only paint onto the faces directly under the brush (slower)");
	RNA_def_property_update(prop, NC_SCENE | ND_TOOLSETTINGS, NULL);
	
	prop = RNA_def_property(srna, "use_backface_culling", PROP_BOOLEAN, PROP_NONE);
	RNA_def_property_boolean_negative_sdna(prop, NULL, "flag", IMAGEPAINT_PROJECT_BACKFACE);
	RNA_def_property_ui_text(prop, "Cull", "Ignore faces pointing away from the view (faster)");
	RNA_def_property_update(prop, NC_SCENE | ND_TOOLSETTINGS, NULL);
	
	prop = RNA_def_property(srna, "use_normal_falloff", PROP_BOOLEAN, PROP_NONE);
	RNA_def_property_boolean_negative_sdna(prop, NULL, "flag", IMAGEPAINT_PROJECT_FLAT);
	RNA_def_property_ui_text(prop, "Normal", "Paint most on faces pointing towards the view");
	RNA_def_property_update(prop, NC_SCENE | ND_TOOLSETTINGS, NULL);
	
	prop = RNA_def_property(srna, "use_stencil_layer", PROP_BOOLEAN, PROP_NONE);
	RNA_def_property_boolean_sdna(prop, NULL, "flag", IMAGEPAINT_PROJECT_LAYER_STENCIL);
	RNA_def_property_ui_text(prop, "Stencil Layer", "Set the mask layer from the UV map buttons");
	RNA_def_property_update(prop, NC_SCENE | ND_TOOLSETTINGS, "rna_ImaPaint_viewport_update");

	prop = RNA_def_property(srna, "invert_stencil", PROP_BOOLEAN, PROP_NONE);
	RNA_def_property_boolean_sdna(prop, NULL, "flag", IMAGEPAINT_PROJECT_LAYER_STENCIL_INV);
	RNA_def_property_ui_text(prop, "Invert", "Invert the stencil layer");
	RNA_def_property_update(prop, NC_SCENE | ND_TOOLSETTINGS, "rna_ImaPaint_viewport_update");

	prop = RNA_def_property(srna, "stencil_image", PROP_POINTER, PROP_NONE);
	RNA_def_property_pointer_sdna(prop, NULL, "stencil");
	RNA_def_property_flag(prop, PROP_EDITABLE | PROP_CONTEXT_UPDATE);
	RNA_def_property_ui_text(prop, "Stencil Image", "Image used as stencil");
	RNA_def_property_update(prop, NC_SCENE | ND_TOOLSETTINGS, "rna_ImaPaint_stencil_update");

	prop = RNA_def_property(srna, "canvas", PROP_POINTER, PROP_NONE);
	RNA_def_property_flag(prop, PROP_EDITABLE | PROP_CONTEXT_UPDATE);
	RNA_def_property_ui_text(prop, "Canvas", "Image used as canvas");
	RNA_def_property_update(prop, NC_SCENE | ND_TOOLSETTINGS, "rna_ImaPaint_canvas_update");
	
	prop = RNA_def_property(srna, "clone_image", PROP_POINTER, PROP_NONE);
	RNA_def_property_pointer_sdna(prop, NULL, "clone");
	RNA_def_property_flag(prop, PROP_EDITABLE);
	RNA_def_property_ui_text(prop, "Clone Image", "Image used as clone source");
	RNA_def_property_update(prop, NC_SCENE | ND_TOOLSETTINGS, NULL);
	
	prop = RNA_def_property(srna, "stencil_color", PROP_FLOAT, PROP_COLOR_GAMMA);
	RNA_def_property_range(prop, 0.0, 1.0);
	RNA_def_property_float_sdna(prop, NULL, "stencil_col");
	RNA_def_property_ui_text(prop, "Stencil Color", "Stencil color in the viewport");
	RNA_def_property_update(prop, NC_SCENE | ND_TOOLSETTINGS, "rna_ImaPaint_viewport_update");

	prop = RNA_def_property(srna, "dither", PROP_FLOAT, PROP_NONE);
	RNA_def_property_range(prop, 0.0, 2.0);
	RNA_def_property_ui_text(prop, "Dither", "Amount of dithering when painting on byte images");
	RNA_def_property_update(prop, NC_SCENE | ND_TOOLSETTINGS, NULL);
	
	prop = RNA_def_property(srna, "use_clone_layer", PROP_BOOLEAN, PROP_NONE);
	RNA_def_property_boolean_sdna(prop, NULL, "flag", IMAGEPAINT_PROJECT_LAYER_CLONE);
	RNA_def_property_ui_text(prop, "Clone Map",
	                         "Use another UV map as clone source, otherwise use the 3D cursor as the source");
	RNA_def_property_update(prop, NC_SCENE | ND_TOOLSETTINGS, "rna_ImaPaint_viewport_update");
	
	/* integers */
	
	prop = RNA_def_property(srna, "seam_bleed", PROP_INT, PROP_PIXEL);
	RNA_def_property_ui_range(prop, 0, 8, 0, -1);
	RNA_def_property_ui_text(prop, "Bleed", "Extend paint beyond the faces UVs to reduce seams (in pixels, slower)");

	prop = RNA_def_property(srna, "normal_angle", PROP_INT, PROP_UNSIGNED);
	RNA_def_property_range(prop, 0, 90);
	RNA_def_property_ui_text(prop, "Angle", "Paint most on faces pointing towards the view according to this angle");

	prop = RNA_def_int_array(srna, "screen_grab_size", 2, NULL, 0, 0, "screen_grab_size",
	                         "Size to capture the image for re-projecting", 0, 0);
	RNA_def_property_range(prop, 512, 16384);
	
	prop = RNA_def_property(srna, "mode", PROP_ENUM, PROP_NONE);
	RNA_def_property_flag(prop, PROP_CONTEXT_UPDATE);
	RNA_def_property_enum_items(prop, paint_type_items);
	RNA_def_property_ui_text(prop, "Mode", "Mode of operation for projection painting");
	RNA_def_property_update(prop, NC_SCENE | ND_TOOLSETTINGS, "rna_ImaPaint_mode_update");
	
	/* Missing data */
	prop = RNA_def_property(srna, "missing_uvs", PROP_BOOLEAN, PROP_NONE);
	RNA_def_property_boolean_sdna(prop, NULL, "missing_data", IMAGEPAINT_MISSING_UVS);
	RNA_def_property_ui_text(prop, "Missing UVs",
	                         "A UV layer is missing on the mesh");
	RNA_def_property_clear_flag(prop, PROP_EDITABLE);	
	
	prop = RNA_def_property(srna, "missing_materials", PROP_BOOLEAN, PROP_NONE);
	RNA_def_property_boolean_sdna(prop, NULL, "missing_data", IMAGEPAINT_MISSING_MATERIAL);
	RNA_def_property_ui_text(prop, "Missing Materials",
	                         "The mesh is missing materials");
	RNA_def_property_clear_flag(prop, PROP_EDITABLE);	

	prop = RNA_def_property(srna, "missing_stencil", PROP_BOOLEAN, PROP_NONE);
	RNA_def_property_boolean_sdna(prop, NULL, "missing_data", IMAGEPAINT_MISSING_STENCIL);
	RNA_def_property_ui_text(prop, "Missing Stencil",
	                         "Image Painting does not have a stencil");
	RNA_def_property_clear_flag(prop, PROP_EDITABLE);	

	prop = RNA_def_property(srna, "missing_texture", PROP_BOOLEAN, PROP_NONE);
	RNA_def_property_boolean_sdna(prop, NULL, "missing_data", IMAGEPAINT_MISSING_TEX);
	RNA_def_property_ui_text(prop, "Missing Texture",
	                         "Image Painting does not have a texture to paint on");
	RNA_def_property_clear_flag(prop, PROP_EDITABLE);	
}

static void rna_def_particle_edit(BlenderRNA *brna)
{
	StructRNA *srna;
	PropertyRNA *prop;

	static const EnumPropertyItem select_mode_items[] = {
		{SCE_SELECT_PATH, "PATH", ICON_PARTICLE_PATH, "Path", "Path edit mode"},
		{SCE_SELECT_POINT, "POINT", ICON_PARTICLE_POINT, "Point", "Point select mode"},
		{SCE_SELECT_END, "TIP", ICON_PARTICLE_TIP, "Tip", "Tip select mode"},
		{0, NULL, 0, NULL, NULL}
	};

	static const EnumPropertyItem puff_mode[] = {
		{0, "ADD", 0, "Add", "Make hairs more puffy"},
		{1, "SUB", 0, "Sub", "Make hairs less puffy"},
		{0, NULL, 0, NULL, NULL}
	};

	static const EnumPropertyItem length_mode[] = {
		{0, "GROW", 0, "Grow", "Make hairs longer"},
		{1, "SHRINK", 0, "Shrink", "Make hairs shorter"},
		{0, NULL, 0, NULL, NULL}
	};

	static const EnumPropertyItem edit_type_items[] = {
		{PE_TYPE_PARTICLES, "PARTICLES", 0, "Particles", ""},
		{PE_TYPE_SOFTBODY, "SOFT_BODY", 0, "Soft body", ""},
		{PE_TYPE_CLOTH, "CLOTH", 0, "Cloth", ""},
		{0, NULL, 0, NULL, NULL}
	};


	/* edit */

	srna = RNA_def_struct(brna, "ParticleEdit", NULL);
	RNA_def_struct_sdna(srna, "ParticleEditSettings");
	RNA_def_struct_path_func(srna, "rna_ParticleEdit_path");
	RNA_def_struct_ui_text(srna, "Particle Edit", "Properties of particle editing mode");

	prop = RNA_def_property(srna, "tool", PROP_ENUM, PROP_NONE);
	RNA_def_property_enum_sdna(prop, NULL, "brushtype");
	RNA_def_property_enum_items(prop, particle_edit_hair_brush_items);
	RNA_def_property_enum_funcs(prop, NULL, "rna_ParticleEdit_tool_set", "rna_ParticleEdit_tool_itemf");
	RNA_def_property_ui_text(prop, "Tool", "");

	prop = RNA_def_property(srna, "select_mode", PROP_ENUM, PROP_NONE);
	RNA_def_property_enum_bitflag_sdna(prop, NULL, "selectmode");
	RNA_def_property_enum_items(prop, select_mode_items);
	RNA_def_property_ui_text(prop, "Selection Mode", "Particle select and display mode");
	RNA_def_property_flag(prop, PROP_CONTEXT_UPDATE);
	RNA_def_property_update(prop, NC_OBJECT | ND_DRAW, "rna_ParticleEdit_update");

	prop = RNA_def_property(srna, "use_preserve_length", PROP_BOOLEAN, PROP_NONE);
	RNA_def_property_boolean_sdna(prop, NULL, "flag", PE_KEEP_LENGTHS);
	RNA_def_property_ui_text(prop, "Keep Lengths", "Keep path lengths constant");

	prop = RNA_def_property(srna, "use_preserve_root", PROP_BOOLEAN, PROP_NONE);
	RNA_def_property_boolean_sdna(prop, NULL, "flag", PE_LOCK_FIRST);
	RNA_def_property_ui_text(prop, "Keep Root", "Keep root keys unmodified");

	prop = RNA_def_property(srna, "use_emitter_deflect", PROP_BOOLEAN, PROP_NONE);
	RNA_def_property_boolean_sdna(prop, NULL, "flag", PE_DEFLECT_EMITTER);
	RNA_def_property_ui_text(prop, "Deflect Emitter", "Keep paths from intersecting the emitter");

	prop = RNA_def_property(srna, "emitter_distance", PROP_FLOAT, PROP_UNSIGNED);
	RNA_def_property_float_sdna(prop, NULL, "emitterdist");
	RNA_def_property_ui_range(prop, 0.0f, 10.0f, 10, 3);
	RNA_def_property_ui_text(prop, "Emitter Distance", "Distance to keep particles away from the emitter");

	prop = RNA_def_property(srna, "use_fade_time", PROP_BOOLEAN, PROP_NONE);
	RNA_def_property_boolean_sdna(prop, NULL, "flag", PE_FADE_TIME);
	RNA_def_property_ui_text(prop, "Fade Time", "Fade paths and keys further away from current frame");
	RNA_def_property_flag(prop, PROP_CONTEXT_UPDATE);
	RNA_def_property_update(prop, NC_OBJECT | ND_DRAW, "rna_ParticleEdit_update");

	prop = RNA_def_property(srna, "use_auto_velocity", PROP_BOOLEAN, PROP_NONE);
	RNA_def_property_boolean_sdna(prop, NULL, "flag", PE_AUTO_VELOCITY);
	RNA_def_property_ui_text(prop, "Auto Velocity", "Calculate point velocities automatically");

	prop = RNA_def_property(srna, "show_particles", PROP_BOOLEAN, PROP_NONE);
	RNA_def_property_flag(prop, PROP_CONTEXT_UPDATE);
	RNA_def_property_boolean_sdna(prop, NULL, "flag", PE_DRAW_PART);
	RNA_def_property_ui_text(prop, "Draw Particles", "Draw actual particles");
	RNA_def_property_update(prop, NC_OBJECT | ND_DRAW, "rna_ParticleEdit_redo");

	prop = RNA_def_property(srna, "use_default_interpolate", PROP_BOOLEAN, PROP_NONE);
	RNA_def_property_boolean_sdna(prop, NULL, "flag", PE_INTERPOLATE_ADDED);
	RNA_def_property_ui_text(prop, "Interpolate", "Interpolate new particles from the existing ones");

	prop = RNA_def_property(srna, "default_key_count", PROP_INT, PROP_NONE);
	RNA_def_property_int_sdna(prop, NULL, "totaddkey");
	RNA_def_property_range(prop, 2, SHRT_MAX);
	RNA_def_property_ui_range(prop, 2, 20, 10, 3);
	RNA_def_property_ui_text(prop, "Keys", "How many keys to make new particles with");

	prop = RNA_def_property(srna, "brush", PROP_POINTER, PROP_NONE);
	RNA_def_property_struct_type(prop, "ParticleBrush");
	RNA_def_property_pointer_funcs(prop, "rna_ParticleEdit_brush_get", NULL, NULL, NULL);
	RNA_def_property_ui_text(prop, "Brush", "");

	prop = RNA_def_property(srna, "draw_step", PROP_INT, PROP_NONE);
	RNA_def_property_flag(prop, PROP_CONTEXT_UPDATE);
	RNA_def_property_range(prop, 1, 10);
	RNA_def_property_ui_text(prop, "Steps", "How many steps to draw the path with");
	RNA_def_property_update(prop, NC_OBJECT | ND_DRAW, "rna_ParticleEdit_redo");

	prop = RNA_def_property(srna, "fade_frames", PROP_INT, PROP_NONE);
	RNA_def_property_range(prop, 1, 100);
	RNA_def_property_ui_text(prop, "Frames", "How many frames to fade");
	RNA_def_property_flag(prop, PROP_CONTEXT_UPDATE);
	RNA_def_property_update(prop, NC_OBJECT | ND_DRAW, "rna_ParticleEdit_update");

	prop = RNA_def_property(srna, "type", PROP_ENUM, PROP_NONE);
	RNA_def_property_flag(prop, PROP_CONTEXT_UPDATE);
	RNA_def_property_enum_sdna(prop, NULL, "edittype");
	RNA_def_property_enum_items(prop, edit_type_items);
	RNA_def_property_ui_text(prop, "Type", "");
	RNA_def_property_update(prop, NC_OBJECT | ND_DRAW, "rna_ParticleEdit_redo");

	prop = RNA_def_property(srna, "is_editable", PROP_BOOLEAN, PROP_NONE);
	RNA_def_property_boolean_funcs(prop, "rna_ParticleEdit_editable_get", NULL);
	RNA_def_property_clear_flag(prop, PROP_EDITABLE);
	RNA_def_property_ui_text(prop, "Editable", "A valid edit mode exists");

	prop = RNA_def_property(srna, "is_hair", PROP_BOOLEAN, PROP_NONE);
	RNA_def_property_boolean_funcs(prop, "rna_ParticleEdit_hair_get", NULL);
	RNA_def_property_clear_flag(prop, PROP_EDITABLE);
	RNA_def_property_ui_text(prop, "Hair", "Editing hair");

	prop = RNA_def_property(srna, "object", PROP_POINTER, PROP_NONE);
	RNA_def_property_clear_flag(prop, PROP_EDITABLE);
	RNA_def_property_ui_text(prop, "Object", "The edited object");

	prop = RNA_def_property(srna, "shape_object", PROP_POINTER, PROP_NONE);
	RNA_def_property_flag(prop, PROP_EDITABLE | PROP_CONTEXT_UPDATE);
	RNA_def_property_ui_text(prop, "Shape Object", "Outer shape to use for tools");
	RNA_def_property_pointer_funcs(prop, NULL, NULL, NULL, "rna_Mesh_object_poll");
	RNA_def_property_update(prop, NC_OBJECT | ND_DRAW, "rna_ParticleEdit_redo");

	/* brush */

	srna = RNA_def_struct(brna, "ParticleBrush", NULL);
	RNA_def_struct_sdna(srna, "ParticleBrushData");
	RNA_def_struct_path_func(srna, "rna_ParticleBrush_path");
	RNA_def_struct_ui_text(srna, "Particle Brush", "Particle editing brush");

	prop = RNA_def_property(srna, "size", PROP_INT, PROP_PIXEL);
	RNA_def_property_range(prop, 1, SHRT_MAX);
	RNA_def_property_ui_range(prop, 1, MAX_BRUSH_PIXEL_RADIUS, 10, 3);
	RNA_def_property_ui_text(prop, "Radius", "Radius of the brush in pixels");

	prop = RNA_def_property(srna, "strength", PROP_FLOAT, PROP_FACTOR);
	RNA_def_property_range(prop, 0.001, 1.0);
	RNA_def_property_ui_text(prop, "Strength", "Brush strength");

	prop = RNA_def_property(srna, "count", PROP_INT, PROP_NONE);
	RNA_def_property_range(prop, 1, 1000);
	RNA_def_property_ui_range(prop, 1, 100, 10, 3);
	RNA_def_property_ui_text(prop, "Count", "Particle count");

	prop = RNA_def_property(srna, "steps", PROP_INT, PROP_NONE);
	RNA_def_property_int_sdna(prop, NULL, "step");
	RNA_def_property_range(prop, 1, SHRT_MAX);
	RNA_def_property_ui_range(prop, 1, 50, 10, 3);
	RNA_def_property_ui_text(prop, "Steps", "Brush steps");

	prop = RNA_def_property(srna, "puff_mode", PROP_ENUM, PROP_NONE);
	RNA_def_property_enum_sdna(prop, NULL, "invert");
	RNA_def_property_enum_items(prop, puff_mode);
	RNA_def_property_ui_text(prop, "Puff Mode", "");

	prop = RNA_def_property(srna, "use_puff_volume", PROP_BOOLEAN, PROP_NONE);
	RNA_def_property_boolean_sdna(prop, NULL, "flag", PE_BRUSH_DATA_PUFF_VOLUME);
	RNA_def_property_ui_text(prop, "Puff Volume",
	                         "Apply puff to unselected end-points (helps maintain hair volume when puffing root)");

	prop = RNA_def_property(srna, "length_mode", PROP_ENUM, PROP_NONE);
	RNA_def_property_enum_sdna(prop, NULL, "invert");
	RNA_def_property_enum_items(prop, length_mode);
	RNA_def_property_ui_text(prop, "Length Mode", "");

	/* dummy */
	prop = RNA_def_property(srna, "curve", PROP_POINTER, PROP_NONE);
	RNA_def_property_struct_type(prop, "CurveMapping");
	RNA_def_property_pointer_funcs(prop, "rna_ParticleBrush_curve_get", NULL, NULL, NULL);
	RNA_def_property_ui_text(prop, "Curve", "");
}

static void rna_def_gpencil_sculpt(BlenderRNA *brna)
{
	static const EnumPropertyItem prop_direction_items[] = {
		{0, "ADD", 0, "Add", "Add effect of brush"},
		{GP_EDITBRUSH_FLAG_INVERT, "SUBTRACT", 0, "Subtract", "Subtract effect of brush"},
		{0, NULL, 0, NULL, NULL}};
	
	StructRNA *srna;
	PropertyRNA *prop;
	
	/* == Settings == */
	srna = RNA_def_struct(brna, "GPencilSculptSettings", NULL);
	RNA_def_struct_sdna(srna, "GP_BrushEdit_Settings");
	RNA_def_struct_path_func(srna, "rna_GPencilSculptSettings_path");
	RNA_def_struct_ui_text(srna, "GPencil Sculpt Settings", "Properties for Grease Pencil stroke sculpting tool");

	prop = RNA_def_property(srna, "tool", PROP_ENUM, PROP_NONE);
	RNA_def_property_enum_sdna(prop, NULL, "brushtype");
	RNA_def_property_enum_items(prop, rna_enum_gpencil_sculpt_brush_items);
	RNA_def_property_ui_text(prop, "Tool", "");
	RNA_def_property_update(prop, NC_SCENE | ND_TOOLSETTINGS, "rna_GPencil_update");
	
	prop = RNA_def_property(srna, "weight_tool", PROP_ENUM, PROP_NONE);
	RNA_def_property_enum_sdna(prop, NULL, "weighttype");
	RNA_def_property_enum_items(prop, rna_enum_gpencil_weight_brush_items);
	RNA_def_property_ui_text(prop, "Tool", "Tool for weight painting");
	RNA_def_property_update(prop, NC_SCENE | ND_TOOLSETTINGS, "rna_GPencil_update");

	prop = RNA_def_property(srna, "brush", PROP_POINTER, PROP_NONE);
	RNA_def_property_struct_type(prop, "GPencilSculptBrush");
	RNA_def_property_pointer_funcs(prop, "rna_GPencilSculptSettings_brush_get", NULL, NULL, NULL);
	RNA_def_property_ui_text(prop, "Brush", "");
	
	prop = RNA_def_property(srna, "use_select_mask", PROP_BOOLEAN, PROP_NONE);
	RNA_def_property_boolean_sdna(prop, NULL, "flag", GP_BRUSHEDIT_FLAG_SELECT_MASK);
	RNA_def_property_ui_text(prop, "Selection Mask", "Only sculpt selected stroke points");
	RNA_def_property_ui_icon(prop, ICON_VERTEXSEL, 0); // FIXME: this needs a custom icon
	RNA_def_property_update(prop, NC_SCENE | ND_TOOLSETTINGS, NULL);
	
	prop = RNA_def_property(srna, "affect_position", PROP_BOOLEAN, PROP_NONE);
	RNA_def_property_boolean_sdna(prop, NULL, "flag", GP_BRUSHEDIT_FLAG_APPLY_POSITION);
	RNA_def_property_ui_text(prop, "Affect Position", "The brush affects the position of the point");
	RNA_def_property_update(prop, NC_SCENE | ND_TOOLSETTINGS, NULL);

	prop = RNA_def_property(srna, "affect_strength", PROP_BOOLEAN, PROP_NONE);
	RNA_def_property_boolean_sdna(prop, NULL, "flag", GP_BRUSHEDIT_FLAG_APPLY_STRENGTH);
	RNA_def_property_ui_text(prop, "Affect Strength", "The brush affects the color strength of the point");
	RNA_def_property_update(prop, NC_SCENE | ND_TOOLSETTINGS, NULL);

	prop = RNA_def_property(srna, "affect_thickness", PROP_BOOLEAN, PROP_NONE);
	RNA_def_property_boolean_sdna(prop, NULL, "flag", GP_BRUSHEDIT_FLAG_APPLY_THICKNESS);
	RNA_def_property_ui_text(prop, "Affect Thickness", "The brush affects the thickness of the point");
	RNA_def_property_update(prop, NC_SCENE | ND_TOOLSETTINGS, NULL);


	prop = RNA_def_property(srna, "selection_alpha", PROP_FLOAT, PROP_NONE);
	RNA_def_property_float_sdna(prop, NULL, "alpha");
	RNA_def_property_range(prop, 0.0f, 1.0f);
	RNA_def_property_ui_text(prop, "Alpha", "Alpha value for selected vertices");
	RNA_def_property_update(prop, NC_SCENE | ND_TOOLSETTINGS, "rna_GPencil_update");

	/* lock axis */
	prop = RNA_def_property(srna, "lockaxis", PROP_ENUM, PROP_NONE);
	RNA_def_property_enum_sdna(prop, NULL, "lock_axis");
	RNA_def_property_enum_items(prop, rna_enum_gpencil_lockaxis_items);
	RNA_def_property_ui_text(prop, "Lock", "");
	RNA_def_property_update(prop, NC_SCENE | ND_TOOLSETTINGS, NULL);

	/* brush */
	srna = RNA_def_struct(brna, "GPencilSculptBrush", NULL);
	RNA_def_struct_sdna(srna, "GP_EditBrush_Data");
	RNA_def_struct_path_func(srna, "rna_GPencilSculptBrush_path");
	RNA_def_struct_ui_text(srna, "GPencil Sculpt Brush", "Stroke editing brush");

	prop = RNA_def_property(srna, "size", PROP_INT, PROP_PIXEL);
	RNA_def_property_range(prop, 1, MAX_BRUSH_PIXEL_RADIUS);
	RNA_def_property_ui_range(prop, 1, 100, 10, 3); // XXX: too big
	RNA_def_property_ui_text(prop, "Radius", "Radius of the brush in pixels");
	RNA_def_property_update(prop, NC_SCENE | ND_TOOLSETTINGS, NULL);

	prop = RNA_def_property(srna, "strength", PROP_FLOAT, PROP_FACTOR);
	RNA_def_property_range(prop, 0.001, 1.0);
	RNA_def_property_ui_text(prop, "Strength", "Brush strength");
	RNA_def_property_update(prop, NC_SCENE | ND_TOOLSETTINGS, NULL);
	
	prop = RNA_def_property(srna, "use_pressure_strength", PROP_BOOLEAN, PROP_NONE);
	RNA_def_property_boolean_sdna(prop, NULL, "flag", GP_EDITBRUSH_FLAG_USE_PRESSURE);
	RNA_def_property_ui_icon(prop, ICON_STYLUS_PRESSURE, 0);
	RNA_def_property_ui_text(prop, "Strength Pressure", "Enable tablet pressure sensitivity for strength");
	RNA_def_property_update(prop, NC_SCENE | ND_TOOLSETTINGS, NULL);
	
	prop = RNA_def_property(srna, "use_falloff", PROP_BOOLEAN, PROP_NONE);
	RNA_def_property_boolean_sdna(prop, NULL, "flag", GP_EDITBRUSH_FLAG_USE_FALLOFF);
	RNA_def_property_ui_text(prop, "Use Falloff", "Strength of brush decays with distance from cursor");
	RNA_def_property_update(prop, NC_SCENE | ND_TOOLSETTINGS, NULL);
	
	prop = RNA_def_property(srna, "affect_pressure", PROP_BOOLEAN, PROP_NONE);
	RNA_def_property_boolean_sdna(prop, NULL, "flag", GP_EDITBRUSH_FLAG_SMOOTH_PRESSURE);
	RNA_def_property_ui_text(prop, "Affect Pressure", "Affect pressure values as well when smoothing strokes");
	RNA_def_property_update(prop, NC_SCENE | ND_TOOLSETTINGS, NULL);
	
	prop = RNA_def_property(srna, "direction", PROP_ENUM, PROP_NONE);
	RNA_def_property_enum_bitflag_sdna(prop, NULL, "flag");
	RNA_def_property_enum_items(prop, prop_direction_items);
	RNA_def_property_ui_text(prop, "Direction", "");
	RNA_def_property_update(prop, NC_SCENE | ND_TOOLSETTINGS, NULL);

	/* Cursor Color */
	static float default_1[3] = { 1.0f, 0.6f, 0.6f };
	static float default_2[3] = { 0.6f, 0.6f, 1.0f };

	prop = RNA_def_property(srna, "cursor_color_add", PROP_FLOAT, PROP_COLOR_GAMMA);
	RNA_def_property_float_sdna(prop, NULL, "curcolor_add");
	RNA_def_property_array(prop, 3);
	RNA_def_property_range(prop, 0.0f, 1.0f);
	RNA_def_property_float_array_default(prop, default_1);
	RNA_def_property_ui_text(prop, "Cursor Add", "Color for the cursor for addition");

	prop = RNA_def_property(srna, "cursor_color_sub", PROP_FLOAT, PROP_COLOR_GAMMA);
	RNA_def_property_float_sdna(prop, NULL, "curcolor_sub");
	RNA_def_property_array(prop, 3);
	RNA_def_property_range(prop, 0.0f, 1.0f);
	RNA_def_property_float_array_default(prop, default_2);
	RNA_def_property_ui_text(prop, "Cursor Sub", "Color for the cursor for substration");

	prop = RNA_def_property(srna, "use_cursor", PROP_BOOLEAN, PROP_NONE);
	RNA_def_property_boolean_sdna(prop, NULL, "flag", GP_EDITBRUSH_FLAG_ENABLE_CURSOR);
	RNA_def_property_boolean_default(prop, true);
	RNA_def_property_ui_text(prop, "Enable Cursor", "Enable cursor on screen");

}

void RNA_def_sculpt_paint(BlenderRNA *brna)
{
	/* *** Non-Animated *** */
	RNA_define_animate_sdna(false);
	rna_def_paint_curve(brna);
	rna_def_paint(brna);
	rna_def_sculpt(brna);
	rna_def_uv_sculpt(brna);
	rna_def_vertex_paint(brna);
	rna_def_image_paint(brna);
	rna_def_particle_edit(brna);
	rna_def_gpencil_sculpt(brna);
	RNA_define_animate_sdna(true);
}

#endif<|MERGE_RESOLUTION|>--- conflicted
+++ resolved
@@ -61,8 +61,7 @@
 	{0, NULL, 0, NULL, NULL}
 };
 
-<<<<<<< HEAD
-EnumPropertyItem rna_enum_gpencil_sculpt_brush_items[] = {
+const EnumPropertyItem rna_enum_gpencil_sculpt_brush_items[] = {
 	{GP_EDITBRUSH_TYPE_SMOOTH, "SMOOTH", ICON_GPBRUSH_SMOOTH, "Smooth", "Smooth stroke points"},
 	{GP_EDITBRUSH_TYPE_THICKNESS, "THICKNESS", ICON_GPBRUSH_THICKNESS, "Thickness", "Adjust thickness of strokes"},
 	{GP_EDITBRUSH_TYPE_STRENGTH, "STRENGTH", ICON_GPBRUSH_STRENGTH, "Strength", "Adjust color strength of strokes" },
@@ -77,37 +76,15 @@
 
 EnumPropertyItem rna_enum_gpencil_weight_brush_items[] = {
 	{ GP_EDITBRUSH_TYPE_WEIGHT, "WEIGHT", ICON_GPBRUSH_WEIGHT, "Weight", "Weight Paint for Vertex Groups" },
-=======
-const EnumPropertyItem rna_enum_gpencil_sculpt_brush_items[] = {
-	{GP_EDITBRUSH_TYPE_SMOOTH, "SMOOTH", 0, "Smooth", "Smooth stroke points"},
-	{GP_EDITBRUSH_TYPE_THICKNESS, "THICKNESS", 0, "Thickness", "Adjust thickness of strokes"},
-	{ GP_EDITBRUSH_TYPE_STRENGTH, "STRENGTH", 0, "Strength", "Adjust color strength of strokes" },
-	{ GP_EDITBRUSH_TYPE_GRAB, "GRAB", 0, "Grab", "Translate the set of points initially within the brush circle" },
-	{GP_EDITBRUSH_TYPE_PUSH, "PUSH", 0, "Push", "Move points out of the way, as if combing them"},
-	{GP_EDITBRUSH_TYPE_TWIST, "TWIST", 0, "Twist", "Rotate points around the midpoint of the brush"},
-	{GP_EDITBRUSH_TYPE_PINCH, "PINCH", 0, "Pinch", "Pull points towards the midpoint of the brush"},
-	{GP_EDITBRUSH_TYPE_RANDOMIZE, "RANDOMIZE", 0, "Randomize", "Introduce jitter/randomness into strokes"},
-	//{GP_EDITBRUSH_TYPE_SUBDIVIDE, "SUBDIVIDE", 0, "Subdivide", "Increase point density for higher resolution strokes when zoomed in"},
-	//{GP_EDITBRUSH_TYPE_SIMPLIFY, "SIMPLIFY", 0, "Simplify", "Reduce density of stroke points"},
-	{GP_EDITBRUSH_TYPE_CLONE, "CLONE", 0, "Clone", "Paste copies of the strokes stored on the clipboard"},
->>>>>>> ec2bbc90
 	{ 0, NULL, 0, NULL, NULL }
 };
 
 #ifndef RNA_RUNTIME
-<<<<<<< HEAD
-static EnumPropertyItem rna_enum_gpencil_lockaxis_items[] = {
+static const EnumPropertyItem rna_enum_gpencil_lockaxis_items[] = {
 	{ GP_LOCKAXIS_NONE, "GP_LOCKAXIS_NONE", ICON_UNLOCKED, "None", "" },
 	{ GP_LOCKAXIS_X, "GP_LOCKAXIS_X", ICON_NDOF_DOM, "X", "Project strokes to plane locked to X" },
 	{ GP_LOCKAXIS_Y, "GP_LOCKAXIS_Y", ICON_NDOF_DOM, "Y", "Project strokes to plane locked to Y" },
 	{ GP_LOCKAXIS_Z, "GP_LOCKAXIS_Z", ICON_NDOF_DOM, "Z", "Project strokes to plane locked to Z" },
-=======
-static const EnumPropertyItem rna_enum_gpencil_lockaxis_items[] = {
-	{ GP_LOCKAXIS_NONE, "GP_LOCKAXIS_NONE", 0, "None", "" },
-	{ GP_LOCKAXIS_X, "GP_LOCKAXIS_X", 0, "X", "Project strokes to plane locked to X" },
-	{ GP_LOCKAXIS_Y, "GP_LOCKAXIS_Y", 0, "Y", "Project strokes to plane locked to Y" },
-	{ GP_LOCKAXIS_Z, "GP_LOCKAXIS_Z", 0, "Z", "Project strokes to plane locked to Z" },
->>>>>>> ec2bbc90
 	{ 0, NULL, 0, NULL, NULL }
 };
 #endif
