/*
 * ***** BEGIN GPL LICENSE BLOCK *****
 *
 * This program is free software; you can redistribute it and/or
 * modify it under the terms of the GNU General Public License
 * as published by the Free Software Foundation; either version 2
 * of the License, or (at your option) any later version.
 *
 * This program is distributed in the hope that it will be useful,
 * but WITHOUT ANY WARRANTY; without even the implied warranty of
 * MERCHANTABILITY or FITNESS FOR A PARTICULAR PURPOSE.  See the
 * GNU General Public License for more details.
 *
 * You should have received a copy of the GNU General Public License
 * along with this program; if not, write to the Free Software Foundation,
 * Inc., 51 Franklin Street, Fifth Floor, Boston, MA 02110-1301, USA.
 *
 * Contributor(s): Brecht Van Lommel
 *
 * ***** END GPL LICENSE BLOCK *****
 */

/** \file blender/makesrna/intern/rna_image.c
 *  \ingroup RNA
 */

#include <stdlib.h>

#include "DNA_image_types.h"
#include "DNA_scene_types.h"

#include "BLI_utildefines.h"
#include "BLI_math_base.h"

#include "BKE_context.h"
#include "BKE_image.h"

#include "DEG_depsgraph.h"

#include "RNA_access.h"
#include "RNA_define.h"
#include "RNA_enum_types.h"

#include "rna_internal.h"

#include "WM_types.h"
#include "WM_api.h"

const EnumPropertyItem rna_enum_image_generated_type_items[] = {
	{IMA_GENTYPE_BLANK, "BLANK", 0, "Blank", "Generate a blank image"},
	{IMA_GENTYPE_GRID, "UV_GRID", 0, "UV Grid", "Generated grid to test UV mappings"},
	{IMA_GENTYPE_GRID_COLOR, "COLOR_GRID", 0, "Color Grid", "Generated improved UV grid to test UV mappings"},
	{0, NULL, 0, NULL, NULL}
};

static const EnumPropertyItem image_source_items[] = {
	{IMA_SRC_FILE, "FILE", 0, "Single Image", "Single image file"},
	{IMA_SRC_SEQUENCE, "SEQUENCE", 0, "Image Sequence", "Multiple image files, as a sequence"},
	{IMA_SRC_MOVIE, "MOVIE", 0, "Movie", "Movie file"},
	{IMA_SRC_GENERATED, "GENERATED", 0, "Generated", "Generated image"},
	{IMA_SRC_VIEWER, "VIEWER", 0, "Viewer", "Compositing node viewer"},
	{0, NULL, 0, NULL, NULL}
};

#ifdef RNA_RUNTIME

#include "BKE_global.h"

#include "GPU_draw.h"

#include "IMB_imbuf.h"
#include "IMB_imbuf_types.h"

static int rna_Image_is_stereo_3d_get(PointerRNA *ptr)
{
	return BKE_image_is_stereo((Image *)ptr->data);
}

static int rna_Image_is_multiview_get(PointerRNA *ptr)
{
	return BKE_image_is_multiview((Image *)ptr->data);
}

static int rna_Image_dirty_get(PointerRNA *ptr)
{
	return BKE_image_is_dirty((Image *)ptr->data);
}

static void rna_Image_source_set(PointerRNA *ptr, int value)
{
	Image *ima = ptr->id.data;

	if (value != ima->source) {
		ima->source = value;
<<<<<<< HEAD
		BKE_image_signal(ima, NULL, IMA_SIGNAL_SRC_CHANGE);
		DEG_id_tag_update(&ima->id, 0);
=======
		BKE_image_signal(G.main, ima, NULL, IMA_SIGNAL_SRC_CHANGE);
		DAG_id_tag_update(&ima->id, 0);
>>>>>>> 78a8d368
	}
}

static void rna_Image_fields_update(Main *bmain, Scene *UNUSED(scene), PointerRNA *ptr)
{
	Image *ima = ptr->id.data;
	ImBuf *ibuf;
	void *lock;

	ibuf = BKE_image_acquire_ibuf(ima, NULL, &lock);

	if (ibuf) {
		short nr = 0;

		if (!(ima->flag & IMA_FIELDS) && (ibuf->flags & IB_fields)) nr = 1;
		if ((ima->flag & IMA_FIELDS) && !(ibuf->flags & IB_fields)) nr = 1;

		if (nr)
			BKE_image_signal(bmain, ima, NULL, IMA_SIGNAL_FREE);
	}

	BKE_image_release_ibuf(ima, ibuf, lock);
}

static void rna_Image_reload_update(Main *bmain, Scene *UNUSED(scene), PointerRNA *ptr)
{
	Image *ima = ptr->id.data;
	BKE_image_signal(bmain, ima, NULL, IMA_SIGNAL_RELOAD);
	WM_main_add_notifier(NC_IMAGE | NA_EDITED, &ima->id);
	DEG_id_tag_update(&ima->id, 0);
}

static void rna_Image_generated_update(Main *bmain, Scene *UNUSED(scene), PointerRNA *ptr)
{
	Image *ima = ptr->id.data;
	BKE_image_signal(bmain, ima, NULL, IMA_SIGNAL_FREE);
}

static void rna_Image_colormanage_update(Main *bmain, Scene *UNUSED(scene), PointerRNA *ptr)
{
	Image *ima = ptr->id.data;
<<<<<<< HEAD
	BKE_image_signal(ima, NULL, IMA_SIGNAL_COLORMANAGE);
	DEG_id_tag_update(&ima->id, 0);
=======
	BKE_image_signal(bmain, ima, NULL, IMA_SIGNAL_COLORMANAGE);
	DAG_id_tag_update(&ima->id, 0);
>>>>>>> 78a8d368
	WM_main_add_notifier(NC_IMAGE | ND_DISPLAY, &ima->id);
	WM_main_add_notifier(NC_IMAGE | NA_EDITED, &ima->id);
}

static void rna_Image_views_format_update(Main *bmain, Scene *scene, PointerRNA *ptr)
{
	Image *ima = ptr->id.data;
	ImBuf *ibuf;
	void *lock;

	ibuf = BKE_image_acquire_ibuf(ima, NULL, &lock);

	if (ibuf) {
		ImageUser iuser = {NULL};
		iuser.scene = scene;
		BKE_image_signal(bmain, ima, &iuser, IMA_SIGNAL_FREE);
	}

	BKE_image_release_ibuf(ima, ibuf, lock);
}

static void rna_ImageUser_update(Main *UNUSED(bmain), Scene *scene, PointerRNA *ptr)
{
	ImageUser *iuser = ptr->data;

	BKE_image_user_frame_calc(iuser, scene->r.cfra, 0);

	if (ptr->id.data) {
		/* Update material or texture for render preview. */
		DEG_id_tag_update(ptr->id.data, 0);
	}
}


static char *rna_ImageUser_path(PointerRNA *ptr)
{
	if (ptr->id.data) {
		/* ImageUser *iuser = ptr->data; */

		switch (GS(((ID *)ptr->id.data)->name)) {
			case ID_OB:
			case ID_TE:
			{
				return BLI_strdup("image_user");
			}
			case ID_NT:
			{
				return rna_Node_ImageUser_path(ptr);
			}
			default:
				break;
		}
	}

	return BLI_strdup("");
}

static const EnumPropertyItem *rna_Image_source_itemf(bContext *UNUSED(C), PointerRNA *ptr,
                                                PropertyRNA *UNUSED(prop), bool *r_free)
{
	Image *ima = (Image *)ptr->data;
	EnumPropertyItem *item = NULL;
	int totitem = 0;

	if (ima->source == IMA_SRC_VIEWER) {
		RNA_enum_items_add_value(&item, &totitem, image_source_items, IMA_SRC_VIEWER);
	}
	else {
		RNA_enum_items_add_value(&item, &totitem, image_source_items, IMA_SRC_FILE);
		RNA_enum_items_add_value(&item, &totitem, image_source_items, IMA_SRC_SEQUENCE);
		RNA_enum_items_add_value(&item, &totitem, image_source_items, IMA_SRC_MOVIE);
		RNA_enum_items_add_value(&item, &totitem, image_source_items, IMA_SRC_GENERATED);
	}

	RNA_enum_item_end(&item, &totitem);
	*r_free = true;

	return item;
}

static int rna_Image_file_format_get(PointerRNA *ptr)
{
	Image *image = (Image *)ptr->data;
	ImBuf *ibuf = BKE_image_acquire_ibuf(image, NULL, NULL);
	int imtype = BKE_image_ftype_to_imtype(ibuf ? ibuf->ftype : 0, ibuf ? &ibuf->foptions : NULL);

	BKE_image_release_ibuf(image, ibuf, NULL);

	return imtype;
}

static void rna_Image_file_format_set(PointerRNA *ptr, int value)
{
	Image *image = (Image *)ptr->data;
	if (BKE_imtype_is_movie(value) == 0) { /* should be able to throw an error here */
		ImbFormatOptions options;
		int ftype = BKE_image_imtype_to_ftype(value, &options);
		BKE_image_file_format_set(image, ftype, &options);
	}
}

static int rna_Image_has_data_get(PointerRNA *ptr)
{
	Image *image = (Image *)ptr->data;

	return BKE_image_has_loaded_ibuf(image);
}

static void rna_Image_size_get(PointerRNA *ptr, int *values)
{
	Image *im = (Image *)ptr->data;
	ImBuf *ibuf;
	void *lock;

	ibuf = BKE_image_acquire_ibuf(im, NULL, &lock);
	if (ibuf) {
		values[0] = ibuf->x;
		values[1] = ibuf->y;
	}
	else {
		values[0] = 0;
		values[1] = 0;
	}

	BKE_image_release_ibuf(im, ibuf, lock);
}

static void rna_Image_resolution_get(PointerRNA *ptr, float *values)
{
	Image *im = (Image *)ptr->data;
	ImBuf *ibuf;
	void *lock;

	ibuf = BKE_image_acquire_ibuf(im, NULL, &lock);
	if (ibuf) {
		values[0] = ibuf->ppm[0];
		values[1] = ibuf->ppm[1];
	}
	else {
		values[0] = 0;
		values[1] = 0;
	}

	BKE_image_release_ibuf(im, ibuf, lock);
}

static void rna_Image_resolution_set(PointerRNA *ptr, const float *values)
{
	Image *im = (Image *)ptr->data;
	ImBuf *ibuf;
	void *lock;

	ibuf = BKE_image_acquire_ibuf(im, NULL, &lock);
	if (ibuf) {
		ibuf->ppm[0] = values[0];
		ibuf->ppm[1] = values[1];
	}

	BKE_image_release_ibuf(im, ibuf, lock);
}

static int rna_Image_depth_get(PointerRNA *ptr)
{
	Image *im = (Image *)ptr->data;
	ImBuf *ibuf;
	void *lock;
	int planes;

	ibuf = BKE_image_acquire_ibuf(im, NULL, &lock);

	if (!ibuf)
		planes = 0;
	else if (ibuf->rect_float)
		planes = ibuf->planes * 4;
	else
		planes = ibuf->planes;

	BKE_image_release_ibuf(im, ibuf, lock);

	return planes;
}

static int rna_Image_frame_duration_get(PointerRNA *ptr)
{
	Image *ima = ptr->id.data;
	int duration = 1;

	if (BKE_image_has_anim(ima)) {
		duration = IMB_anim_get_duration(((ImageAnim *)ima->anims.first)->anim, IMB_TC_RECORD_RUN);
	}
	else {
		/* acquire ensures ima->anim is set, if possible! */
		void *lock;
		ImBuf *ibuf = BKE_image_acquire_ibuf(ima, NULL, &lock);
		BKE_image_release_ibuf(ima, ibuf, lock);
	}

	return duration;
}

static int rna_Image_pixels_get_length(PointerRNA *ptr, int length[RNA_MAX_ARRAY_DIMENSION])
{
	Image *ima = ptr->id.data;
	ImBuf *ibuf;
	void *lock;

	ibuf = BKE_image_acquire_ibuf(ima, NULL, &lock);

	if (ibuf)
		length[0] = ibuf->x * ibuf->y * ibuf->channels;
	else
		length[0] = 0;

	BKE_image_release_ibuf(ima, ibuf, lock);

	return length[0];
}

static void rna_Image_pixels_get(PointerRNA *ptr, float *values)
{
	Image *ima = ptr->id.data;
	ImBuf *ibuf;
	void *lock;
	int i, size;

	ibuf = BKE_image_acquire_ibuf(ima, NULL, &lock);

	if (ibuf) {
		size = ibuf->x * ibuf->y * ibuf->channels;

		if (ibuf->rect_float) {
			memcpy(values, ibuf->rect_float, sizeof(float) * size);
		}
		else {
			for (i = 0; i < size; i++)
				values[i] = ((unsigned char *)ibuf->rect)[i] * (1.0f / 255.0f);
		}
	}

	BKE_image_release_ibuf(ima, ibuf, lock);
}

static void rna_Image_pixels_set(PointerRNA *ptr, const float *values)
{
	Image *ima = ptr->id.data;
	ImBuf *ibuf;
	void *lock;
	int i, size;

	ibuf = BKE_image_acquire_ibuf(ima, NULL, &lock);

	if (ibuf) {
		size = ibuf->x * ibuf->y * ibuf->channels;

		if (ibuf->rect_float) {
			memcpy(ibuf->rect_float, values, sizeof(float) * size);
		}
		else {
			for (i = 0; i < size; i++)
				((unsigned char *)ibuf->rect)[i] = unit_float_to_uchar_clamp(values[i]);
		}

		ibuf->userflags |= IB_BITMAPDIRTY | IB_DISPLAY_BUFFER_INVALID | IB_MIPMAP_INVALID;
		if (!G.background) {
			GPU_free_image(ima);
		}
		WM_main_add_notifier(NC_IMAGE | ND_DISPLAY, &ima->id);
	}

	BKE_image_release_ibuf(ima, ibuf, lock);
}

static int rna_Image_channels_get(PointerRNA *ptr)
{
	Image *im = (Image *)ptr->data;
	ImBuf *ibuf;
	void *lock;
	int channels = 0;

	ibuf = BKE_image_acquire_ibuf(im, NULL, &lock);
	if (ibuf)
		channels = ibuf->channels;

	BKE_image_release_ibuf(im, ibuf, lock);

	return channels;
}

static int rna_Image_is_float_get(PointerRNA *ptr)
{
	Image *im = (Image *)ptr->data;
	ImBuf *ibuf;
	void *lock;
	bool is_float = false;

	ibuf = BKE_image_acquire_ibuf(im, NULL, &lock);
	if (ibuf)
		is_float = ibuf->rect_float != NULL;

	BKE_image_release_ibuf(im, ibuf, lock);

	return is_float;
}

static PointerRNA rna_Image_packed_file_get(PointerRNA *ptr)
{
	Image *ima = (Image *)ptr->id.data;

	if (BKE_image_has_packedfile(ima)) {
		ImagePackedFile *imapf = ima->packedfiles.first;
		return rna_pointer_inherit_refine(ptr, &RNA_PackedFile, imapf->packedfile);
	}
	else {
		return PointerRNA_NULL;
	}
}

static void rna_Image_render_slots_begin(CollectionPropertyIterator *iter, PointerRNA *ptr)
{
	Image *image = (Image *)ptr->id.data;
	rna_iterator_array_begin(iter, (void *)image->render_slots, sizeof(RenderSlot), IMA_MAX_RENDER_SLOT, 0, NULL);
}

static PointerRNA rna_render_slots_active_get(PointerRNA *ptr)
{
	Image *image = (Image *)ptr->id.data;
	RenderSlot *render_slot = &image->render_slots[image->render_slot];

	return rna_pointer_inherit_refine(ptr, &RNA_RenderSlot, render_slot);
}

static void rna_render_slots_active_set(PointerRNA *ptr, PointerRNA value)
{
	Image *image = (Image *)ptr->id.data;
	if (value.id.data == image) {
		RenderSlot *render_slot = (RenderSlot *)value.data;
		int index = render_slot - image->render_slots;
		image->render_slot = CLAMPIS(index, 0, IMA_MAX_RENDER_SLOT - 1);
	}
}

static int rna_render_slots_active_index_get(PointerRNA *ptr)
{
	Image *image = (Image *)ptr->id.data;
	return image->render_slot;
}

static void rna_render_slots_active_index_set(PointerRNA *ptr, int value)
{
	Image *image = (Image *)ptr->id.data;
	image->render_slot = value;
	CLAMP(image->render_slot, 0, IMA_MAX_RENDER_SLOT - 1);
}

#else

static void rna_def_imageuser(BlenderRNA *brna)
{
	StructRNA *srna;
	PropertyRNA *prop;

	srna = RNA_def_struct(brna, "ImageUser", NULL);
	RNA_def_struct_ui_text(srna, "Image User",
	                       "Parameters defining how an Image data-block is used by another data-block");
	RNA_def_struct_path_func(srna, "rna_ImageUser_path");

	prop = RNA_def_property(srna, "use_auto_refresh", PROP_BOOLEAN, PROP_NONE);
	RNA_def_property_boolean_sdna(prop, NULL, "flag", IMA_ANIM_ALWAYS);
	RNA_def_property_ui_text(prop, "Auto Refresh", "Always refresh image on frame changes");
	RNA_def_property_update(prop, 0, "rna_ImageUser_update");
	RNA_def_property_clear_flag(prop, PROP_ANIMATABLE);

	prop = RNA_def_property(srna, "frame_current", PROP_INT, PROP_TIME);
	RNA_def_property_int_sdna(prop, NULL, "framenr");
	RNA_def_property_range(prop, MINAFRAME, MAXFRAME);
	RNA_def_property_ui_text(prop, "Current Frame", "Current frame number in image sequence or movie");

	/* animation */
	prop = RNA_def_property(srna, "use_cyclic", PROP_BOOLEAN, PROP_NONE);
	RNA_def_property_boolean_sdna(prop, NULL, "cycl", 0);
	RNA_def_property_ui_text(prop, "Cyclic", "Cycle the images in the movie");
	RNA_def_property_update(prop, 0, "rna_ImageUser_update");
	RNA_def_property_clear_flag(prop, PROP_ANIMATABLE);

	prop = RNA_def_property(srna, "frame_duration", PROP_INT, PROP_NONE);
	RNA_def_property_int_sdna(prop, NULL, "frames");
	RNA_def_property_range(prop, 0, MAXFRAMEF);
	RNA_def_property_ui_text(prop, "Frames", "Number of images of a movie to use");
	RNA_def_property_update(prop, 0, "rna_ImageUser_update");
	RNA_def_property_clear_flag(prop, PROP_ANIMATABLE);

	prop = RNA_def_property(srna, "frame_offset", PROP_INT, PROP_NONE);
	RNA_def_property_int_sdna(prop, NULL, "offset");
	RNA_def_property_ui_text(prop, "Offset", "Offset the number of the frame to use in the animation");
	RNA_def_property_update(prop, 0, "rna_ImageUser_update");

	prop = RNA_def_property(srna, "frame_start", PROP_INT, PROP_TIME);
	RNA_def_property_int_sdna(prop, NULL, "sfra");
	RNA_def_property_range(prop, MINAFRAMEF, MAXFRAMEF);
	RNA_def_property_ui_text(prop, "Start Frame",
	                         "Global starting frame of the movie/sequence, assuming first picture has a #1");
	RNA_def_property_update(prop, 0, "rna_ImageUser_update");
	RNA_def_property_clear_flag(prop, PROP_ANIMATABLE);

	prop = RNA_def_property(srna, "fields_per_frame", PROP_INT, PROP_NONE);
	RNA_def_property_int_sdna(prop, NULL, "fie_ima");
	RNA_def_property_range(prop, 1, 200);
	RNA_def_property_ui_text(prop, "Fields per Frame", "Number of fields per rendered frame (2 fields is 1 image)");
	RNA_def_property_update(prop, 0, "rna_ImageUser_update");
	RNA_def_property_clear_flag(prop, PROP_ANIMATABLE);

	prop = RNA_def_property(srna, "multilayer_layer", PROP_INT, PROP_UNSIGNED);
	RNA_def_property_int_sdna(prop, NULL, "layer");
	RNA_def_property_clear_flag(prop, PROP_EDITABLE); /* image_multi_cb */
	RNA_def_property_ui_text(prop, "Layer", "Layer in multilayer image");

	prop = RNA_def_property(srna, "multilayer_pass", PROP_INT, PROP_UNSIGNED);
	RNA_def_property_int_sdna(prop, NULL, "pass");
	RNA_def_property_clear_flag(prop, PROP_EDITABLE); /* image_multi_cb */
	RNA_def_property_ui_text(prop, "Pass", "Pass in multilayer image");

	prop = RNA_def_property(srna, "multilayer_view", PROP_INT, PROP_UNSIGNED);
	RNA_def_property_int_sdna(prop, NULL, "view");
	RNA_def_property_clear_flag(prop, PROP_EDITABLE); /* image_multi_cb */
	RNA_def_property_ui_text(prop, "View", "View in multilayer image");
}

/* image.packed_files */
static void rna_def_image_packed_files(BlenderRNA *brna)
{
	StructRNA *srna;
	PropertyRNA *prop;

	srna = RNA_def_struct(brna, "ImagePackedFile", NULL);
	RNA_def_struct_sdna(srna, "ImagePackedFile");

	prop = RNA_def_property(srna, "packed_file", PROP_POINTER, PROP_NONE);
	RNA_def_property_pointer_sdna(prop, NULL, "packedfile");
	RNA_def_property_ui_text(prop, "Packed File", "");
	RNA_def_property_clear_flag(prop, PROP_EDITABLE);

	prop = RNA_def_property(srna, "filepath", PROP_STRING, PROP_FILEPATH);
	RNA_def_property_string_sdna(prop, NULL, "filepath");
	RNA_def_struct_name_property(srna, prop);

	RNA_api_image_packed_file(srna);
}

static void rna_def_render_slot(BlenderRNA *brna)
{
	StructRNA *srna;
	PropertyRNA *prop;
	srna = RNA_def_struct(brna, "RenderSlot", NULL);
	RNA_def_struct_ui_text(srna, "Render Slot", "Parameters defining the render slot");

	prop = RNA_def_property(srna, "name", PROP_STRING, PROP_NONE);
	RNA_def_property_string_sdna(prop, NULL, "name");
	RNA_def_property_ui_text(prop, "Name", "Render slot name");
	RNA_def_property_update(prop, NC_IMAGE | ND_DISPLAY, NULL);
}

static void rna_def_render_slots(BlenderRNA *brna)
{
	StructRNA *srna;
	PropertyRNA *prop;

	srna = RNA_def_struct(brna, "RenderSlots", NULL);
	RNA_def_struct_sdna(srna, "RenderSlot");
	RNA_def_struct_ui_text(srna, "Render Slots", "Collection of the render slots");

	prop = RNA_def_property(srna, "active", PROP_POINTER, PROP_NONE);
	RNA_def_property_struct_type(prop, "RenderSlot");
	RNA_def_property_pointer_funcs(prop, "rna_render_slots_active_get", "rna_render_slots_active_set", NULL, NULL);
	RNA_def_property_flag(prop, PROP_EDITABLE | PROP_NEVER_UNLINK);
	RNA_def_property_ui_text(prop, "Active", "Active render slot of the image");
	RNA_def_property_update(prop, NC_IMAGE | ND_DISPLAY, NULL);

	prop = RNA_def_property(srna, "active_index", PROP_INT, PROP_NONE);
	RNA_def_property_int_funcs(prop, "rna_render_slots_active_index_get",
	                           "rna_render_slots_active_index_set",
	                           NULL);
	RNA_def_property_range(prop, 0, IMA_MAX_RENDER_SLOT);
	RNA_def_property_clear_flag(prop, PROP_ANIMATABLE);
	RNA_def_property_ui_text(prop, "Active Index", "Index of an active render slot of the image");
	RNA_def_property_update(prop, NC_IMAGE | ND_DISPLAY, NULL);
}

static void rna_def_image(BlenderRNA *brna)
{
	StructRNA *srna;
	PropertyRNA *prop;
	static const EnumPropertyItem prop_type_items[] = {
		{IMA_TYPE_IMAGE, "IMAGE", 0, "Image", ""},
		{IMA_TYPE_MULTILAYER, "MULTILAYER", 0, "Multilayer", ""},
		{IMA_TYPE_UV_TEST, "UV_TEST", 0, "UV Test", ""},
		{IMA_TYPE_R_RESULT, "RENDER_RESULT", 0, "Render Result", ""},
		{IMA_TYPE_COMPOSITE, "COMPOSITING", 0, "Compositing", ""},
		{0, NULL, 0, NULL, NULL}
	};
	static const EnumPropertyItem prop_field_order_items[] = {
		{0, "EVEN", 0, "Upper First", "Upper field first"},
		{IMA_STD_FIELD, "ODD", 0, "Lower First", "Lower field first"},
		{0, NULL, 0, NULL, NULL}
	};
	static const EnumPropertyItem alpha_mode_items[] = {
		{IMA_ALPHA_STRAIGHT, "STRAIGHT", 0, "Straight", "Transparent RGB and alpha pixels are unmodified"},
		{IMA_ALPHA_PREMUL, "PREMUL", 0, "Premultiplied", "Transparent RGB pixels are multiplied by the alpha channel"},
		{0, NULL, 0, NULL, NULL}
	};

	srna = RNA_def_struct(brna, "Image", "ID");
	RNA_def_struct_ui_text(srna, "Image", "Image data-block referencing an external or packed image");
	RNA_def_struct_ui_icon(srna, ICON_IMAGE_DATA);

	prop = RNA_def_property(srna, "filepath", PROP_STRING, PROP_FILEPATH);
	RNA_def_property_override_flag(prop, PROPOVERRIDE_OVERRIDABLE_STATIC);
	RNA_def_property_string_sdna(prop, NULL, "name");
	RNA_def_property_ui_text(prop, "File Name", "Image/Movie file name");
	RNA_def_property_update(prop, NC_IMAGE | ND_DISPLAY, "rna_Image_reload_update");

	/* eek. this is horrible but needed so we can save to a new name without blanking the data :( */
	prop = RNA_def_property(srna, "filepath_raw", PROP_STRING, PROP_FILEPATH);
	RNA_def_property_string_sdna(prop, NULL, "name");
	RNA_def_property_ui_text(prop, "File Name", "Image/Movie file name (without data refreshing)");

	prop = RNA_def_property(srna, "file_format", PROP_ENUM, PROP_NONE);
	RNA_def_property_enum_items(prop, rna_enum_image_type_items);
	RNA_def_property_enum_funcs(prop, "rna_Image_file_format_get", "rna_Image_file_format_set", NULL);
	RNA_def_property_ui_text(prop, "File Format", "Format used for re-saving this file");

	prop = RNA_def_property(srna, "source", PROP_ENUM, PROP_NONE);
	RNA_def_property_enum_items(prop, image_source_items);
	RNA_def_property_enum_funcs(prop, NULL, "rna_Image_source_set", "rna_Image_source_itemf");
	RNA_def_property_ui_text(prop, "Source", "Where the image comes from");
	RNA_def_property_update(prop, NC_IMAGE | ND_DISPLAY, NULL);

	prop = RNA_def_property(srna, "type", PROP_ENUM, PROP_NONE);
	RNA_def_property_enum_items(prop, prop_type_items);
	RNA_def_property_clear_flag(prop, PROP_EDITABLE);
	RNA_def_property_ui_text(prop, "Type", "How to generate the image");
	RNA_def_property_update(prop, NC_IMAGE | ND_DISPLAY, NULL);

	prop = RNA_def_property(srna, "packed_file", PROP_POINTER, PROP_NONE);
	RNA_def_property_struct_type(prop, "PackedFile");
	RNA_def_property_pointer_sdna(prop, NULL, "packedfile");
	RNA_def_property_pointer_funcs(prop, "rna_Image_packed_file_get", NULL, NULL, NULL);
	RNA_def_property_ui_text(prop, "Packed File", "First packed file of the image");

	prop = RNA_def_property(srna, "packed_files", PROP_COLLECTION, PROP_NONE);
	RNA_def_property_collection_sdna(prop, NULL, "packedfiles", NULL);
	RNA_def_property_struct_type(prop, "ImagePackedFile");
	RNA_def_property_clear_flag(prop, PROP_EDITABLE);
	RNA_def_property_ui_text(prop, "Packed Files", "Collection of packed images");

	prop = RNA_def_property(srna, "field_order", PROP_ENUM, PROP_NONE);
	RNA_def_property_override_flag(prop, PROPOVERRIDE_OVERRIDABLE_STATIC);
	RNA_def_property_enum_bitflag_sdna(prop, NULL, "flag");
	RNA_def_property_enum_items(prop, prop_field_order_items);
	RNA_def_property_ui_text(prop, "Field Order", "Order of video fields (select which lines are displayed first)");
	RNA_def_property_update(prop, NC_IMAGE | ND_DISPLAY, NULL);

	/* booleans */
	prop = RNA_def_property(srna, "use_fields", PROP_BOOLEAN, PROP_NONE);
	RNA_def_property_override_flag(prop, PROPOVERRIDE_OVERRIDABLE_STATIC);
	RNA_def_property_boolean_sdna(prop, NULL, "flag", IMA_FIELDS);
	RNA_def_property_ui_text(prop, "Fields", "Use fields of the image");
	RNA_def_property_update(prop, NC_IMAGE | ND_DISPLAY, "rna_Image_fields_update");
	RNA_def_property_clear_flag(prop, PROP_ANIMATABLE);


	prop = RNA_def_property(srna, "use_view_as_render", PROP_BOOLEAN, PROP_NONE);
	RNA_def_property_override_flag(prop, PROPOVERRIDE_OVERRIDABLE_STATIC);
	RNA_def_property_boolean_sdna(prop, NULL, "flag", IMA_VIEW_AS_RENDER);
	RNA_def_property_ui_text(prop, "View as Render", "Apply render part of display transformation when displaying this image on the screen");
	RNA_def_property_update(prop, NC_IMAGE | ND_DISPLAY, NULL);

	prop = RNA_def_property(srna, "use_alpha", PROP_BOOLEAN, PROP_NONE);
	RNA_def_property_override_flag(prop, PROPOVERRIDE_OVERRIDABLE_STATIC);
	RNA_def_property_boolean_negative_sdna(prop, NULL, "flag", IMA_IGNORE_ALPHA);
	RNA_def_property_ui_text(prop, "Use Alpha", "Use the alpha channel information from the image or make image fully opaque");
	RNA_def_property_update(prop, NC_IMAGE | ND_DISPLAY, "rna_Image_colormanage_update");

	prop = RNA_def_property(srna, "use_deinterlace", PROP_BOOLEAN, PROP_NONE);
	RNA_def_property_override_flag(prop, PROPOVERRIDE_OVERRIDABLE_STATIC);
	RNA_def_property_boolean_sdna(prop, NULL, "flag", IMA_DEINTERLACE);
	RNA_def_property_ui_text(prop, "Deinterlace", "Deinterlace movie file on load");
	RNA_def_property_update(prop, NC_IMAGE | ND_DISPLAY, "rna_Image_reload_update");

	prop = RNA_def_property(srna, "use_multiview", PROP_BOOLEAN, PROP_NONE);
	RNA_def_property_override_flag(prop, PROPOVERRIDE_OVERRIDABLE_STATIC);
	RNA_def_property_boolean_sdna(prop, NULL, "flag", IMA_USE_VIEWS);
	RNA_def_property_ui_text(prop, "Use Multi-View", "Use Multiple Views (when available)");
	RNA_def_property_update(prop, NC_IMAGE | ND_DISPLAY, "rna_Image_views_format_update");

	prop = RNA_def_property(srna, "is_stereo_3d", PROP_BOOLEAN, PROP_NONE);
	RNA_def_property_override_flag(prop, PROPOVERRIDE_OVERRIDABLE_STATIC);
	RNA_def_property_boolean_funcs(prop, "rna_Image_is_stereo_3d_get", NULL);
	RNA_def_property_ui_text(prop, "Stereo 3D", "Image has left and right views");
	RNA_def_property_clear_flag(prop, PROP_EDITABLE);

	prop = RNA_def_property(srna, "is_multiview", PROP_BOOLEAN, PROP_NONE);
	RNA_def_property_override_flag(prop, PROPOVERRIDE_OVERRIDABLE_STATIC);
	RNA_def_property_boolean_funcs(prop, "rna_Image_is_multiview_get", NULL);
	RNA_def_property_ui_text(prop, "Multiple Views", "Image has more than one view");
	RNA_def_property_clear_flag(prop, PROP_EDITABLE);

	prop = RNA_def_property(srna, "is_dirty", PROP_BOOLEAN, PROP_NONE);
	RNA_def_property_override_flag(prop, PROPOVERRIDE_OVERRIDABLE_STATIC);
	RNA_def_property_boolean_funcs(prop, "rna_Image_dirty_get", NULL);
	RNA_def_property_clear_flag(prop, PROP_EDITABLE);
	RNA_def_property_ui_text(prop, "Dirty", "Image has changed and is not saved");

	/* generated image (image_generated_change_cb) */
	prop = RNA_def_property(srna, "generated_type", PROP_ENUM, PROP_NONE);
	RNA_def_property_enum_sdna(prop, NULL, "gen_type");
	RNA_def_property_enum_items(prop, rna_enum_image_generated_type_items);
	RNA_def_property_ui_text(prop, "Generated Type", "Generated image type");
	RNA_def_property_update(prop, NC_IMAGE | ND_DISPLAY, "rna_Image_generated_update");
	RNA_def_property_clear_flag(prop, PROP_ANIMATABLE);

	prop = RNA_def_property(srna, "generated_width", PROP_INT, PROP_NONE);
	RNA_def_property_int_sdna(prop, NULL, "gen_x");
	RNA_def_property_flag(prop, PROP_PROPORTIONAL);
	RNA_def_property_range(prop, 1, 65536);
	RNA_def_property_ui_text(prop, "Generated Width", "Generated image width");
	RNA_def_property_update(prop, NC_IMAGE | ND_DISPLAY, "rna_Image_generated_update");
	RNA_def_property_clear_flag(prop, PROP_ANIMATABLE);

	prop = RNA_def_property(srna, "generated_height", PROP_INT, PROP_NONE);
	RNA_def_property_int_sdna(prop, NULL, "gen_y");
	RNA_def_property_flag(prop, PROP_PROPORTIONAL);
	RNA_def_property_range(prop, 1, 65536);
	RNA_def_property_ui_text(prop, "Generated Height", "Generated image height");
	RNA_def_property_update(prop, NC_IMAGE | ND_DISPLAY, "rna_Image_generated_update");
	RNA_def_property_clear_flag(prop, PROP_ANIMATABLE);

	prop = RNA_def_property(srna, "use_generated_float", PROP_BOOLEAN, PROP_NONE);
	RNA_def_property_boolean_sdna(prop, NULL, "gen_flag", IMA_GEN_FLOAT);
	RNA_def_property_ui_text(prop, "Float Buffer", "Generate floating point buffer");
	RNA_def_property_update(prop, NC_IMAGE | ND_DISPLAY, "rna_Image_generated_update");
	RNA_def_property_clear_flag(prop, PROP_ANIMATABLE);

	prop = RNA_def_property(srna, "generated_color", PROP_FLOAT, PROP_COLOR_GAMMA);
	RNA_def_property_float_sdna(prop, NULL, "gen_color");
	RNA_def_property_array(prop, 4);
	RNA_def_property_ui_text(prop, "Color", "Fill color for the generated image");
	RNA_def_property_update(prop, NC_IMAGE | ND_DISPLAY, "rna_Image_generated_update");
	RNA_def_property_clear_flag(prop, PROP_ANIMATABLE);

	prop = RNA_def_property(srna, "display_aspect", PROP_FLOAT, PROP_XYZ);
	RNA_def_property_override_flag(prop, PROPOVERRIDE_OVERRIDABLE_STATIC);
	RNA_def_property_float_sdna(prop, NULL, "aspx");
	RNA_def_property_array(prop, 2);
	RNA_def_property_range(prop, 0.1f, FLT_MAX);
	RNA_def_property_ui_range(prop, 0.1f, 5000.f, 1, 2);
	RNA_def_property_ui_text(prop, "Display Aspect", "Display Aspect for this image, does not affect rendering");
	RNA_def_property_update(prop, NC_IMAGE | ND_DISPLAY, NULL);

	prop = RNA_def_property(srna, "bindcode", PROP_INT, PROP_UNSIGNED);
	RNA_def_property_int_sdna(prop, NULL, "bindcode");
	RNA_def_property_clear_flag(prop, PROP_EDITABLE);
	RNA_def_property_ui_text(prop, "Bindcode", "OpenGL bindcode");
	RNA_def_property_update(prop, NC_IMAGE | ND_DISPLAY, NULL);

	prop = RNA_def_property(srna, "render_slots", PROP_COLLECTION, PROP_NONE);
	RNA_def_property_struct_type(prop, "RenderSlot");
	RNA_def_property_ui_text(prop, "Render Slots", "Render slots of the image");
	RNA_def_property_collection_funcs(prop, "rna_Image_render_slots_begin", "rna_iterator_array_next",
	                                  "rna_iterator_array_end", "rna_iterator_array_get", NULL, NULL, NULL, NULL);
	RNA_def_property_srna(prop, "RenderSlots");

	/*
	 * Image.has_data and Image.depth are temporary,
	 * Update import_obj.py when they are replaced (Arystan)
	 */
	prop = RNA_def_property(srna, "has_data", PROP_BOOLEAN, PROP_NONE);
	RNA_def_property_boolean_funcs(prop, "rna_Image_has_data_get", NULL);
	RNA_def_property_clear_flag(prop, PROP_EDITABLE);
	RNA_def_property_ui_text(prop, "Has Data", "True if the image data is loaded into memory");

	prop = RNA_def_property(srna, "depth", PROP_INT, PROP_UNSIGNED);
	RNA_def_property_int_funcs(prop, "rna_Image_depth_get", NULL, NULL);
	RNA_def_property_ui_text(prop, "Depth", "Image bit depth");
	RNA_def_property_clear_flag(prop, PROP_EDITABLE);

	prop = RNA_def_int_vector(srna, "size", 2, NULL, 0, 0, "Size",
	                          "Width and height in pixels, zero when image data cant be loaded", 0, 0);
	RNA_def_property_subtype(prop, PROP_PIXEL);
	RNA_def_property_int_funcs(prop, "rna_Image_size_get", NULL, NULL);
	RNA_def_property_clear_flag(prop, PROP_EDITABLE);

	prop = RNA_def_float_vector(srna, "resolution", 2, NULL, 0, 0, "Resolution", "X/Y pixels per meter", 0, 0);
	RNA_def_property_override_flag(prop, PROPOVERRIDE_OVERRIDABLE_STATIC);
	RNA_def_property_float_funcs(prop, "rna_Image_resolution_get", "rna_Image_resolution_set", NULL);

	prop = RNA_def_property(srna, "frame_duration", PROP_INT, PROP_UNSIGNED);
	RNA_def_property_int_funcs(prop, "rna_Image_frame_duration_get", NULL, NULL);
	RNA_def_property_ui_text(prop, "Duration", "Duration (in frames) of the image (1 when not a video/sequence)");
	RNA_def_property_clear_flag(prop, PROP_EDITABLE);

	/* NOTE about pixels/channels/is_floa:
	 * this properties describes how image is stored internally (inside of ImBuf),
	 * not how it was saved to disk or how it'll be saved on disk
	 */
	prop = RNA_def_property(srna, "pixels", PROP_FLOAT, PROP_NONE);
	RNA_def_property_flag(prop, PROP_DYNAMIC);
	RNA_def_property_multi_array(prop, 1, NULL);
	RNA_def_property_ui_text(prop, "Pixels", "Image pixels in floating point values");
	RNA_def_property_dynamic_array_funcs(prop, "rna_Image_pixels_get_length");
	RNA_def_property_float_funcs(prop, "rna_Image_pixels_get", "rna_Image_pixels_set", NULL);

	prop = RNA_def_property(srna, "channels", PROP_INT, PROP_UNSIGNED);
	RNA_def_property_int_funcs(prop, "rna_Image_channels_get", NULL, NULL);
	RNA_def_property_ui_text(prop, "Channels", "Number of channels in pixels buffer");
	RNA_def_property_clear_flag(prop, PROP_EDITABLE);

	prop = RNA_def_property(srna, "is_float", PROP_BOOLEAN, PROP_NONE);
	RNA_def_property_boolean_funcs(prop, "rna_Image_is_float_get", NULL);
	RNA_def_property_clear_flag(prop, PROP_EDITABLE);
	RNA_def_property_ui_text(prop, "Is Float", "True if this image is stored in float buffer");

	prop = RNA_def_property(srna, "colorspace_settings", PROP_POINTER, PROP_NONE);
	RNA_def_property_pointer_sdna(prop, NULL, "colorspace_settings");
	RNA_def_property_struct_type(prop, "ColorManagedInputColorspaceSettings");
	RNA_def_property_ui_text(prop, "Color Space Settings", "Input color space settings");

	prop = RNA_def_property(srna, "alpha_mode", PROP_ENUM, PROP_NONE);
	RNA_def_property_override_flag(prop, PROPOVERRIDE_OVERRIDABLE_STATIC);
	RNA_def_property_enum_items(prop, alpha_mode_items);
	RNA_def_property_ui_text(prop, "Alpha Mode", "Representation of alpha information in the RGBA pixels");
	RNA_def_property_update(prop, NC_IMAGE | ND_DISPLAY, "rna_Image_colormanage_update");

	/* multiview */
	prop = RNA_def_property(srna, "views_format", PROP_ENUM, PROP_NONE);
	RNA_def_property_override_flag(prop, PROPOVERRIDE_OVERRIDABLE_STATIC);
	RNA_def_property_enum_sdna(prop, NULL, "views_format");
	RNA_def_property_enum_items(prop, rna_enum_views_format_items);
	RNA_def_property_ui_text(prop, "Views Format", "Mode to load image views");
	RNA_def_property_update(prop, NC_IMAGE | ND_DISPLAY, "rna_Image_views_format_update");

	prop = RNA_def_property(srna, "stereo_3d_format", PROP_POINTER, PROP_NONE);
	RNA_def_property_pointer_sdna(prop, NULL, "stereo3d_format");
	RNA_def_property_flag(prop, PROP_NEVER_NULL);
	RNA_def_property_struct_type(prop, "Stereo3dFormat");
	RNA_def_property_ui_text(prop, "Stereo 3D Format", "Settings for stereo 3d");

	RNA_api_image(srna);
}

void RNA_def_image(BlenderRNA *brna)
{
	rna_def_render_slot(brna);
	rna_def_render_slots(brna);
	rna_def_image(brna);
	rna_def_imageuser(brna);
	rna_def_image_packed_files(brna);
}

#endif<|MERGE_RESOLUTION|>--- conflicted
+++ resolved
@@ -92,13 +92,8 @@
 
 	if (value != ima->source) {
 		ima->source = value;
-<<<<<<< HEAD
-		BKE_image_signal(ima, NULL, IMA_SIGNAL_SRC_CHANGE);
+		BKE_image_signal(G.main, ima, NULL, IMA_SIGNAL_SRC_CHANGE);
 		DEG_id_tag_update(&ima->id, 0);
-=======
-		BKE_image_signal(G.main, ima, NULL, IMA_SIGNAL_SRC_CHANGE);
-		DAG_id_tag_update(&ima->id, 0);
->>>>>>> 78a8d368
 	}
 }
 
@@ -140,13 +135,8 @@
 static void rna_Image_colormanage_update(Main *bmain, Scene *UNUSED(scene), PointerRNA *ptr)
 {
 	Image *ima = ptr->id.data;
-<<<<<<< HEAD
-	BKE_image_signal(ima, NULL, IMA_SIGNAL_COLORMANAGE);
+	BKE_image_signal(bmain, ima, NULL, IMA_SIGNAL_COLORMANAGE);
 	DEG_id_tag_update(&ima->id, 0);
-=======
-	BKE_image_signal(bmain, ima, NULL, IMA_SIGNAL_COLORMANAGE);
-	DAG_id_tag_update(&ima->id, 0);
->>>>>>> 78a8d368
 	WM_main_add_notifier(NC_IMAGE | ND_DISPLAY, &ima->id);
 	WM_main_add_notifier(NC_IMAGE | NA_EDITED, &ima->id);
 }
