--- conflicted
+++ resolved
@@ -270,17 +270,10 @@
 endif()
 
 if(WITH_OPENVDB)
-<<<<<<< HEAD
-    add_definitions(-DWITH_OPENVDB)
-    list(APPEND INC
-        ../../../../intern/openvdb
-    )
-=======
 	add_definitions(-DWITH_OPENVDB)
 	list(APPEND INC
 		../../../../intern/openvdb
 	)
->>>>>>> e9452f90
 endif()
 
 if(WITH_OPENIMAGEIO)
