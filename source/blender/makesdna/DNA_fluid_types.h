--- conflicted
+++ resolved
@@ -575,11 +575,7 @@
   float noise_time_anim;
   int res_noise[3];
   int noise_scale;
-<<<<<<< HEAD
-  char _pad3[4];    /* Unused. */
-=======
   char _pad3[4]; /* Unused. */
->>>>>>> 54bd5efa
 
   /* Liquid domain options. */
   float particle_randomness;
