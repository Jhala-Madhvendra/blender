/*
 * ***** BEGIN GPL LICENSE BLOCK *****
 *
 * This program is free software; you can redistribute it and/or
 * modify it under the terms of the GNU General Public License
 * as published by the Free Software Foundation; either version 2
 * of the License, or (at your option) any later version.
 *
 * This program is distributed in the hope that it will be useful,
 * but WITHOUT ANY WARRANTY; without even the implied warranty of
 * MERCHANTABILITY or FITNESS FOR A PARTICULAR PURPOSE.  See the
 * GNU General Public License for more details.
 *
 * You should have received a copy of the GNU General Public License
 * along with this program; if not, write to the Free Software Foundation,
 * Inc., 51 Franklin Street, Fifth Floor, Boston, MA 02110-1301, USA.
 *
 * The Original Code is Copyright (C) 2001-2002 by NaN Holding BV.
 * All rights reserved.
 *
 * The Original Code is: all of this file.
 *
 * Contributor(s): none yet.
 *
 * ***** END GPL LICENSE BLOCK *****
 */

/** \file DNA_mesh_types.h
 *  \ingroup DNA
 */

#ifndef __DNA_MESH_TYPES_H__
#define __DNA_MESH_TYPES_H__

#include "DNA_defs.h"
#include "DNA_listBase.h"
#include "DNA_ID.h"
#include "DNA_customdata_types.h"

#include "DNA_defs.h" /* USE_BMESH_FORWARD_COMPAT */

struct AnimData;
struct DerivedMesh;
struct Ipo;
struct Key;
struct MCol;
struct MEdge;
struct MFace;
struct MLoop;
struct MLoopCol;
struct MLoopUV;
struct MPoly;
struct MSticky;
struct MTexPoly;
struct MVert;
struct Material;
struct Mesh;
struct Multires;
struct OcInfo;

typedef struct Mesh {
	ID id;
	struct AnimData *adt;		/* animation data (must be immediately after id for utilities to use it) */

	struct BoundBox *bb;
	
	struct Ipo *ipo  DNA_DEPRECATED;  /* old animation system, deprecated for 2.5 */
	struct Key *key;
	struct Material **mat;

/* BMESH ONLY */
	/*new face structures*/
	struct MPoly *mpoly;
	struct MTexPoly *mtpoly;
	struct MLoop *mloop;
	struct MLoopUV *mloopuv;
	struct MLoopCol *mloopcol;
/* END BMESH ONLY */

	/* mface stores the tessellation (triangulation) of the mesh,
	 * real faces are now stored in nface.*/
	struct MFace *mface;	/* array of mesh object mode faces for tessellation */
	struct MTFace *mtface;	/* store tessellation face UV's and texture here */
	struct TFace *tface;	/* depecrated, use mtface */
	struct MVert *mvert;	/* array of verts */
	struct MEdge *medge;	/* array of edges */
	struct MDeformVert *dvert;	/* deformgroup vertices */

	/* array of colors for the tesselated faces, must be number of tesselated
	 * faces * 4 in length */
	struct MCol *mcol;		
	struct MSticky *msticky;
	struct Mesh *texcomesh;
	struct MSelect *mselect;
	
	struct BMEditMesh *edit_btmesh;	/* not saved in file! */

	struct CustomData vdata, edata, fdata;

/* BMESH ONLY */
	struct CustomData pdata, ldata;
/* END BMESH ONLY */

	int totvert, totedge, totface, totselect;

/* BMESH ONLY */
	int totpoly, totloop;
/* END BMESH ONLY */

	/* the last selected vertex/edge/face are used for the active face however
	 * this means the active face must always be selected, this is to keep track
	 * of the last selected face and is similar to the old active face flag where
	 * the face does not need to be selected, -1 is inactive */
	int act_face; 

	/* texture space, copied as one block in editobject.c */
	float loc[3];
	float size[3];
	float rot[3];

	short texflag, drawflag;
	short smoothresh, flag;

	short subdiv  DNA_DEPRECATED, subdivr  DNA_DEPRECATED;
	char subsurftype  DNA_DEPRECATED; /* only kept for backwards compat, not used anymore */
	char editflag;

	short totcol;

	struct Multires *mr DNA_DEPRECATED; /* deprecated multiresolution modeling data, only keep for loading old files */
} Mesh;

/* deprecated by MTFace, only here for file reading */
typedef struct TFace {
	void *tpage;	/* the faces image for the active UVLayer */
	float uv[4][2];
	unsigned int col[4];
	char flag, transp;
	short mode, tile, unwrap;
} TFace;

/* **************** MESH ********************* */

/* texflag */
#define ME_AUTOSPACE	1

/* me->editflag */
#define ME_EDIT_MIRROR_X (1 << 0)
#define ME_EDIT_MIRROR_Y (1 << 1) // unused so far
#define ME_EDIT_MIRROR_Z (1 << 2) // unused so far

#define ME_EDIT_PAINT_MASK (1 << 3)
#define ME_EDIT_MIRROR_TOPO (1 << 4)
#define ME_EDIT_VERT_SEL (1 << 5)

/* we cant have both flags enabled at once,
 * flags defined in DNA_scene_types.h */
#define ME_EDIT_PAINT_SEL_MODE(_me)  (                                        \
	(_me->editflag & ME_EDIT_PAINT_MASK) ? SCE_SELECT_FACE :                  \
		(_me->editflag & ME_EDIT_VERT_SEL) ? SCE_SELECT_VERTEX :              \
			0                                                                 \
	)

/* me->flag */
/* #define ME_ISDONE		1 */
#define ME_DEPRECATED	2
#define ME_TWOSIDED		4
#define ME_UVEFFECT		8
#define ME_VCOLEFFECT	16
#define ME_AUTOSMOOTH	32
#define ME_SMESH		64
#define ME_SUBSURF		128
#define ME_OPT_EDGES	256
#define ME_DS_EXPAND	512

/* me->drawflag, short */
#define ME_DRAWEDGES	(1 << 0)
#define ME_DRAWFACES	(1 << 1)
#define ME_DRAWNORMALS	(1 << 2)
#define ME_DRAW_VNORMALS (1 << 3)

#define ME_ALLEDGES		(1 << 4)
#define ME_HIDDENEDGES  (1 << 5)

#define ME_DRAWCREASES	(1 << 6)
#define ME_DRAWSEAMS    (1 << 7)
#define ME_DRAWSHARP    (1 << 8)
#define ME_DRAWBWEIGHTS	(1 << 9)

#define ME_DRAWEXTRA_EDGELEN  (1 << 10)
#define ME_DRAWEXTRA_FACEAREA (1 << 11)
#define ME_DRAWEXTRA_FACEANG  (1 << 12)

/* debug only option */
#define ME_DRAWEXTRA_INDICES (1 << 13)

<<<<<<< HEAD
#define ME_DRAW_FREESTYLE_EDGE (1 << 14)
#define ME_DRAW_FREESTYLE_FACE (1 << 15)

/* old global flags:
#define G_DRAWEDGES		(1 << 18)
#define G_DRAWFACES		(1 <<  7)
#define G_DRAWNORMALS	(1 <<  6)
#define G_DRAW_VNORMALS	(1 << 14)

#define G_ALLEDGES		(1 << 11)
#define G_HIDDENEDGES   (1 << 21)

#define G_DRAWCREASES	(1 << 19)
#define G_DRAWSEAMS     (1 << 20)
#define G_DRAWSHARP     (1 << 28)
#define G_DRAWBWEIGHTS	(1 << 31)

#define G_DRAW_EDGELEN  (1 << 22) 
#define G_DRAW_FACEAREA (1 << 23)
#define G_DRAW_EDGEANG  (1 << 24)
*/



=======
>>>>>>> e09ab888
/* Subsurf Type */
#define ME_CC_SUBSURF 		0
#define ME_SIMPLE_SUBSURF 	1

#define MESH_MAX_VERTS 2000000000L

/* this is so we can save bmesh files that load in trunk, ignoring NGons
 * will eventually be removed */

#define USE_BMESH_SAVE_AS_COMPAT
#define USE_BMESH_SAVE_WITHOUT_MFACE

/* enable this to calculate mpoly normal layer and face origindex mapping */
// #define USE_BMESH_MPOLY_NORMALS

/* enable this so meshes get tessfaces calculated by default */
// #define USE_TESSFACE_DEFAULT

#endif<|MERGE_RESOLUTION|>--- conflicted
+++ resolved
@@ -194,33 +194,9 @@
 /* debug only option */
 #define ME_DRAWEXTRA_INDICES (1 << 13)
 
-<<<<<<< HEAD
 #define ME_DRAW_FREESTYLE_EDGE (1 << 14)
 #define ME_DRAW_FREESTYLE_FACE (1 << 15)
 
-/* old global flags:
-#define G_DRAWEDGES		(1 << 18)
-#define G_DRAWFACES		(1 <<  7)
-#define G_DRAWNORMALS	(1 <<  6)
-#define G_DRAW_VNORMALS	(1 << 14)
-
-#define G_ALLEDGES		(1 << 11)
-#define G_HIDDENEDGES   (1 << 21)
-
-#define G_DRAWCREASES	(1 << 19)
-#define G_DRAWSEAMS     (1 << 20)
-#define G_DRAWSHARP     (1 << 28)
-#define G_DRAWBWEIGHTS	(1 << 31)
-
-#define G_DRAW_EDGELEN  (1 << 22) 
-#define G_DRAW_FACEAREA (1 << 23)
-#define G_DRAW_EDGEANG  (1 << 24)
-*/
-
-
-
-=======
->>>>>>> e09ab888
 /* Subsurf Type */
 #define ME_CC_SUBSURF 		0
 #define ME_SIMPLE_SUBSURF 	1
