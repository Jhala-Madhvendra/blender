--- conflicted
+++ resolved
@@ -64,9 +64,6 @@
    * Mapped to a path in the asset catalog hierarchy by an #AssetCatalogService.
    * Use #BKE_asset_metadata_catalog_id_set() to ensure a valid ID is set.
    */
-<<<<<<< HEAD
-  char catalog_id[64]; /* MAX_NAME */
-=======
   struct UUID catalog_id;
   /**
    * Short name of the asset's catalog. This is for debugging purposes only, to allow (partial)
@@ -74,7 +71,6 @@
    * catalog path is lost. The catalog's simple name is copied to #catalog_simple_name whenever
    * #catalog_id is updated. */
   char catalog_simple_name[64]; /* MAX_NAME */
->>>>>>> 9f7741aa
 
   /** Optional description of this asset for display in the UI. Dynamic length. */
   char *description;
