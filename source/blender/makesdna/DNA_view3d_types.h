--- conflicted
+++ resolved
@@ -179,11 +179,8 @@
 
   float curvature_ridge_factor;
   float curvature_valley_factor;
-<<<<<<< HEAD
-=======
 
   struct IDProperty *prop;
->>>>>>> 70a93477
 } View3DShading;
 
 /** 3D Viewport Overlay settings. */
