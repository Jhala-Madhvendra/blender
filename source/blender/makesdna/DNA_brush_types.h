/*
 * This program is free software; you can redistribute it and/or
 * modify it under the terms of the GNU General Public License
 * as published by the Free Software Foundation; either version 2
 * of the License, or (at your option) any later version.
 *
 * This program is distributed in the hope that it will be useful,
 * but WITHOUT ANY WARRANTY; without even the implied warranty of
 * MERCHANTABILITY or FITNESS FOR A PARTICULAR PURPOSE.  See the
 * GNU General Public License for more details.
 *
 * You should have received a copy of the GNU General Public License
 * along with this program; if not, write to the Free Software Foundation,
 * Inc., 51 Franklin Street, Fifth Floor, Boston, MA 02110-1301, USA.
 *
 * The Original Code is Copyright (C) 2005 Blender Foundation.
 * All rights reserved.
 */

/** \file
 * \ingroup DNA
 */

#ifndef __DNA_BRUSH_TYPES_H__
#define __DNA_BRUSH_TYPES_H__

#include "DNA_ID.h"
#include "DNA_texture_types.h" /* for MTex */
#include "DNA_curve_types.h"

//#ifndef MAX_MTEX // XXX Not used?
//#define MAX_MTEX  18
//#endif

struct CurveMapping;
struct Image;
struct MTex;
struct Material;

typedef struct BrushClone {
  /** Image for clone tool. */
  struct Image *image;
  /** Offset of clone image from canvas. */
  float offset[2];
  /** Transparency for drawing of clone image. */
  float alpha;
  char _pad[4];
} BrushClone;

typedef struct BrushGpencilSettings {
  /** Amount of smoothing to apply to newly created strokes. */
  float draw_smoothfac;
  /** Amount of sensitivity to apply to newly created strokes. */
  float draw_sensitivity;
  /** Amount of alpha strength to apply to newly created strokes. */
  float draw_strength;
  /** Amount of jitter to apply to newly created strokes. */
  float draw_jitter;
  /** Angle when the brush has full thickness. */
  float draw_angle;
  /** Factor to apply when angle change (only 90 degrees). */
  float draw_angle_factor;
  /** Factor of randomness for pressure. */
  float draw_random_press;
  /** Factor of strength for strength. */
  float draw_random_strength;
  /** Factor of randomness for subdivision. */
  float draw_random_sub;
  /** Number of times to apply smooth factor to new strokes. */
  short draw_smoothlvl;
  /** Number of times to subdivide new strokes. */
  short draw_subdivide;
  short _pad;

  /** Number of times to apply thickness smooth factor to new strokes. */
  short thick_smoothlvl;
  /** Amount of thickness smoothing to apply to newly created strokes. */
  float thick_smoothfac;

  /** Factor for transparency. */
  float fill_threshold;
  /** Number of pixel to consider the leak is too small (x 2). */
  short fill_leak;
  /** Fill zoom factor */
  short fill_factor;
  /** Subdivide while drawing factor. */
  int active_subdivide;

  /** Number of simplify steps. */
  int fill_simplylvl;
  /** Type of control lines drawing mode. */
  int fill_draw_mode;
  /** Icon identifier. */
  int icon_id;

  /** Maximum distance before generate new point for very fast mouse movements. */
  int input_samples;
  /** Random factor for UV rotation. */
  float uv_random;
  /** Moved to 'Brush.gpencil_tool'. */
  int brush_type DNA_DEPRECATED;
  /** Soft, hard or stroke. */
  int eraser_mode;
  /** Smooth while drawing factor. */
  float active_smooth;
  /** Factor to apply to strength for soft eraser. */
  float era_strength_f;
  /** Factor to apply to thickness for soft eraser. */
  float era_thickness_f;
  /** Internal grease pencil drawing flags. */
  int flag;

  /** gradient control along y for color */
  float gradient_f;
  /** factor xy of shape for dots gradients */
  float gradient_s[2];
  /** Simplify adaptive factor */
  float simplify_f;

  struct CurveMapping *curve_sensitivity;
  struct CurveMapping *curve_strength;
  struct CurveMapping *curve_jitter;

  /* optional link of material to replace default in context */
  /** Material. */
  struct Material *material;
} BrushGpencilSettings;

/* BrushGpencilSettings->gp_flag */
typedef enum eGPDbrush_Flag {
  /* brush use pressure */
  GP_BRUSH_USE_PRESSURE = (1 << 0),
  /* brush use pressure for alpha factor */
  GP_BRUSH_USE_STENGTH_PRESSURE = (1 << 1),
  /* brush use pressure for alpha factor */
  GP_BRUSH_USE_JITTER_PRESSURE = (1 << 2),
  /* enable screen cursor */
  GP_BRUSH_ENABLE_CURSOR = (1 << 5),
  /* fill hide transparent */
  GP_BRUSH_FILL_HIDE = (1 << 6),
  /* show fill help lines */
  GP_BRUSH_FILL_SHOW_HELPLINES = (1 << 7),
  /* lazy mouse */
  GP_BRUSH_STABILIZE_MOUSE = (1 << 8),
  /* lazy mouse override (internal only) */
  GP_BRUSH_STABILIZE_MOUSE_TEMP = (1 << 9),
  /* default eraser brush for quick switch */
  GP_BRUSH_DEFAULT_ERASER = (1 << 10),
  /* settings group */
  GP_BRUSH_GROUP_SETTINGS = (1 << 11),
  /* Random settings group */
  GP_BRUSH_GROUP_RANDOM = (1 << 12),
  /* Keep material assigned to brush */
  GP_BRUSH_MATERIAL_PINNED = (1 << 13),
  /* Do not show fill color while drawing (no lasso mode) */
  GP_BRUSH_DISSABLE_LASSO = (1 << 14),
  /* Do not erase strokes oLcluded */
  GP_BRUSH_OCCLUDE_ERASER = (1 << 15),
  /* Post process trim stroke */
  GP_BRUSH_TRIM_STROKE = (1 << 16),
} eGPDbrush_Flag;

/* BrushGpencilSettings->gp_fill_draw_mode */
typedef enum eGP_FillDrawModes {
  GP_FILL_DMODE_BOTH = 0,
  GP_FILL_DMODE_STROKE = 1,
  GP_FILL_DMODE_CONTROL = 2,
} eGP_FillDrawModes;

/* BrushGpencilSettings->gp_eraser_mode */
typedef enum eGP_BrushEraserMode {
  GP_BRUSH_ERASER_SOFT = 0,
  GP_BRUSH_ERASER_HARD = 1,
  GP_BRUSH_ERASER_STROKE = 2,
} eGP_BrushEraserMode;

/* BrushGpencilSettings default brush icons */
typedef enum eGP_BrushIcons {
  GP_BRUSH_ICON_PENCIL = 1,
  GP_BRUSH_ICON_PEN = 2,
  GP_BRUSH_ICON_INK = 3,
  GP_BRUSH_ICON_INKNOISE = 4,
  GP_BRUSH_ICON_BLOCK = 5,
  GP_BRUSH_ICON_MARKER = 6,
  GP_BRUSH_ICON_FILL = 7,
  GP_BRUSH_ICON_ERASE_SOFT = 8,
  GP_BRUSH_ICON_ERASE_HARD = 9,
  GP_BRUSH_ICON_ERASE_STROKE = 10,
  GP_BRUSH_ICON_AIRBRUSH = 11,
  GP_BRUSH_ICON_CHISEL = 12,
} eGP_BrushIcons;

typedef enum eBrushCurvePreset {
  BRUSH_CURVE_CUSTOM = 0,
  BRUSH_CURVE_SMOOTH = 1,
  BRUSH_CURVE_SPHERE = 2,
  BRUSH_CURVE_ROOT = 3,
  BRUSH_CURVE_SHARP = 4,
  BRUSH_CURVE_LIN = 5,
  BRUSH_CURVE_POW4 = 6,
  BRUSH_CURVE_INVSQUARE = 7,
  BRUSH_CURVE_CONSTANT = 8,
} eBrushCurvePreset;

typedef enum eBrushElasticDeformType {
  BRUSH_ELASTIC_DEFORM_GRAB = 0,
  BRUSH_ELASTIC_DEFORM_GRAB_BISCALE = 1,
  BRUSH_ELASTIC_DEFORM_GRAB_TRISCALE = 2,
  BRUSH_ELASTIC_DEFORM_SCALE = 3,
  BRUSH_ELASTIC_DEFORM_TWIST = 4,
} eBrushElasticDeformType;

typedef enum eAutomasking_flag {
  BRUSH_AUTOMASKING_TOPOLOGY = (1 << 0),
} eAutomasking_flag;

typedef struct Brush {
  ID id;

  struct BrushClone clone;
  /** Falloff curve. */
  struct CurveMapping *curve;
  struct MTex mtex;
  struct MTex mask_mtex;

  struct Brush *toggle_brush;

  struct ImBuf *icon_imbuf;
  PreviewImage *preview;
  /** Color gradient. */
  struct ColorBand *gradient;
  struct PaintCurve *paint_curve;

  /** 1024 = FILE_MAX. */
  char icon_filepath[1024];

  float normal_weight;
  /** Rake actual data (not texture), used for sculpt. */
  float rake_factor;

  /** Blend mode. */
  short blend;
  /** #eObjectMode: to see if the brush is compatible, use for display only. */
  short ob_mode;
  /** Brush weight. */
  float weight;
  /** Brush diameter. */
  int size;
  /** General purpose flag. */
  int flag;
  /** Pressure influence for mask. */
  int mask_pressure;
  /** Jitter the position of the brush. */
  float jitter;
  /** Absolute jitter in pixels. */
  int jitter_absolute;
  int overlay_flags;
  /** Spacing of paint operations. */
  int spacing;
  /** Turning radius (in pixels) for smooth stroke. */
  int smooth_stroke_radius;
  /** Higher values limit fast changes in the stroke direction. */
  float smooth_stroke_factor;
  /** Paint operations / second (airbrush). */
  float rate;

  /** Color. */
  float rgb[3];
  /** Opacity. */
  float alpha;

  /** Background color. */
  float secondary_rgb[3];

  /** The direction of movement for sculpt vertices. */
  int sculpt_plane;

  /** Offset for plane brushes (clay, flatten, fill, scrape). */
  float plane_offset;

  int gradient_spacing;
  /** Source for stroke color gradient application. */
  char gradient_stroke_mode;
  /** Source for fill tool color gradient application. */
  char gradient_fill_mode;

  char _pad;
  /** Projection shape (sphere, circle). */
  char falloff_shape;
  float falloff_angle;

  /** Active sculpt tool. */
  char sculpt_tool;
  /** Active sculpt tool. */
  char uv_sculpt_tool;
  /** Active vertex paint. */
  char vertexpaint_tool;
  /** Active weight paint. */
  char weightpaint_tool;
  /** Active image paint tool. */
  char imagepaint_tool;
  /** Enum eBrushMaskTool, only used if sculpt_tool is SCULPT_TOOL_MASK. */
  char mask_tool;
  /** Active grease pencil tool. */
  char gpencil_tool;
  char _pad0[1];

  float autosmooth_factor;

  float topology_rake_factor;

  float crease_pinch_factor;

  float normal_radius_factor;

  float plane_trim;
  /** Affectable height of brush (layer height for layer tool, i.e.). */
  float height;

  float texture_sample_bias;

  int curve_preset;
  int automasking_flags;

  char _pad1[4];

  int elastic_deform_type;
  float elastic_deform_volume_preservation;

  /* overlay */
  int texture_overlay_alpha;
  int mask_overlay_alpha;
  int cursor_overlay_alpha;

  float unprojected_radius;

  /* soften/sharpen */
  float sharp_threshold;
  int blur_kernel_radius;
  int blur_mode;

  /* fill tool */
  float fill_threshold;

  float add_col[3];
  float sub_col[3];

  float stencil_pos[2];
  float stencil_dimension[2];

  float mask_stencil_pos[2];
  float mask_stencil_dimension[2];

  struct BrushGpencilSettings *gpencil_settings;

} Brush;
typedef struct PaletteColor {
  struct PaletteColor *next, *prev;
  /* two values, one to store rgb, other to store values for sculpt/weight */
  float rgb[3];
  float value;
} PaletteColor;

typedef struct Palette {
  ID id;

  /** Pointer to individual colors. */
  ListBase colors;

  int active_color;
  char _pad[4];
} Palette;

typedef struct PaintCurvePoint {
  /** Bezier handle. */
  BezTriple bez;
  /** Pressure on that point. */
  float pressure;
} PaintCurvePoint;

typedef struct PaintCurve {
  ID id;
  /** Points of curve. */
  PaintCurvePoint *points;
  int tot_points;
  /** Index where next point will be added. */
  int add_index;
} PaintCurve;

/* Brush.gradient_source */
typedef enum eBrushGradientSourceStroke {
  BRUSH_GRADIENT_PRESSURE = 0,       /* gradient from pressure */
  BRUSH_GRADIENT_SPACING_REPEAT = 1, /* gradient from spacing */
  BRUSH_GRADIENT_SPACING_CLAMP = 2,  /* gradient from spacing */
} eBrushGradientSourceStroke;

typedef enum eBrushGradientSourceFill {
  BRUSH_GRADIENT_LINEAR = 0, /* gradient from pressure */
  BRUSH_GRADIENT_RADIAL = 1, /* gradient from spacing */
} eBrushGradientSourceFill;

/* Brush.flag */
typedef enum eBrushFlags {
  BRUSH_AIRBRUSH = (1 << 0),
  BRUSH_FLAG_UNUSED_1 = (1 << 1), /* cleared */
  BRUSH_ALPHA_PRESSURE = (1 << 2),
  BRUSH_SIZE_PRESSURE = (1 << 3),
  BRUSH_JITTER_PRESSURE = (1 << 4),
  BRUSH_SPACING_PRESSURE = (1 << 5),
  BRUSH_FLAG_UNUSED_6 = (1 << 6), /* cleared */
  BRUSH_GRAB_ACTIVE_VERTEX = (1 << 7),
  BRUSH_ANCHORED = (1 << 8),
  BRUSH_DIR_IN = (1 << 9),
  BRUSH_SPACE = (1 << 10),
  BRUSH_SMOOTH_STROKE = (1 << 11),
  BRUSH_PERSISTENT = (1 << 12),
  BRUSH_ACCUMULATE = (1 << 13),
  BRUSH_LOCK_ALPHA = (1 << 14),
  BRUSH_ORIGINAL_NORMAL = (1 << 15),
  BRUSH_OFFSET_PRESSURE = (1 << 16),
  BRUSH_SCENE_SPACING = (1 << 17),
  BRUSH_SPACE_ATTEN = (1 << 18),
  BRUSH_ADAPTIVE_SPACE = (1 << 19),
  BRUSH_LOCK_SIZE = (1 << 20),
  BRUSH_USE_GRADIENT = (1 << 21),
  BRUSH_EDGE_TO_EDGE = (1 << 22),
  BRUSH_DRAG_DOT = (1 << 23),
  BRUSH_INVERSE_SMOOTH_PRESSURE = (1 << 24),
  BRUSH_FRONTFACE_FALLOFF = (1 << 25),
  BRUSH_PLANE_TRIM = (1 << 26),
  BRUSH_FRONTFACE = (1 << 27),
  BRUSH_CUSTOM_ICON = (1 << 28),
  BRUSH_LINE = (1 << 29),
  BRUSH_ABSOLUTE_JITTER = (1 << 30),
  BRUSH_CURVE = (1u << 31),
} eBrushFlags;

typedef enum {
  BRUSH_MASK_PRESSURE_RAMP = (1 << 1),
  BRUSH_MASK_PRESSURE_CUTOFF = (1 << 2),
} BrushMaskPressureFlags;

/* Brush.overlay_flags */
typedef enum eOverlayFlags {
  BRUSH_OVERLAY_CURSOR = (1),
  BRUSH_OVERLAY_PRIMARY = (1 << 1),
  BRUSH_OVERLAY_SECONDARY = (1 << 2),
  BRUSH_OVERLAY_CURSOR_OVERRIDE_ON_STROKE = (1 << 3),
  BRUSH_OVERLAY_PRIMARY_OVERRIDE_ON_STROKE = (1 << 4),
  BRUSH_OVERLAY_SECONDARY_OVERRIDE_ON_STROKE = (1 << 5),
} eOverlayFlags;

#define BRUSH_OVERLAY_OVERRIDE_MASK \
  (BRUSH_OVERLAY_CURSOR_OVERRIDE_ON_STROKE | BRUSH_OVERLAY_PRIMARY_OVERRIDE_ON_STROKE | \
   BRUSH_OVERLAY_SECONDARY_OVERRIDE_ON_STROKE)

/* Brush.sculpt_tool */
typedef enum eBrushSculptTool {
  SCULPT_TOOL_DRAW = 1,
  SCULPT_TOOL_SMOOTH = 2,
  SCULPT_TOOL_PINCH = 3,
  SCULPT_TOOL_INFLATE = 4,
  SCULPT_TOOL_GRAB = 5,
  SCULPT_TOOL_LAYER = 6,
  SCULPT_TOOL_FLATTEN = 7,
  SCULPT_TOOL_CLAY = 8,
  SCULPT_TOOL_FILL = 9,
  SCULPT_TOOL_SCRAPE = 10,
  SCULPT_TOOL_NUDGE = 11,
  SCULPT_TOOL_THUMB = 12,
  SCULPT_TOOL_SNAKE_HOOK = 13,
  SCULPT_TOOL_ROTATE = 14,
  SCULPT_TOOL_SIMPLIFY = 15,
  SCULPT_TOOL_CREASE = 16,
  SCULPT_TOOL_BLOB = 17,
  SCULPT_TOOL_CLAY_STRIPS = 18,
  SCULPT_TOOL_MASK = 19,
  SCULPT_TOOL_DRAW_SHARP = 20,
  SCULPT_TOOL_ELASTIC_DEFORM = 21,
  SCULPT_TOOL_POSE = 22,
} eBrushSculptTool;

/* Brush.uv_sculpt_tool */
typedef enum eBrushUVSculptTool {
  UV_SCULPT_TOOL_GRAB = 0,
  UV_SCULPT_TOOL_RELAX = 1,
  UV_SCULPT_TOOL_PINCH = 2,
} eBrushUVSculptTool;

/** When #BRUSH_ACCUMULATE is used */
#define SCULPT_TOOL_HAS_ACCUMULATE(t) \
  ELEM(t, \
       SCULPT_TOOL_DRAW, \
       SCULPT_TOOL_DRAW_SHARP, \
       SCULPT_TOOL_CREASE, \
       SCULPT_TOOL_BLOB, \
       SCULPT_TOOL_LAYER, \
       SCULPT_TOOL_INFLATE, \
       SCULPT_TOOL_CLAY, \
       SCULPT_TOOL_CLAY_STRIPS, \
       SCULPT_TOOL_ROTATE, \
       SCULPT_TOOL_FLATTEN)

#define SCULPT_TOOL_HAS_NORMAL_WEIGHT(t) ELEM(t, SCULPT_TOOL_GRAB, SCULPT_TOOL_SNAKE_HOOK)

#define SCULPT_TOOL_HAS_RAKE(t) ELEM(t, SCULPT_TOOL_SNAKE_HOOK)

#define SCULPT_TOOL_HAS_DYNTOPO(t) \
  (ELEM(t, /* These brushes, as currently coded, cannot support dynamic topology */ \
        SCULPT_TOOL_GRAB, \
        SCULPT_TOOL_ROTATE, \
        SCULPT_TOOL_THUMB, \
        SCULPT_TOOL_LAYER, \
        SCULPT_TOOL_DRAW_SHARP, \
        SCULPT_TOOL_ELASTIC_DEFORM, \
        SCULPT_TOOL_POSE, \
\
<<<<<<< HEAD
        /* These brushes could handle dynamic topology, \ \ \
=======
        /* These brushes could handle dynamic topology, \ \
>>>>>>> d4fb8503
         * but user feedback indicates it's better not to */ \
        SCULPT_TOOL_SMOOTH, \
        SCULPT_TOOL_MASK) == 0)

#define SCULPT_TOOL_HAS_TOPOLOGY_RAKE(t) \
  (ELEM(t, /* These brushes, as currently coded, cannot support topology rake. */ \
        SCULPT_TOOL_GRAB, \
        SCULPT_TOOL_ROTATE, \
        SCULPT_TOOL_THUMB, \
        SCULPT_TOOL_DRAW_SHARP, \
        SCULPT_TOOL_MASK) == 0)

/* ImagePaintSettings.tool */
typedef enum eBrushImagePaintTool {
  PAINT_TOOL_DRAW = 0,
  PAINT_TOOL_SOFTEN = 1,
  PAINT_TOOL_SMEAR = 2,
  PAINT_TOOL_CLONE = 3,
  PAINT_TOOL_FILL = 4,
  PAINT_TOOL_MASK = 5,
} eBrushImagePaintTool;

typedef enum eBrushVertexPaintTool {
  VPAINT_TOOL_DRAW = 0,
  VPAINT_TOOL_BLUR = 1,
  VPAINT_TOOL_AVERAGE = 2,
  VPAINT_TOOL_SMEAR = 3,
} eBrushVertexPaintTool;

typedef enum eBrushWeightPaintTool {
  WPAINT_TOOL_DRAW = 0,
  WPAINT_TOOL_BLUR = 1,
  WPAINT_TOOL_AVERAGE = 2,
  WPAINT_TOOL_SMEAR = 3,
} eBrushWeightPaintTool;

/* BrushGpencilSettings->brush type */
typedef enum eBrushGPaintTool {
  GPAINT_TOOL_DRAW = 0,
  GPAINT_TOOL_FILL = 1,
  GPAINT_TOOL_ERASE = 2,
} eBrushGPaintTool;

/* direction that the brush displaces along */
enum {
  SCULPT_DISP_DIR_AREA = 0,
  SCULPT_DISP_DIR_VIEW = 1,
  SCULPT_DISP_DIR_X = 2,
  SCULPT_DISP_DIR_Y = 3,
  SCULPT_DISP_DIR_Z = 4,
};

typedef enum {
  BRUSH_MASK_DRAW = 0,
  BRUSH_MASK_SMOOTH = 1,
} BrushMaskTool;

/* blur kernel types, Brush.blur_mode */
typedef enum eBlurKernelType {
  KERNEL_GAUSSIAN,
  KERNEL_BOX,
} eBlurKernelType;

/* Brush.falloff_shape */
enum {
  PAINT_FALLOFF_SHAPE_SPHERE = 0,
  PAINT_FALLOFF_SHAPE_TUBE = 1,
};

#define MAX_BRUSH_PIXEL_RADIUS 500
#define GP_MAX_BRUSH_PIXEL_RADIUS 1000

#endif /* __DNA_BRUSH_TYPES_H__ */<|MERGE_RESOLUTION|>--- conflicted
+++ resolved
@@ -515,11 +515,7 @@
         SCULPT_TOOL_ELASTIC_DEFORM, \
         SCULPT_TOOL_POSE, \
 \
-<<<<<<< HEAD
-        /* These brushes could handle dynamic topology, \ \ \
-=======
         /* These brushes could handle dynamic topology, \ \
->>>>>>> d4fb8503
          * but user feedback indicates it's better not to */ \
         SCULPT_TOOL_SMOOTH, \
         SCULPT_TOOL_MASK) == 0)
