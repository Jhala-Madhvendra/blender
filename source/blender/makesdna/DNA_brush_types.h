/**
 * $Id$
 *
 * ***** BEGIN GPL LICENSE BLOCK *****
 *
 * This program is free software; you can redistribute it and/or
 * modify it under the terms of the GNU General Public License
 * as published by the Free Software Foundation; either version 2
 * of the License, or (at your option) any later version. 
 *
 * This program is distributed in the hope that it will be useful,
 * but WITHOUT ANY WARRANTY; without even the implied warranty of
 * MERCHANTABILITY or FITNESS FOR A PARTICULAR PURPOSE.  See the
 * GNU General Public License for more details.
 *
 * You should have received a copy of the GNU General Public License
 * along with this program; if not, write to the Free Software Foundation,
 * Inc., 51 Franklin Street, Fifth Floor, Boston, MA 02110-1301, USA.
 *
 * The Original Code is Copyright (C) 2005 Blender Foundation.
 * All rights reserved.
 *
 * The Original Code is: all of this file.
 *
 * Contributor(s): none yet.
 *
 * ***** END GPL LICENSE BLOCK *****
 */

#ifndef DNA_BRUSH_TYPES_H
#define DNA_BRUSH_TYPES_H

#include "DNA_ID.h"
#include "DNA_texture_types.h"

//#ifndef MAX_MTEX // XXX Not used?
//#define MAX_MTEX	18
//#endif

struct CurveMapping;
struct MTex;
struct Image;

typedef struct BrushClone {
	struct Image *image;		/* image for clone tool */
	float offset[2];		/* offset of clone image from canvas */
	float alpha, pad;		/* transparency for drawing of clone image */
} BrushClone;

typedef struct Brush {
	ID id;

	struct BrushClone clone;
	struct CurveMapping *curve;	/* falloff curve */
	struct MTex mtex;

	struct ImBuf *icon_imbuf;
	PreviewImage *preview;
<<<<<<< HEAD
	char icon;
	char pad2[7];
=======
>>>>>>> ba3192bf
	char icon_filepath[240];

	float normal_weight;

	short blend, pad;		/* blend mode */
	int size;			/* brush diameter */
	int flag;			/* general purpose flag */	
	float jitter;			/* jitter the position of the brush */
	int spacing;			/* spacing of paint operations */
	int smooth_stroke_radius;	/* turning radius (in pixels) for smooth stroke */
	float smooth_stroke_factor;	/* higher values limit fast changes in the stroke direction */
	float rate;			/* paint operations / second (airbrush) */

	float rgb[3];			/* color */
	float alpha;			/* opacity */

	int sculpt_plane;		/* the direction of movement for sculpt vertices */

	float plane_offset;		/* offset for plane brushes (clay, flatten, fill, scrape) */

	char sculpt_tool;		/* active sculpt tool */
	char vertexpaint_tool;		/* active vertex/weight paint tool/blend mode */
	char imagepaint_tool;		/* active image paint tool */
	char pad3;

	float autosmooth_factor;

	float crease_pinch_factor;

	float plane_trim;

	float texture_sample_bias;
	int   texture_overlay_alpha;

	float unprojected_radius;

	float add_col[3];
	float sub_col[3];
} Brush;

/* Brush.flag */
#define BRUSH_AIRBRUSH		(1<<0)
#define BRUSH_TORUS		(1<<1)
#define BRUSH_ALPHA_PRESSURE	(1<<2)
#define BRUSH_SIZE_PRESSURE	(1<<3)
#define BRUSH_JITTER_PRESSURE	(1<<4) /* was BRUSH_RAD_PRESSURE */
#define BRUSH_SPACING_PRESSURE	(1<<5)
#define BRUSH_FIXED_TEX		(1<<6)
#define BRUSH_RAKE		(1<<7)
#define BRUSH_ANCHORED		(1<<8)
#define BRUSH_DIR_IN		(1<<9)
#define BRUSH_SPACE		(1<<10)
#define BRUSH_SMOOTH_STROKE	(1<<11)
#define BRUSH_PERSISTENT	(1<<12)
#define BRUSH_ACCUMULATE	(1<<13)
#define BRUSH_LOCK_ALPHA	(1<<14)
#define BRUSH_ORIGINAL_NORMAL	(1<<15)
#define BRUSH_OFFSET_PRESSURE	(1<<16)
#define BRUSH_SPACE_ATTEN	(1<<18)
#define BRUSH_ADAPTIVE_SPACE	(1<<19)
#define BRUSH_LOCK_SIZE		(1<<20)
#define BRUSH_TEXTURE_OVERLAY	(1<<21)
#define BRUSH_EDGE_TO_EDGE	(1<<22)
#define BRUSH_RESTORE_MESH	(1<<23)
#define BRUSH_INVERSE_SMOOTH_PRESSURE (1<<24)
#define BRUSH_RANDOM_ROTATION (1<<25)
#define BRUSH_PLANE_TRIM (1<<26)
#define BRUSH_FRONTFACE (1<<27)
#define BRUSH_CUSTOM_ICON (1<<28)

/* Brush.sculpt_tool */
#define SCULPT_TOOL_DRAW        1
#define SCULPT_TOOL_SMOOTH      2
#define SCULPT_TOOL_PINCH       3
#define SCULPT_TOOL_INFLATE     4
#define SCULPT_TOOL_GRAB        5
#define SCULPT_TOOL_LAYER       6
#define SCULPT_TOOL_FLATTEN     7
#define SCULPT_TOOL_CLAY        8
#define SCULPT_TOOL_FILL        9
#define SCULPT_TOOL_SCRAPE     10
#define SCULPT_TOOL_NUDGE      11
#define SCULPT_TOOL_THUMB      12
#define SCULPT_TOOL_SNAKE_HOOK 13
#define SCULPT_TOOL_ROTATE     14
//#define SCULPT_TOOL_WAX        15 // XXX: reuse this slot later
#define SCULPT_TOOL_CREASE     16
#define SCULPT_TOOL_BLOB       17
#define SCULPT_TOOL_CLAY_STRIPS 18

/* ImagePaintSettings.tool */
#define PAINT_TOOL_DRAW		0
#define PAINT_TOOL_SOFTEN	1
#define PAINT_TOOL_SMEAR	2
#define PAINT_TOOL_CLONE	3

/* direction that the brush displaces along */
enum {
	SCULPT_DISP_DIR_AREA,
	SCULPT_DISP_DIR_VIEW,
	SCULPT_DISP_DIR_X,
	SCULPT_DISP_DIR_Y,
	SCULPT_DISP_DIR_Z,
};

#define MAX_BRUSH_PIXEL_RADIUS 200

#endif
<|MERGE_RESOLUTION|>--- conflicted
+++ resolved
@@ -56,11 +56,6 @@
 
 	struct ImBuf *icon_imbuf;
 	PreviewImage *preview;
-<<<<<<< HEAD
-	char icon;
-	char pad2[7];
-=======
->>>>>>> ba3192bf
 	char icon_filepath[240];
 
 	float normal_weight;
