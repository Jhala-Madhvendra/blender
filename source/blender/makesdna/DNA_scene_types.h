/*
 * ***** BEGIN GPL LICENSE BLOCK *****
 *
 * This program is free software; you can redistribute it and/or
 * modify it under the terms of the GNU General Public License
 * as published by the Free Software Foundation; either version 2
 * of the License, or (at your option) any later version.
 *
 * This program is distributed in the hope that it will be useful,
 * but WITHOUT ANY WARRANTY; without even the implied warranty of
 * MERCHANTABILITY or FITNESS FOR A PARTICULAR PURPOSE.  See the
 * GNU General Public License for more details.
 *
 * You should have received a copy of the GNU General Public License
 * along with this program; if not, write to the Free Software Foundation,
 * Inc., 51 Franklin Street, Fifth Floor, Boston, MA 02110-1301, USA.
 *
 * The Original Code is Copyright (C) 2001-2002 by NaN Holding BV.
 * All rights reserved.
 *
 * The Original Code is: all of this file.
 *
 * Contributor(s): none yet.
 *
 * ***** END GPL LICENSE BLOCK *****
 */

/** \file DNA_scene_types.h
 *  \ingroup DNA
 */

#ifndef __DNA_SCENE_TYPES_H__
#define __DNA_SCENE_TYPES_H__

#include "DNA_defs.h"

/* XXX, temp feature - campbell */
#define DURIAN_CAMERA_SWITCH

#ifdef __cplusplus
extern "C" {
#endif

#include "DNA_vec_types.h"
#include "DNA_listBase.h"
#include "DNA_ID.h"

struct Object;
struct Brush;
struct World;
struct Scene;
struct Image;
struct Group;
struct Text;
struct bNodeTree;
struct AnimData;
struct Editing;
struct SceneStats;
struct bGPdata;
struct MovieClip;

/* ************************************************************* */
/* Scene Data */

/* Base - Wrapper for referencing Objects in a Scene */
typedef struct Base {
	struct Base *next, *prev;
	unsigned int lay, selcol;
	int flag;
	short sx, sy;
	struct Object *object;
} Base;

/* ************************************************************* */
/* Output Format Data */

typedef struct AviCodecData {
	void			*lpFormat;  /* save format */
	void			*lpParms;   /* compressor options */
	unsigned int	cbFormat;	    /* size of lpFormat buffer */
	unsigned int	cbParms;	    /* size of lpParms buffer */

	unsigned int	fccType;            /* stream type, for consistency */
	unsigned int	fccHandler;         /* compressor */
	unsigned int	dwKeyFrameEvery;    /* keyframe rate */
	unsigned int	dwQuality;          /* compress quality 0-10,000 */
	unsigned int	dwBytesPerSecond;   /* bytes per second */
	unsigned int	dwFlags;            /* flags... see below */
	unsigned int	dwInterleaveEvery;  /* for non-video streams only */
	unsigned int	pad;

	char			avicodecname[128];
} AviCodecData;

typedef struct QuicktimeCodecData {
	/*Old quicktime implementation compatibility fields, read only in 2.5 - deprecated*/
	void			*cdParms;   /* codec/compressor options */
	void			*pad;	    /* padding */

	unsigned int	cdSize;		    /* size of cdParms buffer */
	unsigned int	pad2;		    /* padding */

	char			qtcodecname[128];
} QuicktimeCodecData;
	
typedef struct QuicktimeCodecSettings {
	/* Codec settings detailed for 2.5 implementation*/
	int codecType; /* Types defined in quicktime_export.h */
	int	codecSpatialQuality; /* in 0-100 scale, to be translated in 0-1024 for qt use */

	/* Settings not available in current QTKit API */
	int	codec;
	int	codecFlags;
	int	colorDepth;
	int	codecTemporalQuality; /* in 0-100 scale, to be translated in 0-1024 for qt use */
	int	minSpatialQuality; /* in 0-100 scale, to be translated in 0-1024 for qt use */
	int	minTemporalQuality; /* in 0-100 scale, to be translated in 0-1024 for qt use */
	int	keyFrameRate;
	int	bitRate;	/* bitrate in bps */
	
	/* Audio Codec settings */
	int audiocodecType;
	int audioSampleRate;
	short audioBitDepth;
	short audioChannels;
	int audioCodecFlags;
	int audioBitRate;
	int pad1;
} QuicktimeCodecSettings;

typedef struct FFMpegCodecData {
	int type;
	int codec;
	int audio_codec;
	int video_bitrate;
	int audio_bitrate;
	int audio_mixrate;
	int audio_channels;
	int audio_pad;
	float audio_volume;
	int gop_size;
	int flags;

	int rc_min_rate;
	int rc_max_rate;
	int rc_buffer_size;
	int mux_packet_size;
	int mux_rate;
	IDProperty *properties;
} FFMpegCodecData;

/* ************************************************************* */
/* Audio */

typedef struct AudioData {
	int mixrate; // 2.5: now in FFMpegCodecData: audio_mixrate
	float main; // 2.5: now in FFMpegCodecData: audio_volume
	float speed_of_sound;
	float doppler_factor;
	int distance_model;
	short flag;
	short pad;
	float volume;
	float pad2;
} AudioData;

/* *************************************************************** */
/* Render Layers */

/* Render Layer */
typedef struct SceneRenderLayer {
	struct SceneRenderLayer *next, *prev;
	
	char name[64];	/* MAX_NAME */
	
	struct Material *mat_override;
	struct Group *light_override;
	
	unsigned int lay;		  /* scene->lay itself has priority over this */
	unsigned int lay_zmask;	  /* has to be after lay, this is for Z-masking */
	unsigned int lay_exclude; /* not used by internal, exclude */
	int layflag;
	
	int passflag;			/* pass_xor has to be after passflag */
	int pass_xor;

	int samples;
	int pad;
} SceneRenderLayer;

/* srl->layflag */
#define SCE_LAY_SOLID	1
#define SCE_LAY_ZTRA	2
#define SCE_LAY_HALO	4
#define SCE_LAY_EDGE	8
#define SCE_LAY_SKY		16
#define SCE_LAY_STRAND	32
	/* flags between 32 and 0x8000 are set to 1 already, for future options */

#define SCE_LAY_ALL_Z		0x8000
#define SCE_LAY_XOR			0x10000
#define SCE_LAY_DISABLE		0x20000
#define SCE_LAY_ZMASK		0x40000
#define SCE_LAY_NEG_ZMASK	0x80000

/* srl->passflag */
#define SCE_PASS_COMBINED			(1<<0)
#define SCE_PASS_Z					(1<<1)
#define SCE_PASS_RGBA				(1<<2)
#define SCE_PASS_DIFFUSE			(1<<3)
#define SCE_PASS_SPEC				(1<<4)
#define SCE_PASS_SHADOW				(1<<5)
#define SCE_PASS_AO					(1<<6)
#define SCE_PASS_REFLECT			(1<<7)
#define SCE_PASS_NORMAL				(1<<8)
#define SCE_PASS_VECTOR				(1<<9)
#define SCE_PASS_REFRACT			(1<<10)
#define SCE_PASS_INDEXOB			(1<<11)
#define SCE_PASS_UV					(1<<12)
#define SCE_PASS_INDIRECT			(1<<13)
#define SCE_PASS_MIST				(1<<14)
#define SCE_PASS_RAYHITS			(1<<15)
#define SCE_PASS_EMIT				(1<<16)
#define SCE_PASS_ENVIRONMENT		(1<<17)
#define SCE_PASS_INDEXMA			(1<<18)
#define SCE_PASS_DIFFUSE_DIRECT		(1<<19)
#define SCE_PASS_DIFFUSE_INDIRECT	(1<<20)
#define SCE_PASS_DIFFUSE_COLOR		(1<<21)
#define SCE_PASS_GLOSSY_DIRECT		(1<<22)
#define SCE_PASS_GLOSSY_INDIRECT	(1<<23)
#define SCE_PASS_GLOSSY_COLOR		(1<<24)
#define SCE_PASS_TRANSM_DIRECT		(1<<25)
#define SCE_PASS_TRANSM_INDIRECT	(1<<26)
#define SCE_PASS_TRANSM_COLOR		(1<<27)

/* note, srl->passflag is treestore element 'nr' in outliner, short still... */

/* *************************************************************** */

/* Generic image format settings,
 * this is used for NodeImageFile and IMAGE_OT_save_as operator too.
 *
 * note: its a bit strange that even though this is an image format struct
 *  the imtype can still be used to select video formats.
 *  RNA ensures these enum's are only selectable for render output.
 */
typedef struct ImageFormatData {
	char imtype;   /* R_IMF_IMTYPE_PNG, R_... */
	               /* note, video types should only ever be set from this
	                * structure when used from RenderData */
	char depth;    /* bits per channel, R_IMF_CHAN_DEPTH_8 -> 32,
	                * not a flag, only set 1 at a time */

	char planes;   /* - R_IMF_PLANES_BW, R_IMF_PLANES_RGB, R_IMF_PLANES_RGBA */
	char flag;     /* generic options for all image types, alpha zbuffer */

	char quality;  /* (0 - 100), eg: jpeg quality */
	char compress; /* (0 - 100), eg: png compression */


	/* --- format specific --- */

	/* OpenEXR */
	char  exr_codec;

	/* Cineon */
	char  cineon_flag;
	short cineon_white, cineon_black;
	float cineon_gamma;

	/* Jpeg2000 */
	char  jp2_flag;

	char pad[7];

} ImageFormatData;


/* ImageFormatData.imtype */
#define R_IMF_IMTYPE_TARGA           0
#define R_IMF_IMTYPE_IRIS            1
/* #define R_HAMX                    2 */ /* hamx is nomore */
/* #define R_FTYPE                   3 */ /* ftype is nomore */
#define R_IMF_IMTYPE_JPEG90          4
/* #define R_MOVIE                   5 */ /* movie is nomore */
#define R_IMF_IMTYPE_IRIZ            7
#define R_IMF_IMTYPE_RAWTGA         14
#define R_IMF_IMTYPE_AVIRAW         15
#define R_IMF_IMTYPE_AVIJPEG        16
#define R_IMF_IMTYPE_PNG            17
#define R_IMF_IMTYPE_AVICODEC       18
#define R_IMF_IMTYPE_QUICKTIME      19
#define R_IMF_IMTYPE_BMP            20
#define R_IMF_IMTYPE_RADHDR         21
#define R_IMF_IMTYPE_TIFF           22
#define R_IMF_IMTYPE_OPENEXR        23
#define R_IMF_IMTYPE_FFMPEG         24
#define R_IMF_IMTYPE_FRAMESERVER    25
#define R_IMF_IMTYPE_CINEON         26
#define R_IMF_IMTYPE_DPX            27
#define R_IMF_IMTYPE_MULTILAYER     28
#define R_IMF_IMTYPE_DDS            29
#define R_IMF_IMTYPE_JP2            30
#define R_IMF_IMTYPE_H264           31
#define R_IMF_IMTYPE_XVID           32
#define R_IMF_IMTYPE_THEORA         33

#define R_IMF_IMTYPE_INVALID        255

/* ImageFormatData.flag */
#define R_IMF_FLAG_ZBUF         (1<<0)   /* was R_OPENEXR_ZBUF */
#define R_IMF_FLAG_PREVIEW_JPG  (1<<1)   /* was R_PREVIEW_JPG */

/* return values from BKE_imtype_valid_depths, note this is depts per channel */
#define R_IMF_CHAN_DEPTH_1  (1<<0) /* 1bits  (unused) */
#define R_IMF_CHAN_DEPTH_8  (1<<1) /* 8bits  (default) */
#define R_IMF_CHAN_DEPTH_12 (1<<2) /* 12bits (uncommon, jp2 supports) */
#define R_IMF_CHAN_DEPTH_16 (1<<3) /* 16bits (tiff, halff float exr) */
#define R_IMF_CHAN_DEPTH_24 (1<<4) /* 24bits (unused) */
#define R_IMF_CHAN_DEPTH_32 (1<<5) /* 32bits (full float exr) */

/* ImageFormatData.planes */
#define R_IMF_PLANES_RGB   24
#define R_IMF_PLANES_RGBA  32
#define R_IMF_PLANES_BW    8

/* ImageFormatData.exr_codec */
#define R_IMF_EXR_CODEC_NONE  0
#define R_IMF_EXR_CODEC_PXR24 1
#define R_IMF_EXR_CODEC_ZIP   2
#define R_IMF_EXR_CODEC_PIZ   3
#define R_IMF_EXR_CODEC_RLE   4

/* ImageFormatData.jp2_flag */
#define R_IMF_JP2_FLAG_YCC          (1<<0)  /* when disabled use RGB */ /* was R_JPEG2K_YCC */
#define R_IMF_JP2_FLAG_CINE_PRESET  (1<<1)  /* was R_JPEG2K_CINE_PRESET */
#define R_IMF_JP2_FLAG_CINE_48      (1<<2)  /* was R_JPEG2K_CINE_48FPS */

/* ImageFormatData.cineon_flag */
#define R_IMF_CINEON_FLAG_LOG (1<<0)  /* was R_CINEON_LOG */

/* *************************************************************** */
/* Render Data */

typedef struct RenderData {
	struct ImageFormatData im_format;
	
	struct AviCodecData *avicodecdata;
	struct QuicktimeCodecData *qtcodecdata;
	struct QuicktimeCodecSettings qtcodecsettings;
	struct FFMpegCodecData ffcodecdata;

	int cfra, sfra, efra;	/* frames as in 'images' */
	float subframe;			/* subframe offset from cfra, in 0.0-1.0 */
	int psfra, pefra;		/* start+end frames of preview range */

	int images, framapto;
	short flag, threads;

	float framelen, blurfac;

	/** For UR edge rendering: give the edges this color */
	float edgeR, edgeG, edgeB;


	/* standalone player */  //  XXX deprecated since 2.5
	short fullscreen  DNA_DEPRECATED, xplay  DNA_DEPRECATED, yplay  DNA_DEPRECATED;
	short freqplay  DNA_DEPRECATED;
	/* standalone player */  //  XXX deprecated since 2.5
	short depth  DNA_DEPRECATED, attrib  DNA_DEPRECATED;


	int frame_step;		/* frames to jump during render/playback */

	short stereomode  DNA_DEPRECATED;	/* standalone player stereo settings */  //  XXX deprecated since 2.5
	
	short dimensionspreset;		/* for the dimensions presets menu */

	short filtertype;	/* filter is box, tent, gauss, mitch, etc */

	short size, maximsize;	/* size in %, max in Kb */
	/* from buttons: */
	/**
	 * The desired number of pixels in the x direction
	 */
	short xsch;
	/**
	 * The desired number of pixels in the y direction
	 */
	short ysch;
	/**
	 * The number of part to use in the x direction
	 */
	short xparts;
	/**
	 * The number of part to use in the y direction
	 */
	short yparts;

	short planes  DNA_DEPRECATED, imtype  DNA_DEPRECATED, subimtype  DNA_DEPRECATED, quality  DNA_DEPRECATED; /*deprecated!*/
	
	/**
	 * Render to image editor, fullscreen or to new window.
	 */
	short displaymode;

	/**
	 * Flags for render settings. Use bit-masking to access the settings.
	 */
	int scemode;

	/**
	 * Flags for render settings. Use bit-masking to access the settings.
	 */
	int mode;

	/**
	 * Flags for raytrace settings. Use bit-masking to access the settings.
	 */
	int raytrace_options;
	
	/**
	 * Raytrace acceleration structure
	 */
	short raytrace_structure;

	short pad1;

	/* octree resolution */
	short ocres;
	short pad4;
	
	/**
	 * What to do with the sky/background. Picks sky/premul/key
	 * blending for the background
	 */
	short alphamode;

	/**
	 * The number of samples to use per pixel.
	 */
	short osa;

	short frs_sec, edgeint;

	
	/* safety, border and display rect */
	rctf safety, border;
	rcti disprect;
	
	/* information on different layers to be rendered */
	ListBase layers;
	short actlay;
	
	/* number of mblur samples */
	short mblur_samples;
	
	/**
	 * Adjustment factors for the aspect ratio in the x direction, was a short in 2.45
	 */
	float xasp, yasp;

	float frs_sec_base;
	
	/**
	 * Value used to define filter size for all filter options  */
	float gauss;
	
	
	/* color management settings - color profiles, gamma correction, etc */
	int color_mgt_flag;
	
	/** post-production settings. deprecated, but here for upwards compat (initialized to 1) */
	float postgamma, posthue, postsat;	 
	
	 /* Dither noise intensity */
	float dither_intensity;
	
	/* Bake Render options */
	short bake_osa, bake_filter, bake_mode, bake_flag;
	short bake_normal_space, bake_quad_split;
	float bake_maxdist, bake_biasdist, bake_pad;

	/* path to render output */
	char pic[1024]; /* 1024 = FILE_MAX */

	/* stamps flags. */
	int stamp;
	short stamp_font_id, pad3; /* select one of blenders bitmap fonts */

	/* stamp info user data. */
	char stamp_udata[768];

	/* foreground/background color. */
	float fg_stamp[4];
	float bg_stamp[4];

	/* sequencer options */
	char seq_prev_type;
	char seq_rend_type;
	char seq_flag; /* flag use for sequence render/draw */
	char pad5[5];

	/* render simplify */
	int simplify_flag;
	short simplify_subsurf;
	short simplify_shadowsamples;
	float simplify_particles;
	float simplify_aosss;

	/* cineon */
	short cineonwhite  DNA_DEPRECATED, cineonblack  DNA_DEPRECATED;  /*deprecated*/
	float cineongamma  DNA_DEPRECATED;  /*deprecated*/
	
	/* jpeg2000 */
	short jp2_preset  DNA_DEPRECATED, jp2_depth  DNA_DEPRECATED;  /*deprecated*/
	int rpad3;

	/* Dome variables */ //  XXX deprecated since 2.5
	short domeres  DNA_DEPRECATED, domemode  DNA_DEPRECATED;	//  XXX deprecated since 2.5
	short domeangle  DNA_DEPRECATED, dometilt  DNA_DEPRECATED;	//  XXX deprecated since 2.5
	float domeresbuf  DNA_DEPRECATED;	//  XXX deprecated since 2.5
	float pad2;
	struct Text *dometext  DNA_DEPRECATED;	//  XXX deprecated since 2.5

	/* render engine */
	char engine[32];
} RenderData;

/* *************************************************************** */
/* Render Conversion/Simplfication Settings */

/* control render convert and shading engine */
typedef struct RenderProfile {
	struct RenderProfile *next, *prev;
	char name[32];
	
	short particle_perc;
	short subsurf_max;
	short shadbufsample_max;
	short pad1;
	
	float ao_error, pad2;
	
} RenderProfile;

/* *************************************************************** */
/* Game Engine - Dome */

typedef struct GameDome {
	short res, mode;
	short angle, tilt;
	float resbuf, pad2;
	struct Text *warptext;
} GameDome;

#define DOME_FISHEYE			1
#define DOME_TRUNCATED_FRONT	2
#define DOME_TRUNCATED_REAR		3
#define DOME_ENVMAP				4
#define DOME_PANORAM_SPH		5
#define DOME_NUM_MODES			6

/* *************************************************************** */
/* Game Engine */

typedef struct GameFraming {
	float col[3];
	char type, pad1, pad2, pad3;
} GameFraming;

#define SCE_GAMEFRAMING_BARS   0
#define SCE_GAMEFRAMING_EXTEND 1
#define SCE_GAMEFRAMING_SCALE  2

typedef struct RecastData {
	float cellsize;
	float cellheight;
	float agentmaxslope;
	float agentmaxclimb;
	float agentheight;
	float agentradius;
	float edgemaxlen;
	float edgemaxerror;
	float regionminsize;
	float regionmergesize;
	int vertsperpoly;
	float detailsampledist;
	float detailsamplemaxerror;
	short pad1, pad2;
} RecastData;

typedef struct GameData {

	/*  standalone player */
	struct GameFraming framing;
	short playerflag, xplay, yplay, freqplay;
	short depth, attrib, rt1, rt2;
	short aasamples, pad4[3];

	/* stereo/dome mode */
	struct GameDome dome;
	short stereoflag, stereomode;
	float eyeseparation;
	RecastData recastData;


	/* physics (it was in world)*/
	float gravity; /*Gravitation constant for the game world*/

	/*
	 * Radius of the activity bubble, in Manhattan length. Objects
	 * outside the box are activity-culled. */
	float activityBoxRadius;

	/*
	 * bit 3: (gameengine): Activity culling is enabled.
	 * bit 5: (gameengine) : enable Bullet DBVT tree for view frustrum culling
	 */
	int flag;
	short mode, matmode;
	short occlusionRes;		/* resolution of occlusion Z buffer in pixel */
	short physicsEngine;
	short exitkey, pad;
	short ticrate, maxlogicstep, physubstep, maxphystep;
	short obstacleSimulation, pad1;
	float levelHeight;
	float deactivationtime, lineardeactthreshold, angulardeactthreshold, pad2;
} GameData;

#define STEREO_NOSTEREO		1
#define STEREO_ENABLED		2
#define STEREO_DOME			3

//#define STEREO_NOSTEREO		 1
#define STEREO_QUADBUFFERED 2
#define STEREO_ABOVEBELOW	 3
#define STEREO_INTERLACED	 4
#define STEREO_ANAGLYPH		5
#define STEREO_SIDEBYSIDE	6
#define STEREO_VINTERLACE	7
//#define STEREO_DOME		8

/* physicsEngine */
#define WOPHY_NONE		0
#define WOPHY_BULLET	5

/* obstacleSimulation */
#define OBSTSIMULATION_NONE		0
#define OBSTSIMULATION_TOI_rays		1
#define OBSTSIMULATION_TOI_cells	2

/* GameData.flag */
#define GAME_RESTRICT_ANIM_UPDATES			(1 << 0)
#define GAME_ENABLE_ALL_FRAMES				(1 << 1)
#define GAME_SHOW_DEBUG_PROPS				(1 << 2)
#define GAME_SHOW_FRAMERATE					(1 << 3)
#define GAME_SHOW_PHYSICS					(1 << 4)
#define GAME_DISPLAY_LISTS					(1 << 5)
#define GAME_GLSL_NO_LIGHTS					(1 << 6)
#define GAME_GLSL_NO_SHADERS				(1 << 7)
#define GAME_GLSL_NO_SHADOWS				(1 << 8)
#define GAME_GLSL_NO_RAMPS					(1 << 9)
#define GAME_GLSL_NO_NODES					(1 << 10)
#define GAME_GLSL_NO_EXTRA_TEX				(1 << 11)
#define GAME_IGNORE_DEPRECATION_WARNINGS	(1 << 12)
#define GAME_ENABLE_ANIMATION_RECORD		(1 << 13)
#define GAME_SHOW_MOUSE						(1 << 14)
#define GAME_GLSL_NO_COLOR_MANAGEMENT		(1 << 15)
#define GAME_SHOW_OBSTACLE_SIMULATION		(1 << 16)
/* Note: GameData.flag is now an int (max 32 flags). A short could only take 16 flags */

/* GameData.playerflag */
#define GAME_PLAYER_FULLSCREEN				(1 << 0)
#define GAME_PLAYER_DESKTOP_RESOLUTION		(1 << 1)

/* GameData.matmode */
#define GAME_MAT_TEXFACE	0
#define GAME_MAT_MULTITEX	1
#define GAME_MAT_GLSL		2

/* UV Paint */
#define UV_SCULPT_LOCK_BORDERS				1
#define UV_SCULPT_ALL_ISLANDS				2

#define UV_SCULPT_TOOL_PINCH				1
#define UV_SCULPT_TOOL_RELAX				2
#define UV_SCULPT_TOOL_GRAB					3

#define UV_SCULPT_TOOL_RELAX_LAPLACIAN	1
#define UV_SCULPT_TOOL_RELAX_HC			2

/* Markers */

typedef struct TimeMarker {	
	struct TimeMarker *next, *prev;
	int frame;
	char name[64];
	unsigned int flag;
	struct Object *camera;
} TimeMarker;

/* *************************************************************** */
/* Paint Mode/Tool Data */

#define PAINT_MAX_INPUT_SAMPLES 64

/* Paint Tool Base */
typedef struct Paint {
	struct Brush *brush;
	
	/* WM Paint cursor */
	void *paint_cursor;
	unsigned char paint_cursor_col[4];

	/* enum PaintFlags */
	int flags;

	/* Paint stroke can use up to PAINT_MAX_INPUT_SAMPLES inputs to
	 * smooth the stroke */
	int num_input_samples;
	
	int pad;
} Paint;

/* ------------------------------------------- */
/* Image Paint */

/* Texture/Image Editor */
typedef struct ImagePaintSettings {
	Paint paint;

	short flag, pad;
	
	/* for projection painting only */
	short seam_bleed, normal_angle;
	short screen_grab_size[2]; /* capture size for re-projection */

	int pad1;

	void *paintcursor;			/* wm handle */
} ImagePaintSettings;

/* ------------------------------------------- */
/* Particle Edit */

/* Settings for a Particle Editing Brush */
typedef struct ParticleBrushData {
	short size;						/* common setting */
	short step, invert, count;		/* for specific brushes only */
	int flag;
	float strength;
} ParticleBrushData;

/* Particle Edit Mode Settings */
typedef struct ParticleEditSettings {
	short flag;
	short totrekey;
	short totaddkey;
	short brushtype;

	ParticleBrushData brush[7]; /* 7 = PE_TOT_BRUSH */
	void *paintcursor;			/* runtime */

	float emitterdist, rt;

	int selectmode;
	int edittype;

	int draw_step, fade_frames;

	struct Scene *scene;
	struct Object *object;
} ParticleEditSettings;

/* ------------------------------------------- */
/* Sculpt */

/* Sculpt */
typedef struct Sculpt {
	Paint paint;

	/* For rotating around a pivot point */
	//float pivot[3]; XXX not used?
	int flags;

	/* Control tablet input */
	//char tablet_size, tablet_strength; XXX not used?
	int radial_symm[3];

	// all this below is used to communicate with the cursor drawing routine

	/* record movement of mouse so that rake can start at an intuitive angle */
	float last_x, last_y;
	float last_angle;

	int draw_anchored;
	int   anchored_size;
	float anchored_location[3];
	float anchored_initial_mouse[2];

	int draw_pressure;
	float pressure_value;

	float special_rotation;

	int pad;
} Sculpt;

typedef struct UvSculpt {
	Paint paint;
} UvSculpt;
/* ------------------------------------------- */
/* Vertex Paint */

/* Vertex Paint */
typedef struct VPaint {
	Paint paint;

	short flag, pad;
	int tot;							/* allocation size of prev buffers */
	unsigned int *vpaint_prev;			/* previous mesh colors */
	struct MDeformVert *wpaint_prev;	/* previous vertex weights */
	
	void *paintcursor;					/* wm handle */
} VPaint;

/* VPaint flag */
#define VP_COLINDEX	1
#define VP_AREA		2  /* vertex paint only */

#define VP_NORMALS	8
#define VP_SPRAY	16
// #define VP_MIRROR_X	32 // deprecated in 2.5x use (me->editflag & ME_EDIT_MIRROR_X)
#define VP_ONLYVGROUP	128  /* weight paint only */

/* *************************************************************** */
/* Transform Orientations */

typedef struct TransformOrientation {
	struct TransformOrientation *next, *prev;
	char name[64];	/* MAX_NAME */
	float mat[3][3];
	int pad;
} TransformOrientation;

/* *************************************************************** */
/* Unified Paint Settings
 */

/* These settings can override the equivalent fields in the active
 * Brush for any paint mode; the flag field controls whether these
 * values are used */
typedef struct UnifiedPaintSettings {
	/* unified radius of brush in pixels */
	int size;

	/* unified radius of brush in Blender units */
	float unprojected_radius;

	/* unified strength of brush */
	float alpha;

	/* unified brush weight, [0, 1] */
	float weight;

	/* user preferences for sculpt and paint */
	int flag;
	int pad;
} UnifiedPaintSettings;

typedef enum {
	UNIFIED_PAINT_SIZE  = (1<<0),
	UNIFIED_PAINT_ALPHA = (1<<1),
	UNIFIED_PAINT_WEIGHT = (1<<5),

	/* only used if unified size is enabled, mirros the brush flags
	 * BRUSH_LOCK_SIZE and BRUSH_SIZE_PRESSURE */
	UNIFIED_PAINT_BRUSH_LOCK_SIZE = (1<<2),
	UNIFIED_PAINT_BRUSH_SIZE_PRESSURE   = (1<<3),

	/* only used if unified alpha is enabled, mirrors the brush flag
	 * BRUSH_ALPHA_PRESSURE */
	UNIFIED_PAINT_BRUSH_ALPHA_PRESSURE  = (1<<4)
} UnifiedPaintSettingsFlags;

/* *************************************************************** */
/* Tool Settings */

typedef struct ToolSettings {
	VPaint *vpaint;		/* vertex paint */
	VPaint *wpaint;		/* weight paint */
	Sculpt *sculpt;
	UvSculpt *uvsculpt;	/* uv smooth */
	
	/* Vertex group weight - used only for editmode, not weight
	 * paint */
	float vgroup_weight;

	/* Subdivide Settings */
	short cornertype;
	short pad1;
	/*Triangle to Quad conversion threshold*/
	float jointrilimit;
	/* Editmode Tools */
	float degr; 
	short step;
	short turn; 
	
	float extr_offs; 	/* extrude offset */
	float doublimit;	/* remove doubles limit */
	float normalsize;	/* size of normals */
	short automerge;

	/* Selection Mode for Mesh */
	short selectmode;

	/* Primitive Settings */
	/* UV Sphere */
	short segments;
	short rings;
	
	/* Cylinder - Tube - Circle */
	short vertices;

	/* UV Calculation */
	short unwrapper;
	float uvcalc_radius;
	float uvcalc_cubesize;
	float uvcalc_margin;
	short uvcalc_mapdir;
	short uvcalc_mapalign;
	short uvcalc_flag;
	short uv_flag, uv_selectmode;
	short uv_subsurf_level;
	
	/* Grease Pencil */
	short gpencil_flags;
	
	/* Auto-IK */
	short autoik_chainlen;

	/* Image Paint (8 byttse aligned please!) */
	struct ImagePaintSettings imapaint;

	/* Particle Editing */
	struct ParticleEditSettings particle;
	
	/* Transform Proportional Area of Effect */
	float proportional_size;

	/* Select Group Threshold */
	float select_thresh;
	
	/* Graph Editor */
	float clean_thresh;

	/* Auto-Keying Mode */
	short autokey_mode, autokey_flag;	/* defines in DNA_userdef_types.h */

	/* Multires */
	char multires_subdiv_type;
	char pad2[5];

	/* Skeleton generation */
	short skgen_resolution;
	float skgen_threshold_internal;
	float skgen_threshold_external;
	float skgen_length_ratio;
	float skgen_length_limit;
	float skgen_angle_limit;
	float skgen_correlation_limit;
	float skgen_symmetry_limit;
	float skgen_retarget_angle_weight;
	float skgen_retarget_length_weight;
	float skgen_retarget_distance_weight;
	short skgen_options;
	char  skgen_postpro;
	char  skgen_postpro_passes;
	char  skgen_subdivisions[3];
	char  skgen_multi_level;

	/* Skeleton Sketching */
	struct Object *skgen_template;
	char bone_sketching;
	char bone_sketching_convert;
	char skgen_subdivision_number;
	char skgen_retarget_options;
	char skgen_retarget_roll;
	char skgen_side_string[8];
	char skgen_num_string[8];
	
	/* Alt+RMB option */
	char edge_mode;
	char edge_mode_live_unwrap;

	/* Transform */
	char snap_mode, snap_node_mode;
	char pad3;
	short snap_flag, snap_target;
	short proportional, prop_mode;
	char proportional_objects; /* proportional edit, object mode */
	char proportional_mask; /* proportional edit, object mode */
	char pad4[2];

	char auto_normalize; /*auto normalizing mode in wpaint*/
	char multipaint; /* paint multiple bones in wpaint */

	/* UV painting */
	int use_uv_sculpt;
	int uv_sculpt_settings;
	int uv_sculpt_tool;
	int uv_relax_method;
	/* XXX: these sculpt_paint_* fields are deprecated, use the
	 * unified_paint_settings field instead! */
	short sculpt_paint_settings DNA_DEPRECATED;	short pad5;
	int sculpt_paint_unified_size DNA_DEPRECATED;
	float sculpt_paint_unified_unprojected_radius DNA_DEPRECATED;
	float sculpt_paint_unified_alpha DNA_DEPRECATED;

	/* Unified Paint Settings */
	struct UnifiedPaintSettings unified_paint_settings;
} ToolSettings;

/* *************************************************************** */
/* Assorted Scene Data */

/* ------------------------------------------- */
/* Stats (show in Info header) */

typedef struct bStats {
	/* scene totals for visible layers */
	int totobj, totlamp, totobjsel, totcurve, totmesh, totarmature;
	int totvert, totface;
} bStats;

/* ------------------------------------------- */
/* Unit Settings */

typedef struct UnitSettings {
	/* Display/Editing unit options for each scene */
	float scale_length; /* maybe have other unit conversions? */
	char system; /* imperial, metric etc */
	char system_rotation; /* not implemented as a propper unit system yet */
	short flag;
} UnitSettings;

/* ------------------------------------------- */
/* Global/Common Physics Settings */

typedef struct PhysicsSettings {
	float gravity[3];
	int flag, quick_cache_step, rt;
} PhysicsSettings;

/* *************************************************************** */
/* Scene ID-Block */

typedef struct Scene {
	ID id;
	struct AnimData *adt;	/* animation data (must be immediately after id for utilities to use it) */ 
	
	struct Object *camera;
	struct World *world;
	
	struct Scene *set;
	
	ListBase base;
	struct Base *basact;		/* active base */
	struct Object *obedit;		/* name replaces old G.obedit */
	
	float cursor[3];			/* 3d cursor location */
	float twcent[3];			/* center for transform widget */
	float twmin[3], twmax[3];	/* boundbox of selection for transform widget */
	
	unsigned int lay;			/* bitflags for layer visibility */
	int layact;		/* active layer */
	unsigned int lay_updated;       /* runtime flag, has layer ever been updated since load? */
	
	short flag;								/* various settings */
	
	short use_nodes;
	
	struct bNodeTree *nodetree;	
	
	struct Editing *ed;								/* sequence editor data is allocated here */
	
	struct ToolSettings *toolsettings;		/* default allocated now */
	struct SceneStats *stats;				/* default allocated now */

	/* migrate or replace? depends on some internal things... */
	/* no, is on the right place (ton) */
	struct RenderData r;
	struct AudioData audio;
	
	ListBase markers;
	ListBase transform_spaces;
	
	void *sound_scene;
	void *sound_scene_handle;
	void *sound_scrub_handle;
	void *speaker_handles;
	
	void *fps_info;					/* (runtime) info/cache used for presenting playback framerate info to the user */
	
	/* none of the dependency graph  vars is mean to be saved */
	struct  DagForest *theDag;
	short dagisvalid, dagflags;
	short recalc;				/* recalc = counterpart of ob->recalc */

	short pad6;
	int pad5;

	/* User-Defined KeyingSets */
	int active_keyingset;			/* index of the active KeyingSet. first KeyingSet has index 1, 'none' active is 0, 'add new' is -1 */
	ListBase keyingsets;			/* KeyingSets for this scene */
	
	/* Game Settings */
	struct GameFraming framing  DNA_DEPRECATED; // XXX  deprecated since 2.5
	struct GameData gm;

	/* Units */
	struct UnitSettings unit;
	
	/* Grease Pencil */
	struct bGPdata *gpd;

	/* Physics simulation settings */
	struct PhysicsSettings physics_settings;

	/* Movie Tracking */
	struct MovieClip *clip;			/* active movie clip */

	uint64_t customdata_mask;	/* XXX. runtime flag for drawing, actually belongs in the window, only used by BKE_object_handle_update() */
	uint64_t customdata_mask_modal; /* XXX. same as above but for temp operator use (gl renders) */
} Scene;


/* **************** RENDERDATA ********************* */

/* flag */
	/* use preview range */
#define SCER_PRV_RANGE	(1<<0)

/* mode (int now) */
#define R_OSA			0x0001
#define R_SHADOW		0x0002
#define R_GAMMA			0x0004
#define R_ORTHO			0x0008
#define R_ENVMAP		0x0010
#define R_EDGE			0x0020
#define R_FIELDS		0x0040
#define R_FIELDSTILL	0x0080
#define R_RADIO			0x0100
#define R_BORDER		0x0200
#define R_PANORAMA		0x0400	/* deprecated as scene option, still used in renderer */
#define R_CROP			0x0800
/*#define R_COSMO			0x1000 deprecated */
#define R_ODDFIELD		0x2000
#define R_MBLUR			0x4000
		/* unified was here */
#define R_RAYTRACE      0x10000
		/* R_GAUSS is obsolete, but used to retrieve setting from old files */
#define R_GAUSS      	0x20000
		/* fbuf obsolete... */
/*#define R_FBUF			0x40000*/
		/* threads obsolete... is there for old files, now use for autodetect threads */
#define R_THREADS		0x80000
		/* Use the same flag for autothreads */
#define R_FIXED_THREADS		0x80000 

#define R_SPEED			0x100000
#define R_SSS			0x200000
#define R_NO_OVERWRITE	0x400000 /* skip existing files */
#define R_TOUCH			0x800000 /* touch files before rendering */
#define R_SIMPLIFY		0x1000000

/* seq_flag */
#define R_SEQ_GL_PREV 1
#define R_SEQ_GL_REND 2

/* displaymode */

#define R_OUTPUT_SCREEN	0
#define R_OUTPUT_AREA	1
#define R_OUTPUT_WINDOW	2
#define R_OUTPUT_NONE	3
/*#define R_OUTPUT_FORKED	4*/

/* filtertype */
#define R_FILTER_BOX	0
#define R_FILTER_TENT	1
#define R_FILTER_QUAD	2
#define R_FILTER_CUBIC	3
#define R_FILTER_CATROM	4
#define R_FILTER_GAUSS	5
#define R_FILTER_MITCH	6
#define R_FILTER_FAST_GAUSS	7 /* note, this is only used for nodes at the moment */

/* raytrace structure */
#define R_RAYSTRUCTURE_AUTO				0
#define R_RAYSTRUCTURE_OCTREE			1
#define R_RAYSTRUCTURE_BLIBVH			2
#define R_RAYSTRUCTURE_VBVH				3
#define R_RAYSTRUCTURE_SIMD_SVBVH		4	/* needs SIMD */
#define R_RAYSTRUCTURE_SIMD_QBVH		5	/* needs SIMD */

/* raytrace_options */
#define R_RAYTRACE_USE_LOCAL_COORDS		0x0001
#define R_RAYTRACE_USE_INSTANCES		0x0002

/* scemode (int now) */
#define R_DOSEQ				0x0001
#define R_BG_RENDER			0x0002
		/* passepartout is camera option now, keep this for backward compatibility */
#define R_PASSEPARTOUT		0x0004
#define R_PREVIEWBUTS		0x0008
#define R_EXTENSION			0x0010
#define R_MATNODE_PREVIEW	0x0020
#define R_DOCOMP			0x0040
#define R_COMP_CROP			0x0080
#define R_FREE_IMAGE		0x0100
#define R_SINGLE_LAYER		0x0200
#define R_EXR_TILE_FILE		0x0400
#define R_COMP_FREE			0x0800
#define R_NO_IMAGE_LOAD		0x1000
#define R_NO_TEX			0x2000
#define R_NO_FRAME_UPDATE	0x4000
#define R_FULL_SAMPLE		0x8000
/* #define R_DEPRECATED		0x10000 */
/* #define R_RECURS_PROTECTION	0x20000 */
#define R_TEXNODE_PREVIEW	0x40000

/* r->stamp */
#define R_STAMP_TIME 	0x0001
#define R_STAMP_FRAME	0x0002
#define R_STAMP_DATE	0x0004
#define R_STAMP_CAMERA	0x0008
#define R_STAMP_SCENE	0x0010
#define R_STAMP_NOTE	0x0020
#define R_STAMP_DRAW	0x0040 /* draw in the image */
#define R_STAMP_MARKER	0x0080
#define R_STAMP_FILENAME	0x0100
#define R_STAMP_SEQSTRIP	0x0200
#define R_STAMP_RENDERTIME	0x0400
#define R_STAMP_CAMERALENS	0x0800
#define R_STAMP_ALL (R_STAMP_TIME|R_STAMP_FRAME|R_STAMP_DATE|R_STAMP_CAMERA|R_STAMP_SCENE| \
                     R_STAMP_NOTE|R_STAMP_MARKER|R_STAMP_FILENAME|R_STAMP_SEQSTRIP|        \
                     R_STAMP_RENDERTIME|R_STAMP_CAMERALENS)

/* alphamode */
#define R_ADDSKY		0
#define R_ALPHAPREMUL	1
#define R_ALPHAKEY		2

/* color_mgt_flag */
#define R_COLOR_MANAGEMENT              (1 << 0)
#define R_COLOR_MANAGEMENT_PREDIVIDE    (1 << 1)

/* subimtype, flag options for imtype */
#define R_OPENEXR_HALF    1                                      /*deprecated*/
#define R_OPENEXR_ZBUF    2                                      /*deprecated*/
#define R_PREVIEW_JPG    4                                       /*deprecated*/
#define R_CINEON_LOG     8                                       /*deprecated*/
#define R_TIFF_16BIT    16                                       /*deprecated*/

#define R_JPEG2K_12BIT    32 /* Jpeg2000 */                      /*deprecated*/
#define R_JPEG2K_16BIT    64                                     /*deprecated*/
#define R_JPEG2K_YCC    128 /* when disabled use RGB */          /*deprecated*/
#define R_JPEG2K_CINE_PRESET    256                              /*deprecated*/
#define R_JPEG2K_CINE_48FPS        512                           /*deprecated*/

/* bake_mode: same as RE_BAKE_xxx defines */
/* bake_flag: */
#define R_BAKE_CLEAR		1
#define R_BAKE_OSA			2
#define R_BAKE_TO_ACTIVE	4
#define R_BAKE_NORMALIZE	8
#define R_BAKE_MULTIRES		16
#define R_BAKE_LORES_MESH	32

/* bake_normal_space */
#define R_BAKE_SPACE_CAMERA	 0
#define R_BAKE_SPACE_WORLD	 1
#define R_BAKE_SPACE_OBJECT	 2
#define R_BAKE_SPACE_TANGENT 3

/* simplify_flag */
#define R_SIMPLE_NO_TRIANGULATE		1

/* sequencer seq_prev_type seq_rend_type */


/* **************** SCENE ********************* */

/* for general use */
#define MAXFRAME	300000
#define MAXFRAMEF	300000.0f

#define MINFRAME	0
#define MINFRAMEF	0.0f

/* (minimum frame number for current-frame) */
#define MINAFRAME	-300000
#define MINAFRAMEF	-300000.0f

/* depricate this! */
#define TESTBASE(v3d, base)  (                                                \
	((base)->flag & SELECT) &&                                                \
	((base)->lay & v3d->lay) &&                                               \
	(((base)->object->restrictflag & OB_RESTRICT_VIEW)==0)  )
#define TESTBASELIB(v3d, base)  (                                             \
	((base)->flag & SELECT) &&                                                \
	((base)->lay & v3d->lay) &&                                               \
	((base)->object->id.lib==NULL) &&                                         \
	(((base)->object->restrictflag & OB_RESTRICT_VIEW)==0)  )
#define TESTBASELIB_BGMODE(v3d, scene, base)  (                               \
	((base)->flag & SELECT) &&                                                \
	((base)->lay & (v3d ? v3d->lay : scene->lay)) &&                          \
	((base)->object->id.lib==NULL) &&                                         \
	(((base)->object->restrictflag & OB_RESTRICT_VIEW)==0)  )
#define BASE_EDITABLE_BGMODE(v3d, scene, base)  (                             \
	((base)->lay & (v3d ? v3d->lay : scene->lay)) &&                          \
	((base)->object->id.lib==NULL) &&                                         \
	(((base)->object->restrictflag & OB_RESTRICT_VIEW)==0))
#define BASE_SELECTABLE(v3d, base)  (                                         \
	(base->lay & v3d->lay) &&                                                 \
	(base->object->restrictflag & (OB_RESTRICT_SELECT|OB_RESTRICT_VIEW))==0  )
#define BASE_VISIBLE(v3d, base)  (                                            \
	(base->lay & v3d->lay) &&                                                 \
	(base->object->restrictflag & OB_RESTRICT_VIEW)==0  )

#define FIRSTBASE		scene->base.first
#define LASTBASE		scene->base.last
#define BASACT			(scene->basact)
#define OBACT			(BASACT? BASACT->object: NULL)

#define V3D_CAMERA_LOCAL(v3d) ((!(v3d)->scenelock && (v3d)->camera) ? (v3d)->camera : NULL)
#define V3D_CAMERA_SCENE(scene, v3d) ((!(v3d)->scenelock && (v3d)->camera) ? (v3d)->camera : (scene)->camera)

#define	CFRA			(scene->r.cfra)
#define SUBFRA			(scene->r.subframe)
#define	SFRA			(scene->r.sfra)
#define	EFRA			(scene->r.efra)
#define PRVRANGEON		(scene->r.flag & SCER_PRV_RANGE)
#define PSFRA			((PRVRANGEON)? (scene->r.psfra): (scene->r.sfra))
#define PEFRA			((PRVRANGEON)? (scene->r.pefra): (scene->r.efra))
#define FRA2TIME(a)           ((((double) scene->r.frs_sec_base) * (double)(a)) / (double)scene->r.frs_sec)
#define TIME2FRA(a)           ((((double) scene->r.frs_sec) * (double)(a)) / (double)scene->r.frs_sec_base)
#define FPS                     (((double) scene->r.frs_sec) / (double)scene->r.frs_sec_base)

#define RAD_PHASE_PATCHES	1
#define RAD_PHASE_FACES		2

/* base->flag is in DNA_object_types.h */

/* toolsettings->snap_flag */
#define SCE_SNAP				1
#define SCE_SNAP_ROTATE			2
#define SCE_SNAP_PEEL_OBJECT	4
#define SCE_SNAP_PROJECT		8
#define SCE_SNAP_NO_SELF		16
/* toolsettings->snap_target */
#define SCE_SNAP_TARGET_CLOSEST	0
#define SCE_SNAP_TARGET_CENTER	1
#define SCE_SNAP_TARGET_MEDIAN	2
#define SCE_SNAP_TARGET_ACTIVE	3
/* toolsettings->snap_mode */
#define SCE_SNAP_MODE_INCREMENT	0
#define SCE_SNAP_MODE_VERTEX	1
#define SCE_SNAP_MODE_EDGE		2
#define SCE_SNAP_MODE_FACE		3
#define SCE_SNAP_MODE_VOLUME	4
<<<<<<< HEAD
#define SCE_SNAP_MODE_EDGE_MIDDLE	8
=======
#define SCE_SNAP_MODE_NODE_X	5
#define SCE_SNAP_MODE_NODE_Y	6
#define SCE_SNAP_MODE_NODE_XY	7
>>>>>>> 6e97ecee

/* toolsettings->selectmode */
#define SCE_SELECT_VERTEX	1 /* for mesh */
#define SCE_SELECT_EDGE		2
#define SCE_SELECT_FACE		4

/* toolsettings->particle.selectmode for particles */
#define SCE_SELECT_PATH		1
#define SCE_SELECT_POINT	2
#define SCE_SELECT_END		4

/* sce->recalc (now in use by previewrender) */
#define SCE_PRV_CHANGED		1

/* toolsettings->prop_mode (proportional falloff) */
#define PROP_SMOOTH            0
#define PROP_SPHERE            1
#define PROP_ROOT              2
#define PROP_SHARP             3
#define PROP_LIN               4
#define PROP_CONST             5
#define PROP_RANDOM            6
#define PROP_MODE_MAX          7

/* toolsettings->proportional */
#define PROP_EDIT_OFF			0
#define PROP_EDIT_ON			1
#define PROP_EDIT_CONNECTED	2

/* sce->flag */
#define SCE_DS_SELECTED			(1<<0)
#define SCE_DS_COLLAPSED		(1<<1)
#define SCE_NLA_EDIT_ON			(1<<2)
#define SCE_FRAME_DROP			(1<<3)


	/* return flag BKE_scene_base_iter_next function */
#define F_ERROR			-1
#define F_START			0
#define F_SCENE			1
#define F_DUPLI			3

/* audio->flag */
#define AUDIO_MUTE                (1<<0)
#define AUDIO_SYNC                (1<<1)
#define AUDIO_SCRUB		          (1<<2)
#define AUDIO_VOLUME_ANIMATED     (1<<3)

#define FFMPEG_MULTIPLEX_AUDIO  1 /* deprecated, you can choose none as audiocodec now */
#define FFMPEG_AUTOSPLIT_OUTPUT 2
#define FFMPEG_LOSSLESS_OUTPUT  4

/* Paint.flags */
typedef enum {
	PAINT_SHOW_BRUSH = (1<<0),
	PAINT_FAST_NAVIGATE = (1<<1),
	PAINT_SHOW_BRUSH_ON_SURFACE = (1<<2),
} PaintFlags;

/* Sculpt.flags */
/* These can eventually be moved to paint flags? */
typedef enum SculptFlags {
	SCULPT_SYMM_X = (1<<0),
	SCULPT_SYMM_Y = (1<<1),
	SCULPT_SYMM_Z = (1<<2),
	SCULPT_LOCK_X = (1<<3),
	SCULPT_LOCK_Y = (1<<4),
	SCULPT_LOCK_Z = (1<<5),
	SCULPT_SYMMETRY_FEATHER = (1<<6),
	SCULPT_USE_OPENMP = (1<<7),
	SCULPT_ONLY_DEFORM = (1<<8),
} SculptFlags;

/* ImagePaintSettings.flag */
#define IMAGEPAINT_DRAWING				1
// #define IMAGEPAINT_DRAW_TOOL			2 // deprecated
// #define IMAGEPAINT_DRAW_TOOL_DRAWING	4 // deprecated

/* projection painting only */
#define IMAGEPAINT_PROJECT_DISABLE		8	/* Non projection 3D painting */
#define IMAGEPAINT_PROJECT_XRAY			16
#define IMAGEPAINT_PROJECT_BACKFACE		32
#define IMAGEPAINT_PROJECT_FLAT			64
#define IMAGEPAINT_PROJECT_LAYER_CLONE	128
#define IMAGEPAINT_PROJECT_LAYER_STENCIL	256
#define IMAGEPAINT_PROJECT_LAYER_STENCIL_INV	512

/* toolsettings->uvcalc_flag */
#define UVCALC_FILLHOLES			1
#define UVCALC_NO_ASPECT_CORRECT	2	/* would call this UVCALC_ASPECT_CORRECT, except it should be default with old file */
#define UVCALC_TRANSFORM_CORRECT	4	/* adjust UV's while transforming to avoid distortion */
#define UVCALC_USESUBSURF			8	/* Use mesh data after subsurf to compute UVs*/

/* toolsettings->uv_flag */
#define UV_SYNC_SELECTION	1
#define UV_SHOW_SAME_IMAGE	2

/* toolsettings->uv_selectmode */
#define UV_SELECT_VERTEX	1
#define UV_SELECT_EDGE		2
#define UV_SELECT_FACE		4
#define UV_SELECT_ISLAND	8

/* toolsettings->edge_mode */
#define EDGE_MODE_SELECT				0
#define EDGE_MODE_TAG_SEAM				1
#define EDGE_MODE_TAG_SHARP				2
#define EDGE_MODE_TAG_CREASE			3
#define EDGE_MODE_TAG_BEVEL				4

/* toolsettings->gpencil_flags */
#define GP_TOOL_FLAG_PAINTSESSIONS_ON	(1<<0)

/* toolsettings->particle flag */
#define PE_KEEP_LENGTHS			1
#define PE_LOCK_FIRST			2
#define PE_DEFLECT_EMITTER		4
#define PE_INTERPOLATE_ADDED	8
#define PE_DRAW_PART			16
/* #define PE_X_MIRROR			64 */	/* deprecated */
#define PE_FADE_TIME			128
#define PE_AUTO_VELOCITY		256

/* toolsetting->particle brushtype */
#define PE_BRUSH_NONE		-1
#define PE_BRUSH_COMB		0
#define PE_BRUSH_CUT		1
#define PE_BRUSH_LENGTH		2
#define PE_BRUSH_PUFF		3
#define PE_BRUSH_ADD		4
#define PE_BRUSH_SMOOTH		5
#define PE_BRUSH_WEIGHT		6

/* this must equal ParticleEditSettings.brush array size */
#define PE_TOT_BRUSH		6

/* ParticleBrushData->flag */
#define PE_BRUSH_DATA_PUFF_VOLUME 1

/* tooksettings->particle edittype */
#define PE_TYPE_PARTICLES	0
#define PE_TYPE_SOFTBODY	1
#define PE_TYPE_CLOTH		2

/* toolsettings->skgen_options */
#define SKGEN_FILTER_INTERNAL	(1 << 0)
#define SKGEN_FILTER_EXTERNAL	(1 << 1)
#define	SKGEN_SYMMETRY			(1 << 2)
#define	SKGEN_CUT_LENGTH		(1 << 3)
#define	SKGEN_CUT_ANGLE			(1 << 4)
#define	SKGEN_CUT_CORRELATION	(1 << 5)
#define	SKGEN_HARMONIC			(1 << 6)
#define	SKGEN_STICK_TO_EMBEDDING	(1 << 7)
#define	SKGEN_ADAPTIVE_DISTANCE		(1 << 8)
#define SKGEN_FILTER_SMART		(1 << 9)
#define SKGEN_DISP_LENGTH		(1 << 10)
#define SKGEN_DISP_WEIGHT		(1 << 11)
#define SKGEN_DISP_ORIG			(1 << 12)
#define SKGEN_DISP_EMBED		(1 << 13)
#define SKGEN_DISP_INDEX		(1 << 14)

#define	SKGEN_SUB_LENGTH		0
#define	SKGEN_SUB_ANGLE			1
#define	SKGEN_SUB_CORRELATION	2
#define	SKGEN_SUB_TOTAL			3

/* toolsettings->skgen_postpro */
#define SKGEN_SMOOTH			0
#define SKGEN_AVERAGE			1
#define SKGEN_SHARPEN			2

/* toolsettings->bone_sketching */
#define BONE_SKETCHING			1
#define BONE_SKETCHING_QUICK	2
#define BONE_SKETCHING_ADJUST	4

/* toolsettings->bone_sketching_convert */
#define	SK_CONVERT_CUT_FIXED			0
#define	SK_CONVERT_CUT_LENGTH			1
#define	SK_CONVERT_CUT_ADAPTATIVE		2
#define	SK_CONVERT_RETARGET				3

/* toolsettings->skgen_retarget_options */
#define	SK_RETARGET_AUTONAME			1

/* toolsettings->skgen_retarget_roll */
#define	SK_RETARGET_ROLL_NONE			0
#define	SK_RETARGET_ROLL_VIEW			1
#define	SK_RETARGET_ROLL_JOINT			2

/* physics_settings->flag */
#define PHYS_GLOBAL_GRAVITY		1

/* UnitSettings */

/* UnitSettings->system */
#define	USER_UNIT_NONE			0
#define	USER_UNIT_METRIC		1
#define	USER_UNIT_IMPERIAL		2
/* UnitSettings->flag */
#define	USER_UNIT_OPT_SPLIT		1
#define USER_UNIT_ROT_RADIANS	2

#ifdef __cplusplus
}
#endif

#endif<|MERGE_RESOLUTION|>--- conflicted
+++ resolved
@@ -1371,13 +1371,10 @@
 #define SCE_SNAP_MODE_EDGE		2
 #define SCE_SNAP_MODE_FACE		3
 #define SCE_SNAP_MODE_VOLUME	4
-<<<<<<< HEAD
-#define SCE_SNAP_MODE_EDGE_MIDDLE	8
-=======
 #define SCE_SNAP_MODE_NODE_X	5
 #define SCE_SNAP_MODE_NODE_Y	6
 #define SCE_SNAP_MODE_NODE_XY	7
->>>>>>> 6e97ecee
+#define SCE_SNAP_MODE_EDGE_MIDDLE	8
 
 /* toolsettings->selectmode */
 #define SCE_SELECT_VERTEX	1 /* for mesh */
