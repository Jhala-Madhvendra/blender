/**
 * $Id$ 
 */

#ifndef DNA_MODIFIER_TYPES_H
#define DNA_MODIFIER_TYPES_H

#define MODSTACK_DEBUG 1

/* WARNING ALERT! TYPEDEF VALUES ARE WRITTEN IN FILES! SO DO NOT CHANGE! */

typedef enum ModifierType {
	eModifierType_None = 0,
	eModifierType_Subsurf,
	eModifierType_Lattice,
	eModifierType_Curve,
	eModifierType_Build,
	eModifierType_Mirror,
	eModifierType_Decimate,
	eModifierType_Wave,
	eModifierType_Armature,
	eModifierType_Hook,
	eModifierType_Softbody,
	eModifierType_Boolean,
	eModifierType_Array,
	eModifierType_EdgeSplit,
	eModifierType_Displace,
	eModifierType_UVProject,
	eModifierType_Smooth,
	eModifierType_Cast,
	eModifierType_MeshDeform,
	eModifierType_ParticleSystem,
	eModifierType_ParticleInstance,
	eModifierType_Explode,
	eModifierType_Cloth,
<<<<<<< HEAD
        eModifierType_Collision,
=======
	eModifierType_Collision,
	eModifierType_Bevel,
>>>>>>> 529a8bb9
	NUM_MODIFIER_TYPES
} ModifierType;

typedef enum ModifierMode {
	eModifierMode_Realtime = (1<<0),
	eModifierMode_Render = (1<<1),
	eModifierMode_Editmode = (1<<2),
	eModifierMode_OnCage = (1<<3),
	eModifierMode_Expanded = (1<<4),
	eModifierMode_Virtual = (1<<5),
	eModifierMode_DisableTemporary = (1 << 31)
} ModifierMode;

typedef struct ModifierData {
	struct ModifierData *next, *prev;

	int type, mode;
	char name[32];

	char *error;
} ModifierData;

typedef enum {
	eSubsurfModifierFlag_Incremental = (1<<0),
	eSubsurfModifierFlag_DebugIncr = (1<<1),
	eSubsurfModifierFlag_ControlEdges = (1<<2),
	eSubsurfModifierFlag_SubsurfUv = (1<<3)
} SubsurfModifierFlag;

typedef struct SubsurfModifierData {
	ModifierData modifier;

	short subdivType, levels, renderLevels, flags;

	void *emCache, *mCache;
} SubsurfModifierData;

typedef struct LatticeModifierData {
	ModifierData modifier;

	struct Object *object;
	char name[32];			/* optional vertexgroup name */
} LatticeModifierData;

typedef struct CurveModifierData {
	ModifierData modifier;

	struct Object *object;
	char name[32];			/* optional vertexgroup name */
	short defaxis;			/* axis along which curve deforms */
	char pad[6];
} CurveModifierData;

/* CurveModifierData->defaxis */
#define MOD_CURVE_POSX	1
#define MOD_CURVE_POSY	2
#define MOD_CURVE_POSZ	3
#define MOD_CURVE_NEGX	4
#define MOD_CURVE_NEGY	5
#define MOD_CURVE_NEGZ	6

typedef struct BuildModifierData {
	ModifierData modifier;

	float start, length;
	int randomize, seed;
} BuildModifierData;

typedef struct ArrayModifierData {
	ModifierData modifier;

	/* the object with which to cap the start of the array  */
	struct Object *start_cap;
	/* the object with which to cap the end of the array  */
	struct Object *end_cap;
	/* the curve object to use for MOD_ARR_FITCURVE */
	struct Object *curve_ob;
	/* the object to use for object offset */
	struct Object *offset_ob;
	/* a constant duplicate offset;
	   1 means the duplicates are 1 unit apart
    */
	float offset[3];
	/* a scaled factor for duplicate offsets;
	   1 means the duplicates are 1 object-width apart
    */
	float scale[3];
	/* the length over which to distribute the duplicates */
	float length;
	/* the limit below which to merge vertices in adjacent duplicates */
	float merge_dist;
	/* determines how duplicate count is calculated; one of:
	      MOD_ARR_FIXEDCOUNT -> fixed
	      MOD_ARR_FITLENGTH  -> calculated to fit a set length
	      MOD_ARR_FITCURVE   -> calculated to fit the length of a Curve object
    */
	int fit_type;
	/* flags specifying how total offset is calculated; binary OR of:
	     MOD_ARR_OFF_CONST    -> total offset += offset
	     MOD_ARR_OFF_RELATIVE -> total offset += relative * object width
	     MOD_ARR_OFF_OBJ      -> total offset += offset_ob's matrix
	   total offset is the sum of the individual enabled offsets
	*/
	int offset_type;
	/* general flags:
	      MOD_ARR_MERGE -> merge vertices in adjacent duplicates
	*/
	int flags;
	/* the number of duplicates to generate for MOD_ARR_FIXEDCOUNT */
	int count;
} ArrayModifierData;

/* ArrayModifierData->fit_type */
#define MOD_ARR_FIXEDCOUNT 0
#define MOD_ARR_FITLENGTH  1
#define MOD_ARR_FITCURVE   2

/* ArrayModifierData->offset_type */
#define MOD_ARR_OFF_CONST    1<<0
#define MOD_ARR_OFF_RELATIVE 1<<1
#define MOD_ARR_OFF_OBJ      1<<2

/* ArrayModifierData->flags */
#define MOD_ARR_MERGE      1<<0
#define MOD_ARR_MERGEFINAL 1<<1

typedef struct MirrorModifierData {
	ModifierData modifier;

	short axis, flag;
	float tolerance;
	struct Object *mirror_ob;
} MirrorModifierData;

/* MirrorModifierData->flag */
#define MOD_MIR_CLIPPING	1<<0
#define MOD_MIR_MIRROR_U	1<<1
#define MOD_MIR_MIRROR_V	1<<2
#define MOD_MIR_AXIS_X		1<<3
#define MOD_MIR_AXIS_Y		1<<4
#define MOD_MIR_AXIS_Z		1<<5

typedef struct EdgeSplitModifierData {
	ModifierData modifier;

	float split_angle;    /* angle above which edges should be split */
	int flags;
} EdgeSplitModifierData;

/* EdgeSplitModifierData->flags */
#define MOD_EDGESPLIT_FROMANGLE   1<<1
#define MOD_EDGESPLIT_FROMFLAG    1<<2

typedef struct BevelModifierData {
	ModifierData modifier;

	float value;          /* the "raw" bevel value (distance/amount to bevel) */
	int res;              /* the resolution (as originally coded, it is the number of recursive bevels) */
	int pad;
	short flags;          /* general option flags */
	short val_flags;      /* flags used to interpret the bevel value */
	short lim_flags;      /* flags to tell the tool how to limit the bevel */
	short e_flags;        /* flags to direct how edge weights are applied to verts */
	float bevel_angle;    /* if the BME_BEVEL_ANGLE is set, this will be how "sharp" an edge must be before it gets beveled */
	char defgrp_name[32]; /* if the BME_BEVEL_VWEIGHT option is set, this will be the name of the vert group */
} BevelModifierData;

typedef struct BMeshModifierData {
	ModifierData modifier;

	float pad;
	int type;
} BMeshModifierData;

typedef struct DisplaceModifierData {
	ModifierData modifier;

	struct Tex *texture;
	float strength;
	int direction;
	char defgrp_name[32];
	float midlevel;
	int texmapping;
	struct Object *map_object;
	char uvlayer_name[32];
	int uvlayer_tmp, pad;
} DisplaceModifierData;

/* DisplaceModifierData->direction */
enum {
	MOD_DISP_DIR_X,
	MOD_DISP_DIR_Y,
	MOD_DISP_DIR_Z,
	MOD_DISP_DIR_NOR,
	MOD_DISP_DIR_RGB_XYZ,
};

/* DisplaceModifierData->texmapping */
enum {
	MOD_DISP_MAP_LOCAL,
	MOD_DISP_MAP_GLOBAL,
	MOD_DISP_MAP_OBJECT,
	MOD_DISP_MAP_UV,
};

typedef struct UVProjectModifierData {
	ModifierData modifier;

	/* the objects which do the projecting */
	struct Object *projectors[10];
	struct Image *image;      /* the image to project */
	int flags;
	int num_projectors;
	float aspectx, aspecty;
	char uvlayer_name[32];
	int uvlayer_tmp, pad;
} UVProjectModifierData;

#define MOD_UVPROJECT_MAXPROJECTORS 10

/* UVProjectModifierData->flags */
#define MOD_UVPROJECT_OVERRIDEIMAGE 1<<0

typedef struct DecimateModifierData {
	ModifierData modifier;

	float percent;
	int faceCount;
} DecimateModifierData;

/* Smooth modifier flags */
#define MOD_SMOOTH_X (1<<1)
#define MOD_SMOOTH_Y (1<<2)
#define MOD_SMOOTH_Z (1<<3)

typedef struct SmoothModifierData {
	ModifierData modifier;
	float fac;
	char defgrp_name[32];
	short flag, repeat;

} SmoothModifierData;

/* Cast modifier flags */
#define MOD_CAST_X (1<<1)
#define MOD_CAST_Y (1<<2)
#define MOD_CAST_Z (1<<3)
#define MOD_CAST_USE_OB_TRANSFORM (1<<4)
#define MOD_CAST_SIZE_FROM_RADIUS (1<<5)

/* Cast modifier projection types */
#define MOD_CAST_TYPE_SPHERE 0
#define MOD_CAST_TYPE_CYLINDER 1
#define MOD_CAST_TYPE_CUBOID 2

typedef struct CastModifierData {
	ModifierData modifier;

	struct Object *object;
	float fac;
	float radius;
	float size;
	char defgrp_name[32];
	short flag, type;
} CastModifierData;

enum {
	MOD_WAV_MAP_LOCAL,
	MOD_WAV_MAP_GLOBAL,
	MOD_WAV_MAP_OBJECT,
	MOD_WAV_MAP_UV,
};

/* WaveModifierData.flag */
#define MOD_WAVE_X      1<<1
#define MOD_WAVE_Y      1<<2
#define MOD_WAVE_CYCL   1<<3
#define MOD_WAVE_NORM   1<<4
#define MOD_WAVE_NORM_X 1<<5
#define MOD_WAVE_NORM_Y 1<<6
#define MOD_WAVE_NORM_Z 1<<7

typedef struct WaveModifierData {
	ModifierData modifier;

	struct Object *objectcenter;
	char defgrp_name[32];
	struct Tex *texture;
	struct Object *map_object;

	short flag, pad;

	float startx, starty, height, width;
	float narrow, speed, damp;

	int texmapping, uvlayer_tmp;

	char uvlayer_name[32];
	
	float timeoffs, lifetime;
} WaveModifierData;

typedef struct ArmatureModifierData {
	ModifierData modifier;

	short deformflag, multi;		/* deformflag replaces armature->deformflag */
	int pad2;
	struct Object *object;
	float *prevCos;		/* stored input of previous modifier, for vertexgroup blending */
	char defgrp_name[32];
} ArmatureModifierData;

typedef struct HookModifierData {
	ModifierData modifier;

	struct Object *object;
	float parentinv[4][4];	/* matrix making current transform unmodified */
	float cent[3];			/* visualization of hook */
	float falloff;			/* if not zero, falloff is distance where influence zero */
	
	int *indexar;			/* if NULL, it's using vertexgroup */
	int totindex;
	float force;
	char name[32];			/* optional vertexgroup name */
} HookModifierData;

typedef struct SoftbodyModifierData {
	ModifierData modifier;
} SoftbodyModifierData;

typedef struct ClothModifierData {
   ModifierData		modifier;

   struct Cloth *clothObject; /* The internal data structure for cloth. */
<<<<<<< HEAD
   struct SimulationSettings *sim_parms; /* definition is in DNA_cloth_types.h */
   struct CollisionSettings *coll_parms; /* definition is in DNA_cloth_types.h */
=======
   struct ClothSimSettings *sim_parms; /* definition is in DNA_cloth_types.h */
   struct ClothCollSettings *coll_parms; /* definition is in DNA_cloth_types.h */
   struct PointCache *point_cache;	/* definition is in DNA_object_force.h */
>>>>>>> 529a8bb9
} ClothModifierData;

typedef struct CollisionModifierData {
	ModifierData	modifier;
	
	struct MVert *x; /* position at the beginning of the frame */
	struct MVert *xnew; /* position at the end of the frame */
	struct MVert *xold; /* unsued atm, but was discussed during sprint */
	struct MVert *current_xnew; /* new position at the actual inter-frame step */
	struct MVert *current_x; /* position at the actual inter-frame step */
<<<<<<< HEAD
	struct MVert *current_v; /* position at the actual inter-frame step */
=======
	struct MVert *current_v; /* (xnew - x) at the actual inter-frame step */
>>>>>>> 529a8bb9
	
	struct MFace *mfaces; /* object face data */
	
	unsigned int numverts;
	unsigned int numfaces;
	int pad;
<<<<<<< HEAD
	float time;
	struct BVH *tree;	/* collision tree for this cloth object */
=======
	float time;		/* cfra time of modifier */
	struct BVH *bvh;	/* bounding volume hierarchy for this cloth object */
>>>>>>> 529a8bb9
} CollisionModifierData;

typedef enum {
	eBooleanModifierOp_Intersect,
	eBooleanModifierOp_Union,
	eBooleanModifierOp_Difference,
} BooleanModifierOp;
typedef struct BooleanModifierData {
	ModifierData modifier;

	struct Object *object;
	int operation, pad;
} BooleanModifierData;

#define MOD_MDEF_INVERT_VGROUP (1<<0)
#define MOD_MDEF_DYNAMIC_BIND  (1<<1)

typedef struct MDefInfluence {
	int vertex;
	float weight;
} MDefInfluence;

typedef struct MDefCell {
	int offset;
	int totinfluence;
} MDefCell;

typedef struct MeshDeformModifierData {
	ModifierData modifier;

	struct Object *object;			/* mesh object */
	char defgrp_name[32];			/* optional vertexgroup name */

	short gridsize, needbind;
	short flag, pad;

	/* variables filled in when bound */
	float *bindweights, *bindcos;	/* computed binding weights */
	int totvert, totcagevert;		/* total vertices in mesh and cage */
	MDefCell *dyngrid;				/* grid with dynamic binding cell points */
	MDefInfluence *dyninfluences;	/* dynamic binding vertex influences */
	int *dynverts, *pad2;			/* is this vertex bound or not? */
	int dyngridsize;				/* size of the dynamic bind grid */
	int totinfluence;				/* total number of vertex influences */
	float dyncellmin[3];			/* offset of the dynamic bind grid */
	float dyncellwidth;				/* width of dynamic bind cell */
	float bindmat[4][4];			/* matrix of cage at binding time */
} MeshDeformModifierData;

typedef enum {
	eParticleSystemFlag_Loaded =		(1<<0),
	eParticleSystemFlag_Pars =			(1<<1),
	eParticleSystemFlag_FromCurve =		(1<<2),
	eParticleSystemFlag_DM_changed =	(1<<3),
	eParticleSystemFlag_Disabled =		(1<<4),
	eParticleSystemFlag_psys_updated =	(1<<5),
} ParticleSystemModifierFlag;

typedef struct ParticleSystemModifierData {
	ModifierData modifier;
	struct ParticleSystem *psys;
	struct DerivedMesh *dm;
	int totdmvert, totdmedge, totdmface;
	short flag, rt;
} ParticleSystemModifierData;

typedef enum {
	eParticleInstanceFlag_Parents =		(1<<0),
	eParticleInstanceFlag_Children =	(1<<1),
	eParticleInstanceFlag_Path =		(1<<2),
	eParticleInstanceFlag_Unborn =		(1<<3),
	eParticleInstanceFlag_Alive =		(1<<4),
	eParticleInstanceFlag_Dead =		(1<<5),
} ParticleInstanceModifierFlag;

typedef struct ParticleInstanceModifierData {
	ModifierData modifier;
	struct Object *ob;
	short psys, flag, rt[2];
} ParticleInstanceModifierData;

typedef enum {
	eExplodeFlag_CalcFaces =	(1<<0),
	//eExplodeFlag_PaSize =		(1<<1),
	eExplodeFlag_EdgeSplit =	(1<<2),
	eExplodeFlag_Unborn =		(1<<3),
	eExplodeFlag_Alive =		(1<<4),
	eExplodeFlag_Dead =			(1<<5),
} ExplodeModifierFlag;

typedef struct ExplodeModifierData {
	ModifierData modifier;
	int *facepa;
	short flag, vgroup;
	float protect;
} ExplodeModifierData;

#endif<|MERGE_RESOLUTION|>--- conflicted
+++ resolved
@@ -33,12 +33,8 @@
 	eModifierType_ParticleInstance,
 	eModifierType_Explode,
 	eModifierType_Cloth,
-<<<<<<< HEAD
-        eModifierType_Collision,
-=======
 	eModifierType_Collision,
 	eModifierType_Bevel,
->>>>>>> 529a8bb9
 	NUM_MODIFIER_TYPES
 } ModifierType;
 
@@ -373,14 +369,9 @@
    ModifierData		modifier;
 
    struct Cloth *clothObject; /* The internal data structure for cloth. */
-<<<<<<< HEAD
-   struct SimulationSettings *sim_parms; /* definition is in DNA_cloth_types.h */
-   struct CollisionSettings *coll_parms; /* definition is in DNA_cloth_types.h */
-=======
    struct ClothSimSettings *sim_parms; /* definition is in DNA_cloth_types.h */
    struct ClothCollSettings *coll_parms; /* definition is in DNA_cloth_types.h */
    struct PointCache *point_cache;	/* definition is in DNA_object_force.h */
->>>>>>> 529a8bb9
 } ClothModifierData;
 
 typedef struct CollisionModifierData {
@@ -391,24 +382,15 @@
 	struct MVert *xold; /* unsued atm, but was discussed during sprint */
 	struct MVert *current_xnew; /* new position at the actual inter-frame step */
 	struct MVert *current_x; /* position at the actual inter-frame step */
-<<<<<<< HEAD
-	struct MVert *current_v; /* position at the actual inter-frame step */
-=======
 	struct MVert *current_v; /* (xnew - x) at the actual inter-frame step */
->>>>>>> 529a8bb9
 	
 	struct MFace *mfaces; /* object face data */
 	
 	unsigned int numverts;
 	unsigned int numfaces;
 	int pad;
-<<<<<<< HEAD
-	float time;
-	struct BVH *tree;	/* collision tree for this cloth object */
-=======
 	float time;		/* cfra time of modifier */
 	struct BVH *bvh;	/* bounding volume hierarchy for this cloth object */
->>>>>>> 529a8bb9
 } CollisionModifierData;
 
 typedef enum {
