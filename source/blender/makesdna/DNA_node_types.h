--- conflicted
+++ resolved
@@ -1385,19 +1385,17 @@
   uint8_t cuts_type;
 } NodeGeometryCurveSubdivide;
 
-<<<<<<< HEAD
 typedef struct NodeGeometryCurveFillet {
   /* GeometryNodeCurveFilletMode. */
   uint8_t mode;
   /* GeometryNodeCurveFilletRadiusMode. */
   uint8_t radius_mode;
 } NodeGeometryCurveFillet;
-=======
+
 typedef struct NodeGeometryCurveTrim {
   /* GeometryNodeCurveInterpolateMode. */
   uint8_t mode;
 } NodeGeometryCurveTrim;
->>>>>>> ff01070b
 
 typedef struct NodeGeometryCurveToPoints {
   /* GeometryNodeCurveSampleMode. */
@@ -1958,7 +1956,11 @@
   GEO_NODE_CURVE_SAMPLE_EVALUATED = 2,
 } GeometryNodeCurveSampleMode;
 
-<<<<<<< HEAD
+typedef enum GeometryNodeCurveInterpolateMode {
+  GEO_NODE_CURVE_INTERPOLATE_FACTOR = 0,
+  GEO_NODE_CURVE_INTERPOLATE_LENGTH = 1,
+} GeometryNodeCurveInterpolateMode;
+
 typedef enum GeometryNodeCurveFilletMode {
   GEO_NODE_CURVE_FILLET_ADAPTIVE = 0,
   GEO_NODE_CURVE_FILLET_USER_DEFINED = 1,
@@ -1968,12 +1970,6 @@
   GEO_NODE_CURVE_FILLET_RADIUS_FLOAT = 0,
   GEO_NODE_CURVE_FILLET_RADIUS_ATTRIBUTE = 1,
 } GeometryNodeCurveFilletRadiusMode;
-=======
-typedef enum GeometryNodeCurveInterpolateMode {
-  GEO_NODE_CURVE_INTERPOLATE_FACTOR = 0,
-  GEO_NODE_CURVE_INTERPOLATE_LENGTH = 1,
-} GeometryNodeCurveInterpolateMode;
->>>>>>> ff01070b
 
 typedef enum GeometryNodeAttributeTransferMapMode {
   GEO_NODE_ATTRIBUTE_TRANSFER_NEAREST_FACE_INTERPOLATED = 0,
