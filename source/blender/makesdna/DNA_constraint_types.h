--- conflicted
+++ resolved
@@ -883,13 +883,6 @@
 	OBJECTSOLVER_ACTIVECLIP	= (1<<0)
 } eObjectSolver_Flags;
 
-<<<<<<< HEAD
-=======
-/* Rigid-Body Constraint */
-#define CONSTRAINT_DRAW_PIVOT (1 << 6)
-#define CONSTRAINT_DISABLE_LINKED_COLLISION (1 << 7)
-
->>>>>>> 98f43ba3
 /* ObjectSolver Constraint -> flag */
 typedef enum eStretchTo_Flags {
 	STRETCHTOCON_USE_BULGE_MIN = (1 << 0),
