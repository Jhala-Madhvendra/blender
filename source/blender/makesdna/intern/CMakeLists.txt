--- conflicted
+++ resolved
@@ -128,12 +128,6 @@
   ../../blenlib/intern/hash_mm2a.c
   ../../blenlib/intern/listbase.c
 
-<<<<<<< HEAD
-  ../DNA_material_defaults.h
-  ../DNA_mesh_defaults.h
-  ../DNA_object_defaults.h
-  ../DNA_scene_defaults.h
-=======
   ../DNA_brush_defaults.h
   ../DNA_cachefile_defaults.h
   ../DNA_camera_defaults.h
@@ -149,7 +143,6 @@
   ../DNA_object_defaults.h
   ../DNA_scene_defaults.h
   ../DNA_texture_defaults.h
->>>>>>> 70a93477
   ../DNA_vec_defaults.h
   ../DNA_view3d_defaults.h
 )
