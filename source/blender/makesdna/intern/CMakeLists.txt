# ***** BEGIN GPL LICENSE BLOCK *****
#
# This program is free software; you can redistribute it and/or
# modify it under the terms of the GNU General Public License
# as published by the Free Software Foundation; either version 2
# of the License, or (at your option) any later version.
#
# This program is distributed in the hope that it will be useful,
# but WITHOUT ANY WARRANTY; without even the implied warranty of
# MERCHANTABILITY or FITNESS FOR A PARTICULAR PURPOSE.  See the
# GNU General Public License for more details.
#
# You should have received a copy of the GNU General Public License
# along with this program; if not, write to the Free Software Foundation,
# Inc., 51 Franklin Street, Fifth Floor, Boston, MA 02110-1301, USA.
#
# The Original Code is Copyright (C) 2006, Blender Foundation
# All rights reserved.
# ***** END GPL LICENSE BLOCK *****

# message(STATUS "Configuring makesdna")

add_definitions(-DWITH_DNA_GHASH)

blender_include_dirs(
  ../../../../intern/atomic
  ../../../../intern/guardedalloc
  ../../blenlib
  ../../imbuf
  ..
)


# -----------------------------------------------------------------------------
# Build makesdna executable
set(SRC
  dna_utils.c
  makesdna.c
  ../../blenlib/intern/BLI_assert.c
  ../../blenlib/intern/BLI_ghash.c
  ../../blenlib/intern/BLI_ghash_utils.c
  ../../blenlib/intern/BLI_memarena.c
  ../../blenlib/intern/BLI_mempool.c
  ../../blenlib/intern/hash_mm2a.c  # needed by 'BLI_ghash_utils.c', not used directly.
  ../../../../intern/guardedalloc/intern/leak_detector.cc
  ../../../../intern/guardedalloc/intern/mallocn.c
  ../../../../intern/guardedalloc/intern/mallocn_guarded_impl.c
  ../../../../intern/guardedalloc/intern/mallocn_lockfree_impl.c
)

# SRC_DNA_INC is defined in the parent dir

add_cc_flags_custom_test(makesdna)

add_executable(makesdna ${SRC} ${SRC_DNA_INC})
setup_platform_linker_flags(makesdna)

if(WIN32 AND NOT UNIX)
  target_link_libraries(makesdna ${PTHREADS_LIBRARIES})
endif()

# Output dna.c
add_custom_command(
  OUTPUT
    ${CMAKE_CURRENT_BINARY_DIR}/dna.c
    ${CMAKE_CURRENT_BINARY_DIR}/dna_type_offsets.h
    ${CMAKE_CURRENT_BINARY_DIR}/dna_verify.c
  COMMAND
    "$<TARGET_FILE:makesdna>"
    ${CMAKE_CURRENT_BINARY_DIR}/dna.c
    ${CMAKE_CURRENT_BINARY_DIR}/dna_type_offsets.h
    ${CMAKE_CURRENT_BINARY_DIR}/dna_verify.c
    ${CMAKE_SOURCE_DIR}/source/blender/makesdna/
  DEPENDS makesdna
)


# -----------------------------------------------------------------------------
# Build bf_dna library
set(INC
  ${CMAKE_CURRENT_BINARY_DIR}
)

set(INC_SYS

)

set(SRC
  dna_defaults.c
  dna_genfile.c
  dna_utils.c
  ${CMAKE_CURRENT_BINARY_DIR}/dna.c
  ${CMAKE_CURRENT_BINARY_DIR}/dna_verify.c
  ${SRC_DNA_INC}

  ${CMAKE_CURRENT_BINARY_DIR}/dna_type_offsets.h
  dna_rename_defs.h
  dna_utils.h
)

set(LIB
)

set_source_files_properties(
  ${CMAKE_CURRENT_BINARY_DIR}/dna.c
  ${CMAKE_CURRENT_BINARY_DIR}/dna_type_offsets.h
  ${CMAKE_CURRENT_BINARY_DIR}/dna_verify.c
  PROPERTIES GENERATED TRUE
)

blender_add_lib(bf_dna "${SRC}" "${INC}" "${INC_SYS}" "${LIB}")


# -----------------------------------------------------------------------------
# Build bf_dna_blenlib library
set(INC

)

set(INC_SYS

)

set(SRC
  ../../blenlib/intern/BLI_assert.c
  ../../blenlib/intern/BLI_ghash.c
  ../../blenlib/intern/BLI_ghash_utils.c
  ../../blenlib/intern/BLI_linklist.c
  ../../blenlib/intern/BLI_memarena.c
  ../../blenlib/intern/BLI_mempool.c
  ../../blenlib/intern/endian_switch.c
  ../../blenlib/intern/hash_mm2a.c
  ../../blenlib/intern/listbase.c

<<<<<<< HEAD
=======
  ../DNA_armature_defaults.h
>>>>>>> 330fecc9
  ../DNA_asset_defaults.h
  ../DNA_brush_defaults.h
  ../DNA_cachefile_defaults.h
  ../DNA_camera_defaults.h
  ../DNA_collection_defaults.h
  ../DNA_curve_defaults.h
  ../DNA_defaults.h
  ../DNA_fluid_defaults.h
  ../DNA_gpencil_modifier_defaults.h
  ../DNA_hair_defaults.h
  ../DNA_image_defaults.h
  ../DNA_lattice_defaults.h
  ../DNA_light_defaults.h
  ../DNA_lightprobe_defaults.h
  ../DNA_linestyle_defaults.h
  ../DNA_material_defaults.h
  ../DNA_mesh_defaults.h
  ../DNA_meta_defaults.h
  ../DNA_modifier_defaults.h
  ../DNA_modifier_types.h
  ../DNA_movieclip_defaults.h
  ../DNA_object_defaults.h
  ../DNA_particle_defaults.h
  ../DNA_pointcloud_defaults.h
  ../DNA_scene_defaults.h
  ../DNA_simulation_defaults.h
  ../DNA_speaker_defaults.h
  ../DNA_texture_defaults.h
  ../DNA_vec_defaults.h
  ../DNA_view3d_defaults.h
  ../DNA_volume_defaults.h
  ../DNA_world_defaults.h
)

set(LIB
)

blender_add_lib(bf_dna_blenlib "${SRC}" "${INC}" "${INC_SYS}" "${LIB}")<|MERGE_RESOLUTION|>--- conflicted
+++ resolved
@@ -132,10 +132,7 @@
   ../../blenlib/intern/hash_mm2a.c
   ../../blenlib/intern/listbase.c
 
-<<<<<<< HEAD
-=======
   ../DNA_armature_defaults.h
->>>>>>> 330fecc9
   ../DNA_asset_defaults.h
   ../DNA_brush_defaults.h
   ../DNA_cachefile_defaults.h
