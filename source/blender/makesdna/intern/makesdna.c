--- conflicted
+++ resolved
@@ -135,12 +135,8 @@
 	"DNA_linestyle_types.h",
 	"DNA_cachefile_types.h",
 	"DNA_layer_types.h",
-<<<<<<< HEAD
-	"dna_workspace_types.h",
-=======
 	"DNA_workspace_types.h",
 	"DNA_probe_types.h",
->>>>>>> c2f6ca31
 
 	/* see comment above before editing! */
 
@@ -1367,11 +1363,7 @@
 #include "DNA_linestyle_types.h"
 #include "DNA_cachefile_types.h"
 #include "DNA_layer_types.h"
-<<<<<<< HEAD
-#include "dna_workspace_types.h"
-=======
 #include "DNA_workspace_types.h"
 #include "DNA_probe_types.h"
->>>>>>> c2f6ca31
 
 /* end of list */