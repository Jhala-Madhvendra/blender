/*
 * This program is free software; you can redistribute it and/or
 * modify it under the terms of the GNU General Public License
 * as published by the Free Software Foundation; either version 2
 * of the License, or (at your option) any later version.
 *
 * This program is distributed in the hope that it will be useful,
 * but WITHOUT ANY WARRANTY; without even the implied warranty of
 * MERCHANTABILITY or FITNESS FOR A PARTICULAR PURPOSE.  See the
 * GNU General Public License for more details.
 *
 * You should have received a copy of the GNU General Public License
 * along with this program; if not, write to the Free Software Foundation,
 * Inc., 51 Franklin Street, Fifth Floor, Boston, MA 02110-1301, USA.
 *
 * The Original Code is Copyright (C) 2001-2002 by NaN Holding BV.
 * All rights reserved.
 */

/** \file
 * \ingroup DNA
 * \brief Object is a sort of wrapper for general info.
 */

#pragma once

#include "DNA_object_enums.h"

#include "DNA_customdata_types.h"
#include "DNA_defs.h"
#include "DNA_lineart_types.h"
#include "DNA_listBase.h"

#include "DNA_ID.h"
#include "DNA_action_types.h" /* bAnimVizSettings */
#include "DNA_customdata_types.h"
#include "DNA_defs.h"
#include "DNA_listBase.h"

#ifdef __cplusplus
extern "C" {
#endif

struct AnimData;
struct BoundBox;
struct Curve;
struct FluidsimSettings;
struct GeometrySet;
struct Ipo;
struct Material;
struct Mesh;
struct Object;
struct PartDeflect;
struct Path;
struct RigidBodyOb;
struct SculptSession;
struct SoftBody;
struct bGPdata;

/* Vertex Groups - Name Info */
/* TODO: Move this. */
typedef struct bDeformGroup {
  struct bDeformGroup *next, *prev;
  /** MAX_VGROUP_NAME. */
  char name[64];
  /* need this flag for locking weights */
  char flag, _pad0[7];
} bDeformGroup;

/* Face Maps. */
typedef struct bFaceMap {
  struct bFaceMap *next, *prev;
  /** MAX_VGROUP_NAME. */
  char name[64];
  char flag;
  char _pad0[7];
} bFaceMap;

#define MAX_VGROUP_NAME 64

/* bDeformGroup->flag */
#define DG_LOCK_WEIGHT 1

/**
 * The following illustrates the orientation of the
 * bounding box in local space
 *
 * <pre>
 *
 * Z  Y
 * | /
 * |/
 * .-----X
 *     2----------6
 *    /|         /|
 *   / |        / |
 *  1----------5  |
 *  |  |       |  |
 *  |  3-------|--7
 *  | /        | /
 *  |/         |/
 *  0----------4
 * </pre>
 */
typedef struct BoundBox {
  float vec[8][3];
  int flag;
  char _pad0[4];
} BoundBox;

/* boundbox flag */
enum {
  BOUNDBOX_DISABLED = (1 << 0),
  BOUNDBOX_DIRTY = (1 << 1),
};

struct CustomData_MeshMasks;

/* Not saved in file! */
typedef struct Object_Runtime {
  /**
   * The custom data layer mask that was last used
   * to calculate data_eval and mesh_deform_eval.
   */
  CustomData_MeshMasks last_data_mask;

  /** Did last modifier stack generation need mapping support? */
  char last_need_mapping;

  char _pad0[3];

  /** Only used for drawing the parent/child help-line. */
  float parent_display_origin[3];

  /**
   * Selection id of this object. It might differ between an evaluated and its original object,
   * when the object is being instanced.
   */
  int select_id;
  char _pad1[3];

  /**
   * Denotes whether the evaluated data is owned by this object or is referenced and owned by
   * somebody else.
   */
  char is_data_eval_owned;

  /** Start time of the mode transfer overlay animation. */
  double overlay_mode_transfer_start_time;

  /** Axis aligned boundbox (in localspace). */
  struct BoundBox *bb;

  /**
   * Original data pointer, before object->data was changed to point
   * to data_eval.
   * Is assigned by dependency graph's copy-on-write evaluation.
   */
  struct ID *data_orig;
  /**
   * Object data structure created during object evaluation. It has all modifiers applied.
   * The type is determined by the type of the original object. For example, for mesh and curve
   * objects, this is a mesh. For a volume object, this is a volume.
   */
  struct ID *data_eval;

  /**
   * Objects can evaluate to a geometry set instead of a single ID. In those cases, the evaluated
   * geometry set will be stored here. An ID of the correct type is still stored in #data_eval.
   * #geometry_set_eval might reference the ID pointed to by #data_eval as well, but does not own
   * the data.
   */
  struct GeometrySet *geometry_set_eval;

  /**
   * A GHash that contains geometry sets for intermediate stages of evaluation. The keys are just a
   * hash and are not owned by the map. The geometry sets are owned.
   */
  void *geometry_set_previews;

  /**
   * Mesh structure created during object evaluation.
   * It has deformation only modifiers applied on it.
   */
  struct Mesh *mesh_deform_eval;

  /**
   * Original grease pencil bGPdata pointer, before object->data was changed to point
   * to gpd_eval.
   * Is assigned by dependency graph's copy-on-write evaluation.
   */
  struct bGPdata *gpd_orig;
  /**
   * bGPdata structure created during object evaluation.
   * It has all modifiers applied.
   */
  struct bGPdata *gpd_eval;

  /**
   * This is a mesh representation of corresponding object.
   * It created when Python calls `object.to_mesh()`.
   */
  struct Mesh *object_as_temp_mesh;

  /**
   * This is a curve representation of corresponding object.
   * It created when Python calls `object.to_curve()`.
   */
  struct Curve *object_as_temp_curve;

  /** Runtime evaluated curve-specific data, not stored in the file. */
  struct CurveCache *curve_cache;

  unsigned short local_collections_bits;
  short _pad2[3];
} Object_Runtime;

typedef struct ObjectLineArt {
  short usage;
  short flags;

  /** if OBJECT_LRT_OWN_CREASE is set */
  float crease_threshold;
} ObjectLineArt;

/**
 * \warning while the values seem to be flags, they aren't treated as flags.
 */
enum eObjectLineArt_Usage {
  OBJECT_LRT_INHERIT = 0,
  OBJECT_LRT_INCLUDE = (1 << 0),
  OBJECT_LRT_OCCLUSION_ONLY = (1 << 1),
  OBJECT_LRT_EXCLUDE = (1 << 2),
  OBJECT_LRT_INTERSECTION_ONLY = (1 << 3),
  OBJECT_LRT_NO_INTERSECTION = (1 << 4),
};

enum eObjectLineArt_Flags {
  OBJECT_LRT_OWN_CREASE = (1 << 0),
};

typedef struct Object {
  ID id;
  /** Animation data (must be immediately after id for utilities to use it). */
  struct AnimData *adt;
  /** Runtime (must be immediately after id for utilities to use it). */
  struct DrawDataList drawdata;

  struct SculptSession *sculpt;

  short type, partype;
  /** Can be vertexnrs. */
  int par1, par2, par3;
  /** String describing subobject info, MAX_ID_NAME-2. */
  char parsubstr[64];
  struct Object *parent, *track;
  /* if ob->proxy (or proxy_group), this object is proxy for object ob->proxy */
  /* proxy_from is set in target back to the proxy. */
  struct Object *proxy, *proxy_group, *proxy_from;
  /** Old animation system, deprecated for 2.5. */
  struct Ipo *ipo DNA_DEPRECATED;
  /* struct Path *path; */
  struct bAction *action DNA_DEPRECATED; /* XXX deprecated... old animation system */
  struct bAction *poselib;
  /** Pose data, armature objects only. */
  struct bPose *pose;
  /** Pointer to objects data - an 'ID' or NULL. */
  void *data;

  /** Grease Pencil data. */
  struct bGPdata *gpd
      DNA_DEPRECATED; /* XXX deprecated... replaced by gpencil object, keep for readfile */

  /** Settings for visualization of object-transform animation. */
  bAnimVizSettings avs;
  /** Motion path cache for this object. */
  bMotionPath *mpath;
  void *_pad0;

  ListBase constraintChannels DNA_DEPRECATED; /* XXX deprecated... old animation system */
  ListBase effect DNA_DEPRECATED;             /* XXX deprecated... keep for readfile */
  /** List of bDeformGroup (vertex groups) names and flag only. */
  ListBase defbase DNA_DEPRECATED;
  /** List of ModifierData structures. */
  ListBase modifiers;
  /** List of GpencilModifierData structures. */
  ListBase greasepencil_modifiers;
  /** List of facemaps. */
  ListBase fmaps;
  /** List of viewport effects. Actually only used by grease pencil. */
  ListBase shader_fx;

  /** Local object mode. */
  int mode;
  int restore_mode;

  /* materials */
  /** Material slots. */
  struct Material **mat;
  /** A boolean field, with each byte 1 if corresponding material is linked to object. */
  char *matbits;
  /** Copy of mesh, curve & meta struct member of same name (keep in sync). */
  int totcol;
  /** Currently selected material in the UI. */
  int actcol;

  /* rot en drot have to be together! (transform('r' en 's')) */
  float loc[3], dloc[3];
  /** Scale (can be negative). */
  float scale[3];
  /** DEPRECATED, 2.60 and older only. */
  float dsize[3] DNA_DEPRECATED;
  /** Ack!, changing. */
  float dscale[3];
  /** Euler rotation. */
  float rot[3], drot[3];
  /** Quaternion rotation. */
  float quat[4], dquat[4];
  /** Axis angle rotation - axis part. */
  float rotAxis[3], drotAxis[3];
  /** Axis angle rotation - angle part. */
  float rotAngle, drotAngle;
  /** Final worldspace matrix with constraints & animsys applied. */
  float obmat[4][4];
  /** Inverse result of parent, so that object doesn't 'stick' to parent. */
  float parentinv[4][4];
  /** Inverse result of constraints.
   * doesn't include effect of parent or object local transform. */
  float constinv[4][4];
  /**
   * Inverse matrix of 'obmat' for any other use than rendering!
   *
   * \note this isn't assured to be valid as with 'obmat',
   * before using this value you should do...
   * invert_m4_m4(ob->imat, ob->obmat);
   */
  float imat[4][4];

  /** Copy of Base's layer in the scene. */
  unsigned int lay DNA_DEPRECATED;

  /** Copy of Base. */
  short flag;
  /** Deprecated, use 'matbits'. */
  short colbits DNA_DEPRECATED;

  /** Transformation settings and transform locks . */
  short transflag, protectflag;
  short trackflag, upflag;
  /** Used for DopeSheet filtering settings (expanded/collapsed). */
  short nlaflag;

  char _pad1;
  char duplicator_visibility_flag;

  /* Depsgraph */
  /** Used by depsgraph, flushed from base. */
  short base_flag;
  /** Used by viewport, synced from base. */
  unsigned short base_local_view_bits;

  /** Collision mask settings */
  unsigned short col_group, col_mask;

  /** Rotation mode - uses defines set out in DNA_action_types.h for PoseChannel rotations.... */
  short rotmode;

  /** Bounding box use for drawing. */
  char boundtype;
  /** Bounding box type used for collision. */
  char collision_boundtype;

  /** Viewport draw extra settings. */
  short dtx;
  /** Viewport draw type. */
  char dt;
  char empty_drawtype;
  float empty_drawsize;
  /** Dupliface scale. */
  float instance_faces_scale;

  /** Custom index, for renderpasses. */
  short index;
<<<<<<< HEAD
  /** Current deformation group, note: index starts at 1. */
  unsigned short actdef DNA_DEPRECATED;
  /** Current face map, note: index starts at 1. */
=======
  /** Current deformation group, NOTE: index starts at 1. */
  unsigned short actdef;
  /** Current face map, NOTE: index starts at 1. */
>>>>>>> 2ecc33d8
  unsigned short actfmap;
  char _pad2[2];
  /** Object color (in most cases the material color is used for drawing). */
  float color[4];

  /** Softbody settings. */
  short softflag;

  /** For restricting view, select, render etc. accessible in outliner. */
  char restrictflag;

  /** Flag for pinning. */
  char shapeflag;
  /** Current shape key for menu or pinned. */
  short shapenr;

  char _pad3[2];

  /** Object constraints. */
  ListBase constraints;
  ListBase nlastrips DNA_DEPRECATED; /* XXX deprecated... old animation system */
  ListBase hooks DNA_DEPRECATED;     /* XXX deprecated... old animation system */
  /** Particle systems. */
  ListBase particlesystem;

  /** Particle deflector/attractor/collision data. */
  struct PartDeflect *pd;
  /** If exists, saved in file. */
  struct SoftBody *soft;
  /** Object duplicator for group. */
  struct Collection *instance_collection;

  /** If fluidsim enabled, store additional settings. */
  struct FluidsimSettings *fluidsimSettings
      DNA_DEPRECATED; /* XXX deprecated... replaced by mantaflow, keep for readfile */

  ListBase pc_ids;

  /** Settings for Bullet rigid body. */
  struct RigidBodyOb *rigidbody_object;
  /** Settings for Bullet constraint. */
  struct RigidBodyCon *rigidbody_constraint;

  /** Offset for image empties. */
  float ima_ofs[2];
  /** Must be non-null when object is an empty image. */
  ImageUser *iuser;
  char empty_image_visibility_flag;
  char empty_image_depth;
  char empty_image_flag;
  char _pad8[5];

  struct PreviewImage *preview;

  ObjectLineArt lineart;

  /** Runtime evaluation data (keep last). */
  Object_Runtime runtime;
} Object;

/* Warning, this is not used anymore because hooks are now modifiers */
typedef struct ObHook {
  struct ObHook *next, *prev;

  struct Object *parent;
  /** Matrix making current transform unmodified. */
  float parentinv[4][4];
  /** Temp matrix while hooking. */
  float mat[4][4];
  /** Visualization of hook. */
  float cent[3];
  /** If not zero, falloff is distance where influence zero. */
  float falloff;

  /** MAX_NAME. */
  char name[64];

  int *indexar;
  /** Curindex is cache for fast lookup. */
  int totindex, curindex;
  /** Active is only first hook, for button menu. */
  short type, active;
  float force;
} ObHook;

/* **************** OBJECT ********************* */

/* used many places, should be specialized. */
#define SELECT 1

#define OBJECT_ACTIVE_MODIFIER_NONE -1

/* type */
enum {
  OB_EMPTY = 0,
  OB_MESH = 1,
  OB_CURVE = 2,
  OB_SURF = 3,
  OB_FONT = 4,
  OB_MBALL = 5,

  OB_LAMP = 10,
  OB_CAMERA = 11,

  OB_SPEAKER = 12,
  OB_LIGHTPROBE = 13,

  OB_LATTICE = 22,

  OB_ARMATURE = 25,

  /** Grease Pencil object used in 3D view but not used for annotation in 2D. */
  OB_GPENCIL = 26,

  OB_HAIR = 27,

  OB_POINTCLOUD = 28,

  OB_VOLUME = 29,

  /* Keep last. */
  OB_TYPE_MAX,
};

/* check if the object type supports materials */
#define OB_TYPE_SUPPORT_MATERIAL(_type) \
  (((_type) >= OB_MESH && (_type) <= OB_MBALL) || ((_type) >= OB_GPENCIL && (_type) <= OB_VOLUME))
#define OB_TYPE_SUPPORT_VGROUP(_type) (ELEM(_type, OB_MESH, OB_LATTICE, OB_GPENCIL))
#define OB_TYPE_SUPPORT_EDITMODE(_type) \
  (ELEM(_type, OB_MESH, OB_FONT, OB_CURVE, OB_SURF, OB_MBALL, OB_LATTICE, OB_ARMATURE))
#define OB_TYPE_SUPPORT_PARVERT(_type) (ELEM(_type, OB_MESH, OB_SURF, OB_CURVE, OB_LATTICE))

/** Matches #OB_TYPE_SUPPORT_EDITMODE. */
#define OB_DATA_SUPPORT_EDITMODE(_type) (ELEM(_type, ID_ME, ID_CU, ID_MB, ID_LT, ID_AR))

/* is this ID type used as object data */
#define OB_DATA_SUPPORT_ID(_id_type) \
  (ELEM(_id_type, \
        ID_ME, \
        ID_CU, \
        ID_MB, \
        ID_LA, \
        ID_SPK, \
        ID_LP, \
        ID_CA, \
        ID_LT, \
        ID_GD, \
        ID_AR, \
        ID_HA, \
        ID_PT, \
        ID_VO))

#define OB_DATA_SUPPORT_ID_CASE \
  ID_ME: \
  case ID_CU: \
  case ID_MB: \
  case ID_LA: \
  case ID_SPK: \
  case ID_LP: \
  case ID_CA: \
  case ID_LT: \
  case ID_GD: \
  case ID_AR: \
  case ID_HA: \
  case ID_PT: \
  case ID_VO

/* partype: first 4 bits: type */
enum {
  PARTYPE = (1 << 4) - 1,
  PAROBJECT = 0,
  PARSKEL = 4,
  PARVERT1 = 5,
  PARVERT3 = 6,
  PARBONE = 7,

};

/* (short) transflag */
enum {
  OB_TRANSFORM_ADJUST_ROOT_PARENT_FOR_VIEW_LOCK = 1 << 0,
  OB_TRANSFLAG_UNUSED_1 = 1 << 1, /* cleared */
  OB_NEG_SCALE = 1 << 2,
  OB_TRANSFLAG_UNUSED_3 = 1 << 3, /* cleared */
  OB_DUPLIVERTS = 1 << 4,
  OB_DUPLIROT = 1 << 5,
  OB_TRANSFLAG_UNUSED_6 = 1 << 6, /* cleared */
  /* runtime, calculate derivedmesh for dupli before it's used */
  OB_TRANSFLAG_UNUSED_7 = 1 << 7, /* dirty */
  OB_DUPLICOLLECTION = 1 << 8,
  OB_DUPLIFACES = 1 << 9,
  OB_DUPLIFACES_SCALE = 1 << 10,
  OB_DUPLIPARTS = 1 << 11,
  OB_TRANSFLAG_UNUSED_12 = 1 << 12, /* cleared */
  /* runtime constraints disable */
  OB_NO_CONSTRAINTS = 1 << 13,

  OB_DUPLI = OB_DUPLIVERTS | OB_DUPLICOLLECTION | OB_DUPLIFACES | OB_DUPLIPARTS,
};

/* (short) trackflag / upflag */
enum {
  OB_POSX = 0,
  OB_POSY = 1,
  OB_POSZ = 2,
  OB_NEGX = 3,
  OB_NEGY = 4,
  OB_NEGZ = 5,
};

/* dtx: flags (short) */
enum {
  OB_DRAWBOUNDOX = 1 << 0,
  OB_AXIS = 1 << 1,
  OB_TEXSPACE = 1 << 2,
  OB_DRAWNAME = 1 << 3,
  /* OB_DRAWIMAGE = 1 << 4, */ /* UNUSED */
  /* for solid+wire display */
  OB_DRAWWIRE = 1 << 5,
  /* For overdrawing. */
  OB_DRAW_IN_FRONT = 1 << 6,
  /* Enable transparent draw. */
  OB_DRAWTRANSP = 1 << 7,
  OB_DRAW_ALL_EDGES = 1 << 8, /* only for meshes currently */
  OB_DRAW_NO_SHADOW_CAST = 1 << 9,
  /* Enable lights for grease pencil. */
  OB_USE_GPENCIL_LIGHTS = 1 << 10,
};

/* empty_drawtype: no flags */
enum {
  OB_ARROWS = 1,
  OB_PLAINAXES = 2,
  OB_CIRCLE = 3,
  OB_SINGLE_ARROW = 4,
  OB_CUBE = 5,
  OB_EMPTY_SPHERE = 6,
  OB_EMPTY_CONE = 7,
  OB_EMPTY_IMAGE = 8,
};

/* gpencil add types */
enum {
  GP_EMPTY = 0,
  GP_STROKE = 1,
  GP_MONKEY = 2,
  GP_LRT_SCENE = 3,
  GP_LRT_OBJECT = 4,
  GP_LRT_COLLECTION = 5,
};

/* boundtype */
enum {
  OB_BOUND_BOX = 0,
  OB_BOUND_SPHERE = 1,
  OB_BOUND_CYLINDER = 2,
  OB_BOUND_CONE = 3,
  // OB_BOUND_TRIANGLE_MESH = 4, /* UNUSED */
  // OB_BOUND_CONVEX_HULL = 5,   /* UNUSED */
  // OB_BOUND_DYN_MESH = 6,      /* UNUSED */
  OB_BOUND_CAPSULE = 7,
};

/* **************** BASE ********************* */

/* base->flag_legacy */
enum {
  BA_WAS_SEL = (1 << 1),
  /* NOTE: BA_HAS_RECALC_DATA can be re-used later if freed in readfile.c. */
  // BA_HAS_RECALC_OB = (1 << 2),  /* DEPRECATED */
  // BA_HAS_RECALC_DATA =  (1 << 3),  /* DEPRECATED */
  /** DEPRECATED, was runtime only, but was reusing an older flag. */
  BA_SNAP_FIX_DEPS_FIASCO = (1 << 2),
};

/* NOTE: this was used as a proper setting in past, so nullify before using */
#define BA_TEMP_TAG (1 << 5)

/**
 * Even if this is tagged for transform, this flag means it's being locked in place.
 * Use for #SCE_XFORM_SKIP_CHILDREN.
 */
#define BA_TRANSFORM_LOCKED_IN_PLACE (1 << 7)

#define BA_TRANSFORM_CHILD (1 << 8)   /* child of a transformed object */
#define BA_TRANSFORM_PARENT (1 << 13) /* parent of a transformed object */

#define OB_FROMDUPLI (1 << 9)
#define OB_DONE (1 << 10) /* unknown state, clear before use */
#ifdef DNA_DEPRECATED_ALLOW
#  define OB_FLAG_UNUSED_11 (1 << 11) /* cleared */
#  define OB_FLAG_UNUSED_12 (1 << 12) /* cleared */
#endif

/* ob->restrictflag */
enum {
  OB_RESTRICT_VIEWPORT = 1 << 0,
  OB_RESTRICT_SELECT = 1 << 1,
  OB_RESTRICT_RENDER = 1 << 2,
};

/* ob->shapeflag */
enum {
  OB_SHAPE_LOCK = 1 << 0,
#ifdef DNA_DEPRECATED_ALLOW
  OB_SHAPE_FLAG_UNUSED_1 = 1 << 1, /* cleared */
#endif
  OB_SHAPE_EDIT_MODE = 1 << 2,
};

/* ob->nlaflag */
enum {
  OB_ADS_UNUSED_1 = 1 << 0, /* cleared */
  OB_ADS_UNUSED_2 = 1 << 1, /* cleared */
  /* object-channel expanded status */
  OB_ADS_COLLAPSED = 1 << 10,
  /* object's ipo-block */
  /* OB_ADS_SHOWIPO = 1 << 11, */ /* UNUSED */
  /* object's constraint channels */
  /* OB_ADS_SHOWCONS = 1 << 12, */ /* UNUSED */
  /* object's material channels */
  /* OB_ADS_SHOWMATS = 1 << 13, */ /* UNUSED */
  /* object's particle channels */
  /* OB_ADS_SHOWPARTS = 1 << 14, */ /* UNUSED */
};

/* ob->protectflag */
enum {
  OB_LOCK_LOCX = 1 << 0,
  OB_LOCK_LOCY = 1 << 1,
  OB_LOCK_LOCZ = 1 << 2,
  OB_LOCK_LOC = OB_LOCK_LOCX | OB_LOCK_LOCY | OB_LOCK_LOCZ,
  OB_LOCK_ROTX = 1 << 3,
  OB_LOCK_ROTY = 1 << 4,
  OB_LOCK_ROTZ = 1 << 5,
  OB_LOCK_ROT = OB_LOCK_ROTX | OB_LOCK_ROTY | OB_LOCK_ROTZ,
  OB_LOCK_SCALEX = 1 << 6,
  OB_LOCK_SCALEY = 1 << 7,
  OB_LOCK_SCALEZ = 1 << 8,
  OB_LOCK_SCALE = OB_LOCK_SCALEX | OB_LOCK_SCALEY | OB_LOCK_SCALEZ,
  OB_LOCK_ROTW = 1 << 9,
  OB_LOCK_ROT4D = 1 << 10,
};

/* ob->duplicator_visibility_flag */
enum {
  OB_DUPLI_FLAG_VIEWPORT = 1 << 0,
  OB_DUPLI_FLAG_RENDER = 1 << 1,
};

/* ob->empty_image_depth */
#define OB_EMPTY_IMAGE_DEPTH_DEFAULT 0
#define OB_EMPTY_IMAGE_DEPTH_FRONT 1
#define OB_EMPTY_IMAGE_DEPTH_BACK 2

/** #Object.empty_image_visibility_flag */
enum {
  OB_EMPTY_IMAGE_HIDE_PERSPECTIVE = 1 << 0,
  OB_EMPTY_IMAGE_HIDE_ORTHOGRAPHIC = 1 << 1,
  OB_EMPTY_IMAGE_HIDE_BACK = 1 << 2,
  OB_EMPTY_IMAGE_HIDE_FRONT = 1 << 3,
  OB_EMPTY_IMAGE_HIDE_NON_AXIS_ALIGNED = 1 << 4,
};

/** #Object.empty_image_flag */
enum {
  OB_EMPTY_IMAGE_USE_ALPHA_BLEND = 1 << 0,
};

#define MAX_DUPLI_RECUR 8

#ifdef __cplusplus
}
#endif<|MERGE_RESOLUTION|>--- conflicted
+++ resolved
@@ -381,15 +381,9 @@
 
   /** Custom index, for renderpasses. */
   short index;
-<<<<<<< HEAD
-  /** Current deformation group, note: index starts at 1. */
+  /** Current deformation group, NOTE: index starts at 1. */
   unsigned short actdef DNA_DEPRECATED;
-  /** Current face map, note: index starts at 1. */
-=======
-  /** Current deformation group, NOTE: index starts at 1. */
-  unsigned short actdef;
   /** Current face map, NOTE: index starts at 1. */
->>>>>>> 2ecc33d8
   unsigned short actfmap;
   char _pad2[2];
   /** Object color (in most cases the material color is used for drawing). */
