--- conflicted
+++ resolved
@@ -225,13 +225,13 @@
   float cell_size[3];   /* size of simulation cell in local space */
   float global_size[3]; /* global size of domain axises */
   float prev_loc[3];
-  int shift[3];     /* current domain shift in simulation cells */
-  float shift_f[3]; /* exact domain shift */
-  float obj_shift_f
-      [3]; /* how much object has shifted since previous smoke frame (used to "lock" domain while drawing) */
-  float imat[4][4];        /* domain object imat */
-  float obmat[4][4];       /* domain obmat */
-  float fluidmat[4][4];    /* low res fluid matrix */
+  int shift[3];         /* current domain shift in simulation cells */
+  float shift_f[3];     /* exact domain shift */
+  float obj_shift_f[3]; /* how much object has shifted since previous smoke frame (used to "lock"
+                           domain while drawing) */
+  float imat[4][4];     /* domain object imat */
+  float obmat[4][4];    /* domain obmat */
+  float fluidmat[4][4]; /* low res fluid matrix */
   float fluidmat_wt[4][4]; /* high res fluid matrix */
   int base_res[3];         /* initial "non-adapted" resolution */
   int res_min[3];          /* cell min */
@@ -380,7 +380,8 @@
   char _pad9[7]; /* unused */
 
   /* pointcache options */
-  /* Smoke uses only one cache from now on (index [0]), but keeping the array for now for reading old files. */
+  /* Smoke uses only one cache from now on (index [0]), but keeping the array for now for reading
+   * old files. */
   struct PointCache *point_cache[2]; /* definition is in DNA_object_force_types.h */
   struct ListBase ptcaches[2];
   int cache_comp;
@@ -408,25 +409,18 @@
 #define FLUID_FLOW_TEXTURE_MAP_UV 1
 
 /* flags */
-<<<<<<< HEAD
-#define FLUID_FLOW_ABSOLUTE (1 << 1)     /* old style emission */
-#define FLUID_FLOW_INITVELOCITY (1 << 2) /* passes particles speed to the smoke */
-#define FLUID_FLOW_TEXTUREEMIT (1 << 3)  /* use texture to control emission speed */
-#define FLUID_FLOW_USE_PART_SIZE \
-  (1 << 4) /* use specific size for particles instead of closest cell */
-#define FLUID_FLOW_USE_INFLOW (1 << 5) /* control when to apply inflow */
-=======
 enum {
   /** Old style emission. */
-  MOD_SMOKE_FLOW_ABSOLUTE = (1 << 1),
+  FLUID_FLOW_ABSOLUTE = (1 << 1),
   /** Passes particles speed to the smoke. */
-  MOD_SMOKE_FLOW_INITVELOCITY = (1 << 2),
+  FLUID_FLOW_INITVELOCITY = (1 << 2),
   /** Use texture to control emission speed. */
-  MOD_SMOKE_FLOW_TEXTUREEMIT = (1 << 3),
+  FLUID_FLOW_TEXTUREEMIT = (1 << 3),
   /** Use specific size for particles instead of closest cell. */
-  MOD_SMOKE_FLOW_USE_PART_SIZE = (1 << 4),
-};
->>>>>>> b52a0c78
+  FLUID_FLOW_USE_PART_SIZE = (1 << 4),
+  /* Control when to apply inflow. */
+  FLUID_FLOW_USE_INFLOW = (1 << 5),
+};
 
 typedef struct SmokeFlowSettings {
   /** For fast RNA access. */
