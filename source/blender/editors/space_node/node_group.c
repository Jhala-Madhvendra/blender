/*
 * This program is free software; you can redistribute it and/or
 * modify it under the terms of the GNU General Public License
 * as published by the Free Software Foundation; either version 2
 * of the License, or (at your option) any later version.
 *
 * This program is distributed in the hope that it will be useful,
 * but WITHOUT ANY WARRANTY; without even the implied warranty of
 * MERCHANTABILITY or FITNESS FOR A PARTICULAR PURPOSE.  See the
 * GNU General Public License for more details.
 *
 * You should have received a copy of the GNU General Public License
 * along with this program; if not, write to the Free Software Foundation,
 * Inc., 51 Franklin Street, Fifth Floor, Boston, MA 02110-1301, USA.
 *
 * The Original Code is Copyright (C) 2005 Blender Foundation.
 * All rights reserved.
 */

/** \file
 * \ingroup spnode
 */

#include <stdlib.h>

#include "MEM_guardedalloc.h"

#include "DNA_anim_types.h"
#include "DNA_node_types.h"

#include "BLI_linklist.h"
#include "BLI_listbase.h"
#include "BLI_math.h"
#include "BLI_string.h"

#include "BLT_translation.h"

#include "BKE_action.h"
#include "BKE_animsys.h"
#include "BKE_context.h"
#include "BKE_lib_id.h"
#include "BKE_main.h"
#include "BKE_report.h"

#include "DEG_depsgraph_build.h"

#include "ED_node.h" /* own include */
#include "ED_render.h"
#include "ED_screen.h"

#include "RNA_access.h"
#include "RNA_define.h"

#include "WM_api.h"
#include "WM_types.h"

#include "UI_resources.h"

#include "NOD_common.h"
#include "NOD_socket.h"
#include "node_intern.h" /* own include */

/* -------------------------------------------------------------------- */
/** \name Local Utilities
 * \{ */

static bool node_group_operator_active_poll(bContext *C)
{
  if (ED_operator_node_active(C)) {
    SpaceNode *snode = CTX_wm_space_node(C);

    /* Group operators only defined for standard node tree types.
     * Disabled otherwise to allow pynodes define their own operators
     * with same keymap.
     */
<<<<<<< HEAD
    if (STREQ(snode->tree_idname, "ShaderNodeTree") ||
        STREQ(snode->tree_idname, "CompositorNodeTree") ||
        STREQ(snode->tree_idname, "TextureNodeTree") ||
        STREQ(snode->tree_idname, "GeometryNodeTree")) {
=======
    if (STR_ELEM(snode->tree_idname,
                 "ShaderNodeTree",
                 "CompositorNodeTree",
                 "TextureNodeTree",
                 "SimulationNodeTree")) {
>>>>>>> 3310e6d6
      return true;
    }
  }
  return false;
}

static bool node_group_operator_editable(bContext *C)
{
  if (ED_operator_node_editable(C)) {
    SpaceNode *snode = CTX_wm_space_node(C);

    /* Group operators only defined for standard node tree types.
     * Disabled otherwise to allow pynodes define their own operators
     * with same keymap.
     */
    if (ED_node_is_shader(snode) || ED_node_is_compositor(snode) || ED_node_is_texture(snode) ||
        ED_node_is_geometry(snode)) {
      return true;
    }
  }
  return false;
}

static const char *group_ntree_idname(bContext *C)
{
  SpaceNode *snode = CTX_wm_space_node(C);
  return snode->tree_idname;
}

static const char *group_node_idname(bContext *C)
{
  SpaceNode *snode = CTX_wm_space_node(C);

  if (ED_node_is_shader(snode)) {
    return "ShaderNodeGroup";
  }
  if (ED_node_is_compositor(snode)) {
    return "CompositorNodeGroup";
  }
  if (ED_node_is_texture(snode)) {
    return "TextureNodeGroup";
  }
  if (ED_node_is_geometry(snode)) {
    return "GeometryNodeGroup";
  }

  return "";
}

static bNode *node_group_get_active(bContext *C, const char *node_idname)
{
  SpaceNode *snode = CTX_wm_space_node(C);
  bNode *node = nodeGetActive(snode->edittree);

  if (node && STREQ(node->idname, node_idname)) {
    return node;
  }
  return NULL;
}

/** \} */

/* -------------------------------------------------------------------- */
/** \name Edit Group Operator
 * \{ */

static int node_group_edit_exec(bContext *C, wmOperator *op)
{
  SpaceNode *snode = CTX_wm_space_node(C);
  const char *node_idname = group_node_idname(C);
  const bool exit = RNA_boolean_get(op->ptr, "exit");

  ED_preview_kill_jobs(CTX_wm_manager(C), CTX_data_main(C));

  bNode *gnode = node_group_get_active(C, node_idname);

  if (gnode && !exit) {
    bNodeTree *ngroup = (bNodeTree *)gnode->id;

    if (ngroup) {
      ED_node_tree_push(snode, ngroup, gnode);
    }
  }
  else {
    ED_node_tree_pop(snode);
  }

  WM_event_add_notifier(C, NC_SCENE | ND_NODES, NULL);

  return OPERATOR_FINISHED;
}

void NODE_OT_group_edit(wmOperatorType *ot)
{
  /* identifiers */
  ot->name = "Edit Group";
  ot->description = "Edit node group";
  ot->idname = "NODE_OT_group_edit";

  /* api callbacks */
  ot->exec = node_group_edit_exec;
  ot->poll = node_group_operator_active_poll;

  /* flags */
  ot->flag = OPTYPE_REGISTER | OPTYPE_UNDO;

  RNA_def_boolean(ot->srna, "exit", false, "Exit", "");
}

/** \} */

/* -------------------------------------------------------------------- */
/** \name Ungroup Operator
 * \{ */

/**
 * The given paths will be owned by the returned instance.
 * Both pointers are allowed to point to the same string.
 */
static AnimationBasePathChange *animation_basepath_change_new(const char *src_basepath,
                                                              const char *dst_basepath)
{
  AnimationBasePathChange *basepath_change = MEM_callocN(sizeof(*basepath_change), AT);
  basepath_change->src_basepath = src_basepath;
  basepath_change->dst_basepath = dst_basepath;
  return basepath_change;
}

static void animation_basepath_change_free(AnimationBasePathChange *basepath_change)
{
  if (basepath_change->src_basepath != basepath_change->dst_basepath) {
    MEM_freeN((void *)basepath_change->src_basepath);
  }
  MEM_freeN((void *)basepath_change->dst_basepath);
  MEM_freeN(basepath_change);
}

/* returns 1 if its OK */
static int node_group_ungroup(Main *bmain, bNodeTree *ntree, bNode *gnode)
{
  /* clear new pointers, set in copytree */
  LISTBASE_FOREACH (bNode *, node, &ntree->nodes) {
    node->new_node = NULL;
  }

  ListBase anim_basepaths = {NULL, NULL};
  LinkNode *nodes_delayed_free = NULL;
  bNodeTree *ngroup = (bNodeTree *)gnode->id;

  /* wgroup is a temporary copy of the NodeTree we're merging in
   * - all of wgroup's nodes are copied across to their new home
   * - ngroup (i.e. the source NodeTree) is left unscathed
   * - temp copy. do change ID usercount for the copies
   */
  bNodeTree *wgroup = ntreeCopyTree_ex_new_pointers(ngroup, bmain, true);

  /* Add the nodes into the ntree */
  LISTBASE_FOREACH_MUTABLE (bNode *, node, &wgroup->nodes) {
    /* Remove interface nodes.
     * This also removes remaining links to and from interface nodes.
     */
    if (ELEM(node->type, NODE_GROUP_INPUT, NODE_GROUP_OUTPUT)) {
      /* We must delay removal since sockets will reference this node. see: T52092 */
      BLI_linklist_prepend(&nodes_delayed_free, node);
    }

    /* keep track of this node's RNA "base" path (the part of the path identifying the node)
     * if the old nodetree has animation data which potentially covers this node
     */
    const char *old_animation_basepath = NULL;
    if (wgroup->adt) {
      PointerRNA ptr;
      RNA_pointer_create(&wgroup->id, &RNA_Node, node, &ptr);
      old_animation_basepath = RNA_path_from_ID_to_struct(&ptr);
    }

    /* migrate node */
    BLI_remlink(&wgroup->nodes, node);
    BLI_addtail(&ntree->nodes, node);

    /* ensure unique node name in the node tree */
    nodeUniqueName(ntree, node);

    if (wgroup->adt) {
      PointerRNA ptr;
      RNA_pointer_create(&ntree->id, &RNA_Node, node, &ptr);
      const char *new_animation_basepath = RNA_path_from_ID_to_struct(&ptr);
      BLI_addtail(&anim_basepaths,
                  animation_basepath_change_new(old_animation_basepath, new_animation_basepath));
    }

    if (!node->parent) {
      node->locx += gnode->locx;
      node->locy += gnode->locy;
    }

    node->flag |= NODE_SELECT;
  }

  bNodeLink *glinks_first = ntree->links.last;

  /* Add internal links to the ntree */
  LISTBASE_FOREACH_MUTABLE (bNodeLink *, link, &wgroup->links) {
    BLI_remlink(&wgroup->links, link);
    BLI_addtail(&ntree->links, link);
  }

  bNodeLink *glinks_last = ntree->links.last;

  /* and copy across the animation,
   * note that the animation data's action can be NULL here */
  if (wgroup->adt) {
    bAction *waction;

    /* firstly, wgroup needs to temporary dummy action
     * that can be destroyed, as it shares copies */
    waction = wgroup->adt->action = (bAction *)BKE_id_copy(bmain, &wgroup->adt->action->id);

    /* now perform the moving */
    BKE_animdata_transfer_by_basepath(bmain, &wgroup->id, &ntree->id, &anim_basepaths);

    /* paths + their wrappers need to be freed */
    LISTBASE_FOREACH_MUTABLE (AnimationBasePathChange *, basepath_change, &anim_basepaths) {
      animation_basepath_change_free(basepath_change);
    }

    /* free temp action too */
    if (waction) {
      BKE_id_free(bmain, waction);
      wgroup->adt->action = NULL;
    }
  }

  /* free the group tree (takes care of user count) */
  BKE_id_free(bmain, wgroup);

  /* restore external links to and from the gnode */

  /* input links */
  if (glinks_first != NULL) {
    for (bNodeLink *link = glinks_first->next; link != glinks_last->next; link = link->next) {
      if (link->fromnode->type == NODE_GROUP_INPUT) {
        const char *identifier = link->fromsock->identifier;
        int num_external_links = 0;

        /* find external links to this input */
        for (bNodeLink *tlink = ntree->links.first; tlink != glinks_first->next;
             tlink = tlink->next) {
          if (tlink->tonode == gnode && STREQ(tlink->tosock->identifier, identifier)) {
            nodeAddLink(ntree, tlink->fromnode, tlink->fromsock, link->tonode, link->tosock);
            num_external_links++;
          }
        }

        /* if group output is not externally linked,
         * convert the constant input value to ensure somewhat consistent behavior */
        if (num_external_links == 0) {
          /* TODO */
#if 0
          bNodeSocket *sock = node_group_find_input_socket(gnode, identifier);
          BLI_assert(sock);

          nodeSocketCopy(
              ntree, link->tosock->new_sock, link->tonode->new_node, ntree, sock, gnode);
#endif
        }
      }
    }

    /* Also iterate over new links to cover passthrough links. */
    glinks_last = ntree->links.last;

    /* output links */
    for (bNodeLink *link = ntree->links.first; link != glinks_first->next; link = link->next) {
      if (link->fromnode == gnode) {
        const char *identifier = link->fromsock->identifier;
        int num_internal_links = 0;

        /* find internal links to this output */
        for (bNodeLink *tlink = glinks_first->next; tlink != glinks_last->next;
             tlink = tlink->next) {
          /* only use active output node */
          if (tlink->tonode->type == NODE_GROUP_OUTPUT && (tlink->tonode->flag & NODE_DO_OUTPUT)) {
            if (STREQ(tlink->tosock->identifier, identifier)) {
              nodeAddLink(ntree, tlink->fromnode, tlink->fromsock, link->tonode, link->tosock);
              num_internal_links++;
            }
          }
        }

        /* if group output is not internally linked,
         * convert the constant output value to ensure somewhat consistent behavior */
        if (num_internal_links == 0) {
          /* TODO */
#if 0
          bNodeSocket *sock = node_group_find_output_socket(gnode, identifier);
          BLI_assert(sock);

          nodeSocketCopy(ntree, link->tosock, link->tonode, ntree, sock, gnode);
#endif
        }
      }
    }
  }

  while (nodes_delayed_free) {
    bNode *node = BLI_linklist_pop(&nodes_delayed_free);
    nodeRemoveNode(bmain, ntree, node, false);
  }

  /* delete the group instance and dereference group tree */
  nodeRemoveNode(bmain, ntree, gnode, true);

  ntree->update |= NTREE_UPDATE_NODES | NTREE_UPDATE_LINKS;

  return 1;
}

static int node_group_ungroup_exec(bContext *C, wmOperator *op)
{
  Main *bmain = CTX_data_main(C);
  SpaceNode *snode = CTX_wm_space_node(C);
  const char *node_idname = group_node_idname(C);

  ED_preview_kill_jobs(CTX_wm_manager(C), bmain);

  bNode *gnode = node_group_get_active(C, node_idname);
  if (!gnode) {
    return OPERATOR_CANCELLED;
  }

  if (gnode->id && node_group_ungroup(bmain, snode->edittree, gnode)) {
    ntreeUpdateTree(bmain, snode->nodetree);
  }
  else {
    BKE_report(op->reports, RPT_WARNING, "Cannot ungroup");
    return OPERATOR_CANCELLED;
  }

  snode_notify(C, snode);
  snode_dag_update(C, snode);

  return OPERATOR_FINISHED;
}

void NODE_OT_group_ungroup(wmOperatorType *ot)
{
  /* identifiers */
  ot->name = "Ungroup";
  ot->description = "Ungroup selected nodes";
  ot->idname = "NODE_OT_group_ungroup";

  /* api callbacks */
  ot->exec = node_group_ungroup_exec;
  ot->poll = node_group_operator_editable;

  /* flags */
  ot->flag = OPTYPE_REGISTER | OPTYPE_UNDO;
}

/** \} */

/* -------------------------------------------------------------------- */
/** \name Separate Operator
 * \{ */

/* returns 1 if its OK */
static int node_group_separate_selected(
    Main *bmain, bNodeTree *ntree, bNodeTree *ngroup, float offx, float offy, int make_copy)
{
  /* deselect all nodes in the target tree */
  LISTBASE_FOREACH (bNode *, node, &ntree->nodes) {
    nodeSetSelected(node, false);
  }

  /* clear new pointers, set in BKE_node_copy_ex(). */
  LISTBASE_FOREACH (bNode *, node, &ngroup->nodes) {
    node->new_node = NULL;
  }

  ListBase anim_basepaths = {NULL, NULL};

  /* add selected nodes into the ntree */
  LISTBASE_FOREACH_MUTABLE (bNode *, node, &ngroup->nodes) {
    if (!(node->flag & NODE_SELECT)) {
      continue;
    }

    /* ignore interface nodes */
    if (ELEM(node->type, NODE_GROUP_INPUT, NODE_GROUP_OUTPUT)) {
      nodeSetSelected(node, false);
      continue;
    }

    bNode *newnode;
    if (make_copy) {
      /* make a copy */
      newnode = BKE_node_copy_store_new_pointers(ngroup, node, LIB_ID_COPY_DEFAULT);
    }
    else {
      /* use the existing node */
      newnode = node;
    }

    /* keep track of this node's RNA "base" path (the part of the path identifying the node)
     * if the old nodetree has animation data which potentially covers this node
     */
    if (ngroup->adt) {
      PointerRNA ptr;
      char *path;

      RNA_pointer_create(&ngroup->id, &RNA_Node, newnode, &ptr);
      path = RNA_path_from_ID_to_struct(&ptr);

      if (path) {
        BLI_addtail(&anim_basepaths, animation_basepath_change_new(path, path));
      }
    }

    /* ensure valid parent pointers, detach if parent stays inside the group */
    if (newnode->parent && !(newnode->parent->flag & NODE_SELECT)) {
      nodeDetachNode(newnode);
    }

    /* migrate node */
    BLI_remlink(&ngroup->nodes, newnode);
    BLI_addtail(&ntree->nodes, newnode);

    /* ensure unique node name in the node tree */
    nodeUniqueName(ntree, newnode);

    if (!newnode->parent) {
      newnode->locx += offx;
      newnode->locy += offy;
    }
  }

  /* add internal links to the ntree */
  LISTBASE_FOREACH_MUTABLE (bNodeLink *, link, &ngroup->links) {
    const bool fromselect = (link->fromnode && (link->fromnode->flag & NODE_SELECT));
    const bool toselect = (link->tonode && (link->tonode->flag & NODE_SELECT));

    if (make_copy) {
      /* make a copy of internal links */
      if (fromselect && toselect) {
        nodeAddLink(ntree,
                    link->fromnode->new_node,
                    link->fromsock->new_sock,
                    link->tonode->new_node,
                    link->tosock->new_sock);
      }
    }
    else {
      /* move valid links over, delete broken links */
      if (fromselect && toselect) {
        BLI_remlink(&ngroup->links, link);
        BLI_addtail(&ntree->links, link);
      }
      else if (fromselect || toselect) {
        nodeRemLink(ngroup, link);
      }
    }
  }

  /* and copy across the animation,
   * note that the animation data's action can be NULL here */
  if (ngroup->adt) {
    /* now perform the moving */
    BKE_animdata_transfer_by_basepath(bmain, &ngroup->id, &ntree->id, &anim_basepaths);

    /* paths + their wrappers need to be freed */
    LISTBASE_FOREACH_MUTABLE (AnimationBasePathChange *, basepath_change, &anim_basepaths) {
      animation_basepath_change_free(basepath_change);
    }
  }

  ntree->update |= NTREE_UPDATE_NODES | NTREE_UPDATE_LINKS;
  if (!make_copy) {
    ngroup->update |= NTREE_UPDATE_NODES | NTREE_UPDATE_LINKS;
  }

  return 1;
}

typedef enum eNodeGroupSeparateType {
  NODE_GS_COPY,
  NODE_GS_MOVE,
} eNodeGroupSeparateType;

/* Operator Property */
static const EnumPropertyItem node_group_separate_types[] = {
    {NODE_GS_COPY, "COPY", 0, "Copy", "Copy to parent node tree, keep group intact"},
    {NODE_GS_MOVE, "MOVE", 0, "Move", "Move to parent node tree, remove from group"},
    {0, NULL, 0, NULL, NULL},
};

static int node_group_separate_exec(bContext *C, wmOperator *op)
{
  Main *bmain = CTX_data_main(C);
  SpaceNode *snode = CTX_wm_space_node(C);
  int type = RNA_enum_get(op->ptr, "type");

  ED_preview_kill_jobs(CTX_wm_manager(C), bmain);

  /* are we inside of a group? */
  bNodeTree *ngroup = snode->edittree;
  bNodeTree *nparent = ED_node_tree_get(snode, 1);
  if (!nparent) {
    BKE_report(op->reports, RPT_WARNING, "Not inside node group");
    return OPERATOR_CANCELLED;
  }
  /* get node tree offset */
  float offx, offy;
  space_node_group_offset(snode, &offx, &offy);

  switch (type) {
    case NODE_GS_COPY:
      if (!node_group_separate_selected(bmain, nparent, ngroup, offx, offy, true)) {
        BKE_report(op->reports, RPT_WARNING, "Cannot separate nodes");
        return OPERATOR_CANCELLED;
      }
      break;
    case NODE_GS_MOVE:
      if (!node_group_separate_selected(bmain, nparent, ngroup, offx, offy, false)) {
        BKE_report(op->reports, RPT_WARNING, "Cannot separate nodes");
        return OPERATOR_CANCELLED;
      }
      break;
  }

  /* switch to parent tree */
  ED_node_tree_pop(snode);

  ntreeUpdateTree(CTX_data_main(C), snode->nodetree);

  snode_notify(C, snode);
  snode_dag_update(C, snode);

  return OPERATOR_FINISHED;
}

static int node_group_separate_invoke(bContext *C,
                                      wmOperator *UNUSED(op),
                                      const wmEvent *UNUSED(event))
{
  uiPopupMenu *pup = UI_popup_menu_begin(
      C, CTX_IFACE_(BLT_I18NCONTEXT_OPERATOR_DEFAULT, "Separate"), ICON_NONE);
  uiLayout *layout = UI_popup_menu_layout(pup);

  uiLayoutSetOperatorContext(layout, WM_OP_EXEC_DEFAULT);
  uiItemEnumO(layout, "NODE_OT_group_separate", NULL, 0, "type", NODE_GS_COPY);
  uiItemEnumO(layout, "NODE_OT_group_separate", NULL, 0, "type", NODE_GS_MOVE);

  UI_popup_menu_end(C, pup);

  return OPERATOR_INTERFACE;
}

void NODE_OT_group_separate(wmOperatorType *ot)
{
  /* identifiers */
  ot->name = "Separate";
  ot->description = "Separate selected nodes from the node group";
  ot->idname = "NODE_OT_group_separate";

  /* api callbacks */
  ot->invoke = node_group_separate_invoke;
  ot->exec = node_group_separate_exec;
  ot->poll = node_group_operator_editable;

  /* flags */
  ot->flag = OPTYPE_REGISTER | OPTYPE_UNDO;

  RNA_def_enum(ot->srna, "type", node_group_separate_types, NODE_GS_COPY, "Type", "");
}

/** \} */

/* -------------------------------------------------------------------- */
/** \name Make Group Operator
 * \{ */

static bool node_group_make_use_node(bNode *node, bNode *gnode)
{
  return (node != gnode && !ELEM(node->type, NODE_GROUP_INPUT, NODE_GROUP_OUTPUT) &&
          (node->flag & NODE_SELECT));
}

static bool node_group_make_test_selected(bNodeTree *ntree,
                                          bNode *gnode,
                                          const char *ntree_idname,
                                          struct ReportList *reports)
{
  int ok = true;

  /* make a local pseudo node tree to pass to the node poll functions */
  bNodeTree *ngroup = ntreeAddTree(NULL, "Pseudo Node Group", ntree_idname);

  /* check poll functions for selected nodes */
  LISTBASE_FOREACH (bNode *, node, &ntree->nodes) {
    if (node_group_make_use_node(node, gnode)) {
      if (node->typeinfo->poll_instance && !node->typeinfo->poll_instance(node, ngroup)) {
        BKE_reportf(reports, RPT_WARNING, "Can not add node '%s' in a group", node->name);
        ok = false;
        break;
      }
    }

    node->done = 0;
  }

  /* free local pseudo node tree again */
  ntreeFreeTree(ngroup);
  MEM_freeN(ngroup);
  if (!ok) {
    return false;
  }

  /* check if all connections are OK, no unselected node has both
   * inputs and outputs to a selection */
  LISTBASE_FOREACH (bNodeLink *, link, &ntree->links) {
    if (node_group_make_use_node(link->fromnode, gnode)) {
      link->tonode->done |= 1;
    }
    if (node_group_make_use_node(link->tonode, gnode)) {
      link->fromnode->done |= 2;
    }
  }
  LISTBASE_FOREACH (bNode *, node, &ntree->nodes) {
    if (!(node->flag & NODE_SELECT) && node != gnode && node->done == 3) {
      return false;
    }
  }
  return true;
}

static int node_get_selected_minmax(
    bNodeTree *ntree, bNode *gnode, float *min, float *max, bool use_size)
{
  int totselect = 0;

  INIT_MINMAX2(min, max);
  LISTBASE_FOREACH (bNode *, node, &ntree->nodes) {
    if (node_group_make_use_node(node, gnode)) {
      float loc[2];
      nodeToView(node, node->offsetx, node->offsety, &loc[0], &loc[1]);
      minmax_v2v2_v2(min, max, loc);
      if (use_size) {
        loc[0] += node->width;
        loc[1] -= node->height;
        minmax_v2v2_v2(min, max, loc);
      }
      totselect++;
    }
  }

  /* sane min/max if no selected nodes */
  if (totselect == 0) {
    min[0] = min[1] = max[0] = max[1] = 0.0f;
  }

  return totselect;
}

static void node_group_make_insert_selected(const bContext *C, bNodeTree *ntree, bNode *gnode)
{
  Main *bmain = CTX_data_main(C);
  bNodeTree *ngroup = (bNodeTree *)gnode->id;
  bool expose_visible = false;

  /* XXX rough guess, not nice but we don't have access to UI constants here ... */
  static const float offsetx = 200;
  static const float offsety = 0.0f;

  /* deselect all nodes in the target tree */
  LISTBASE_FOREACH (bNode *, node, &ngroup->nodes) {
    nodeSetSelected(node, false);
  }

  float center[2], min[2], max[2];
  const int totselect = node_get_selected_minmax(ntree, gnode, min, max, false);
  add_v2_v2v2(center, min, max);
  mul_v2_fl(center, 0.5f);

  float real_min[2], real_max[2];
  node_get_selected_minmax(ntree, gnode, real_min, real_max, true);

  /* auto-add interface for "solo" nodes */
  if (totselect == 1) {
    expose_visible = true;
  }

  ListBase anim_basepaths = {NULL, NULL};

  /* move nodes over */
  LISTBASE_FOREACH_MUTABLE (bNode *, node, &ntree->nodes) {
    if (node_group_make_use_node(node, gnode)) {
      /* keep track of this node's RNA "base" path (the part of the pat identifying the node)
       * if the old nodetree has animation data which potentially covers this node
       */
      if (ntree->adt) {
        PointerRNA ptr;
        char *path;

        RNA_pointer_create(&ntree->id, &RNA_Node, node, &ptr);
        path = RNA_path_from_ID_to_struct(&ptr);

        if (path) {
          BLI_addtail(&anim_basepaths, animation_basepath_change_new(path, path));
        }
      }

      /* ensure valid parent pointers, detach if parent stays outside the group */
      if (node->parent && !(node->parent->flag & NODE_SELECT)) {
        nodeDetachNode(node);
      }

      /* change node-collection membership */
      BLI_remlink(&ntree->nodes, node);
      BLI_addtail(&ngroup->nodes, node);

      /* ensure unique node name in the ngroup */
      nodeUniqueName(ngroup, node);
    }
  }

  /* move animation data over */
  if (ntree->adt) {
    BKE_animdata_transfer_by_basepath(bmain, &ntree->id, &ngroup->id, &anim_basepaths);

    /* paths + their wrappers need to be freed */
    LISTBASE_FOREACH_MUTABLE (AnimationBasePathChange *, basepath_change, &anim_basepaths) {
      animation_basepath_change_free(basepath_change);
    }
  }

  /* node groups don't use internal cached data */
  ntreeFreeCache(ngroup);

  /* create input node */
  bNode *input_node = nodeAddStaticNode(C, ngroup, NODE_GROUP_INPUT);
  input_node->locx = real_min[0] - center[0] - offsetx;
  input_node->locy = -offsety;

  /* create output node */
  bNode *output_node = nodeAddStaticNode(C, ngroup, NODE_GROUP_OUTPUT);
  output_node->locx = real_max[0] - center[0] + offsetx * 0.25f;
  output_node->locy = -offsety;

  /* relink external sockets */
  LISTBASE_FOREACH_MUTABLE (bNodeLink *, link, &ntree->links) {
    int fromselect = node_group_make_use_node(link->fromnode, gnode);
    int toselect = node_group_make_use_node(link->tonode, gnode);

    if ((fromselect && link->tonode == gnode) || (toselect && link->fromnode == gnode)) {
      /* remove all links to/from the gnode.
       * this can remove link information, but there's no general way to preserve it.
       */
      nodeRemLink(ntree, link);
    }
    else if (toselect && !fromselect) {
      bNodeSocket *link_sock;
      bNode *link_node;
      node_socket_skip_reroutes(&ntree->links, link->tonode, link->tosock, &link_node, &link_sock);
      bNodeSocket *iosock = ntreeAddSocketInterfaceFromSocket(ngroup, link_node, link_sock);

      /* update the group node and interface node sockets,
       * so the new interface socket can be linked.
       */
      node_group_update(ntree, gnode);
      node_group_input_update(ngroup, input_node);

      /* create new internal link */
      bNodeSocket *input_sock = node_group_input_find_socket(input_node, iosock->identifier);
      nodeAddLink(ngroup, input_node, input_sock, link->tonode, link->tosock);

      /* redirect external link */
      link->tonode = gnode;
      link->tosock = node_group_find_input_socket(gnode, iosock->identifier);
    }
    else if (fromselect && !toselect) {
      /* First check whether the source of this link is already connected to an output.
       * If yes, reuse that output instead of duplicating it. */
      bool connected = false;
      LISTBASE_FOREACH (bNodeLink *, olink, &ngroup->links) {
        if (olink->fromsock == link->fromsock && olink->tonode == output_node) {
          bNodeSocket *output_sock = node_group_find_output_socket(gnode,
                                                                   olink->tosock->identifier);
          link->fromnode = gnode;
          link->fromsock = output_sock;
          connected = true;
        }
      }

      if (!connected) {
        bNodeSocket *link_sock;
        bNode *link_node;
        node_socket_skip_reroutes(
            &ntree->links, link->fromnode, link->fromsock, &link_node, &link_sock);
        bNodeSocket *iosock = ntreeAddSocketInterfaceFromSocket(ngroup, link_node, link_sock);

        /* update the group node and interface node sockets,
         * so the new interface socket can be linked.
         */
        node_group_update(ntree, gnode);
        node_group_output_update(ngroup, output_node);

        /* create new internal link */
        bNodeSocket *output_sock = node_group_output_find_socket(output_node, iosock->identifier);
        nodeAddLink(ngroup, link->fromnode, link->fromsock, output_node, output_sock);

        /* redirect external link */
        link->fromnode = gnode;
        link->fromsock = node_group_find_output_socket(gnode, iosock->identifier);
      }
    }
  }

  /* move internal links */
  LISTBASE_FOREACH_MUTABLE (bNodeLink *, link, &ntree->links) {
    int fromselect = node_group_make_use_node(link->fromnode, gnode);
    int toselect = node_group_make_use_node(link->tonode, gnode);

    if (fromselect && toselect) {
      BLI_remlink(&ntree->links, link);
      BLI_addtail(&ngroup->links, link);
    }
  }

  /* move nodes in the group to the center */
  LISTBASE_FOREACH (bNode *, node, &ngroup->nodes) {
    if (node_group_make_use_node(node, gnode) && !node->parent) {
      node->locx -= center[0];
      node->locy -= center[1];
    }
  }

  /* expose all unlinked sockets too but only the visible ones*/
  if (expose_visible) {
    LISTBASE_FOREACH (bNode *, node, &ngroup->nodes) {
      if (node_group_make_use_node(node, gnode)) {
        LISTBASE_FOREACH (bNodeSocket *, sock, &node->inputs) {
          bool skip = false;
          LISTBASE_FOREACH (bNodeLink *, link, &ngroup->links) {
            if (link->tosock == sock) {
              skip = true;
              break;
            }
          }
          if (sock->flag & (SOCK_HIDDEN | SOCK_UNAVAIL)) {
            skip = true;
          }
          if (skip) {
            continue;
          }

          bNodeSocket *iosock = ntreeAddSocketInterfaceFromSocket(ngroup, node, sock);

          node_group_input_update(ngroup, input_node);

          /* create new internal link */
          bNodeSocket *input_sock = node_group_input_find_socket(input_node, iosock->identifier);
          nodeAddLink(ngroup, input_node, input_sock, node, sock);
        }

        LISTBASE_FOREACH (bNodeSocket *, sock, &node->outputs) {
          bool skip = false;
          LISTBASE_FOREACH (bNodeLink *, link, &ngroup->links) {
            if (link->fromsock == sock) {
              skip = true;
            }
          }
          if (sock->flag & (SOCK_HIDDEN | SOCK_UNAVAIL)) {
            skip = true;
          }
          if (skip) {
            continue;
          }

          bNodeSocket *iosock = ntreeAddSocketInterfaceFromSocket(ngroup, node, sock);

          node_group_output_update(ngroup, output_node);

          /* create new internal link */
          bNodeSocket *output_sock = node_group_output_find_socket(output_node,
                                                                   iosock->identifier);
          nodeAddLink(ngroup, node, sock, output_node, output_sock);
        }
      }
    }
  }

  /* update of the group tree */
  ngroup->update |= NTREE_UPDATE | NTREE_UPDATE_LINKS;
  /* update of the tree containing the group instance node */
  ntree->update |= NTREE_UPDATE_NODES | NTREE_UPDATE_LINKS;
}

static bNode *node_group_make_from_selected(const bContext *C,
                                            bNodeTree *ntree,
                                            const char *ntype,
                                            const char *ntreetype)
{
  Main *bmain = CTX_data_main(C);

  float min[2], max[2];
  const int totselect = node_get_selected_minmax(ntree, NULL, min, max, false);
  /* don't make empty group */
  if (totselect == 0) {
    return NULL;
  }

  /* new nodetree */
  bNodeTree *ngroup = ntreeAddTree(bmain, "NodeGroup", ntreetype);

  /* make group node */
  bNode *gnode = nodeAddNode(C, ntree, ntype);
  gnode->id = (ID *)ngroup;

  gnode->locx = 0.5f * (min[0] + max[0]);
  gnode->locy = 0.5f * (min[1] + max[1]);

  node_group_make_insert_selected(C, ntree, gnode);

  /* update of the tree containing the group instance node */
  ntree->update |= NTREE_UPDATE_NODES;

  return gnode;
}

static int node_group_make_exec(bContext *C, wmOperator *op)
{
  SpaceNode *snode = CTX_wm_space_node(C);
  bNodeTree *ntree = snode->edittree;
  const char *ntree_idname = group_ntree_idname(C);
  const char *node_idname = group_node_idname(C);
  Main *bmain = CTX_data_main(C);

  ED_preview_kill_jobs(CTX_wm_manager(C), CTX_data_main(C));

  if (!node_group_make_test_selected(ntree, NULL, ntree_idname, op->reports)) {
    return OPERATOR_CANCELLED;
  }

  bNode *gnode = node_group_make_from_selected(C, ntree, node_idname, ntree_idname);

  if (gnode) {
    bNodeTree *ngroup = (bNodeTree *)gnode->id;

    nodeSetActive(ntree, gnode);
    if (ngroup) {
      ED_node_tree_push(snode, ngroup, gnode);
      ntreeUpdateTree(bmain, ngroup);
    }
  }

  ntreeUpdateTree(bmain, ntree);

  snode_notify(C, snode);
  snode_dag_update(C, snode);

  /* We broke relations in node tree, need to rebuild them in the grahes. */
  DEG_relations_tag_update(bmain);

  return OPERATOR_FINISHED;
}

void NODE_OT_group_make(wmOperatorType *ot)
{
  /* identifiers */
  ot->name = "Make Group";
  ot->description = "Make group from selected nodes";
  ot->idname = "NODE_OT_group_make";

  /* api callbacks */
  ot->exec = node_group_make_exec;
  ot->poll = node_group_operator_editable;

  /* flags */
  ot->flag = OPTYPE_REGISTER | OPTYPE_UNDO;
}

/** \} */

/* -------------------------------------------------------------------- */
/** \name Group Insert Operator
 * \{ */

static int node_group_insert_exec(bContext *C, wmOperator *op)
{
  SpaceNode *snode = CTX_wm_space_node(C);
  bNodeTree *ntree = snode->edittree;
  const char *node_idname = group_node_idname(C);
  Main *bmain = CTX_data_main(C);

  ED_preview_kill_jobs(CTX_wm_manager(C), CTX_data_main(C));

  bNode *gnode = node_group_get_active(C, node_idname);

  if (!gnode || !gnode->id) {
    return OPERATOR_CANCELLED;
  }

  bNodeTree *ngroup = (bNodeTree *)gnode->id;
  if (!node_group_make_test_selected(ntree, gnode, ngroup->idname, op->reports)) {
    return OPERATOR_CANCELLED;
  }

  node_group_make_insert_selected(C, ntree, gnode);

  nodeSetActive(ntree, gnode);
  ED_node_tree_push(snode, ngroup, gnode);
  ntreeUpdateTree(bmain, ngroup);

  ntreeUpdateTree(bmain, ntree);

  snode_notify(C, snode);
  snode_dag_update(C, snode);

  return OPERATOR_FINISHED;
}

void NODE_OT_group_insert(wmOperatorType *ot)
{
  /* identifiers */
  ot->name = "Group Insert";
  ot->description = "Insert selected nodes into a node group";
  ot->idname = "NODE_OT_group_insert";

  /* api callbacks */
  ot->exec = node_group_insert_exec;
  ot->poll = node_group_operator_editable;

  /* flags */
  ot->flag = OPTYPE_REGISTER | OPTYPE_UNDO;
}

/** \} */<|MERGE_RESOLUTION|>--- conflicted
+++ resolved
@@ -73,18 +73,11 @@
      * Disabled otherwise to allow pynodes define their own operators
      * with same keymap.
      */
-<<<<<<< HEAD
-    if (STREQ(snode->tree_idname, "ShaderNodeTree") ||
-        STREQ(snode->tree_idname, "CompositorNodeTree") ||
-        STREQ(snode->tree_idname, "TextureNodeTree") ||
-        STREQ(snode->tree_idname, "GeometryNodeTree")) {
-=======
     if (STR_ELEM(snode->tree_idname,
                  "ShaderNodeTree",
                  "CompositorNodeTree",
                  "TextureNodeTree",
-                 "SimulationNodeTree")) {
->>>>>>> 3310e6d6
+                 "GeometryNodeTree")) {
       return true;
     }
   }
