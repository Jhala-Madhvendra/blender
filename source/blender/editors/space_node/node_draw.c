/*
 * ***** BEGIN GPL LICENSE BLOCK *****
 *
 * This program is free software; you can redistribute it and/or
 * modify it under the terms of the GNU General Public License
 * as published by the Free Software Foundation; either version 2
 * of the License, or (at your option) any later version. 
 *
 * This program is distributed in the hope that it will be useful,
 * but WITHOUT ANY WARRANTY; without even the implied warranty of
 * MERCHANTABILITY or FITNESS FOR A PARTICULAR PURPOSE.  See the
 * GNU General Public License for more details.
 *
 * You should have received a copy of the GNU General Public License
 * along with this program; if not, write to the Free Software Foundation,
 * Inc., 51 Franklin Street, Fifth Floor, Boston, MA 02110-1301, USA.
 *
 * The Original Code is Copyright (C) 2008 Blender Foundation.
 * All rights reserved.
 *
 * The Original Code is: all of this file.
 * Contributor(s): Nathan Letwory
 *
 * ***** END GPL LICENSE BLOCK *****
 */

/** \file blender/editors/space_node/node_draw.c
 *  \ingroup spnode
 *  \brief higher level node drawing for the node editor.
 */

#include "DNA_lamp_types.h"
#include "DNA_node_types.h"
#include "DNA_material_types.h"
#include "DNA_screen_types.h"
#include "DNA_space_types.h"
#include "DNA_texture_types.h"
#include "DNA_world_types.h"
#include "DNA_linestyle_types.h"

#include "BLI_math.h"
#include "BLI_blenlib.h"

#include "BLF_translation.h"

#include "BKE_context.h"
#include "BKE_depsgraph.h"
#include "BKE_main.h"
#include "BKE_node.h"

#include "BLF_api.h"

#include "BIF_gl.h"
#include "BIF_glutil.h"

#include "WM_api.h"
#include "WM_types.h"

#include "ED_node.h"
#include "ED_gpencil.h"
#include "ED_space_api.h"

#include "UI_resources.h"
#include "UI_view2d.h"

#include "RNA_access.h"

#include "node_intern.h"  /* own include */

#ifdef WITH_COMPOSITOR
#  include "COM_compositor.h"
#endif

/* XXX interface.h */
extern void ui_draw_dropshadow(const rctf *rct, float radius, float aspect, float alpha, int select);

float ED_node_grid_size(void)
{
	return U.widget_unit;
}

void ED_node_tree_update(const bContext *C)
{
	SpaceNode *snode = CTX_wm_space_node(C);
	if (snode) {
		snode_set_context(C);

		if (snode->nodetree && snode->nodetree->id.us == 0) {
			snode->nodetree->id.us = 1;
		}
	}
}

/* id is supposed to contain a node tree */
static bNodeTree *node_tree_from_ID(ID *id)
{
	if (id) {
		short idtype = GS(id->name);
	
		switch (idtype) {
			case ID_NT:
				return (bNodeTree *)id;
			case ID_MA:
				return ((Material *)id)->nodetree;
			case ID_LA:
				return ((Lamp *)id)->nodetree;
			case ID_WO:
				return ((World *)id)->nodetree;
			case ID_SCE:
				return ((Scene *)id)->nodetree;
			case ID_TE:
				return ((Tex *)id)->nodetree;
			case ID_LS:
				return ((FreestyleLineStyle *)id)->nodetree;
		}
	}
	
	return NULL;
}

void ED_node_tag_update_id(ID *id)
{
	bNodeTree *ntree = node_tree_from_ID(id);
	if (id == NULL || ntree == NULL)
		return;
	
	if (ntree->type == NTREE_SHADER) {
		DAG_id_tag_update(id, 0);
		
		if (GS(id->name) == ID_MA)
			WM_main_add_notifier(NC_MATERIAL | ND_SHADING, id);
		else if (GS(id->name) == ID_LA)
			WM_main_add_notifier(NC_LAMP | ND_LIGHTING, id);
		else if (GS(id->name) == ID_WO)
			WM_main_add_notifier(NC_WORLD | ND_WORLD, id);
	}
	else if (ntree->type == NTREE_COMPOSIT) {
		WM_main_add_notifier(NC_SCENE | ND_NODES, id);
	}
	else if (ntree->type == NTREE_TEXTURE) {
		DAG_id_tag_update(id, 0);
		WM_main_add_notifier(NC_TEXTURE | ND_NODES, id);
	}
	else if (id == &ntree->id) {
		/* node groups */
		DAG_id_tag_update(id, 0);
	}
}

void ED_node_tag_update_nodetree(Main *bmain, bNodeTree *ntree)
{
	if (!ntree)
		return;
	
	/* look through all datablocks, to support groups */
	FOREACH_NODETREE(bmain, tntree, id) {
		/* check if nodetree uses the group */
		if (ntreeHasTree(tntree, ntree))
			ED_node_tag_update_id(id);
	} FOREACH_NODETREE_END
	
	if (ntree->type == NTREE_TEXTURE)
		ntreeTexCheckCyclics(ntree);
}

static int compare_nodes(bNode *a, bNode *b)
{
	bNode *parent;
	/* These tell if either the node or any of the parent nodes is selected.
	 * A selected parent means an unselected node is also in foreground!
	 */
	int a_select = (a->flag & NODE_SELECT), b_select = (b->flag & NODE_SELECT);
	int a_active = (a->flag & NODE_ACTIVE), b_active = (b->flag & NODE_ACTIVE);
	
	/* if one is an ancestor of the other */
	/* XXX there might be a better sorting algorithm for stable topological sort, this is O(n^2) worst case */
	for (parent = a->parent; parent; parent = parent->parent) {
		/* if b is an ancestor, it is always behind a */
		if (parent == b)
			return 1;
		/* any selected ancestor moves the node forward */
		if (parent->flag & NODE_ACTIVE)
			a_active = 1;
		if (parent->flag & NODE_SELECT)
			a_select = 1;
	}
	for (parent = b->parent; parent; parent = parent->parent) {
		/* if a is an ancestor, it is always behind b */
		if (parent == a)
			return 0;
		/* any selected ancestor moves the node forward */
		if (parent->flag & NODE_ACTIVE)
			b_active = 1;
		if (parent->flag & NODE_SELECT)
			b_select = 1;
	}

	/* if one of the nodes is in the background and the other not */
	if ((a->flag & NODE_BACKGROUND) && !(b->flag & NODE_BACKGROUND))
		return 0;
	else if (!(a->flag & NODE_BACKGROUND) && (b->flag & NODE_BACKGROUND))
		return 1;
	
	/* if one has a higher selection state (active > selected > nothing) */
	if (!b_active && a_active)
		return 1;
	else if (!b_select && (a_active || a_select))
		return 1;
	
	return 0;
}

/* Sorts nodes by selection: unselected nodes first, then selected,
 * then the active node at the very end. Relative order is kept intact!
 */
void ED_node_sort(bNodeTree *ntree)
{
	/* merge sort is the algorithm of choice here */
	bNode *first_a, *first_b, *node_a, *node_b, *tmp;
	int totnodes = BLI_listbase_count(&ntree->nodes);
	int k, a, b;
	
	k = 1;
	while (k < totnodes) {
		first_a = first_b = ntree->nodes.first;
		
		do {
			/* setup first_b pointer */
			for (b = 0; b < k && first_b; ++b) {
				first_b = first_b->next;
			}
			/* all batches merged? */
			if (first_b == NULL)
				break;
			
			/* merge batches */
			node_a = first_a;
			node_b = first_b;
			a = b = 0;
			while (a < k && b < k && node_b) {
				if (compare_nodes(node_a, node_b) == 0) {
					node_a = node_a->next;
					a++;
				}
				else {
					tmp = node_b;
					node_b = node_b->next;
					b++;
					BLI_remlink(&ntree->nodes, tmp);
					BLI_insertlinkbefore(&ntree->nodes, node_a, tmp);
				}
			}

			/* setup first pointers for next batch */
			first_b = node_b;
			for (; b < k; ++b) {
				/* all nodes sorted? */
				if (first_b == NULL)
					break;
				first_b = first_b->next;
			}
			first_a = first_b;
		} while (first_b);
		
		k = k << 1;
	}
}


static void do_node_internal_buttons(bContext *C, void *UNUSED(node_v), int event)
{
	if (event == B_NODE_EXEC) {
		SpaceNode *snode = CTX_wm_space_node(C);
		if (snode && snode->id)
			ED_node_tag_update_id(snode->id);
	}
}

static void node_uiblocks_init(const bContext *C, bNodeTree *ntree)
{
	bNode *node;
	char uiblockstr[32];
	
	/* add node uiBlocks in drawing order - prevents events going to overlapping nodes */
	
	for (node = ntree->nodes.first; node; node = node->next) {
		/* ui block */
		BLI_snprintf(uiblockstr, sizeof(uiblockstr), "node buttons %p", (void *)node);
		node->block = UI_block_begin(C, CTX_wm_region(C), uiblockstr, UI_EMBOSS);
		UI_block_func_handle_set(node->block, do_node_internal_buttons, node);

		/* this cancels events for background nodes */
		UI_block_flag_enable(node->block, UI_BLOCK_CLIP_EVENTS);
	}
}

void node_to_view(struct bNode *node, float x, float y, float *rx, float *ry)
{
	nodeToView(node, x, y, rx, ry);
	*rx *= UI_DPI_FAC;
	*ry *= UI_DPI_FAC;
}

void node_from_view(struct bNode *node, float x, float y, float *rx, float *ry)
{
	x /= UI_DPI_FAC;
	y /= UI_DPI_FAC;
	nodeFromView(node, x, y, rx, ry);
}


/* based on settings in node, sets drawing rect info. each redraw! */
static void node_update_basis(const bContext *C, bNodeTree *ntree, bNode *node)
{
	uiLayout *layout, *row;
	PointerRNA nodeptr, sockptr;
	bNodeSocket *nsock;
	float locx, locy;
	float dy;
	int buty;
	
	RNA_pointer_create(&ntree->id, &RNA_Node, node, &nodeptr);
	
	/* get "global" coords */
	node_to_view(node, 0.0f, 0.0f, &locx, &locy);
	dy = locy;
	
	/* header */
	dy -= NODE_DY;
	
	/* little bit space in top */
	if (node->outputs.first)
		dy -= NODE_DYS / 2;
	
	/* output sockets */
	for (nsock = node->outputs.first; nsock; nsock = nsock->next) {
		if (nodeSocketIsHidden(nsock))
			continue;
		
		RNA_pointer_create(&ntree->id, &RNA_NodeSocket, nsock, &sockptr);
		
		layout = UI_block_layout(
		        node->block, UI_LAYOUT_VERTICAL, UI_LAYOUT_PANEL,
		        locx + NODE_DYS, dy, NODE_WIDTH(node) - NODE_DY, NODE_DY, 0, UI_style_get());
		/* context pointers for current node and socket */
		uiLayoutSetContextPointer(layout, "node", &nodeptr);
		uiLayoutSetContextPointer(layout, "socket", &sockptr);
		
		/* align output buttons to the right */
		row = uiLayoutRow(layout, 1);
		uiLayoutSetAlignment(row, UI_LAYOUT_ALIGN_RIGHT);
		
		nsock->typeinfo->draw((bContext *)C, row, &sockptr, &nodeptr, IFACE_(nsock->name));
		
		UI_block_align_end(node->block);
		UI_block_layout_resolve(node->block, NULL, &buty);
		
		/* ensure minimum socket height in case layout is empty */
		buty = min_ii(buty, dy - NODE_DY);
		
		nsock->locx = locx + NODE_WIDTH(node);
		/* place the socket circle in the middle of the layout */
		nsock->locy = 0.5f * (dy + buty);
		
		dy = buty;
		if (nsock->next)
			dy -= NODE_SOCKDY;
	}

	node->prvr.xmin = locx + NODE_DYS;
	node->prvr.xmax = locx + NODE_WIDTH(node) - NODE_DYS;

	/* preview rect? */
	if (node->flag & NODE_PREVIEW) {
		float aspect = 1.0f;
		
		if (node->preview_xsize && node->preview_ysize) 
			aspect = (float)node->preview_ysize / (float)node->preview_xsize;
		
		dy -= NODE_DYS / 2;
		node->prvr.ymax = dy;
		
		if (aspect <= 1.0f)
			node->prvr.ymin = dy - aspect * (NODE_WIDTH(node) - NODE_DY);
		else {
			/* width correction of image */
			/* XXX huh? (ton) */
			float dx = (NODE_WIDTH(node) - NODE_DYS) - (NODE_WIDTH(node) - NODE_DYS) / aspect;
			
			node->prvr.ymin = dy - (NODE_WIDTH(node) - NODE_DY);
			
			node->prvr.xmin += 0.5f * dx;
			node->prvr.xmax -= 0.5f * dx;
		}
		
		dy = node->prvr.ymin - NODE_DYS / 2;
		
		/* make sure that maximums are bigger or equal to minimums */
		if (node->prvr.xmax < node->prvr.xmin) SWAP(float, node->prvr.xmax, node->prvr.xmin);
		if (node->prvr.ymax < node->prvr.ymin) SWAP(float, node->prvr.ymax, node->prvr.ymin);
	}

	/* buttons rect? */
	if (node->typeinfo->draw_buttons && (node->flag & NODE_OPTIONS)) {
		dy -= NODE_DYS / 2;

		/* set this for uifunc() that don't use layout engine yet */
		node->butr.xmin = 0;
		node->butr.xmax = NODE_WIDTH(node) - 2 * NODE_DYS;
		node->butr.ymin = 0;
		node->butr.ymax = 0;
		
			
		layout = UI_block_layout(
		        node->block, UI_LAYOUT_VERTICAL, UI_LAYOUT_PANEL,
		        locx + NODE_DYS, dy, node->butr.xmax, 0, 0, UI_style_get());
		uiLayoutSetContextPointer(layout, "node", &nodeptr);
		
		node->typeinfo->draw_buttons(layout, (bContext *)C, &nodeptr);
		
		UI_block_align_end(node->block);
		UI_block_layout_resolve(node->block, NULL, &buty);
			
		dy = buty - NODE_DYS / 2;
	}

	/* input sockets */
	for (nsock = node->inputs.first; nsock; nsock = nsock->next) {
		if (nodeSocketIsHidden(nsock))
			continue;
		
		RNA_pointer_create(&ntree->id, &RNA_NodeSocket, nsock, &sockptr);
		
		layout = UI_block_layout(
		        node->block, UI_LAYOUT_VERTICAL, UI_LAYOUT_PANEL,
		        locx + NODE_DYS, dy, NODE_WIDTH(node) - NODE_DY, NODE_DY, 0, UI_style_get());
		/* context pointers for current node and socket */
		uiLayoutSetContextPointer(layout, "node", &nodeptr);
		uiLayoutSetContextPointer(layout, "socket", &sockptr);
		
		row = uiLayoutRow(layout, 1);
		
		nsock->typeinfo->draw((bContext *)C, row, &sockptr, &nodeptr, IFACE_(nsock->name));
		
		UI_block_align_end(node->block);
		UI_block_layout_resolve(node->block, NULL, &buty);
		
		/* ensure minimum socket height in case layout is empty */
		buty = min_ii(buty, dy - NODE_DY);
		
		nsock->locx = locx;
		/* place the socket circle in the middle of the layout */
		nsock->locy = 0.5f * (dy + buty);
		
		dy = buty;
		if (nsock->next)
			dy -= NODE_SOCKDY;
	}
	
	/* little bit space in end */
	if (node->inputs.first || (node->flag & (NODE_OPTIONS | NODE_PREVIEW)) == 0)
		dy -= NODE_DYS / 2;

	node->totr.xmin = locx;
	node->totr.xmax = locx + NODE_WIDTH(node);
	node->totr.ymax = locy;
	node->totr.ymin = min_ff(dy, locy - 2 * NODE_DY);
	
	/* Set the block bounds to clip mouse events from underlying nodes.
	 * Add a margin for sockets on each side.
	 */
	UI_block_bounds_set_explicit(
	        node->block,
	        node->totr.xmin - NODE_SOCKSIZE,
	        node->totr.ymin,
	        node->totr.xmax + NODE_SOCKSIZE,
	        node->totr.ymax);
}

/* based on settings in node, sets drawing rect info. each redraw! */
static void node_update_hidden(bNode *node)
{
	bNodeSocket *nsock;
	float locx, locy;
	float rad, drad, hiddenrad = HIDDEN_RAD;
	int totin = 0, totout = 0, tot;
	
	/* get "global" coords */
	node_to_view(node, 0.0f, 0.0f, &locx, &locy);

	/* calculate minimal radius */
	for (nsock = node->inputs.first; nsock; nsock = nsock->next)
		if (!nodeSocketIsHidden(nsock))
			totin++;
	for (nsock = node->outputs.first; nsock; nsock = nsock->next)
		if (!nodeSocketIsHidden(nsock))
			totout++;
	
	tot = MAX2(totin, totout);
	if (tot > 4) {
		hiddenrad += 5.0f * (float)(tot - 4);
	}
	
	node->totr.xmin = locx;
	node->totr.xmax = locx + 3 * hiddenrad + node->miniwidth;
	node->totr.ymax = locy + (hiddenrad - 0.5f * NODE_DY);
	node->totr.ymin = node->totr.ymax - 2 * hiddenrad;
	
	/* output sockets */
	rad = drad = (float)M_PI / (1.0f + (float)totout);
	
	for (nsock = node->outputs.first; nsock; nsock = nsock->next) {
		if (!nodeSocketIsHidden(nsock)) {
			nsock->locx = node->totr.xmax - hiddenrad + sinf(rad) * hiddenrad;
			nsock->locy = node->totr.ymin + hiddenrad + cosf(rad) * hiddenrad;
			rad += drad;
		}
	}
	
	/* input sockets */
	rad = drad = -(float)M_PI / (1.0f + (float)totin);
	
	for (nsock = node->inputs.first; nsock; nsock = nsock->next) {
		if (!nodeSocketIsHidden(nsock)) {
			nsock->locx = node->totr.xmin + hiddenrad + sinf(rad) * hiddenrad;
			nsock->locy = node->totr.ymin + hiddenrad + cosf(rad) * hiddenrad;
			rad += drad;
		}
	}

	/* Set the block bounds to clip mouse events from underlying nodes.
	 * Add a margin for sockets on each side.
	 */
	UI_block_bounds_set_explicit(
	        node->block,
	        node->totr.xmin - NODE_SOCKSIZE,
	        node->totr.ymin,
	        node->totr.xmax + NODE_SOCKSIZE,
	        node->totr.ymax);
}

void node_update_default(const bContext *C, bNodeTree *ntree, bNode *node)
{
	if (node->flag & NODE_HIDDEN)
		node_update_hidden(node);
	else
		node_update_basis(C, ntree, node);
}

int node_select_area_default(bNode *node, int x, int y)
{
	return BLI_rctf_isect_pt(&node->totr, x, y);
}

int node_tweak_area_default(bNode *node, int x, int y)
{
	return BLI_rctf_isect_pt(&node->totr, x, y);
}

int node_get_colorid(bNode *node)
{
	switch (node->typeinfo->nclass) {
		case NODE_CLASS_INPUT:      return TH_NODE_INPUT;
		case NODE_CLASS_OUTPUT:     return (node->flag & NODE_DO_OUTPUT) ? TH_NODE_OUTPUT : TH_NODE;
		case NODE_CLASS_CONVERTOR:  return TH_NODE_CONVERTOR;
		case NODE_CLASS_OP_COLOR:   return TH_NODE_COLOR;
		case NODE_CLASS_OP_VECTOR:  return TH_NODE_VECTOR;
		case NODE_CLASS_OP_FILTER:  return TH_NODE_FILTER;
		case NODE_CLASS_GROUP:      return TH_NODE_GROUP;
		case NODE_CLASS_INTERFACE:  return TH_NODE_INTERFACE;
		case NODE_CLASS_MATTE:      return TH_NODE_MATTE;
		case NODE_CLASS_DISTORT:    return TH_NODE_DISTORT;
		case NODE_CLASS_TEXTURE:    return TH_NODE_TEXTURE;
		case NODE_CLASS_SHADER:     return TH_NODE_SHADER;
		case NODE_CLASS_SCRIPT:     return TH_NODE_SCRIPT;
		case NODE_CLASS_PATTERN:    return TH_NODE_PATTERN;
		case NODE_CLASS_LAYOUT:     return TH_NODE_LAYOUT;
		default:                    return TH_NODE;
	}
}

/* note: in cmp_util.c is similar code, for node_compo_pass_on()
 *       the same goes for shader and texture nodes. */
/* note: in node_edit.c is similar code, for untangle node */
static void node_draw_mute_line(View2D *v2d, SpaceNode *snode, bNode *node)
{
	bNodeLink *link;

	glEnable(GL_BLEND);
	glEnable(GL_LINE_SMOOTH);

	for (link = node->internal_links.first; link; link = link->next)
		node_draw_link_bezier(v2d, snode, link, TH_REDALERT, 0, TH_WIRE, 0, TH_WIRE);

	glDisable(GL_BLEND);
	glDisable(GL_LINE_SMOOTH);
}

/* this might have some more generic use */
static void node_circle_draw(float x, float y, float size, const float col[4], int highlight)
{
	/* 16 values of sin function */
	static const float si[16] = {
		0.00000000f, 0.39435585f, 0.72479278f, 0.93775213f,
		0.99871650f, 0.89780453f, 0.65137248f, 0.29936312f,
		-0.10116832f, -0.48530196f, -0.79077573f, -0.96807711f,
		-0.98846832f, -0.84864425f, -0.57126821f, -0.20129852f
	};
	/* 16 values of cos function */
	static const float co[16] = {
		1.00000000f, 0.91895781f, 0.68896691f, 0.34730525f,
		-0.05064916f, -0.44039415f, -0.75875812f, -0.95413925f,
		-0.99486932f, -0.87434661f, -0.61210598f, -0.25065253f,
		0.15142777f, 0.52896401f, 0.82076344f, 0.97952994f,
	};
	int a;
	
	glColor4fv(col);
	
	glEnable(GL_BLEND);
	glBegin(GL_POLYGON);
	for (a = 0; a < 16; a++)
		glVertex2f(x + size * si[a], y + size * co[a]);
	glEnd();
	glDisable(GL_BLEND);
	
	if (highlight) {
		UI_ThemeColor(TH_TEXT_HI);
		glLineWidth(1.5f);
	}
	else {
		glColor4ub(0, 0, 0, 150);
	}
	glEnable(GL_BLEND);
	glEnable(GL_LINE_SMOOTH);
	glBegin(GL_LINE_LOOP);
	for (a = 0; a < 16; a++)
		glVertex2f(x + size * si[a], y + size * co[a]);
	glEnd();
	glDisable(GL_LINE_SMOOTH);
	glDisable(GL_BLEND);
	glLineWidth(1.0f);
}

void node_socket_circle_draw(const bContext *C, bNodeTree *ntree, bNode *node, bNodeSocket *sock, float size, int highlight)
{
	PointerRNA ptr, node_ptr;
	float color[4];
	
	RNA_pointer_create((ID *)ntree, &RNA_NodeSocket, sock, &ptr);
	RNA_pointer_create((ID *)ntree, &RNA_Node, node, &node_ptr);
	sock->typeinfo->draw_color((bContext *)C, &ptr, &node_ptr, color);
	node_circle_draw(sock->locx, sock->locy, size, color, highlight);
}

/* **************  Socket callbacks *********** */

static void node_draw_preview_background(float tile, rctf *rect)
{
	float x, y;
	
	/* draw checkerboard backdrop to show alpha */
	glColor3ub(120, 120, 120);
	glRectf(rect->xmin, rect->ymin, rect->xmax, rect->ymax);
	glColor3ub(160, 160, 160);
	
	for (y = rect->ymin; y < rect->ymax; y += tile * 2) {
		for (x = rect->xmin; x < rect->xmax; x += tile * 2) {
			float tilex = tile, tiley = tile;

			if (x + tile > rect->xmax)
				tilex = rect->xmax - x;
			if (y + tile > rect->ymax)
				tiley = rect->ymax - y;

			glRectf(x, y, x + tilex, y + tiley);
		}
	}
	for (y = rect->ymin + tile; y < rect->ymax; y += tile * 2) {
		for (x = rect->xmin + tile; x < rect->xmax; x += tile * 2) {
			float tilex = tile, tiley = tile;

			if (x + tile > rect->xmax)
				tilex = rect->xmax - x;
			if (y + tile > rect->ymax)
				tiley = rect->ymax - y;

			glRectf(x, y, x + tilex, y + tiley);
		}
	}
}

/* not a callback */
static void node_draw_preview(bNodePreview *preview, rctf *prv)
{
	float xrect = BLI_rctf_size_x(prv);
	float yrect = BLI_rctf_size_y(prv);
	float xscale = xrect / ((float)preview->xsize);
	float yscale = yrect / ((float)preview->ysize);
	float scale;
	rctf draw_rect;
	
	/* uniform scale and offset */
	draw_rect = *prv;
	if (xscale < yscale) {
		float offset = 0.5f * (yrect - ((float)preview->ysize) * xscale);
		draw_rect.ymin += offset;
		draw_rect.ymax -= offset;
		scale = xscale;
	}
	else {
		float offset = 0.5f * (xrect - ((float)preview->xsize) * yscale);
		draw_rect.xmin += offset;
		draw_rect.xmax -= offset;
		scale = yscale;
	}
	
	node_draw_preview_background(BLI_rctf_size_x(prv) / 10.0f, &draw_rect);
	
	glEnable(GL_BLEND);
	glBlendFunc(GL_SRC_ALPHA, GL_ONE_MINUS_SRC_ALPHA);  /* premul graphics */
	
	glColor4f(1.0, 1.0, 1.0, 1.0);
	glPixelZoom(scale, scale);
	glaDrawPixelsTex(draw_rect.xmin, draw_rect.ymin, preview->xsize, preview->ysize, GL_RGBA, GL_UNSIGNED_BYTE, GL_LINEAR, preview->rect);
	glPixelZoom(1.0f, 1.0f);
	
	glDisable(GL_BLEND);

	UI_ThemeColorShadeAlpha(TH_BACK, -15, +100);
	fdrawbox(draw_rect.xmin, draw_rect.ymin, draw_rect.xmax, draw_rect.ymax);
}

/* common handle function for operator buttons that need to select the node first */
static void node_toggle_button_cb(struct bContext *C, void *node_argv, void *op_argv)
{
	bNode *node = (bNode *)node_argv;
	const char *opname = (const char *)op_argv;
	
	/* select & activate only the button's node */
	node_select_single(C, node);
	
	WM_operator_name_call(C, opname, WM_OP_INVOKE_DEFAULT, NULL);
}

void node_draw_shadow(SpaceNode *snode, bNode *node, float radius, float alpha)
{
	rctf *rct = &node->totr;
	
	UI_draw_roundbox_corner_set(UI_CNR_ALL);
	if (node->parent == NULL)
		ui_draw_dropshadow(rct, radius, snode->aspect, alpha, node->flag & SELECT);
	else {
		const float margin = 3.0f;
		
		glColor4f(0.0f, 0.0f, 0.0f, 0.33f);
		glEnable(GL_BLEND);
		UI_draw_roundbox(rct->xmin - margin, rct->ymin - margin,
		                 rct->xmax + margin, rct->ymax + margin, radius + margin);
		glDisable(GL_BLEND);
	}
}

static void node_draw_basis(const bContext *C, ARegion *ar, SpaceNode *snode, bNodeTree *ntree, bNode *node, bNodeInstanceKey key)
{
	bNodeInstanceHash *previews = CTX_data_pointer_get(C, "node_previews").data;
	bNodeSocket *sock;
	rctf *rct = &node->totr;
	float iconofs;
	/* float socket_size = NODE_SOCKSIZE*U.dpi/72; */ /* UNUSED */
	float iconbutw = 0.8f * UI_UNIT_X;
	int color_id = node_get_colorid(node);
	char showname[128]; /* 128 used below */
	View2D *v2d = &ar->v2d;
	
	/* XXX hack: copy values from linked ID data where displayed as sockets */
	if (node->block)
		nodeSynchronizeID(node, false);
	
	/* skip if out of view */
	if (BLI_rctf_isect(&node->totr, &ar->v2d.cur, NULL) == false) {
		UI_block_end(C, node->block);
		node->block = NULL;
		return;
	}
	
	/* shadow */
	node_draw_shadow(snode, node, BASIS_RAD, 1.0f);
	
	/* header uses color from backdrop, but we make it opaqie */
	if (color_id == TH_NODE) {
		float col[3];
		UI_GetThemeColorShade3fv(color_id, -20, col);
		glColor4f(col[0], col[1], col[2], 1.0f);
	}
	else
		UI_ThemeColor(color_id);
	
	if (node->flag & NODE_MUTED)
		UI_ThemeColorBlend(color_id, TH_REDALERT, 0.5f);
	

#ifdef WITH_COMPOSITOR
	if (ntree->type == NTREE_COMPOSIT && (snode->flag & SNODE_SHOW_HIGHLIGHT)) {
		if (COM_isHighlightedbNode(node)) {
			UI_ThemeColorBlend(color_id, TH_ACTIVE, 0.5f);
		}
	}
#endif

	UI_draw_roundbox_corner_set(UI_CNR_TOP_LEFT | UI_CNR_TOP_RIGHT);
	UI_draw_roundbox(rct->xmin, rct->ymax - NODE_DY, rct->xmax, rct->ymax, BASIS_RAD);
	
	/* show/hide icons */
	iconofs = rct->xmax - 0.35f * U.widget_unit;
	
	/* preview */
	if (node->typeinfo->flag & NODE_PREVIEW) {
		uiBut *but;
		iconofs -= iconbutw;
		UI_block_emboss_set(node->block, UI_EMBOSS_NONE);
		but = uiDefIconBut(node->block, UI_BTYPE_BUT_TOGGLE, B_REDR, ICON_MATERIAL,
		                   iconofs, rct->ymax - NODE_DY, iconbutw, UI_UNIT_Y, NULL, 0, 0, 0, 0, "");
		UI_but_func_set(but, node_toggle_button_cb, node, (void *)"NODE_OT_preview_toggle");
		/* XXX this does not work when node is activated and the operator called right afterwards,
		 * since active ID is not updated yet (needs to process the notifier).
		 * This can only work as visual indicator!
		 */
//		if (!(node->flag & (NODE_ACTIVE_ID|NODE_DO_OUTPUT)))
//			UI_but_flag_enable(but, UI_BUT_DISABLED);
		UI_block_emboss_set(node->block, UI_EMBOSS);
	}
	/* group edit */
	if (node->type == NODE_GROUP) {
		uiBut *but;
		iconofs -= iconbutw;
		UI_block_emboss_set(node->block, UI_EMBOSS_NONE);
		but = uiDefIconBut(node->block, UI_BTYPE_BUT_TOGGLE, B_REDR, ICON_NODETREE,
		                   iconofs, rct->ymax - NODE_DY, iconbutw, UI_UNIT_Y, NULL, 0, 0, 0, 0, "");
		UI_but_func_set(but, node_toggle_button_cb, node, (void *)"NODE_OT_group_edit");
		UI_block_emboss_set(node->block, UI_EMBOSS);
	}
	
	/* title */
	if (node->flag & SELECT) 
		UI_ThemeColor(TH_SELECT);
	else
		UI_ThemeColorBlendShade(TH_TEXT, color_id, 0.4f, 10);
	
	/* open/close entirely? */
	{
		uiBut *but;
		int but_size = UI_UNIT_X * 0.6f;
		/* XXX button uses a custom triangle draw below, so make it invisible without icon */
		UI_block_emboss_set(node->block, UI_EMBOSS_NONE);
		but = uiDefBut(node->block, UI_BTYPE_BUT_TOGGLE, B_REDR, "",
		               rct->xmin + 0.5f * U.widget_unit - but_size / 2, rct->ymax - NODE_DY / 2.0f - but_size / 2,
		               but_size, but_size, NULL, 0, 0, 0, 0, "");
		UI_but_func_set(but, node_toggle_button_cb, node, (void *)"NODE_OT_hide_toggle");
		UI_block_emboss_set(node->block, UI_EMBOSS);
		
		/* custom draw function for this button */
		UI_draw_icon_tri(rct->xmin + 0.5f * U.widget_unit, rct->ymax - NODE_DY / 2.0f, 'v');
	}
	
	/* this isn't doing anything for the label, so commenting out */
#if 0
	if (node->flag & SELECT) 
		UI_ThemeColor(TH_TEXT_HI);
	else
		UI_ThemeColor(TH_TEXT);
#endif
	
	nodeLabel(ntree, node, showname, sizeof(showname));
	
	//if (node->flag & NODE_MUTED)
	//	BLI_snprintf(showname, sizeof(showname), "[%s]", showname); /* XXX - don't print into self! */
	
	uiDefBut(node->block, UI_BTYPE_LABEL, 0, showname,
	         (int)(rct->xmin + (NODE_MARGIN_X)), (int)(rct->ymax - NODE_DY),
	         (short)(iconofs - rct->xmin - 18.0f), (short)NODE_DY,
	         NULL, 0, 0, 0, 0, "");

	/* body */
	if (!nodeIsRegistered(node))
		UI_ThemeColor4(TH_REDALERT);	/* use warning color to indicate undefined types */
	else if (node->flag & NODE_CUSTOM_COLOR)
		glColor3fv(node->color);
	else
		UI_ThemeColor4(TH_NODE);
	glEnable(GL_BLEND);
	UI_draw_roundbox_corner_set(UI_CNR_BOTTOM_LEFT | UI_CNR_BOTTOM_RIGHT);
	UI_draw_roundbox(rct->xmin, rct->ymin, rct->xmax, rct->ymax - NODE_DY, BASIS_RAD);
	glDisable(GL_BLEND);

	/* outline active and selected emphasis */
	if (node->flag & SELECT) {
		
		glEnable(GL_BLEND);
		glEnable(GL_LINE_SMOOTH);
		
		if (node->flag & NODE_ACTIVE)
			UI_ThemeColorShadeAlpha(TH_ACTIVE, 0, -40);
		else
			UI_ThemeColorShadeAlpha(TH_SELECT, 0, -40);
		
		UI_draw_roundbox_corner_set(UI_CNR_ALL);
		UI_draw_roundbox_gl_mode(GL_LINE_LOOP, rct->xmin, rct->ymin, rct->xmax, rct->ymax, BASIS_RAD);
		
		glDisable(GL_LINE_SMOOTH);
		glDisable(GL_BLEND);
	}
	
	/* disable lines */
	if (node->flag & NODE_MUTED)
		node_draw_mute_line(v2d, snode, node);

	
	/* socket inputs, buttons */
	for (sock = node->inputs.first; sock; sock = sock->next) {
		if (nodeSocketIsHidden(sock))
			continue;
		
		node_socket_circle_draw(C, ntree, node, sock, NODE_SOCKSIZE, sock->flag & SELECT);
	}
	
	/* socket outputs */
	for (sock = node->outputs.first; sock; sock = sock->next) {
		if (nodeSocketIsHidden(sock))
			continue;
		
		node_socket_circle_draw(C, ntree, node, sock, NODE_SOCKSIZE, sock->flag & SELECT);
	}
	
	/* preview */
	if (node->flag & NODE_PREVIEW && previews) {
		bNodePreview *preview = BKE_node_instance_hash_lookup(previews, key);
		if (preview && (preview->xsize && preview->ysize)) {
			if (preview->rect && !BLI_rctf_is_empty(&node->prvr)) {
				node_draw_preview(preview, &node->prvr);
			}
		}
	}
	
	UI_ThemeClearColor(color_id);
		
	UI_block_end(C, node->block);
	UI_block_draw(C, node->block);
	node->block = NULL;
}

static void node_draw_hidden(const bContext *C, ARegion *ar, SpaceNode *snode, bNodeTree *ntree, bNode *node, bNodeInstanceKey UNUSED(key))
{
	bNodeSocket *sock;
	rctf *rct = &node->totr;
	float dx, centy = BLI_rctf_cent_y(rct);
	float hiddenrad = BLI_rctf_size_y(rct) / 2.0f;
	float socket_size = NODE_SOCKSIZE;
	int color_id = node_get_colorid(node);
	char showname[128]; /* 128 is used below */
	
	/* shadow */
	node_draw_shadow(snode, node, hiddenrad, 1.0f);

	/* body */
	UI_ThemeColor(color_id);
	if (node->flag & NODE_MUTED)
		UI_ThemeColorBlend(color_id, TH_REDALERT, 0.5f);

#ifdef WITH_COMPOSITOR
	if (ntree->type == NTREE_COMPOSIT && (snode->flag & SNODE_SHOW_HIGHLIGHT)) {
		if (COM_isHighlightedbNode(node)) {
			UI_ThemeColorBlend(color_id, TH_ACTIVE, 0.5f);
		}
	}
#else
	(void)ntree;
#endif
	
	UI_draw_roundbox(rct->xmin, rct->ymin, rct->xmax, rct->ymax, hiddenrad);
	
	/* outline active and selected emphasis */
	if (node->flag & SELECT) {
		glEnable(GL_BLEND);
		glEnable(GL_LINE_SMOOTH);
		
		if (node->flag & NODE_ACTIVE)
			UI_ThemeColorShadeAlpha(TH_ACTIVE, 0, -40);
		else
			UI_ThemeColorShadeAlpha(TH_SELECT, 0, -40);
		UI_draw_roundbox_gl_mode(GL_LINE_LOOP, rct->xmin, rct->ymin, rct->xmax, rct->ymax, hiddenrad);
		
		glDisable(GL_LINE_SMOOTH);
		glDisable(GL_BLEND);
	}

	/* custom color inline */
	if (node->flag & NODE_CUSTOM_COLOR) {
		glEnable(GL_BLEND);
		glEnable(GL_LINE_SMOOTH);

		glColor3fv(node->color);
		UI_draw_roundbox_gl_mode(GL_LINE_LOOP, rct->xmin + 1, rct->ymin + 1, rct->xmax -1, rct->ymax - 1, hiddenrad);

		glDisable(GL_LINE_SMOOTH);
		glDisable(GL_BLEND);
	}

	/* title */
	if (node->flag & SELECT) 
		UI_ThemeColor(TH_SELECT);
	else
		UI_ThemeColorBlendShade(TH_TEXT, color_id, 0.4f, 10);
	
	/* open entirely icon */
	{
		uiBut *but;
		int but_size = UI_UNIT_X * 0.6f;
		/* XXX button uses a custom triangle draw below, so make it invisible without icon */
		UI_block_emboss_set(node->block, UI_EMBOSS_NONE);
		but = uiDefBut(node->block, UI_BTYPE_BUT_TOGGLE, B_REDR, "",
		               rct->xmin + 10.0f - but_size / 2, centy - but_size / 2,
		               but_size, but_size, NULL, 0, 0, 0, 0, "");
		UI_but_func_set(but, node_toggle_button_cb, node, (void *)"NODE_OT_hide_toggle");
		UI_block_emboss_set(node->block, UI_EMBOSS);
		
		/* custom draw function for this button */
		UI_draw_icon_tri(rct->xmin + 10.0f, centy, 'h');
	}
	
	/* disable lines */
	if (node->flag & NODE_MUTED)
		node_draw_mute_line(&ar->v2d, snode, node);
	
	if (node->flag & SELECT) 
		UI_ThemeColor(TH_SELECT);
	else
		UI_ThemeColor(TH_TEXT);
	
	if (node->miniwidth > 0.0f) {
		nodeLabel(ntree, node, showname, sizeof(showname));

		//if (node->flag & NODE_MUTED)
		//	BLI_snprintf(showname, sizeof(showname), "[%s]", showname); /* XXX - don't print into self! */

		uiDefBut(node->block, UI_BTYPE_LABEL, 0, showname,
		         (int)(rct->xmin + (NODE_MARGIN_X)), (int)(centy - 10),
		         (short)(BLI_rctf_size_x(rct) - 18.0f - 12.0f), (short)NODE_DY,
		         NULL, 0, 0, 0, 0, "");
	}

	/* scale widget thing */
	UI_ThemeColorShade(color_id, -10);
	dx = 10.0f;
	fdrawline(rct->xmax - dx, centy - 4.0f, rct->xmax - dx, centy + 4.0f);
	fdrawline(rct->xmax - dx - 3.0f * snode->aspect, centy - 4.0f, rct->xmax - dx - 3.0f * snode->aspect, centy + 4.0f);
	
	UI_ThemeColorShade(color_id, +30);
	dx -= snode->aspect;
	fdrawline(rct->xmax - dx, centy - 4.0f, rct->xmax - dx, centy + 4.0f);
	fdrawline(rct->xmax - dx - 3.0f * snode->aspect, centy - 4.0f, rct->xmax - dx - 3.0f * snode->aspect, centy + 4.0f);

	/* sockets */
	for (sock = node->inputs.first; sock; sock = sock->next) {
		if (!nodeSocketIsHidden(sock))
			node_socket_circle_draw(C, ntree, node, sock, socket_size, sock->flag & SELECT);
	}
	
	for (sock = node->outputs.first; sock; sock = sock->next) {
		if (!nodeSocketIsHidden(sock))
			node_socket_circle_draw(C, ntree, node, sock, socket_size, sock->flag & SELECT);
	}
	
	UI_block_end(C, node->block);
	UI_block_draw(C, node->block);
	node->block = NULL;
}

int node_get_resize_cursor(int directions)
{
	if (directions == 0)
		return CURSOR_STD;
	else if ((directions & ~(NODE_RESIZE_TOP | NODE_RESIZE_BOTTOM)) == 0)
		return CURSOR_Y_MOVE;
	else if ((directions & ~(NODE_RESIZE_RIGHT | NODE_RESIZE_LEFT)) == 0)
		return CURSOR_X_MOVE;
	else
		return CURSOR_EDIT;
}

void node_set_cursor(wmWindow *win, SpaceNode *snode, float cursor[2])
{
	bNodeTree *ntree = snode->edittree;
	bNode *node;
	bNodeSocket *sock;
	int wmcursor = CURSOR_STD;
	
	if (ntree) {
		if (node_find_indicated_socket(snode, &node, &sock, cursor, SOCK_IN | SOCK_OUT)) {
			/* pass */
		}
		else {
			/* check nodes front to back */
			for (node = ntree->nodes.last; node; node = node->prev) {
				if (BLI_rctf_isect_pt(&node->totr, cursor[0], cursor[1]))
					break;  /* first hit on node stops */
			}
			if (node) {
				int dir = node->typeinfo->resize_area_func(node, cursor[0], cursor[1]);
				wmcursor = node_get_resize_cursor(dir);
			}
		}
	}
	
	WM_cursor_set(win, wmcursor);
}

void node_draw_default(const bContext *C, ARegion *ar, SpaceNode *snode, bNodeTree *ntree, bNode *node, bNodeInstanceKey key)
{
	if (node->flag & NODE_HIDDEN)
		node_draw_hidden(C, ar, snode, ntree, node, key);
	else
		node_draw_basis(C, ar, snode, ntree, node, key);
}

static void node_update(const bContext *C, bNodeTree *ntree, bNode *node)
{
	if (node->typeinfo->draw_nodetype_prepare)
		node->typeinfo->draw_nodetype_prepare(C, ntree, node);
}

void node_update_nodetree(const bContext *C, bNodeTree *ntree)
{
	bNode *node;
	
	/* update nodes front to back, so children sizes get updated before parents */
	for (node = ntree->nodes.last; node; node = node->prev) {
		node_update(C, ntree, node);
	}
}

static void node_draw(const bContext *C, ARegion *ar, SpaceNode *snode, bNodeTree *ntree, bNode *node, bNodeInstanceKey key)
{
	if (node->typeinfo->draw_nodetype)
		node->typeinfo->draw_nodetype(C, ar, snode, ntree, node, key);
}

#define USE_DRAW_TOT_UPDATE

void node_draw_nodetree(const bContext *C, ARegion *ar, SpaceNode *snode, bNodeTree *ntree, bNodeInstanceKey parent_key)
{
	bNode *node;
	bNodeLink *link;
	int a;
	
	if (ntree == NULL) return;      /* groups... */

#ifdef USE_DRAW_TOT_UPDATE
	if (ntree->nodes.first) {
		BLI_rctf_init_minmax(&ar->v2d.tot);
	}
#endif

	/* draw background nodes, last nodes in front */
	for (a = 0, node = ntree->nodes.first; node; node = node->next, a++) {
		bNodeInstanceKey key;

#ifdef USE_DRAW_TOT_UPDATE
		/* unrelated to background nodes, update the v2d->tot,
		 * can be anywhere before we draw the scroll bars */
		BLI_rctf_union(&ar->v2d.tot, &node->totr);
#endif

		if (!(node->flag & NODE_BACKGROUND))
			continue;

		key = BKE_node_instance_key(parent_key, ntree, node);
		node->nr = a;        /* index of node in list, used for exec event code */
		node_draw(C, ar, snode, ntree, node, key);
	}
	
	/* node lines */
	glEnable(GL_BLEND);
	glEnable(GL_LINE_SMOOTH);
	for (link = ntree->links.first; link; link = link->next) {
		if (!nodeLinkIsHidden(link))
			node_draw_link(&ar->v2d, snode, link);
	}
	glDisable(GL_LINE_SMOOTH);
	glDisable(GL_BLEND);
	
	/* draw foreground nodes, last nodes in front */
	for (a = 0, node = ntree->nodes.first; node; node = node->next, a++) {
		bNodeInstanceKey key;
		if (node->flag & NODE_BACKGROUND)
			continue;

		key = BKE_node_instance_key(parent_key, ntree, node);
		node->nr = a;        /* index of node in list, used for exec event code */
		node_draw(C, ar, snode, ntree, node, key);
	}
}

/* draw tree path info in lower left corner */
static void draw_tree_path(SpaceNode *snode)
{
	char info[256];
	
	ED_node_tree_path_get_fixedbuf(snode, info, sizeof(info));
	
	UI_ThemeColor(TH_TEXT_HI);
	BLF_draw_default(1.5f * UI_UNIT_X, 1.5f * UI_UNIT_Y, 0.0f, info, sizeof(info));
}

static void snode_setup_v2d(SpaceNode *snode, ARegion *ar, const float center[2])
{
	View2D *v2d = &ar->v2d;
	
	/* shift view to node tree center */
	UI_view2d_center_set(v2d, center[0], center[1]);
	UI_view2d_view_ortho(v2d);
	
	/* aspect+font, set each time */
	snode->aspect = BLI_rctf_size_x(&v2d->cur) / (float)ar->winx;
	// XXX snode->curfont = uiSetCurFont_ext(snode->aspect);
}

static void draw_nodetree(const bContext *C, ARegion *ar, bNodeTree *ntree, bNodeInstanceKey parent_key)
{
	SpaceNode *snode = CTX_wm_space_node(C);
	
	node_uiblocks_init(C, ntree);
	
#ifdef WITH_COMPOSITOR
	if (ntree->type == NTREE_COMPOSIT) {
		COM_startReadHighlights();
	}
#endif
	
	node_update_nodetree(C, ntree);
	node_draw_nodetree(C, ar, snode, ntree, parent_key);
}

/* shade the parent node group and add a uiBlock to clip mouse events */
static void draw_group_overlay(const bContext *C, ARegion *ar)
{
	View2D *v2d = &ar->v2d;
	rctf rect = v2d->cur;
	uiBlock *block;
	
	/* shade node groups to separate them visually */
	UI_ThemeColorShadeAlpha(TH_NODE_GROUP, 0, -70);
	glEnable(GL_BLEND);
	UI_draw_roundbox_corner_set(UI_CNR_NONE);
	UI_draw_roundbox_gl_mode(GL_POLYGON, rect.xmin, rect.ymin, rect.xmax, rect.ymax, 0);
	glDisable(GL_BLEND);
	
	/* set the block bounds to clip mouse events from underlying nodes */
	block = UI_block_begin(C, ar, "node tree bounds block", UI_EMBOSS);
	UI_block_bounds_set_explicit(block, rect.xmin, rect.ymin, rect.xmax, rect.ymax);
	UI_block_flag_enable(block, UI_BLOCK_CLIP_EVENTS);
	UI_block_end(C, block);
}

void drawnodespace(const bContext *C, ARegion *ar)
{
	wmWindow *win = CTX_wm_window(C);
	View2DScrollers *scrollers;
	SpaceNode *snode = CTX_wm_space_node(C);
	View2D *v2d = &ar->v2d;

	UI_ThemeClearColor(TH_BACK);
	glClear(GL_COLOR_BUFFER_BIT);

	UI_view2d_view_ortho(v2d);
	
	/* XXX snode->cursor set in coordspace for placing new nodes, used for drawing noodles too */
	UI_view2d_region_to_view(&ar->v2d, win->eventstate->x - ar->winrct.xmin, win->eventstate->y - ar->winrct.ymin,
	                         &snode->cursor[0], &snode->cursor[1]);
	snode->cursor[0] /= UI_DPI_FAC;
	snode->cursor[1] /= UI_DPI_FAC;
	
	ED_region_draw_cb_draw(C, ar, REGION_DRAW_PRE_VIEW);

	/* only set once */
	glBlendFunc(GL_SRC_ALPHA, GL_ONE_MINUS_SRC_ALPHA);
	glEnable(GL_MAP1_VERTEX_3);
	
	/* nodes */
	snode_set_context(C);
	
	/* draw parent node trees */
	if (snode->treepath.last) {
		static const int max_depth = 2;
		bNodeTreePath *path;
		int depth, curdepth;
		float center[2];
		bNodeTree *ntree;
		bNodeLinkDrag *nldrag;
		LinkData *linkdata;
		
		path = snode->treepath.last;
		
		/* current View2D center, will be set temporarily for parent node trees */
		UI_view2d_center_get(v2d, &center[0], &center[1]);
		
		/* store new view center in path and current edittree */
		copy_v2_v2(path->view_center, center);
		if (snode->edittree)
			copy_v2_v2(snode->edittree->view_center, center);
		
		depth = 0;
		while (path->prev && depth < max_depth) {
			path = path->prev;
			++depth;
		}
		
		/* parent node trees in the background */
		for (curdepth = depth; curdepth > 0; path = path->next, --curdepth) {
			ntree = path->nodetree;
			if (ntree) {
				snode_setup_v2d(snode, ar, path->view_center);
				
				draw_nodetree(C, ar, ntree, path->parent_key);
				
				draw_group_overlay(C, ar);
			}
		}
		
		/* top-level edit tree */
		ntree = path->nodetree;
		if (ntree) {
			snode_setup_v2d(snode, ar, center);
			
			/* grid, uses theme color based on node path depth */
			UI_view2d_multi_grid_draw(v2d, (depth > 0 ? TH_NODE_GROUP : TH_BACK), ED_node_grid_size(), NODE_GRID_STEPS, 2);
			
			/* backdrop */
			draw_nodespace_back_pix(C, ar, snode, path->parent_key);

			glMatrixMode(GL_PROJECTION);
			glPushMatrix();
			glMatrixMode(GL_MODELVIEW);
			glPushMatrix();
			
			glaDefine2DArea(&ar->winrct);
<<<<<<< HEAD
			glMatrixMode(GL_PROJECTION);
			glLoadIdentity();
			glMatrixMode(GL_MODELVIEW);
			glLoadIdentity();

			WM_widgets_draw(C, ar);
=======
			wmOrtho2_pixelspace(ar->winx, ar->winy);

			WM_widgets_draw(C, ar->widgetmaps.first);
>>>>>>> 58fedf3b

			glMatrixMode(GL_PROJECTION);
			glPopMatrix();
			glMatrixMode(GL_MODELVIEW);
			glPopMatrix();

			draw_nodetree(C, ar, ntree, path->parent_key);
		}
		
		/* temporary links */
		glEnable(GL_BLEND);
		glEnable(GL_LINE_SMOOTH);
		for (nldrag = snode->linkdrag.first; nldrag; nldrag = nldrag->next) {
			for (linkdata = nldrag->links.first; linkdata; linkdata = linkdata->next)
				node_draw_link(v2d, snode, (bNodeLink *)linkdata->data);
		}
		glDisable(GL_LINE_SMOOTH);
		glDisable(GL_BLEND);
		
		if (snode->flag & SNODE_SHOW_GPENCIL) {
			/* draw grease-pencil ('canvas' strokes) */
			ED_gpencil_draw_view2d(C, true);
		}
	}
	else {
		/* default grid */
		UI_view2d_multi_grid_draw(v2d, TH_BACK, ED_node_grid_size(), NODE_GRID_STEPS, 2);
		
		/* backdrop */
		draw_nodespace_back_pix(C, ar, snode, NODE_INSTANCE_KEY_NONE);
	}
	
	ED_region_draw_cb_draw(C, ar, REGION_DRAW_POST_VIEW);
	
	/* reset view matrix */
	UI_view2d_view_restore(C);
	
	if (snode->treepath.last) {
		if (snode->flag & SNODE_SHOW_GPENCIL) {
			/* draw grease-pencil (screen strokes, and also paintbuffer) */
			ED_gpencil_draw_view2d(C, false);
		}
	}

	/* tree path info */
	draw_tree_path(snode);
	
	/* scrollers */
	scrollers = UI_view2d_scrollers_calc(C, v2d, 10, V2D_GRID_CLAMP, V2D_ARG_DUMMY, V2D_ARG_DUMMY);
	UI_view2d_scrollers_draw(C, v2d, scrollers);
	UI_view2d_scrollers_free(scrollers);
}<|MERGE_RESOLUTION|>--- conflicted
+++ resolved
@@ -1344,18 +1344,9 @@
 			glPushMatrix();
 			
 			glaDefine2DArea(&ar->winrct);
-<<<<<<< HEAD
-			glMatrixMode(GL_PROJECTION);
-			glLoadIdentity();
-			glMatrixMode(GL_MODELVIEW);
-			glLoadIdentity();
-
-			WM_widgets_draw(C, ar);
-=======
 			wmOrtho2_pixelspace(ar->winx, ar->winy);
 
 			WM_widgets_draw(C, ar->widgetmaps.first);
->>>>>>> 58fedf3b
 
 			glMatrixMode(GL_PROJECTION);
 			glPopMatrix();
