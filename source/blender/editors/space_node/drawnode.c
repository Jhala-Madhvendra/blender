/**
 * $Id$
 *
 * ***** BEGIN GPL LICENSE BLOCK *****
 *
 * This program is free software; you can redistribute it and/or
 * modify it under the terms of the GNU General Public License
 * as published by the Free Software Foundation; either version 2
 * of the License, or (at your option) any later version. 
 *
 * This program is distributed in the hope that it will be useful,
 * but WITHOUT ANY WARRANTY; without even the implied warranty of
 * MERCHANTABILITY or FITNESS FOR A PARTICULAR PURPOSE.  See the
 * GNU General Public License for more details.
 *
 * You should have received a copy of the GNU General Public License
 * along with this program; if not, write to the Free Software Foundation,
 * Inc., 59 Temple Place - Suite 330, Boston, MA  02111-1307, USA.
 *
 * The Original Code is Copyright (C) 2005 Blender Foundation.
 * All rights reserved.
 *
 * The Original Code is: all of this file.
 *
 * Contributor(s): David Millan Escriva, Juho Vepsäläinen, Bob Holcomb, Thomas Dinges
 *
 * ***** END GPL LICENSE BLOCK *****
 */

#include <math.h>
#include <stdio.h>
#include <string.h>

#include "BLI_blenlib.h"
#include "BLI_math.h"

#include "DNA_ID.h"
#include "DNA_node_types.h"
#include "DNA_image_types.h"
#include "DNA_material_types.h"
#include "DNA_mesh_types.h"
#include "DNA_action_types.h"
#include "DNA_color_types.h"
#include "DNA_customdata_types.h"
#include "DNA_gpencil_types.h"
#include "DNA_ipo_types.h"
#include "DNA_object_types.h"
#include "DNA_scene_types.h"
#include "DNA_space_types.h"
#include "DNA_screen_types.h"
#include "DNA_texture_types.h"
#include "DNA_text_types.h"
#include "DNA_userdef_types.h"

#include "BKE_context.h"
#include "BKE_curve.h"
#include "BKE_global.h"
#include "BKE_image.h"
#include "BKE_library.h"
#include "BKE_main.h"
#include "BKE_material.h"
#include "BKE_node.h"
#include "BKE_object.h"
#include "BKE_texture.h"
#include "BKE_text.h"
#include "BKE_utildefines.h"

#include "CMP_node.h"
#include "SHD_node.h"

#include "BIF_gl.h"
#include "BIF_glutil.h"

#include "MEM_guardedalloc.h"

#include "ED_node.h"
#include "ED_space_api.h"
#include "ED_screen.h"
#include "ED_types.h"

#include "RNA_access.h"
#include "RNA_define.h"

#include "WM_api.h"
#include "WM_types.h"

#include "UI_view2d.h"
#include "UI_interface.h"
#include "UI_resources.h"

#include "RE_pipeline.h"
#include "IMB_imbuf.h"
#include "IMB_imbuf_types.h"

#include "node_intern.h"

/* ****************** GENERAL CALLBACKS FOR NODES ***************** */

static void node_ID_title_cb(bContext *C, void *node_v, void *unused_v)
{
	bNode *node= node_v;
	
	if(node->id) {
		test_idbutton(node->id->name+2);	/* library.c, verifies unique name */
		BLI_strncpy(node->name, node->id->name+2, 21);
	}
}

#if 0
/* XXX not used yet, make compiler happy :) */
static void node_group_alone_cb(bContext *C, void *node_v, void *unused_v)
{
	bNode *node= node_v;
	
	nodeCopyGroup(node);

	// allqueue(REDRAWNODE, 0);
}

/* ****************** BUTTON CALLBACKS FOR ALL TREES ***************** */

static void node_buts_group(uiLayout *layout, bContext *C, PointerRNA *ptr)
{
	uiBlock *block= uiLayoutAbsoluteBlock(layout);
	bNode *node= ptr->data;
	rctf *butr= &node->butr;

	if(node->id) {
		uiBut *bt;
		short width;
		
		uiBlockBeginAlign(block);
		
		/* name button */
		width= (short)(butr->xmax-butr->xmin - (node->id->us>1?19.0f:0.0f));
		bt= uiDefBut(block, TEX, B_NOP, "NT:",
					 (short)butr->xmin, (short)butr->ymin, width, 19, 
					 node->id->name+2, 0.0, 19.0, 0, 0, "NodeTree name");
		uiButSetFunc(bt, node_ID_title_cb, node, NULL);
		
		/* user amount */
		if(node->id->us>1) {
			char str1[32];
			sprintf(str1, "%d", node->id->us);
			bt= uiDefBut(block, BUT, B_NOP, str1, 
						 (short)butr->xmax-19, (short)butr->ymin, 19, 19, 
						 NULL, 0, 0, 0, 0, "Displays number of users.");
			uiButSetFunc(bt, node_group_alone_cb, node, NULL);
		}
		
		uiBlockEndAlign(block);
	}	
}
#endif

static void node_buts_value(uiLayout *layout, bContext *C, PointerRNA *ptr)
{
	PointerRNA sockptr;
	PropertyRNA *prop;
	
	/* first socket stores value */
	prop = RNA_struct_find_property(ptr, "outputs");
	RNA_property_collection_lookup_int(ptr, prop, 0, &sockptr);
	
	uiItemR(layout, "", 0, &sockptr, "default_value", 0);
}

static void node_buts_rgb(uiLayout *layout, bContext *C, PointerRNA *ptr)
{
	uiLayout *col;
	PointerRNA sockptr;
	PropertyRNA *prop;
	
	/* first socket stores value */
	prop = RNA_struct_find_property(ptr, "outputs");
	RNA_property_collection_lookup_int(ptr, prop, 0, &sockptr);
	
	col = uiLayoutColumn(layout, 0);
	uiItemR(col, "", 0, &sockptr, "default_value", 0);
}

static void node_buts_mix_rgb(uiLayout *layout, bContext *C, PointerRNA *ptr)
{	
	uiLayout *row;

	bNodeTree *ntree= (bNodeTree*)ptr->id.data;

	row= uiLayoutRow(layout, 1);
	uiItemR(row, "", 0, ptr, "blend_type", 0);
	if(ntree->type == NTREE_COMPOSIT)
		uiItemR(row, "", ICON_IMAGE_RGB_ALPHA, ptr, "alpha", 0);
}

static void node_buts_time(uiLayout *layout, bContext *C, PointerRNA *ptr)
{
	uiLayout *row;
#if 0
	/* XXX no context access here .. */
	bNode *node= ptr->data;
	CurveMapping *cumap= node->storage;
	
	if(cumap) {
		cumap->flag |= CUMA_DRAW_CFRA;
		if(node->custom1<node->custom2)
			cumap->sample[0]= (float)(CFRA - node->custom1)/(float)(node->custom2-node->custom1);
	}
#endif

	uiTemplateCurveMapping(layout, ptr, "curve", 's', 0);

	row= uiLayoutRow(layout, 1);
	uiItemR(row, "Sta", 0, ptr, "start", 0);
	uiItemR(row, "End", 0, ptr, "end", 0);
}

static void node_buts_colorramp(uiLayout *layout, bContext *C, PointerRNA *ptr)
{
	uiTemplateColorRamp(layout, ptr, "color_ramp", 0);
}

static void node_buts_curvevec(uiLayout *layout, bContext *C, PointerRNA *ptr)
{
	uiTemplateCurveMapping(layout, ptr, "mapping", 'v', 0);
}

static float *_sample_col= NULL;	// bad bad, 2.5 will do better?
void node_curvemap_sample(float *col)
{
	_sample_col= col;
}

static void node_buts_curvecol(uiLayout *layout, bContext *C, PointerRNA *ptr)
{
	bNode *node= ptr->data;
	CurveMapping *cumap= node->storage;

	if(_sample_col) {
		cumap->flag |= CUMA_DRAW_SAMPLE;
		VECCOPY(cumap->sample, _sample_col);
	}
	else 
		cumap->flag &= ~CUMA_DRAW_SAMPLE;

	uiTemplateCurveMapping(layout, ptr, "mapping", 'c', 0);
}

static void node_buts_normal(uiLayout *layout, bContext *C, PointerRNA *ptr)
{
	uiBlock *block= uiLayoutAbsoluteBlock(layout);
	bNode *node= ptr->data;
	rctf *butr= &node->butr;
	bNodeSocket *sock= node->outputs.first;		/* first socket stores normal */
	
	uiDefButF(block, BUT_NORMAL, B_NODE_EXEC, "", 
			  (short)butr->xmin, (short)butr->xmin, butr->xmax-butr->xmin, butr->xmax-butr->xmin, 
			  sock->ns.vec, 0.0f, 1.0f, 0, 0, "");
}
#if 0 // not used in 2.5x yet
static void node_browse_tex_cb(bContext *C, void *ntree_v, void *node_v)
{
	bNodeTree *ntree= ntree_v;
	bNode *node= node_v;
	Tex *tex;
	
	if(node->menunr<1) return;
	
	if(node->id) {
		node->id->us--;
		node->id= NULL;
	}
	tex= BLI_findlink(&G.main->tex, node->menunr-1);

	node->id= &tex->id;
	id_us_plus(node->id);
	BLI_strncpy(node->name, node->id->name+2, 21);
	
	nodeSetActive(ntree, node);
	
	if( ntree->type == NTREE_TEXTURE )
		ntreeTexCheckCyclics( ntree );
	
	// allqueue(REDRAWBUTSSHADING, 0);
	// allqueue(REDRAWNODE, 0);
	NodeTagChanged(ntree, node); 
	
	node->menunr= 0;
}
#endif
static void node_dynamic_update_cb(bContext *C, void *ntree_v, void *node_v)
{
	Material *ma;
	bNode *node= (bNode *)node_v;
	ID *id= node->id;
	int error= 0;

	if (BTST(node->custom1, NODE_DYNAMIC_ERROR)) error= 1;

	/* Users only have to press the "update" button in one pynode
	 * and we also update all others sharing the same script */
	for (ma= G.main->mat.first; ma; ma= ma->id.next) {
		if (ma->nodetree) {
			bNode *nd;
			for (nd= ma->nodetree->nodes.first; nd; nd= nd->next) {
				if ((nd->type == NODE_DYNAMIC) && (nd->id == id)) {
					nd->custom1= 0;
					nd->custom1= BSET(nd->custom1, NODE_DYNAMIC_REPARSE);
					nd->menunr= 0;
					if (error)
						nd->custom1= BSET(nd->custom1, NODE_DYNAMIC_ERROR);
				}
			}
		}
	}

	// allqueue(REDRAWBUTSSHADING, 0);
	// allqueue(REDRAWNODE, 0);
	// XXX BIF_preview_changed(ID_MA);
}

static void node_buts_texture(uiLayout *layout, bContext *C, PointerRNA *ptr)
{
	bNode *node= ptr->data;

	short multi = (
		node->id &&
		((Tex*)node->id)->use_nodes &&
		(node->type != CMP_NODE_TEXTURE) &&
		(node->type != TEX_NODE_TEXTURE)
	);
	
	uiItemR(layout, "", 0, ptr, "texture", 0);
	
	if(multi) {
		/* Number Drawing not optimal here, better have a list*/
		uiItemR(layout, "", 0, ptr, "node_output", 0);
	}
}

static void node_buts_math(uiLayout *layout, bContext *C, PointerRNA *ptr)
{ 
	uiItemR(layout, "", 0, ptr, "operation", 0);
}

/* ****************** BUTTON CALLBACKS FOR SHADER NODES ***************** */

static void node_browse_text_cb(bContext *C, void *ntree_v, void *node_v)
{
	bNodeTree *ntree= ntree_v;
	bNode *node= node_v;
	ID *oldid;
	
	if(node->menunr<1) return;
	
	if(node->id) {
		node->id->us--;
	}
	oldid= node->id;
	node->id= BLI_findlink(&G.main->text, node->menunr-1);
	id_us_plus(node->id);
	BLI_strncpy(node->name, node->id->name+2, 21); /* huh? why 21? */

	node->custom1= BSET(node->custom1, NODE_DYNAMIC_NEW);
	
	nodeSetActive(ntree, node);

	// allqueue(REDRAWBUTSSHADING, 0);
	// allqueue(REDRAWNODE, 0);

	node->menunr= 0;
}

static void node_shader_buts_material(uiLayout *layout, bContext *C, PointerRNA *ptr)
{
	bNode *node= ptr->data;
	uiLayout *col;
	
	uiTemplateID(layout, C, ptr, "material", "MATERIAL_OT_new", NULL, NULL);
	
	if(!node->id) return;
	
	col= uiLayoutColumn(layout, 0);
	uiItemR(col, NULL, 0, ptr, "diffuse", 0);
	uiItemR(col, NULL, 0, ptr, "specular", 0);
	uiItemR(col, NULL, 0, ptr, "invert_normal", 0);
}

static void node_shader_buts_mapping(uiLayout *layout, bContext *C, PointerRNA *ptr)
{
	uiLayout *row;
	
	uiItemL(layout, "Location:", 0);
	row= uiLayoutRow(layout, 1);
	uiItemR(row, "", 0, ptr, "location", 0);
	
	uiItemL(layout, "Rotation:", 0);
	row= uiLayoutRow(layout, 1);
	uiItemR(row, "", 0, ptr, "rotation", 0);
	
	uiItemL(layout, "Scale:", 0);
	row= uiLayoutRow(layout, 1);
	uiItemR(row, "", 0, ptr, "scale", 0);
	
	row= uiLayoutRow(layout, 1);
	uiItemR(row, "Min", 0, ptr, "clamp_minimum", 0);
	uiItemR(row, "", 0, ptr, "minimum", 0);
	
	row= uiLayoutRow(layout, 1);
	uiItemR(row, "Max", 0, ptr, "clamp_maximum", 0);
	uiItemR(row, "", 0, ptr, "maximum", 0);
	
}

static void node_shader_buts_vect_math(uiLayout *layout, bContext *C, PointerRNA *ptr)
{ 
	uiItemR(layout, "", 0, ptr, "operation", 0);
}

static void node_shader_buts_geometry(uiLayout *layout, bContext *C, PointerRNA *ptr)
{
	uiLayout *col;
	
	col= uiLayoutColumn(layout, 0);
	uiItemR(col, "UV", 0, ptr, "uv_layer", 0);
	uiItemR(col, "VCol", 0, ptr, "color_layer", 0);
}

static void node_shader_buts_dynamic(uiLayout *layout, bContext *C, PointerRNA *ptr)
{ 
	uiBlock *block= uiLayoutAbsoluteBlock(layout);
	bNode *node= ptr->data;
	bNodeTree *ntree= ptr->id.data;
	rctf *butr= &node->butr;
	uiBut *bt;
	// XXX SpaceNode *snode= curarea->spacedata.first;
	short dy= (short)butr->ymin;
	int xoff=0;

	/* B_NODE_EXEC is handled in butspace.c do_node_buts */
	if(!node->id) {
			char *strp;
			IDnames_to_pupstring(&strp, NULL, "", &(G.main->text), NULL, NULL);
			node->menunr= 0;
			bt= uiDefButS(block, MENU, B_NODE_EXEC/*+node->nr*/, strp, 
							butr->xmin, dy, 19, 19, 
							&node->menunr, 0, 0, 0, 0, "Browses existing choices");
			uiButSetFunc(bt, node_browse_text_cb, ntree, node);
			xoff=19;
			if(strp) MEM_freeN(strp);	
	}
	else {
		bt = uiDefBut(block, BUT, B_NOP, "Update",
				butr->xmin+xoff, butr->ymin+20, 50, 19,
				&node->menunr, 0.0, 19.0, 0, 0, "Refresh this node (and all others that use the same script)");
		uiButSetFunc(bt, node_dynamic_update_cb, ntree, node);

		if (BTST(node->custom1, NODE_DYNAMIC_ERROR)) {
			// UI_ThemeColor(TH_REDALERT);
			// XXX ui_rasterpos_safe(butr->xmin + xoff, butr->ymin + 5, snode->aspect);
			// XXX snode_drawstring(snode, "Error! Check console...", butr->xmax - butr->xmin);
			;
		}
	}
}

/* only once called */
static void node_shader_set_butfunc(bNodeType *ntype)
{
	switch(ntype->type) {
		/* case NODE_GROUP:	 note, typeinfo for group is generated... see "XXX ugly hack" */

		case SH_NODE_MATERIAL:
		case SH_NODE_MATERIAL_EXT:
			ntype->uifunc= node_shader_buts_material;
			break;
		case SH_NODE_TEXTURE:
			ntype->uifunc= node_buts_texture;
			break;
		case SH_NODE_NORMAL:
			ntype->uifunc= node_buts_normal;
			break;
		case SH_NODE_CURVE_VEC:
			ntype->uifunc= node_buts_curvevec;
			break;
		case SH_NODE_CURVE_RGB:
			ntype->uifunc= node_buts_curvecol;
			break;
		case SH_NODE_MAPPING:
			ntype->uifunc= node_shader_buts_mapping;
			break;
		case SH_NODE_VALUE:
			ntype->uifunc= node_buts_value;
			break;
		case SH_NODE_RGB:
			ntype->uifunc= node_buts_rgb;
			break;
		case SH_NODE_MIX_RGB:
			ntype->uifunc= node_buts_mix_rgb;
			break;
		case SH_NODE_VALTORGB:
			ntype->uifunc= node_buts_colorramp;
			break;
		case SH_NODE_MATH: 
			ntype->uifunc= node_buts_math;
			break; 
		case SH_NODE_VECT_MATH: 
			ntype->uifunc= node_shader_buts_vect_math;
			break; 
		case SH_NODE_GEOMETRY:
			ntype->uifunc= node_shader_buts_geometry;
			break;
		case NODE_DYNAMIC:
			ntype->uifunc= node_shader_buts_dynamic;
			break;
		default:
			ntype->uifunc= NULL;
	}
}

/* ****************** BUTTON CALLBACKS FOR COMPOSITE NODES ***************** */

static void node_browse_image_cb(bContext *C, void *ntree_v, void *node_v)
{
	bNodeTree *ntree= ntree_v;
	bNode *node= node_v;
	
	nodeSetActive(ntree, node);
	
	if(node->menunr<1) return;
	if(node->menunr==32767) {	/* code for Load New */
		/// addqueue(curarea->win, UI_BUT_EVENT, B_NODE_LOADIMAGE); XXX
	}
	else {
		if(node->id) node->id->us--;
		node->id= BLI_findlink(&G.main->image, node->menunr-1);
		id_us_plus(node->id);

		BLI_strncpy(node->name, node->id->name+2, 21);

		NodeTagChanged(ntree, node); 
		BKE_image_signal((Image *)node->id, node->storage, IMA_SIGNAL_USER_NEW_IMAGE);
		// addqueue(curarea->win, UI_BUT_EVENT, B_NODE_EXEC); XXX
	}
	node->menunr= 0;
}

static void node_active_cb(bContext *C, void *ntree_v, void *node_v)
{
	nodeSetActive(ntree_v, node_v);
}

static void node_composit_buts_image(uiLayout *layout, bContext *C, PointerRNA *ptr)
{
	uiLayout *col;
	bNode *node= ptr->data;
	PointerRNA imaptr;
	PropertyRNA *prop;
	
	uiTemplateID(layout, C, ptr, "image", NULL, "IMAGE_OT_open", NULL);
	
	if(!node->id) return;
	
	prop = RNA_struct_find_property(ptr, "image");
	if (!prop || RNA_property_type(prop) != PROP_POINTER) return;
	imaptr= RNA_property_pointer_get(ptr, prop);
	
	col= uiLayoutColumn(layout, 0);
	
	uiItemR(col, NULL, 0, &imaptr, "source", 0);
	
	if (ELEM(RNA_enum_get(&imaptr, "source"), IMA_SRC_SEQUENCE, IMA_SRC_MOVIE)) {
		col= uiLayoutColumn(layout, 1);
		uiItemR(col, NULL, 0, ptr, "frames", 0);
		uiItemR(col, NULL, 0, ptr, "start", 0);
		uiItemR(col, NULL, 0, ptr, "offset", 0);
		uiItemR(col, NULL, 0, ptr, "cyclic", 0);
		uiItemR(col, NULL, 0, ptr, "auto_refresh", UI_ITEM_R_ICON_ONLY);
	}

	col= uiLayoutColumn(layout, 0);
	
	if (RNA_enum_get(&imaptr, "type")== IMA_TYPE_MULTILAYER)
		uiItemR(col, NULL, 0, ptr, "layer", 0);
}

static void node_composit_buts_renderlayers(uiLayout *layout, bContext *C, PointerRNA *ptr)
{
	bNode *node= ptr->data;
	uiLayout *col;

	uiTemplateID(layout, C, ptr, "scene", NULL, NULL, NULL);
	
	if(!node->id) return;

	col= uiLayoutColumn(layout, 0);
	uiItemR(col, "", 0, ptr, "layer", 0);
	
	/* XXX Missing 're-render this layer' button - needs completely new implementation */
}


static void node_composit_buts_blur(uiLayout *layout, bContext *C, PointerRNA *ptr)
{
	uiLayout *col;
	
	col= uiLayoutColumn(layout, 0);
	
	uiItemR(col, "", 0, ptr, "filter_type", 0);
	if (RNA_enum_get(ptr, "filter_type")!= R_FILTER_FAST_GAUSS) {
		uiItemR(col, NULL, 0, ptr, "bokeh", 0);
		uiItemR(col, NULL, 0, ptr, "gamma", 0);
	}
	
	uiItemR(col, NULL, 0, ptr, "relative", 0);
	col= uiLayoutColumn(layout, 1);
	if (RNA_boolean_get(ptr, "relative")) {
		uiItemR(col, "X", 0, ptr, "factor_x", 0);
		uiItemR(col, "Y", 0, ptr, "factor_y", 0);
	}
	else {
		uiItemR(col, "X", 0, ptr, "sizex", 0);
		uiItemR(col, "Y", 0, ptr, "sizey", 0);
	}
}

static void node_composit_buts_dblur(uiLayout *layout, bContext *C, PointerRNA *ptr)
{
	uiLayout *col;
	
	uiItemR(layout, NULL, 0, ptr, "iterations", 0);
	uiItemR(layout, NULL, 0, ptr, "wrap", 0);
	
	col= uiLayoutColumn(layout, 1);
	uiItemL(col, "Center:", 0);
	uiItemR(col, "X", 0, ptr, "center_x", 0);
	uiItemR(col, "Y", 0, ptr, "center_y", 0);
	
	uiItemS(layout);
	
	col= uiLayoutColumn(layout, 1);
	uiItemR(col, NULL, 0, ptr, "distance", 0);
	uiItemR(col, NULL, 0, ptr, "angle", 0);
	
	uiItemS(layout);
	
	uiItemR(layout, NULL, 0, ptr, "spin", 0);
	uiItemR(layout, NULL, 0, ptr, "zoom", 0);
}

static void node_composit_buts_bilateralblur(uiLayout *layout, bContext *C, PointerRNA *ptr)
{	
	uiLayout *col;
	
	col= uiLayoutColumn(layout, 1);
	uiItemR(col, NULL, 0, ptr, "iterations", 0);
	uiItemR(col, NULL, 0, ptr, "sigma_color", 0);
	uiItemR(col, NULL, 0, ptr, "sigma_space", 0);
}

static void node_composit_buts_defocus(uiLayout *layout, bContext *C, PointerRNA *ptr)
{
	uiLayout *sub, *col;
	
	col= uiLayoutColumn(layout, 0);
	uiItemL(col, "Bokeh Type:", 0);
	uiItemR(col, "", 0, ptr, "bokeh", 0);
	uiItemR(col, NULL, 0, ptr, "angle", 0);

	uiItemR(layout, NULL, 0, ptr, "gamma_correction", 0);

	col = uiLayoutColumn(layout, 0);
	uiLayoutSetActive(col, RNA_boolean_get(ptr, "use_zbuffer")==0);
	uiItemR(col, NULL, 0, ptr, "f_stop", 0);

	uiItemR(layout, NULL, 0, ptr, "max_blur", 0);
	uiItemR(layout, NULL, 0, ptr, "threshold", 0);

	col = uiLayoutColumn(layout, 0);
	uiItemR(col, NULL, 0, ptr, "preview", 0);
	sub = uiLayoutColumn(col, 0);
	uiLayoutSetActive(sub, RNA_boolean_get(ptr, "preview"));
	uiItemR(sub, NULL, 0, ptr, "samples", 0);
	
	col = uiLayoutColumn(layout, 0);
	uiItemR(col, NULL, 0, ptr, "use_zbuffer", 0);
	sub = uiLayoutColumn(col, 0);
	uiLayoutSetActive(sub, RNA_boolean_get(ptr, "use_zbuffer"));
	uiItemR(sub, NULL, 0, ptr, "z_scale", 0);
}

/* qdn: glare node */
static void node_composit_buts_glare(uiLayout *layout, bContext *C, PointerRNA *ptr)
{	
	uiItemR(layout, "", 0, ptr, "glare_type", 0);
	uiItemR(layout, "", 0, ptr, "quality", 0);

	if (RNA_enum_get(ptr, "glare_type")!= 1) {
		uiItemR(layout, NULL, 0, ptr, "iterations", 0);
	
		if (RNA_enum_get(ptr, "glare_type")!= 0) 
			uiItemR(layout, NULL, 0, ptr, "color_modulation", UI_ITEM_R_SLIDER);
	}
	
	uiItemR(layout, NULL, 0, ptr, "mix", 0);		
	uiItemR(layout, NULL, 0, ptr, "threshold", 0);

	if (RNA_enum_get(ptr, "glare_type")== 2) {
		uiItemR(layout, NULL, 0, ptr, "streaks", 0);		
		uiItemR(layout, NULL, 0, ptr, "angle_offset", 0);
	}
	if (RNA_enum_get(ptr, "glare_type")== 0 || RNA_enum_get(ptr, "glare_type")== 2) {
		uiItemR(layout, NULL, 0, ptr, "fade", UI_ITEM_R_SLIDER);
		
		if (RNA_enum_get(ptr, "glare_type")== 0) 
			uiItemR(layout, NULL, 0, ptr, "rotate_45", 0);
	}
	if (RNA_enum_get(ptr, "glare_type")== 1) {
		uiItemR(layout, NULL, 0, ptr, "size", 0);
	}
}

static void node_composit_buts_tonemap(uiLayout *layout, bContext *C, PointerRNA *ptr)
{	
	uiLayout *col;

	col = uiLayoutColumn(layout, 0);
	uiItemR(col, "", 0, ptr, "tonemap_type", 0);
	if (RNA_enum_get(ptr, "tonemap_type")== 0) {
		uiItemR(col, NULL, 0, ptr, "key", UI_ITEM_R_SLIDER);
		uiItemR(col, NULL, 0, ptr, "offset", 0);
		uiItemR(col, NULL, 0, ptr, "gamma", 0);
	}
	else {
		uiItemR(col, NULL, 0, ptr, "intensity", 0);
		uiItemR(col, NULL, 0, ptr, "contrast", UI_ITEM_R_SLIDER);
		uiItemR(col, NULL, 0, ptr, "adaptation", UI_ITEM_R_SLIDER);
		uiItemR(col, NULL, 0, ptr, "correction", UI_ITEM_R_SLIDER);
	}
}

static void node_composit_buts_lensdist(uiLayout *layout, bContext *C, PointerRNA *ptr)
{
	uiLayout *col;

	col= uiLayoutColumn(layout, 0);
	uiItemR(col, NULL, 0, ptr, "projector", 0);

	col = uiLayoutColumn(col, 0);
	uiLayoutSetActive(col, RNA_boolean_get(ptr, "projector")==0);
	uiItemR(col, NULL, 0, ptr, "jitter", 0);
	uiItemR(col, NULL, 0, ptr, "fit", 0);
}

static void node_composit_buts_vecblur(uiLayout *layout, bContext *C, PointerRNA *ptr)
{
	uiLayout *col;
	
	col= uiLayoutColumn(layout, 0);
	uiItemR(col, NULL, 0, ptr, "samples", 0);
	uiItemR(col, "Blur", 0, ptr, "factor", 0);
	
	col= uiLayoutColumn(layout, 1);
	uiItemL(col, "Speed:", 0);
	uiItemR(col, "Min", 0, ptr, "min_speed", 0);
	uiItemR(col, "Max", 0, ptr, "max_speed", 0);

	uiItemR(layout, NULL, 0, ptr, "curved", 0);
}

static void node_composit_buts_filter(uiLayout *layout, bContext *C, PointerRNA *ptr)
{
	uiItemR(layout, "", 0, ptr, "filter_type", 0);
}

static void node_composit_buts_flip(uiLayout *layout, bContext *C, PointerRNA *ptr)
{
	uiItemR(layout, "", 0, ptr, "axis", 0);
}

static void node_composit_buts_crop(uiLayout *layout, bContext *C, PointerRNA *ptr)
{
	uiLayout *col;
	
	uiItemR(layout, NULL, 0, ptr, "crop_size", 0);
	
	col= uiLayoutColumn(layout, 1);
	uiItemR(col, "Left", 0, ptr, "x1", 0);
	uiItemR(col, "Right", 0, ptr, "x2", 0);
	uiItemR(col, "Up", 0, ptr, "y1", 0);
	uiItemR(col, "Down", 0, ptr, "y2", 0);
}

static void node_composit_buts_splitviewer(uiLayout *layout, bContext *C, PointerRNA *ptr)
{
	uiLayout *row, *col;
	
	col= uiLayoutColumn(layout, 0);
	row= uiLayoutRow(col, 0);
	uiItemR(row, NULL, 0, ptr, "axis", UI_ITEM_R_EXPAND);
	uiItemR(col, NULL, 0, ptr, "factor", 0);
}

static void node_composit_buts_map_value(uiLayout *layout, bContext *C, PointerRNA *ptr)
{
	uiLayout *sub, *col;
	
	col =uiLayoutColumn(layout, 1);
	uiItemR(col, NULL, 0, ptr, "offset", 0);
	uiItemR(col, NULL, 0, ptr, "size", 0);
	
	col =uiLayoutColumn(layout, 1);
	uiItemR(col, NULL, 0, ptr, "use_min", 0);
	sub =uiLayoutColumn(col, 0);
	uiLayoutSetActive(sub, RNA_boolean_get(ptr, "use_min"));
	uiItemR(sub, "", 0, ptr, "min", 0);
	
	col =uiLayoutColumn(layout, 1);
	uiItemR(col, NULL, 0, ptr, "use_max", 0);
	sub =uiLayoutColumn(col, 0);
	uiLayoutSetActive(sub, RNA_boolean_get(ptr, "use_max"));
	uiItemR(sub, "", 0, ptr, "max", 0);
}

static void node_composit_buts_alphaover(uiLayout *layout, bContext *C, PointerRNA *ptr)
{	
	uiLayout *col;
	
	col =uiLayoutColumn(layout, 1);
	uiItemR(col, NULL, 0, ptr, "convert_premul", 0);
	uiItemR(col, NULL, 0, ptr, "premul", 0);
}

static void node_composit_buts_hue_sat(uiLayout *layout, bContext *C, PointerRNA *ptr)
{
	uiLayout *col;
	
	col =uiLayoutColumn(layout, 0);
	uiItemR(col, NULL, 0, ptr, "hue", UI_ITEM_R_SLIDER);
	uiItemR(col, NULL, 0, ptr, "sat", UI_ITEM_R_SLIDER);
	uiItemR(col, NULL, 0, ptr, "val", UI_ITEM_R_SLIDER);
}

static void node_composit_buts_dilateerode(uiLayout *layout, bContext *C, PointerRNA *ptr)
{
	uiItemR(layout, NULL, 0, ptr, "distance", 0);
}

static void node_composit_buts_diff_matte(uiLayout *layout, bContext *C, PointerRNA *ptr)
{
	uiLayout *col;
	
	col =uiLayoutColumn(layout, 1);
	uiItemR(col, NULL, 0, ptr, "tolerance", UI_ITEM_R_SLIDER);
	uiItemR(col, NULL, 0, ptr, "falloff", UI_ITEM_R_SLIDER);
}

static void node_composit_buts_distance_matte(uiLayout *layout, bContext *C, PointerRNA *ptr)
{
	uiLayout *col;
	
	col =uiLayoutColumn(layout, 1);
	uiItemR(col, NULL, 0, ptr, "tolerance", UI_ITEM_R_SLIDER);
	uiItemR(col, NULL, 0, ptr, "falloff", UI_ITEM_R_SLIDER);
}

static void node_composit_buts_color_spill(uiLayout *layout, bContext *C, PointerRNA *ptr)
{
	uiLayout *row, *col;
	
	col =uiLayoutColumn(layout, 0);
	uiItemR(col, NULL, 0, ptr, "factor", 0);
	row= uiLayoutRow(col, 0);
	uiItemR(row, NULL, 0, ptr, "channel", UI_ITEM_R_EXPAND);
}

static void node_composit_buts_chroma_matte(uiLayout *layout, bContext *C, PointerRNA *ptr)
{
	uiLayout *col;
	
	col= uiLayoutColumn(layout, 0);
	uiItemR(col, NULL, 0, ptr, "acceptance", 0);
	uiItemR(col, NULL, 0, ptr, "cutoff", 0);
	
	col= uiLayoutColumn(layout, 1);
	uiItemR(col, NULL, 0, ptr, "lift", UI_ITEM_R_SLIDER);
	uiItemR(col, NULL, 0, ptr, "gain", UI_ITEM_R_SLIDER);
	uiItemR(col, NULL, 0, ptr, "shadow_adjust", UI_ITEM_R_SLIDER);
}

static void node_composit_buts_color_matte(uiLayout *layout, bContext *C, PointerRNA *ptr)
{
	uiLayout *col;
	
	col= uiLayoutColumn(layout, 1);
	uiItemR(col, NULL, 0, ptr, "h", UI_ITEM_R_SLIDER);
	uiItemR(col, NULL, 0, ptr, "s", UI_ITEM_R_SLIDER);
	uiItemR(col, NULL, 0, ptr, "v", UI_ITEM_R_SLIDER);
}

static void node_composit_buts_channel_matte(uiLayout *layout, bContext *C, PointerRNA *ptr)
{	
	uiLayout *col, *row;
<<<<<<< HEAD
	
	uiBlock *block= uiLayoutAbsoluteBlock(layout);
	bNode *node= ptr->data;
	rctf *butr= &node->butr;
//	short sx= (butr->xmax-butr->xmin)/4;
	short cx= (butr->xmax-butr->xmin)/3;
//	NodeChroma *c=node->storage;
	char *c1, *c2, *c3;
=======
>>>>>>> bee2335a

	row= uiLayoutRow(layout, 0);
	uiItemR(row, NULL, 0, ptr, "color_space", UI_ITEM_R_EXPAND);

	row= uiLayoutRow(layout, 0);
	uiItemR(row, NULL, 0, ptr, "channel", UI_ITEM_R_EXPAND);

	col =uiLayoutColumn(layout, 1);
	uiItemR(col, NULL, 0, ptr, "high", UI_ITEM_R_SLIDER);
	uiItemR(col, NULL, 0, ptr, "low", UI_ITEM_R_SLIDER);
}

static void node_composit_buts_luma_matte(uiLayout *layout, bContext *C, PointerRNA *ptr)
{
	uiLayout *col;
	
	col= uiLayoutColumn(layout, 1);
	uiItemR(col, NULL, 0, ptr, "high", UI_ITEM_R_SLIDER);
	uiItemR(col, NULL, 0, ptr, "low", UI_ITEM_R_SLIDER);
}

static void node_composit_buts_map_uv(uiLayout *layout, bContext *C, PointerRNA *ptr)
{
	uiItemR(layout, NULL, 0, ptr, "alpha", 0);
}

static void node_composit_buts_id_mask(uiLayout *layout, bContext *C, PointerRNA *ptr)
{
	uiItemR(layout, NULL, 0, ptr, "index", 0);
}

static void node_composit_buts_file_output(uiLayout *layout, bContext *C, PointerRNA *ptr)
{
	uiLayout *col, *row;

	col= uiLayoutColumn(layout, 0);
	uiItemR(col, "", 0, ptr, "filename", 0);
	uiItemR(col, "", 0, ptr, "image_type", 0);
	
	row= uiLayoutRow(layout, 0);
	if (RNA_enum_get(ptr, "image_type")== R_OPENEXR) {
		uiItemR(row, NULL, 0, ptr, "exr_half", 0);
		uiItemR(row, "", 0, ptr, "exr_codec", 0);
	}
	else if (RNA_enum_get(ptr, "image_type")== R_JPEG90) {
		uiItemR(row, NULL, 0, ptr, "quality", UI_ITEM_R_SLIDER);
	}
	
	row= uiLayoutRow(layout, 1);
	uiItemR(row, "Start", 0, ptr, "start_frame", 0);
	uiItemR(row, "End", 0, ptr, "end_frame", 0);
}

static void node_composit_buts_scale(uiLayout *layout, bContext *C, PointerRNA *ptr)
{
	uiItemR(layout, "", 0, ptr, "space", 0);
}

static void node_composit_buts_invert(uiLayout *layout, bContext *C, PointerRNA *ptr)
{
	uiLayout *col;
	
	col= uiLayoutColumn(layout, 0);
	uiItemR(col, NULL, 0, ptr, "rgb", 0);
	uiItemR(col, NULL, 0, ptr, "alpha", 0);
}

static void node_composit_buts_premulkey(uiLayout *layout, bContext *C, PointerRNA *ptr)
{
	uiItemR(layout, "", 0, ptr, "mapping", 0);
}

static void node_composit_buts_view_levels(uiLayout *layout, bContext *C, PointerRNA *ptr)
{
	uiItemR(layout, NULL, 0, ptr, "channel", UI_ITEM_R_EXPAND);
}

/* only once called */
static void node_composit_set_butfunc(bNodeType *ntype)
{
	switch(ntype->type) {
		/* case NODE_GROUP:	 note, typeinfo for group is generated... see "XXX ugly hack" */

		case CMP_NODE_IMAGE:
			ntype->uifunc= node_composit_buts_image;
			break;
		case CMP_NODE_R_LAYERS:
			ntype->uifunc= node_composit_buts_renderlayers;
			break;
		case CMP_NODE_NORMAL:
			ntype->uifunc= node_buts_normal;
			break;
		case CMP_NODE_CURVE_VEC:
			ntype->uifunc= node_buts_curvevec;
			break;
		case CMP_NODE_CURVE_RGB:
			ntype->uifunc= node_buts_curvecol;
			break;
		case CMP_NODE_VALUE:
			ntype->uifunc= node_buts_value;
			break;
		case CMP_NODE_RGB:
			ntype->uifunc= node_buts_rgb;
			break;
		case CMP_NODE_FLIP:
			ntype->uifunc= node_composit_buts_flip;
			break;
		case CMP_NODE_SPLITVIEWER:
			ntype->uifunc= node_composit_buts_splitviewer;
			break;
		case CMP_NODE_MIX_RGB:
			ntype->uifunc= node_buts_mix_rgb;
			break;
		case CMP_NODE_VALTORGB:
			ntype->uifunc= node_buts_colorramp;
			break;
		case CMP_NODE_CROP:
			ntype->uifunc= node_composit_buts_crop;
			break;
		case CMP_NODE_BLUR:
			ntype->uifunc= node_composit_buts_blur;
			break;
		case CMP_NODE_DBLUR:
			ntype->uifunc= node_composit_buts_dblur;
			break;
		case CMP_NODE_BILATERALBLUR:
			ntype->uifunc= node_composit_buts_bilateralblur;
			break;
		case CMP_NODE_DEFOCUS:
			ntype->uifunc = node_composit_buts_defocus;
			break;
		case CMP_NODE_GLARE:
			ntype->uifunc = node_composit_buts_glare;
			break;
		case CMP_NODE_TONEMAP:
			ntype->uifunc = node_composit_buts_tonemap;
			break;
		case CMP_NODE_LENSDIST:
			ntype->uifunc = node_composit_buts_lensdist;
			break;
		case CMP_NODE_VECBLUR:
			ntype->uifunc= node_composit_buts_vecblur;
			break;
		case CMP_NODE_FILTER:
			ntype->uifunc= node_composit_buts_filter;
			break;
		case CMP_NODE_MAP_VALUE:
			ntype->uifunc= node_composit_buts_map_value;
			break;
		case CMP_NODE_TIME:
			ntype->uifunc= node_buts_time;
			break;
		case CMP_NODE_ALPHAOVER:
			ntype->uifunc= node_composit_buts_alphaover;
			break;
		case CMP_NODE_HUE_SAT:
			ntype->uifunc= node_composit_buts_hue_sat;
			break;
		case CMP_NODE_TEXTURE:
			ntype->uifunc= node_buts_texture;
			break;
		case CMP_NODE_DILATEERODE:
			ntype->uifunc= node_composit_buts_dilateerode;
			break;
		case CMP_NODE_OUTPUT_FILE:
			ntype->uifunc= node_composit_buts_file_output;
			break;	
		case CMP_NODE_DIFF_MATTE:
			ntype->uifunc=node_composit_buts_diff_matte;
			break;
		case CMP_NODE_DIST_MATTE:
			ntype->uifunc=node_composit_buts_distance_matte;
			break;
		case CMP_NODE_COLOR_SPILL:
			ntype->uifunc=node_composit_buts_color_spill;
			break;
		case CMP_NODE_CHROMA_MATTE:
			ntype->uifunc=node_composit_buts_chroma_matte;
			break;
		case CMP_NODE_COLOR_MATTE:
			ntype->uifunc=node_composit_buts_color_matte;
			break;
		case CMP_NODE_SCALE:
			ntype->uifunc= node_composit_buts_scale;
			break;
		case CMP_NODE_CHANNEL_MATTE:
			ntype->uifunc= node_composit_buts_channel_matte;
			break;
		case CMP_NODE_LUMA_MATTE:
			ntype->uifunc= node_composit_buts_luma_matte;
			break;
		case CMP_NODE_MAP_UV:
			ntype->uifunc= node_composit_buts_map_uv;
			break;
		case CMP_NODE_ID_MASK:
			ntype->uifunc= node_composit_buts_id_mask;
			break;
		case CMP_NODE_MATH:
			ntype->uifunc= node_buts_math;
			break;
		case CMP_NODE_INVERT:
			ntype->uifunc= node_composit_buts_invert;
			break;
		case CMP_NODE_PREMULKEY:
			ntype->uifunc= node_composit_buts_premulkey;
			break;
      case CMP_NODE_VIEW_LEVELS:
			ntype->uifunc=node_composit_buts_view_levels;
 			break;
		default:
			ntype->uifunc= NULL;
	}
}

/* ****************** BUTTON CALLBACKS FOR TEXTURE NODES ***************** */

static void node_texture_buts_bricks(uiLayout *layout, bContext *C, PointerRNA *ptr)
{
	uiLayout *col;
	
	col= uiLayoutColumn(layout, 1);
	uiItemR(col, "Offset", 0, ptr, "offset", 0);
	uiItemR(col, "Frequency", 0, ptr, "offset_frequency", 0);
	
	col= uiLayoutColumn(layout, 1);
	uiItemR(col, "Squash", 0, ptr, "squash", 0);
	uiItemR(col, "Frequency", 0, ptr, "squash_frequency", 0);
}

/* Copied from buttons_shading.c -- needs unifying */
static char* noisebasis_menu()
{
	static char nbmenu[256];
	sprintf(nbmenu, "Noise Basis %%t|Blender Original %%x%d|Original Perlin %%x%d|Improved Perlin %%x%d|Voronoi F1 %%x%d|Voronoi F2 %%x%d|Voronoi F3 %%x%d|Voronoi F4 %%x%d|Voronoi F2-F1 %%x%d|Voronoi Crackle %%x%d|CellNoise %%x%d", TEX_BLENDER, TEX_STDPERLIN, TEX_NEWPERLIN, TEX_VORONOI_F1, TEX_VORONOI_F2, TEX_VORONOI_F3, TEX_VORONOI_F4, TEX_VORONOI_F2F1, TEX_VORONOI_CRACKLE, TEX_CELLNOISE);
	return nbmenu;
}

static void node_texture_buts_proc(uiLayout *layout, bContext *C, PointerRNA *ptr)
{
	uiBlock *block= uiLayoutAbsoluteBlock(layout);
	bNode *node= ptr->data;
	rctf *butr= &node->butr;
	Tex *tex = (Tex *)node->storage;
	short x,y,w,h;
	
	x = butr->xmin;
	y = butr->ymin;
	w = butr->xmax - x;
	h = butr->ymax - y;
	
	switch( tex->type ) {
		case TEX_BLEND:
			uiBlockBeginAlign( block );
			uiDefButS( block, MENU, B_NODE_EXEC,
				"Linear %x0|Quad %x1|Ease %x2|Diag %x3|Sphere %x4|Halo %x5|Radial %x6",
				x, y+20, w, 20, &tex->stype, 0, 1, 0, 0, "Blend Type" );
			uiDefButBitS(block, TOG, TEX_FLIPBLEND, B_NODE_EXEC, "Flip XY", x, y, w, 20,
				&tex->flag, 0, 0, 0, 0, "Flips the direction of the progression 90 degrees");
			uiBlockEndAlign( block );
			break;
			
		case TEX_MARBLE:
			uiBlockBeginAlign(block);
		
			uiDefButS(block, ROW, B_NODE_EXEC, "Soft",       0*w/3+x, 40+y, w/3, 18, &tex->stype, 2.0, (float)TEX_SOFT, 0, 0, "Uses soft marble"); 
			uiDefButS(block, ROW, B_NODE_EXEC, "Sharp",      1*w/3+x, 40+y, w/3, 18, &tex->stype, 2.0, (float)TEX_SHARP, 0, 0, "Uses more clearly defined marble"); 
			uiDefButS(block, ROW, B_NODE_EXEC, "Sharper",    2*w/3+x, 40+y, w/3, 18, &tex->stype, 2.0, (float)TEX_SHARPER, 0, 0, "Uses very clearly defined marble"); 
			
			uiDefButS(block, ROW, B_NODE_EXEC, "Soft noise", 0*w/2+x, 20+y, w/2, 19, &tex->noisetype, 12.0, (float)TEX_NOISESOFT, 0, 0, "Generates soft noise");
			uiDefButS(block, ROW, B_NODE_EXEC, "Hard noise", 1*w/2+x, 20+y, w/2, 19, &tex->noisetype, 12.0, (float)TEX_NOISEPERL, 0, 0, "Generates hard noise");
			
			uiDefButS(block, ROW, B_NODE_EXEC, "Sin",        0*w/3+x,  0+y, w/3, 18, &tex->noisebasis2, 8.0, 0.0, 0, 0, "Uses a sine wave to produce bands."); 
			uiDefButS(block, ROW, B_NODE_EXEC, "Saw",        1*w/3+x,  0+y, w/3, 18, &tex->noisebasis2, 8.0, 1.0, 0, 0, "Uses a saw wave to produce bands"); 
			uiDefButS(block, ROW, B_NODE_EXEC, "Tri",        2*w/3+x,  0+y, w/3, 18, &tex->noisebasis2, 8.0, 2.0, 0, 0, "Uses a triangle wave to produce bands"); 
		
			uiBlockEndAlign(block);
			break;
			
		case TEX_WOOD:
			uiDefButS(block, MENU, B_TEXPRV, noisebasis_menu(), x, y+64, w, 18, &tex->noisebasis, 0,0,0,0, "Sets the noise basis used for turbulence");
			
			uiBlockBeginAlign(block);
			uiDefButS(block, ROW, B_TEXPRV,             "Bands",     x,  40+y, w/2, 18, &tex->stype, 2.0, (float)TEX_BANDNOISE, 0, 0, "Uses standard noise"); 
			uiDefButS(block, ROW, B_TEXPRV,             "Rings", w/2+x,  40+y, w/2, 18, &tex->stype, 2.0, (float)TEX_RINGNOISE, 0, 0, "Lets Noise return RGB value"); 
			
			uiDefButS(block, ROW, B_NODE_EXEC, "Sin", 0*w/3+x,  20+y, w/3, 18, &tex->noisebasis2, 8.0, (float)TEX_SIN, 0, 0, "Uses a sine wave to produce bands."); 
			uiDefButS(block, ROW, B_NODE_EXEC, "Saw", 1*w/3+x,  20+y, w/3, 18, &tex->noisebasis2, 8.0, (float)TEX_SAW, 0, 0, "Uses a saw wave to produce bands"); 
			uiDefButS(block, ROW, B_NODE_EXEC, "Tri", 2*w/3+x,  20+y, w/3, 18, &tex->noisebasis2, 8.0, (float)TEX_TRI, 0, 0, "Uses a triangle wave to produce bands");
			
			uiDefButS(block, ROW, B_NODE_EXEC, "Soft noise", 0*w/2+x, 0+y, w/2, 19, &tex->noisetype, 12.0, (float)TEX_NOISESOFT, 0, 0, "Generates soft noise");
			uiDefButS(block, ROW, B_NODE_EXEC, "Hard noise", 1*w/2+x, 0+y, w/2, 19, &tex->noisetype, 12.0, (float)TEX_NOISEPERL, 0, 0, "Generates hard noise");
			uiBlockEndAlign(block);
			break;
			
		case TEX_CLOUDS:
			uiDefButS(block, MENU, B_TEXPRV, noisebasis_menu(), x, y+60, w, 18, &tex->noisebasis, 0,0,0,0, "Sets the noise basis used for turbulence");
			
			uiBlockBeginAlign(block);
			uiDefButS(block, ROW, B_TEXPRV, "B/W",       x, y+38, w/2, 18, &tex->stype, 2.0, (float)TEX_DEFAULT, 0, 0, "Uses standard noise"); 
			uiDefButS(block, ROW, B_TEXPRV, "Color", w/2+x, y+38, w/2, 18, &tex->stype, 2.0, (float)TEX_COLOR, 0, 0, "Lets Noise return RGB value"); 
			uiDefButS(block, ROW, B_TEXPRV, "Soft",      x, y+20, w/2, 18, &tex->noisetype, 12.0, (float)TEX_NOISESOFT, 0, 0, "Generates soft noise");
			uiDefButS(block, ROW, B_TEXPRV, "Hard",  w/2+x, y+20, w/2, 18, &tex->noisetype, 12.0, (float)TEX_NOISEPERL, 0, 0, "Generates hard noise");
			uiBlockEndAlign(block);
			
			uiDefButS(block, NUM, B_TEXPRV, "Depth:", x, y, w, 18, &tex->noisedepth, 0.0, 6.0, 0, 0, "Sets the depth of the cloud calculation");
			break;
			
		case TEX_DISTNOISE:
			uiBlockBeginAlign(block);
			uiDefButS(block, MENU, B_TEXPRV, noisebasis_menu(), x, y+18, w, 18, &tex->noisebasis2, 0,0,0,0, "Sets the noise basis to distort");
			uiDefButS(block, MENU, B_TEXPRV, noisebasis_menu(), x, y,    w, 18, &tex->noisebasis,  0,0,0,0, "Sets the noise basis which does the distortion");
			uiBlockEndAlign(block);
			break;
	}
}

static void node_texture_buts_image(uiLayout *layout, bContext *C, PointerRNA *ptr)
{
	uiBlock *block= uiLayoutAbsoluteBlock(layout);
	bNode *node= ptr->data;
	bNodeTree *ntree= ptr->id.data;
	rctf *butr= &node->butr;
	char *strp;
	uiBut *bt;

	uiBlockBeginAlign(block);
	
	/* browse button */
	IMAnames_to_pupstring(&strp, NULL, "LOAD NEW %x32767", &(G.main->image), NULL, NULL);
	node->menunr= 0;
	bt= uiDefButS(block, MENU, B_NOP, strp, 
				  butr->xmin, butr->ymin, 19, 19, 
				  &node->menunr, 0, 0, 0, 0, "Browses existing choices");
	uiButSetFunc(bt, node_browse_image_cb, ntree, node);
	if(strp) MEM_freeN(strp);
	
	/* Add New button */
	if(node->id==NULL) {
		bt= uiDefBut(block, BUT, B_NODE_LOADIMAGE, "Load New",
					 butr->xmin+19, butr->ymin, (short)(butr->xmax-butr->xmin-19.0f), 19, 
					 NULL, 0.0, 0.0, 0, 0, "Add new Image");
		uiButSetFunc(bt, node_active_cb, ntree, node);
	}
	else {
		/* name button */
		short xmin= (short)butr->xmin, xmax= (short)butr->xmax;
		short width= xmax - xmin - 19;
		
		bt= uiDefBut(block, TEX, B_NOP, "IM:",
					 xmin+19, butr->ymin, width, 19, 
					 node->id->name+2, 0.0, 19.0, 0, 0, "Image name");
		uiButSetFunc(bt, node_ID_title_cb, node, NULL);
	}
}

static void node_texture_buts_output(uiLayout *layout, bContext *C, PointerRNA *ptr)
{
	uiItemR(layout, "", 0, ptr, "output_name", 0);
}

/* only once called */
static void node_texture_set_butfunc(bNodeType *ntype)
{
	if( ntype->type >= TEX_NODE_PROC && ntype->type < TEX_NODE_PROC_MAX ) {
		ntype->uifunc = node_texture_buts_proc;
	}
	else switch(ntype->type) {
		
		case TEX_NODE_MATH:
			ntype->uifunc = node_buts_math;
			break;
		
		case TEX_NODE_MIX_RGB:
			ntype->uifunc = node_buts_mix_rgb;
			break;
			
		case TEX_NODE_VALTORGB:
			ntype->uifunc = node_buts_colorramp;
			break;
			
		case TEX_NODE_CURVE_RGB:
			ntype->uifunc= node_buts_curvecol;
			break;
			
		case TEX_NODE_CURVE_TIME:
			ntype->uifunc = node_buts_time;
			break;
			
		case TEX_NODE_TEXTURE:
			ntype->uifunc = node_buts_texture;
			break;
			
		case TEX_NODE_BRICKS:
			ntype->uifunc = node_texture_buts_bricks;
			break;
			
		case TEX_NODE_IMAGE:
			ntype->uifunc = node_texture_buts_image;
			break;
			
		case TEX_NODE_OUTPUT:
			ntype->uifunc = node_texture_buts_output;
			break;
			
		default:
			ntype->uifunc= NULL;
	}
}

/* ******* init draw callbacks for all tree types, only called in usiblender.c, once ************* */

void ED_init_node_butfuncs(void)
{
	bNodeType *ntype;
	
	/* shader nodes */
	ntype= node_all_shaders.first;
	while(ntype) {
		node_shader_set_butfunc(ntype);
		ntype= ntype->next;
	}
	/* composit nodes */
	ntype= node_all_composit.first;
	while(ntype) {
		node_composit_set_butfunc(ntype);
		ntype= ntype->next;
	}
	ntype = node_all_textures.first;
	while(ntype) {
		node_texture_set_butfunc(ntype);
		ntype= ntype->next;
	}
}

/* ************** Generic drawing ************** */

#if 0
void node_rename_but(char *s)
{
	uiBlock *block;
	ListBase listb={0, 0};
	int dy, x1, y1, sizex=80, sizey=30;
	short pivot[2], mval[2], ret=0;
	
	getmouseco_sc(mval);

	pivot[0]= CLAMPIS(mval[0], (sizex+10), G.curscreen->sizex-30);
	pivot[1]= CLAMPIS(mval[1], (sizey/2)+10, G.curscreen->sizey-(sizey/2)-10);
	
	if (pivot[0]!=mval[0] || pivot[1]!=mval[1])
		warp_pointer(pivot[0], pivot[1]);

	mywinset(G.curscreen->mainwin);
	
	x1= pivot[0]-sizex+10;
	y1= pivot[1]-sizey/2;
	dy= sizey/2;
	
	block= uiNewBlock(&listb, "button", UI_EMBOSS, UI_HELV, G.curscreen->mainwin);
	uiBlockSetFlag(block, UI_BLOCK_LOOP|UI_BLOCK_REDRAW|UI_BLOCK_NUMSELECT|UI_BLOCK_ENTER_OK);
	
	/* buttons have 0 as return event, to prevent menu to close on hotkeys */
	uiBlockBeginAlign(block);
	
	uiDefBut(block, TEX, B_NOP, "Name: ", (short)(x1),(short)(y1+dy), 150, 19, s, 0.0, 19.0, 0, 0, "Node user name");
	
	uiBlockEndAlign(block);

	uiDefBut(block, BUT, 32767, "OK", (short)(x1+150), (short)(y1+dy), 29, 19, NULL, 0, 0, 0, 0, "");

	uiBoundsBlock(block, 2);

	ret= uiDoBlocks(&listb, 0, 0);
}

#endif

void draw_nodespace_back_pix(ARegion *ar, SpaceNode *snode, int color_manage)
{
	
	if((snode->flag & SNODE_BACKDRAW) && snode->treetype==NTREE_COMPOSIT) {
		Image *ima= BKE_image_verify_viewer(IMA_TYPE_COMPOSITE, "Viewer Node");
		void *lock;
		ImBuf *ibuf= BKE_image_acquire_ibuf(ima, NULL, &lock);
		if(ibuf) {
			float x, y; 
			
			wmPushMatrix();
			
			/* somehow the offset has to be calculated inverse */
			
			glaDefine2DArea(&ar->winrct);
			/* ortho at pixel level curarea */
			wmOrtho2(-0.375, ar->winx-0.375, -0.375, ar->winy-0.375);
			
			x = (ar->winx-ibuf->x)/2 + snode->xof;
			y = (ar->winy-ibuf->y)/2 + snode->yof;
			
			if(!ibuf->rect) {
				if(color_manage)
					ibuf->profile= IB_PROFILE_SRGB;
				else
					ibuf->profile = IB_PROFILE_NONE;
				IMB_rect_from_float(ibuf);
			}

			if(ibuf->rect)
				glaDrawPixelsSafe(x, y, ibuf->x, ibuf->y, ibuf->x, GL_RGBA, GL_UNSIGNED_BYTE, ibuf->rect);
			
			wmPopMatrix();
		}

		BKE_image_release_ibuf(ima, lock);
	}
}

#if 0
/* note: needs to be userpref or opengl profile option */
static void draw_nodespace_back_tex(ScrArea *sa, SpaceNode *snode)
{

	draw_nodespace_grid(snode);
	
	if(snode->flag & SNODE_BACKDRAW) {
		Image *ima= BKE_image_verify_viewer(IMA_TYPE_COMPOSITE, "Viewer Node");
		ImBuf *ibuf= BKE_image_get_ibuf(ima, NULL);
		if(ibuf) {
			int x, y;
			float zoom = 1.0;

			glMatrixMode(GL_PROJECTION);
			glPushMatrix();
			glMatrixMode(GL_MODELVIEW);
			glPushMatrix();
			
			glaDefine2DArea(&sa->winrct);

			if(ibuf->x > sa->winx || ibuf->y > sa->winy) {
				float zoomx, zoomy;
				zoomx= (float)sa->winx/ibuf->x;
				zoomy= (float)sa->winy/ibuf->y;
				zoom = MIN2(zoomx, zoomy);
			}
			
			x = (sa->winx-zoom*ibuf->x)/2 + snode->xof;
			y = (sa->winy-zoom*ibuf->y)/2 + snode->yof;

			glPixelZoom(zoom, zoom);

			glColor4f(1.0, 1.0, 1.0, 1.0);
			if(ibuf->rect)
				glaDrawPixelsTex(x, y, ibuf->x, ibuf->y, GL_UNSIGNED_BYTE, ibuf->rect);
			else if(ibuf->channels==4)
				glaDrawPixelsTex(x, y, ibuf->x, ibuf->y, GL_FLOAT, ibuf->rect_float);

			glPixelZoom(1.0, 1.0);

			glMatrixMode(GL_PROJECTION);
			glPopMatrix();
			glMatrixMode(GL_MODELVIEW);
			glPopMatrix();
		}
	}
}
#endif

/* if v2d not NULL, it clips and returns 0 if not visible */
int node_link_bezier_points(View2D *v2d, SpaceNode *snode, bNodeLink *link, float coord_array[][2], int resol)
{
	float dist, vec[4][2];
	
	/* in v0 and v3 we put begin/end points */
	if(link->fromsock) {
		vec[0][0]= link->fromsock->locx;
		vec[0][1]= link->fromsock->locy;
	}
	else {
		if(snode==NULL) return 0;
		vec[0][0]= snode->mx;
		vec[0][1]= snode->my;
	}
	if(link->tosock) {
		vec[3][0]= link->tosock->locx;
		vec[3][1]= link->tosock->locy;
	}
	else {
		if(snode==NULL) return 0;
		vec[3][0]= snode->mx;
		vec[3][1]= snode->my;
	}
	
	dist= 0.5f*ABS(vec[0][0] - vec[3][0]);
	
	/* check direction later, for top sockets */
	vec[1][0]= vec[0][0]+dist;
	vec[1][1]= vec[0][1];
	
	vec[2][0]= vec[3][0]-dist;
	vec[2][1]= vec[3][1];
	
	if(v2d && MIN4(vec[0][0], vec[1][0], vec[2][0], vec[3][0]) > v2d->cur.xmax); /* clipped */	
	else if (v2d && MAX4(vec[0][0], vec[1][0], vec[2][0], vec[3][0]) < v2d->cur.xmin); /* clipped */
	else {
		
		/* always do all three, to prevent data hanging around */
		forward_diff_bezier(vec[0][0], vec[1][0], vec[2][0], vec[3][0], coord_array[0], resol, sizeof(float)*2);
		forward_diff_bezier(vec[0][1], vec[1][1], vec[2][1], vec[3][1], coord_array[0]+1, resol, sizeof(float)*2);
		
		return 1;
	}
	return 0;
}

#define LINK_RESOL	24
void node_draw_link_bezier(View2D *v2d, SpaceNode *snode, bNodeLink *link, int th_col1, int th_col2, int do_shaded)
{
	float coord_array[LINK_RESOL+1][2];
	
	if(node_link_bezier_points(v2d, snode, link, coord_array, LINK_RESOL)) {
		float dist, spline_step = 0.0f;
		int i;
		
		/* we can reuse the dist variable here to increment the GL curve eval amount*/
		dist = 1.0f/(float)LINK_RESOL;
		
		glBegin(GL_LINE_STRIP);
		for(i=0; i<=LINK_RESOL; i++) {
			if(do_shaded) {
				UI_ThemeColorBlend(th_col1, th_col2, spline_step);
				spline_step += dist;
			}				
			glVertex2fv(coord_array[i]);
		}
		glEnd();
	}
}

/* note; this is used for fake links in groups too */
void node_draw_link(View2D *v2d, SpaceNode *snode, bNodeLink *link)
{
	int do_shaded= 1, th_col1= TH_WIRE, th_col2= TH_WIRE;
	
	if(link->fromnode==NULL && link->tonode==NULL)
		return;
	
	if(link->fromnode==NULL || link->tonode==NULL) {
		UI_ThemeColor(TH_WIRE);
		do_shaded= 0;
	}
	else {
		/* going to give issues once... */
		if(link->tosock->flag & SOCK_UNAVAIL)
			return;
		if(link->fromsock->flag & SOCK_UNAVAIL)
			return;
		
		/* a bit ugly... but thats how we detect the internal group links */
		if(link->fromnode==link->tonode) {
			UI_ThemeColorBlend(TH_BACK, TH_WIRE, 0.25f);
			do_shaded= 0;
		}
		else {
			/* check cyclic */
			if(link->fromnode->level >= link->tonode->level && link->tonode->level!=0xFFF) {
				if(link->fromnode->flag & SELECT)
					th_col1= TH_EDGE_SELECT;
				if(link->tonode->flag & SELECT)
					th_col2= TH_EDGE_SELECT;
			}				
			else {
				UI_ThemeColor(TH_REDALERT);
				do_shaded= 0;
			}
		}
	}
	
	node_draw_link_bezier(v2d, snode, link, th_col1, th_col2, do_shaded);
}

<|MERGE_RESOLUTION|>--- conflicted
+++ resolved
@@ -899,17 +899,6 @@
 static void node_composit_buts_channel_matte(uiLayout *layout, bContext *C, PointerRNA *ptr)
 {	
 	uiLayout *col, *row;
-<<<<<<< HEAD
-	
-	uiBlock *block= uiLayoutAbsoluteBlock(layout);
-	bNode *node= ptr->data;
-	rctf *butr= &node->butr;
-//	short sx= (butr->xmax-butr->xmin)/4;
-	short cx= (butr->xmax-butr->xmin)/3;
-//	NodeChroma *c=node->storage;
-	char *c1, *c2, *c3;
-=======
->>>>>>> bee2335a
 
 	row= uiLayoutRow(layout, 0);
 	uiItemR(row, NULL, 0, ptr, "color_space", UI_ITEM_R_EXPAND);
