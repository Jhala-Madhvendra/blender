--- conflicted
+++ resolved
@@ -105,41 +105,6 @@
 #endif
 
 static void icon_copy_rect(ImBuf *ibuf, uint w, uint h, uint *rect);
-<<<<<<< HEAD
-
-ImBuf *get_brush_icon(Brush *brush)
-{
-  static const int flags = IB_rect | IB_multilayer | IB_metadata;
-
-  char path[FILE_MAX];
-  const char *folder;
-
-  if (!(brush->icon_imbuf)) {
-    if (brush->flag & BRUSH_CUSTOM_ICON) {
-
-      if (brush->icon_filepath[0]) {
-        /* First use the path directly to try and load the file. */
-
-        BLI_strncpy(path, brush->icon_filepath, sizeof(brush->icon_filepath));
-        BLI_path_abs(path, ID_BLEND_PATH_FROM_GLOBAL(&brush->id));
-
-        /* use default colorspaces for brushes */
-        brush->icon_imbuf = IMB_loadiffname(path, flags, NULL);
-
-        /* otherwise lets try to find it in other directories */
-        if (!(brush->icon_imbuf)) {
-          folder = BKE_appdir_folder_id(BLENDER_DATAFILES, "brushicons");
-
-          BLI_make_file_string(
-              BKE_main_blendfile_path_from_global(), path, folder, brush->icon_filepath);
-
-          if (path[0]) {
-            /* use fefault color spaces */
-            brush->icon_imbuf = IMB_loadiffname(path, flags, NULL);
-          }
-        }
-=======
->>>>>>> 330fecc9
 
 /* -------------------------------------------------------------------- */
 /** \name Local Structs
@@ -712,15 +677,11 @@
   }
 }
 
-<<<<<<< HEAD
-/* **************************** Object preview ****************** */
-=======
 /** \} */
 
 /* -------------------------------------------------------------------- */
 /** \name Object Preview
  * \{ */
->>>>>>> 330fecc9
 
 struct ObjectPreviewData {
   /* The main for the preview, not of the current file. */
@@ -732,14 +693,9 @@
   int sizey;
 };
 
-<<<<<<< HEAD
-static Object *object_preview_camera_create(
-    Main *preview_main, ViewLayer *view_layer, Object *preview_object, int sizex, int sizey)
-=======
 static Object *object_preview_camera_create(Main *preview_main,
                                             ViewLayer *view_layer,
                                             Object *preview_object)
->>>>>>> 330fecc9
 {
   Object *camera = BKE_object_add(preview_main, view_layer, OB_CAMERA, "Preview Camera");
 
@@ -747,30 +703,17 @@
   float dummyscale[3];
   mat4_to_loc_rot_size(camera->loc, rotmat, dummyscale, preview_object->obmat);
 
-<<<<<<< HEAD
-  /* Camera is Y up, so needs additional 90deg rotation around X to match object's Z up. */
-  float drotmat[3][3];
-  axis_angle_to_mat3_single(drotmat, 'X', M_PI_2);
-=======
   /* Camera is Y up, so needs additional rotations to obliquely face the front. */
   float drotmat[3][3];
   const float eul[3] = {M_PI * 0.4f, 0.0f, M_PI * 0.1f};
   eul_to_mat3(drotmat, eul);
->>>>>>> 330fecc9
   mul_m3_m3_post(rotmat, drotmat);
 
   camera->rotmode = ROT_MODE_QUAT;
   mat3_to_quat(camera->quat, rotmat);
 
-<<<<<<< HEAD
-  /* shader_preview_render() does this too. */
-  if (sizex > sizey) {
-    ((Camera *)camera->data)->lens *= (float)sizey / (float)sizex;
-  }
-=======
   /* Nice focal length for close portraiture. */
   ((Camera *)camera->data)->lens = 85;
->>>>>>> 330fecc9
 
   return camera;
 }
@@ -788,16 +731,8 @@
 
   BKE_collection_object_add(preview_data->pr_main, scene->master_collection, preview_data->object);
 
-<<<<<<< HEAD
-  Object *camera_object = object_preview_camera_create(preview_data->pr_main,
-                                                       view_layer,
-                                                       preview_data->object,
-                                                       preview_data->sizex,
-                                                       preview_data->sizey);
-=======
   Object *camera_object = object_preview_camera_create(
       preview_data->pr_main, view_layer, preview_data->object);
->>>>>>> 330fecc9
 
   scene->camera = camera_object;
   scene->r.xsch = preview_data->sizex;
@@ -842,13 +777,6 @@
 
   U.pixelsize = 2.0f;
 
-<<<<<<< HEAD
-  ImBuf *ibuf = ED_view3d_draw_offscreen_imbuf_simple(
-      depsgraph,
-      DEG_get_evaluated_scene(depsgraph),
-      NULL,
-      OB_SOLID,
-=======
   View3DShading shading;
   BKE_screen_view3d_shading_init(&shading);
   /* Enable shadows, makes it a bit easier to see the shape. */
@@ -859,16 +787,11 @@
       DEG_get_evaluated_scene(depsgraph),
       &shading,
       OB_TEXTURE,
->>>>>>> 330fecc9
       DEG_get_evaluated_object(depsgraph, scene->camera),
       preview_sized->sizex,
       preview_sized->sizey,
       IB_rect,
-<<<<<<< HEAD
-      V3D_OFSDRAW_NONE,
-=======
       V3D_OFSDRAW_OVERRIDE_SCENE_SETTINGS,
->>>>>>> 330fecc9
       R_ALPHAPREMUL,
       NULL,
       NULL,
@@ -886,9 +809,6 @@
   BKE_main_free(preview_main);
 }
 
-<<<<<<< HEAD
-/* **************************** new shader preview system ****************** */
-=======
 /** \} */
 
 /* -------------------------------------------------------------------- */
@@ -947,7 +867,6 @@
 /* -------------------------------------------------------------------- */
 /** \name New Shader Preview System
  * \{ */
->>>>>>> 330fecc9
 
 /* inside thread, called by renderer, sets job update value */
 static void shader_preview_update(void *spv,
@@ -1495,37 +1414,22 @@
  */
 static void other_id_types_preview_render(IconPreview *ip,
                                           IconPreviewSize *cur_size,
-<<<<<<< HEAD
-                                          const bool is_deferred,
-=======
                                           const int pr_method,
->>>>>>> 330fecc9
                                           short *stop,
                                           short *do_update,
                                           float *progress)
 {
   ShaderPreview *sp = MEM_callocN(sizeof(ShaderPreview), "Icon ShaderPreview");
-<<<<<<< HEAD
-  const bool is_render = !is_deferred;
-
-  /* These types don't use the ShaderPreview mess, they have their own types and functions. */
-  BLI_assert(!ELEM(GS(ip->id->name), ID_OB));
-=======
 
   /* These types don't use the ShaderPreview mess, they have their own types and functions. */
   BLI_assert(!ip->id || !ELEM(GS(ip->id->name), ID_OB));
->>>>>>> 330fecc9
 
   /* construct shader preview from image size and previewcustomdata */
   sp->scene = ip->scene;
   sp->owner = ip->owner;
   sp->sizex = cur_size->sizex;
   sp->sizey = cur_size->sizey;
-<<<<<<< HEAD
-  sp->pr_method = is_render ? PR_ICON_RENDER : PR_ICON_DEFERRED;
-=======
   sp->pr_method = pr_method;
->>>>>>> 330fecc9
   sp->pr_rect = cur_size->rect;
   sp->id = ip->id;
   sp->id_copy = ip->id_copy;
@@ -1533,11 +1437,7 @@
   sp->own_id_copy = false;
   Material *ma = NULL;
 
-<<<<<<< HEAD
-  if (is_render) {
-=======
   if (sp->pr_method == PR_ICON_RENDER) {
->>>>>>> 330fecc9
     BLI_assert(ip->id);
 
     /* grease pencil use its own preview file */
@@ -1616,27 +1516,6 @@
     }
 #endif
 
-<<<<<<< HEAD
-    if (ELEM(GS(ip->id->name), ID_OB)) {
-      /* Much simpler than the ShaderPreview mess used for other ID types. */
-      object_preview_render(ip, cur_size);
-    }
-    else {
-      other_id_types_preview_render(
-          ip, cur_size, (prv->tag & PRV_TAG_DEFFERED), stop, do_update, progress);
-    }
-  }
-}
-
-static void icon_preview_add_size(IconPreview *ip, uint *rect, int sizex, int sizey)
-{
-  IconPreviewSize *cur_size = ip->sizes.first, *new_size;
-
-  while (cur_size) {
-    if (cur_size->sizex == sizex && cur_size->sizey == sizey) {
-      /* requested size is already in list, no need to add it again */
-      return;
-=======
     if (ip->id != NULL) {
       switch (GS(ip->id->name)) {
         case ID_OB:
@@ -1650,14 +1529,11 @@
           /* Fall through to the same code as the `ip->id == NULL` case. */
           break;
       }
->>>>>>> 330fecc9
     }
     other_id_types_preview_render(ip, cur_size, pr_method, stop, do_update, progress);
   }
 }
 
-<<<<<<< HEAD
-=======
 static void icon_preview_add_size(IconPreview *ip, uint *rect, int sizex, int sizey)
 {
   IconPreviewSize *cur_size = ip->sizes.first, *new_size;
@@ -1668,7 +1544,6 @@
       return;
     }
 
->>>>>>> 330fecc9
     cur_size = cur_size->next;
   }
 
