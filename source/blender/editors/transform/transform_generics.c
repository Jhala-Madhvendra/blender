--- conflicted
+++ resolved
@@ -865,7 +865,9 @@
 			DAG_id_tag_update(t->obedit->data, 0);
 		}
 	}
-<<<<<<< HEAD
+	else if (t->spacetype == SPACE_VIEW3D) {
+		recalcData_view3d(t);
+	}
 	else if (t->spacetype == SPACE_CLIP) {
 		SpaceClip *sc= t->sa->spacedata.first;
 		MovieClip *clip= ED_space_clip(sc);
@@ -907,10 +909,6 @@
 		}
 
 		DAG_id_tag_update(&clip->id, 0);
-=======
-	else if (t->spacetype == SPACE_VIEW3D) {
-		recalcData_view3d(t);
->>>>>>> 53671577
 	}
 }
 
