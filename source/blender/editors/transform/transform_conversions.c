--- conflicted
+++ resolved
@@ -1998,7 +1998,6 @@
 /* ******************* particle edit **************** */
 static void createTransParticleVerts(bContext *C, TransInfo *t)
 {
-<<<<<<< HEAD
 	FOREACH_TRANS_DATA_CONTAINER (t, tc) {
 
 		TransData *td = NULL;
@@ -2035,40 +2034,6 @@
 						}
 						else if (is_prop_edit)
 							transformparticle = 1;
-=======
-	TransData *td = NULL;
-	TransDataExtension *tx;
-	Main *bmain = CTX_data_main(C);
-	Object *ob = CTX_data_active_object(C);
-	ParticleEditSettings *pset = PE_settings(t->scene);
-	PTCacheEdit *edit = PE_get_current(bmain, t->scene, ob);
-	ParticleSystem *psys = NULL;
-	ParticleSystemModifierData *psmd = NULL;
-	PTCacheEditPoint *point;
-	PTCacheEditKey *key;
-	float mat[4][4];
-	int i, k, transformparticle;
-	int count = 0, hasselected = 0;
-	const bool is_prop_edit = (t->flag & T_PROP_EDIT) != 0;
-
-	if (edit == NULL || t->settings->particle.selectmode == SCE_SELECT_PATH) return;
-
-	psys = edit->psys;
-
-	if (psys)
-		psmd = psys_get_modifier(ob, psys);
-
-	for (i = 0, point = edit->points; i < edit->totpoint; i++, point++) {
-		point->flag &= ~PEP_TRANSFORM;
-		transformparticle = 0;
-
-		if ((point->flag & PEP_HIDE) == 0) {
-			for (k = 0, key = point->keys; k < point->totkey; k++, key++) {
-				if ((key->flag & PEK_HIDE) == 0) {
-					if (key->flag & PEK_SELECT) {
-						hasselected = 1;
-						transformparticle = 1;
->>>>>>> 5ff1d845
 					}
 				}
 			}
@@ -2154,36 +2119,7 @@
 
 void flushTransParticles(TransInfo *t)
 {
-<<<<<<< HEAD
 	FOREACH_TRANS_DATA_CONTAINER (t, tc) {
-=======
-	Main *bmain = CTX_data_main(t->context);
-	Scene *scene = t->scene;
-	Object *ob = OBACT;
-	PTCacheEdit *edit = PE_get_current(bmain, scene, ob);
-	ParticleSystem *psys = edit->psys;
-	ParticleSystemModifierData *psmd = NULL;
-	PTCacheEditPoint *point;
-	PTCacheEditKey *key;
-	TransData *td;
-	float mat[4][4], imat[4][4], co[3];
-	int i, k;
-	const bool is_prop_edit = (t->flag & T_PROP_EDIT) != 0;
-
-	if (psys)
-		psmd = psys_get_modifier(ob, psys);
-
-	/* we do transform in world space, so flush world space position
-	 * back to particle local space (only for hair particles) */
-	td = t->data;
-	for (i = 0, point = edit->points; i < edit->totpoint; i++, point++, td++) {
-		if (!(point->flag & PEP_TRANSFORM)) continue;
-
-		if (psys && !(psys->flag & PSYS_GLOBAL_HAIR)) {
-			psys_mat_hair_to_global(ob, psmd->dm_final, psys->part->from, psys->particles + i, mat);
-			invert_m4_m4(imat, mat);
->>>>>>> 5ff1d845
-
 		Scene *scene = t->scene;
 		ViewLayer *view_layer = t->view_layer;
 		Object *ob = OBACT(view_layer);
@@ -2226,12 +2162,8 @@
 				point->flag |= PEP_EDIT_RECALC;
 		}
 
-<<<<<<< HEAD
 		PE_update_object(t->depsgraph, scene, OBACT(view_layer), 1);
 	}
-=======
-	PE_update_object(bmain, scene, OBACT, 1);
->>>>>>> 5ff1d845
 }
 
 /* ********************* mesh ****************** */
@@ -6800,7 +6732,7 @@
 	else if ((t->view_layer->basact) &&
 	         (ob = t->view_layer->basact->object) &&
 	         (ob->mode & OB_MODE_PARTICLE_EDIT) &&
-	         PE_get_current(bmain, t->scene, ob))
+	         PE_get_current(t->scene, ob))
 	{
 		/* do nothing */
 	}
@@ -6827,7 +6759,7 @@
 				continue;
 
 			/* flag object caches as outdated */
-			BKE_ptcache_ids_from_object(bmain, &pidlist, ob, t->scene, MAX_DUPLI_RECUR);
+			BKE_ptcache_ids_from_object(&pidlist, ob, t->scene, MAX_DUPLI_RECUR);
 			for (pid = pidlist.first; pid; pid = pid->next) {
 				if (pid->type != PTCACHE_TYPE_PARTICLES) /* particles don't need reset on geometry change */
 					pid->cache->flag |= PTCACHE_OUTDATED;
@@ -8432,7 +8364,6 @@
 
 void createTransData(bContext *C, TransInfo *t)
 {
-	Main *bmain = CTX_data_main(C);
 	Scene *scene = t->scene;
 	ViewLayer *view_layer = t->view_layer;
 	Object *ob = OBACT(view_layer);
@@ -8684,7 +8615,7 @@
 			t->data_len_all = 0;
 		}
 	}
-	else if (ob && (ob->mode & OB_MODE_PARTICLE_EDIT) && PE_start_edit(PE_get_current(bmain, scene, ob))) {
+	else if (ob && (ob->mode & OB_MODE_PARTICLE_EDIT) && PE_start_edit(PE_get_current(scene, ob))) {
 		createTransParticleVerts(C, t);
 		countAndCleanTransDataContainer(t);
 		t->flag |= T_POINTS;
