--- conflicted
+++ resolved
@@ -365,22 +365,6 @@
 	Object *obedit = t->obedit;
 	Scene *scene = t->scene;
 
-<<<<<<< HEAD
-			if (RNA_struct_find_property(op->ptr, "snap_project"))
-			{
-				t->tsnap.project = RNA_boolean_get(op->ptr, "snap_project");
-		}
-	}
-	}
-	else
-	{
-		snapping = ((ts->snap_flag & SCE_SNAP) == SCE_SNAP);
-		t->tsnap.align = ((t->settings->snap_flag & SCE_SNAP_ROTATE) == SCE_SNAP_ROTATE);
-		t->tsnap.project = ((t->settings->snap_flag & SCE_SNAP_PROJECT) == SCE_SNAP_PROJECT);
-	}
-	
-=======
->>>>>>> ffe13aeb
 	/* force project off when not supported */
 	if (ts->snap_mode != SCE_SNAP_MODE_FACE)
 	{
@@ -816,15 +800,9 @@
 		}
 		else
 		{
-<<<<<<< HEAD
-			found = snapObjectsTransform(t, mval, &dist, loc, no, t->tsnap.mode);
-			}
-				
-=======
 			found = snapObjectsTransform(t, mval, &dist, loc, no, t->tsnap.modeSelect);
-		}
-		
->>>>>>> ffe13aeb
+			}
+				
 		if (found == 1)
 		{
 			float tangent[3];
