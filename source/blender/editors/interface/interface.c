--- conflicted
+++ resolved
@@ -6191,16 +6191,9 @@
 {
   wmDragAsset *asset_drag = MEM_mallocN(sizeof(*asset_drag), "wmDragAsset");
 
-<<<<<<< HEAD
-  asset_drag->asset_handle = MEM_mallocN(sizeof(asset_drag->asset_handle),
-                                         "wmDragAsset asset handle");
-  *asset_drag->asset_handle = *asset;
-  asset_drag->path = path;
-=======
   BLI_strncpy(asset_drag->name, ED_asset_handle_get_name(asset), sizeof(asset_drag->name));
   asset_drag->path = path;
   asset_drag->id_type = ED_asset_handle_get_id_type(asset);
->>>>>>> 54bd5efa
   asset_drag->import_type = import_type;
 
   but->dragtype = WM_DRAG_ASSET;
