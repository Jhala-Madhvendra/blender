--- conflicted
+++ resolved
@@ -2317,12 +2317,6 @@
 	memcpy(but->str, str, str_len);
 }
 
-static void ui_but_submenu_enable(uiBlock *block, uiBut *but)
-{
-	but->flag |= UI_BUT_ICON_SUBMENU;
-	block->flag |= UI_BLOCK_HAS_SUBMENU;
-}
-
 static void ui_but_string_free_internal(uiBut *but)
 {
 	if (but->str) {
@@ -2610,13 +2604,12 @@
 		IMB_freeImBuf((struct ImBuf *)but->poin);
 	}
 
-<<<<<<< HEAD
+	if (but->dragpoin && (but->dragflag & UI_BUT_DRAGPOIN_FREE)) {
+		MEM_freeN(but->dragpoin);
+	}
+
 	if ((BLI_listbase_is_empty(&but->subbuts)) == false) {
 		BLI_freelistN(&but->subbuts);
-=======
-	if (but->dragpoin && (but->dragflag & UI_BUT_DRAGPOIN_FREE)) {
-		MEM_freeN(but->dragpoin);
->>>>>>> 6bc00761
 	}
 
 	BLI_assert(UI_butstore_is_registered(but->block, but) == false);
@@ -3195,7 +3188,20 @@
 	IMB_colormanagement_display_to_scene_linear_v3(pixel, display);
 }
 
-<<<<<<< HEAD
+void ui_block_cm_to_display_space_range(uiBlock *block, float *min, float *max)
+{
+	struct ColorManagedDisplay *display = ui_block_cm_display_get(block);
+	float pixel[3];
+
+	copy_v3_fl(pixel, *min);
+	IMB_colormanagement_scene_linear_to_display_v3(pixel, display);
+	*min = min_fff(UNPACK3(pixel));
+
+	copy_v3_fl(pixel, *max);
+	IMB_colormanagement_scene_linear_to_display_v3(pixel, display);
+	*max = max_fff(UNPACK3(pixel));
+}
+
 static uiSubBut *ui_def_subbut(
         uiBut *but, const int type,
         uiSubButAlign alignment,
@@ -3213,21 +3219,8 @@
 	BLI_addtail(&but->subbuts, sbut);
 
 	return sbut;
-=======
-void ui_block_cm_to_display_space_range(uiBlock *block, float *min, float *max)
-{
-	struct ColorManagedDisplay *display = ui_block_cm_display_get(block);
-	float pixel[3];
-
-	copy_v3_fl(pixel, *min);
-	IMB_colormanagement_scene_linear_to_display_v3(pixel, display);
-	*min = min_fff(UNPACK3(pixel));
-
-	copy_v3_fl(pixel, *max);
-	IMB_colormanagement_scene_linear_to_display_v3(pixel, display);
-	*max = max_fff(UNPACK3(pixel));
->>>>>>> 6bc00761
-}
+}
+
 
 /**
  * \brief ui_def_but is the function that draws many button types
@@ -3388,7 +3381,7 @@
 	but->flag |= flag;
 
 	if (but->str && but->str[0]) {
-		but->drawflag |= (UI_BUT_ICON_LEFT | UI_BUT_TEXT_LEFT);
+		but->drawflag |= UI_BUT_ICON_LEFT;
 	}
 }
 
@@ -3451,7 +3444,9 @@
 		rows++;
 
 	/* Title */
-	uiDefMenuTitleBut(block, RNA_property_ui_name(but->rnaprop));
+	uiDefBut(block, UI_BTYPE_LABEL, 0, RNA_property_ui_name(but->rnaprop),
+	         0, 0, UI_UNIT_X * 5, UI_UNIT_Y, NULL, 0.0, 0.0, 0, 0, "");
+	uiItemS(layout);
 
 	/* note, item_array[...] is reversed on access */
 
@@ -3657,7 +3652,7 @@
 	}
 	
 	if ((type == UI_BTYPE_MENU) && (but->dt == UI_EMBOSS_PULLDOWN)) {
-		ui_but_submenu_enable(block, but);
+		but->flag |= UI_BUT_ICON_SUBMENU;
 	}
 
 	if (!RNA_property_editable(&but->rnapoin, prop)) {
@@ -4408,7 +4403,7 @@
 	ui_def_but_icon(but, icon, UI_HAS_ICON);
 
 	but->drawflag |= UI_BUT_ICON_LEFT;
-	ui_but_submenu_enable(block, but);
+	but->flag |= UI_BUT_ICON_SUBMENU;
 
 	but->menu_create_func = func;
 	ui_but_update(but);
@@ -4440,7 +4435,7 @@
 		but->drawflag |= UI_BUT_ICON_LEFT;
 	}
 	but->flag |= UI_HAS_ICON;
-	ui_but_submenu_enable(block, but);
+	but->flag |= UI_BUT_ICON_SUBMENU;
 
 	but->block_create_func = func;
 	ui_but_update(but);
