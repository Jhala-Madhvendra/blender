--- conflicted
+++ resolved
@@ -2646,8 +2646,14 @@
 		U.node_margin = 80;
 	}
 
-<<<<<<< HEAD
-	if (U.versionfile < 275 || (U.versionfile == 275 && U.subversionfile < 5)) {
+	if (!USER_VERSION_ATLEAST(276, 1)) {
+		bTheme *btheme;
+		for (btheme = U.themes.first; btheme; btheme = btheme->next) {
+			rgba_char_args_set_fl(btheme->tima.preview_back, 0.0f, 0.0f, 0.0f, 0.3f);
+		}
+	}
+
+	if (U.versionfile < 276 || (U.versionfile == 276 && U.subversionfile < 2)) {
 		bTheme *btheme;
 		ThemeSpace *ts;
 
@@ -2664,12 +2670,6 @@
 			btheme->tui.interface_style = TH_IFACE_STYLE_FLAT;
 
 			ui_widget_color_init(&btheme->tui);
-=======
-	if (!USER_VERSION_ATLEAST(276, 1)) {
-		bTheme *btheme;
-		for (btheme = U.themes.first; btheme; btheme = btheme->next) {
-			rgba_char_args_set_fl(btheme->tima.preview_back, 0.0f, 0.0f, 0.0f, 0.3f);
->>>>>>> 6bc00761
 		}
 	}
 
