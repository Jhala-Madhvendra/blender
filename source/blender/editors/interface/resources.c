--- conflicted
+++ resolved
@@ -2782,20 +2782,20 @@
 		}
 	}
 
-<<<<<<< HEAD
-	if (!USER_VERSION_ATLEAST(278, 2)) {
-		bTheme *btheme;
-		for (btheme = U.themes.first; btheme; btheme = btheme->next) {
-			rgba_char_args_set_fl(btheme->tui.xaxis, 1.0f, 0.27f, 0.27f, 1.0f); /* red */
-			rgba_char_args_set_fl(btheme->tui.yaxis, 0.27f, 1.0f, 0.27f, 1.0f); /* green */
-			rgba_char_args_set_fl(btheme->tui.zaxis, 0.27f, 0.27f, 1.0f, 1.0f); /* blue */
-=======
 	if (!USER_VERSION_ATLEAST(278, 3)) {
 		for (bTheme *btheme = U.themes.first; btheme; btheme = btheme->next) {
 			/* Keyframe Indicators (were using wrong alpha) */
 			btheme->tv3d.time_keyframe[3] = btheme->tv3d.time_gp_keyframe[3] = 255;
 			btheme->ttime.time_keyframe[3] = btheme->ttime.time_gp_keyframe[3] = 255;
->>>>>>> 1bfe3598
+		}
+	}
+
+	if (!USER_VERSION_ATLEAST(278, 3)) {
+		bTheme *btheme;
+		for (btheme = U.themes.first; btheme; btheme = btheme->next) {
+			rgba_char_args_set_fl(btheme->tui.xaxis, 1.0f, 0.27f, 0.27f, 1.0f); /* red */
+			rgba_char_args_set_fl(btheme->tui.yaxis, 0.27f, 1.0f, 0.27f, 1.0f); /* green */
+			rgba_char_args_set_fl(btheme->tui.zaxis, 0.27f, 0.27f, 1.0f, 1.0f); /* blue */
 		}
 	}
 
@@ -2805,7 +2805,12 @@
 	 * (keep this block even if it becomes empty).
 	 */
 	{
-		
+		bTheme *btheme;
+		for (btheme = U.themes.first; btheme; btheme = btheme->next) {
+			rgba_char_args_set_fl(btheme->tui.xaxis, 1.0f, 0.27f, 0.27f, 1.0f); /* red */
+			rgba_char_args_set_fl(btheme->tui.yaxis, 0.27f, 1.0f, 0.27f, 1.0f); /* green */
+			rgba_char_args_set_fl(btheme->tui.zaxis, 0.27f, 0.27f, 1.0f, 1.0f); /* blue */
+		}
 	}
 
 	if (U.pixelsize == 0.0f)
