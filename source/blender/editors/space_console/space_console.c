--- conflicted
+++ resolved
@@ -136,16 +136,7 @@
 
   /* own keymap */
   keymap = WM_keymap_ensure(wm->defaultconf, "Console", SPACE_CONSOLE, 0);
-<<<<<<< HEAD
-  WM_event_add_keymap_handler_v2d_mask(&ar->handlers, keymap);
-=======
   WM_event_add_keymap_handler_v2d_mask(&region->handlers, keymap);
-
-  /* add drop boxes */
-  lb = WM_dropboxmap_find("Console", SPACE_CONSOLE, RGN_TYPE_WINDOW);
-
-  WM_event_add_dropbox_handler(&region->handlers, lb);
->>>>>>> afb1a64c
 }
 
 /* same as 'text_cursor' */
