--- conflicted
+++ resolved
@@ -81,14 +81,14 @@
 
 
 GLubyte stipple_quarttone[128] = { 
-	136,136,136,136,0,0,0,0,34,34,34,34,0,0,0,0,
-	136,136,136,136,0,0,0,0,34,34,34,34,0,0,0,0,
-	136,136,136,136,0,0,0,0,34,34,34,34,0,0,0,0,
-	136,136,136,136,0,0,0,0,34,34,34,34,0,0,0,0,
-	136,136,136,136,0,0,0,0,34,34,34,34,0,0,0,0,
-	136,136,136,136,0,0,0,0,34,34,34,34,0,0,0,0,
-	136,136,136,136,0,0,0,0,34,34,34,34,0,0,0,0,
-	136,136,136,136,0,0,0,0,34,34,34,34,0,0,0,0};
+	136, 136, 136, 136, 0, 0, 0, 0, 34, 34, 34, 34, 0, 0, 0, 0,
+	136, 136, 136, 136, 0, 0, 0, 0, 34, 34, 34, 34, 0, 0, 0, 0,
+	136, 136, 136, 136, 0, 0, 0, 0, 34, 34, 34, 34, 0, 0, 0, 0,
+	136, 136, 136, 136, 0, 0, 0, 0, 34, 34, 34, 34, 0, 0, 0, 0,
+	136, 136, 136, 136, 0, 0, 0, 0, 34, 34, 34, 34, 0, 0, 0, 0,
+	136, 136, 136, 136, 0, 0, 0, 0, 34, 34, 34, 34, 0, 0, 0, 0,
+	136, 136, 136, 136, 0, 0, 0, 0, 34, 34, 34, 34, 0, 0, 0, 0,
+	136, 136, 136, 136, 0, 0, 0, 0, 34, 34, 34, 34, 0, 0, 0, 0};
 
 
 GLubyte stipple_diag_stripes_pos[128] = {
@@ -195,16 +195,15 @@
 {
 	unsigned char col1[4] = {40, 40, 40}, col2[4] = {50, 50, 50};
 
-	GLubyte checker_stipple[32*32/8] = {
-		255,0,255,0,255,0,255,0,255,0,255,0,255,0,255,0,
-		255,0,255,0,255,0,255,0,255,0,255,0,255,0,255,0,
-		0,255,0,255,0,255,0,255,0,255,0,255,0,255,0,255,
-		0,255,0,255,0,255,0,255,0,255,0,255,0,255,0,255,
-		255,0,255,0,255,0,255,0,255,0,255,0,255,0,255,0,
-		255,0,255,0,255,0,255,0,255,0,255,0,255,0,255,0,
-		0,255,0,255,0,255,0,255,0,255,0,255,0,255,0,255,
-		0,255,0,255,0,255,0,255,0,255,0,255,0,255,0,255,
-	};
+	GLubyte checker_stipple[32 * 32 / 8] = {
+		255, 0, 255, 0, 255, 0, 255, 0, 255, 0, 255, 0, 255, 0, 255, 0,
+		255,  0, 255, 0, 255, 0, 255, 0, 255, 0, 255, 0, 255, 0, 255, 0,
+		0, 255, 0, 255, 0, 255, 0, 255, 0, 255, 0, 255, 0, 255, 0, 255,
+		0, 255, 0, 255, 0, 255, 0, 255, 0, 255, 0, 255, 0, 255, 0, 255,
+		255, 0, 255, 0, 255, 0, 255, 0, 255, 0, 255, 0, 255, 0, 255, 0,
+		255, 0, 255, 0, 255, 0, 255, 0, 255, 0, 255, 0, 255, 0, 255, 0,
+		0, 255, 0, 255, 0, 255, 0, 255, 0, 255, 0, 255, 0, 255, 0, 255,
+		0, 255, 0, 255, 0, 255, 0, 255, 0, 255, 0, 255, 0, 255, 0, 255};
 	
 	glColor3ubv(col1);
 	glRectf(x1, y1, x2, y2);
@@ -298,15 +297,6 @@
 
 /* Invert line handling */
 	
-<<<<<<< HEAD
-#define glToggle(mode, onoff)	(((onoff)?glEnable:glDisable)(mode))
-
-void set_inverted_drawing(int enable) 
-{
-	glLogicOp(enable?GL_INVERT:GL_COPY);
-	glToggle(GL_COLOR_LOGIC_OP, enable);
-	glToggle(GL_DITHER, !enable);
-=======
 #define gl_toggle(mode, onoff)  (((onoff) ? glEnable : glDisable)(mode))
 
 void set_inverted_drawing(int enable) 
@@ -314,7 +304,6 @@
 	glLogicOp(enable ? GL_INVERT : GL_COPY);
 	gl_toggle(GL_COLOR_LOGIC_OP, enable);
 	gl_toggle(GL_DITHER, !enable);
->>>>>>> e6a02281
 }
 
 void sdrawXORline(int x0, int y0, int x1, int y1)
@@ -380,15 +369,9 @@
 	set_inverted_drawing(1);
 
 	glPushMatrix();
-<<<<<<< HEAD
-	glTranslatef(xofs, yofs, 0.0);
-	glScalef(1,hh/hw,1);
-	glutil_draw_lined_arc(0.0, M_PI*2.0, hw, 20);
-=======
 	glTranslatef(xofs, yofs, 0.0f);
 	glScalef(1.0f, hh / hw, 1.0f);
 	glutil_draw_lined_arc(0.0, M_PI * 2.0, hw, 20);
->>>>>>> e6a02281
 	glPopMatrix();
 
 	set_inverted_drawing(0);
@@ -798,23 +781,14 @@
 }
 #endif
 
-/* **************** glPoint hack ************************ */
-
-<<<<<<< HEAD
-static int curmode=0;
-static int pointhack=0;
-static GLubyte Squaredot[16] = { 0xff,0xff,0xff,0xff,
-								 0xff,0xff,0xff,0xff,
-								 0xff,0xff,0xff,0xff, 
-								 0xff,0xff,0xff,0xff};
-=======
+/* **************** GL_POINT hack ************************ */
+
 static int curmode = 0;
 static int pointhack = 0;
 static GLubyte Squaredot[16] = {0xff, 0xff, 0xff, 0xff,
                                 0xff, 0xff, 0xff, 0xff,
                                 0xff, 0xff, 0xff, 0xff,
                                 0xff, 0xff, 0xff, 0xff};
->>>>>>> e6a02281
 
 void bglBegin(int mode)
 {
@@ -850,16 +824,6 @@
 
 void bglVertex3fv(const float vec[3])
 {
-<<<<<<< HEAD
-	switch(curmode) {
-	case GL_POINTS:
-		if (pointhack) {
-			glRasterPos3fv(vec);
-			glBitmap(pointhack, pointhack, (float)pointhack/2.0f, (float)pointhack/2.0f, 0.0, 0.0, Squaredot);
-		}
-		else glVertex3fv(vec);
-		break;
-=======
 	switch (curmode) {
 		case GL_POINTS:
 			if (pointhack) {
@@ -868,22 +832,11 @@
 			}
 			else glVertex3fv(vec);
 			break;
->>>>>>> e6a02281
 	}
 }
 
 void bglVertex3f(float x, float y, float z)
 {
-<<<<<<< HEAD
-	switch(curmode) {
-	case GL_POINTS:
-		if (pointhack) {
-			glRasterPos3f(x, y, z);
-			glBitmap(pointhack, pointhack, (float)pointhack/2.0f, (float)pointhack/2.0f, 0.0, 0.0, Squaredot);
-		}
-		else glVertex3f(x, y, z);
-		break;
-=======
 	switch (curmode) {
 		case GL_POINTS:
 			if (pointhack) {
@@ -892,22 +845,11 @@
 			}
 			else glVertex3f(x, y, z);
 			break;
->>>>>>> e6a02281
 	}
 }
 
 void bglVertex2fv(const float vec[2])
 {
-<<<<<<< HEAD
-	switch(curmode) {
-	case GL_POINTS:
-		if (pointhack) {
-			glRasterPos2fv(vec);
-			glBitmap(pointhack, pointhack, (float)pointhack/2, pointhack/2, 0.0, 0.0, Squaredot);
-		}
-		else glVertex2fv(vec);
-		break;
-=======
 	switch (curmode) {
 		case GL_POINTS:
 			if (pointhack) {
@@ -916,7 +858,6 @@
 			}
 			else glVertex2fv(vec);
 			break;
->>>>>>> e6a02281
 	}
 }
 
@@ -940,11 +881,15 @@
 	/* Very strange code here - it seems that certain bad values in the
 	 * modelview matrix can cause gluUnProject to give bad results. */
 	if (mats->modelview[0] < badvalue &&
-	   mats->modelview[0] > -badvalue)
-		mats->modelview[0]= 0;
+	    mats->modelview[0] > -badvalue)
+	{
+		mats->modelview[0] = 0;
+	}
 	if (mats->modelview[5] < badvalue &&
-	   mats->modelview[5] > -badvalue)
-		mats->modelview[5]= 0;
+	    mats->modelview[5] > -badvalue)
+	{
+		mats->modelview[5] = 0;
+	}
 	
 	/* Set up viewport so that gluUnProject will give correct values */
 	mats->viewport[0] = 0;
