--- conflicted
+++ resolved
@@ -102,9 +102,6 @@
 	imm_draw_circle(PRIM_TRIANGLE_FAN, pos, x, y, rad, nsegments);
 }
 
-<<<<<<< HEAD
-static void imm_draw_circle_3D(GLenum prim_type, unsigned pos, float x, float y, float rad, int nsegments)
-=======
 /**
  * \note We could have `imm_draw_lined_disk_partial` but currently there is no need.
  */
@@ -127,23 +124,13 @@
 	immEnd();
 }
 
-/**
- * Replacement for gluPartialDisk, (without 'loops' argument).
- */
-void imm_draw_filled_disk_partial(
-        unsigned pos, float x, float y,
-        float rad_inner, float rad_outer, int nsegments, float start, float sweep)
-{
-	imm_draw_disk_partial(PRIM_TRIANGLE_STRIP, pos, x, y, rad_inner, rad_outer, nsegments, start, sweep);
-}
-
-void imm_draw_lined_circle_3D(unsigned pos, float x, float y, float rad, int nsegments)
->>>>>>> db0f67f4
+static void imm_draw_circle_3D(GLenum prim_type, unsigned pos, float x, float y, float rad, int nsegments)
 {
 	immBegin(prim_type, nsegments);
 	for (int i = 0; i < nsegments; ++i) {
 		float angle = 2 * M_PI * ((float)i / (float)nsegments);
-		immVertex3f(pos, x + rad * cosf(angle), y + rad * sinf(angle), 0.0f);
+		immVertex3f(pos, x + rad * cosf(angle),
+		                 y + rad * sinf(angle), 0.0f);
 	}
 	immEnd();
 }
