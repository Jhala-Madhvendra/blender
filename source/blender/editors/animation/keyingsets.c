/*
 * ***** BEGIN GPL LICENSE BLOCK *****
 *
 * This program is free software; you can redistribute it and/or
 * modify it under the terms of the GNU General Public License
 * as published by the Free Software Foundation; either version 2
 * of the License, or (at your option) any later version.
 *
 * This program is distributed in the hope that it will be useful,
 * but WITHOUT ANY WARRANTY; without even the implied warranty of
 * MERCHANTABILITY or FITNESS FOR A PARTICULAR PURPOSE.  See the
 * GNU General Public License for more details.
 *
 * You should have received a copy of the GNU General Public License
 * along with this program; if not, write to the Free Software Foundation,
 * Inc., 51 Franklin Street, Fifth Floor, Boston, MA 02110-1301, USA.
 *
 * The Original Code is Copyright (C) 2009 Blender Foundation, Joshua Leung
 * All rights reserved.
 *
 * The Original Code is: all of this file.
 *
 * Contributor(s): Joshua Leung (full recode)
 *
 * ***** END GPL LICENSE BLOCK *****
 */

/** \file blender/editors/animation/keyingsets.c
 *  \ingroup edanimation
 */


#include <stdio.h>
#include <stddef.h>
#include <string.h>
#include <math.h>
#include <float.h>

#include "MEM_guardedalloc.h"

#include "BLI_blenlib.h"
#include "BLI_utildefines.h"

#include "DNA_anim_types.h"
#include "DNA_scene_types.h"
#include "DNA_object_types.h"

#include "BKE_main.h"
#include "BKE_animsys.h"
#include "BKE_context.h"
#include "BKE_report.h"

#include "DEG_depsgraph.h"

#include "ED_keyframing.h"
#include "ED_screen.h"

#include "UI_interface.h"
#include "UI_resources.h"

#include "WM_api.h"
#include "WM_types.h"

#include "RNA_access.h"
#include "RNA_define.h"
#include "RNA_enum_types.h"

#include "anim_intern.h"

/* ************************************************** */
/* KEYING SETS - OPERATORS (for use in UI panels) */
/* These operators are really duplication of existing functionality, but just for completeness,
 * they're here too, and will give the basic data needed...
 */

/* poll callback for adding default KeyingSet */
static int keyingset_poll_default_add(bContext *C)
{
	/* as long as there's an active Scene, it's fine */
	return (CTX_data_scene(C) != NULL);
}

/* poll callback for editing active KeyingSet */
static int keyingset_poll_active_edit(bContext *C)
{
	Scene *scene = CTX_data_scene(C);

	if (scene == NULL)
		return 0;

	/* there must be an active KeyingSet (and KeyingSets) */
	return ((scene->active_keyingset > 0) && (scene->keyingsets.first));
}

/* poll callback for editing active KeyingSet Path */
static int keyingset_poll_activePath_edit(bContext *C)
{
	Scene *scene = CTX_data_scene(C);
	KeyingSet *ks;

	if (scene == NULL)
		return 0;
	if (scene->active_keyingset <= 0)
		return 0;
	else
		ks = BLI_findlink(&scene->keyingsets, scene->active_keyingset - 1);

	/* there must be an active KeyingSet and an active path */
	return ((ks) && (ks->paths.first) && (ks->active_path > 0));
}


/* Add a Default (Empty) Keying Set ------------------------- */

static int add_default_keyingset_exec(bContext *C, wmOperator *UNUSED(op))
{
	Scene *scene = CTX_data_scene(C);
	short flag = 0, keyingflag = 0;

	/* validate flags
	 *	- absolute KeyingSets should be created by default
	 */
	flag |= KEYINGSET_ABSOLUTE;

	/* 2nd arg is 0 to indicate that we don't want to include autokeying mode related settings */
	keyingflag = ANIM_get_keyframing_flags(scene, 0);

	/* call the API func, and set the active keyingset index */
	BKE_keyingset_add(&scene->keyingsets, NULL, NULL, flag, keyingflag);

	scene->active_keyingset = BLI_listbase_count(&scene->keyingsets);

	/* send notifiers */
	WM_event_add_notifier(C, NC_SCENE | ND_KEYINGSET, NULL);

	return OPERATOR_FINISHED;
}

void ANIM_OT_keying_set_add(wmOperatorType *ot)
{
	/* identifiers */
	ot->name = "Add Empty Keying Set";
	ot->idname = "ANIM_OT_keying_set_add";
	ot->description = "Add a new (empty) Keying Set to the active Scene";

	/* callbacks */
	ot->exec = add_default_keyingset_exec;
	ot->poll = keyingset_poll_default_add;
}

/* Remove 'Active' Keying Set ------------------------- */

static int remove_active_keyingset_exec(bContext *C, wmOperator *op)
{
	Scene *scene = CTX_data_scene(C);
	KeyingSet *ks;

	/* verify the Keying Set to use:
	 *	- use the active one
	 *	- return error if it doesn't exist
	 */
	if (scene->active_keyingset == 0) {
		BKE_report(op->reports, RPT_ERROR, "No active keying set to remove");
		return OPERATOR_CANCELLED;
	}
	else if (scene->active_keyingset < 0) {
		BKE_report(op->reports, RPT_ERROR, "Cannot remove built in keying set");
		return OPERATOR_CANCELLED;
	}
	else
		ks = BLI_findlink(&scene->keyingsets, scene->active_keyingset - 1);

	/* free KeyingSet's data, then remove it from the scene */
	BKE_keyingset_free(ks);
	BLI_freelinkN(&scene->keyingsets, ks);

	/* the active one should now be the previously second-to-last one */
	scene->active_keyingset--;

	/* send notifiers */
	WM_event_add_notifier(C, NC_SCENE | ND_KEYINGSET, NULL);

	return OPERATOR_FINISHED;
}

void ANIM_OT_keying_set_remove(wmOperatorType *ot)
{
	/* identifiers */
	ot->name = "Remove Active Keying Set";
	ot->idname = "ANIM_OT_keying_set_remove";
	ot->description = "Remove the active Keying Set";

	/* callbacks */
	ot->exec = remove_active_keyingset_exec;
	ot->poll = keyingset_poll_active_edit;
}

/* Add Empty Keying Set Path ------------------------- */

static int add_empty_ks_path_exec(bContext *C, wmOperator *op)
{
	Scene *scene = CTX_data_scene(C);
	KeyingSet *ks;
	KS_Path *ksp;

	/* verify the Keying Set to use:
	 *	- use the active one
	 *	- return error if it doesn't exist
	 */
	if (scene->active_keyingset == 0) {
		BKE_report(op->reports, RPT_ERROR, "No active keying set to add empty path to");
		return OPERATOR_CANCELLED;
	}
	else
		ks = BLI_findlink(&scene->keyingsets, scene->active_keyingset - 1);

	/* don't use the API method for this, since that checks on values... */
	ksp = MEM_callocN(sizeof(KS_Path), "KeyingSetPath Empty");
	BLI_addtail(&ks->paths, ksp);
	ks->active_path = BLI_listbase_count(&ks->paths);

	ksp->groupmode = KSP_GROUP_KSNAME; // XXX?
	ksp->idtype = ID_OB;
	ksp->flag = KSP_FLAG_WHOLE_ARRAY;

	return OPERATOR_FINISHED;
}

void ANIM_OT_keying_set_path_add(wmOperatorType *ot)
{
	/* identifiers */
	ot->name = "Add Empty Keying Set Path";
	ot->idname = "ANIM_OT_keying_set_path_add";
	ot->description = "Add empty path to active Keying Set";

	/* callbacks */
	ot->exec = add_empty_ks_path_exec;
	ot->poll = keyingset_poll_active_edit;
}

/* Remove Active Keying Set Path ------------------------- */

static int remove_active_ks_path_exec(bContext *C, wmOperator *op)
{
	Scene *scene = CTX_data_scene(C);
	KeyingSet *ks = BLI_findlink(&scene->keyingsets, scene->active_keyingset - 1);

	/* if there is a KeyingSet, find the nominated path to remove */
	if (ks) {
		KS_Path *ksp = BLI_findlink(&ks->paths, ks->active_path - 1);

		if (ksp) {
			/* remove the active path from the KeyingSet */
			BKE_keyingset_free_path(ks, ksp);

			/* the active path should now be the previously second-to-last active one */
			ks->active_path--;
		}
		else {
			BKE_report(op->reports, RPT_ERROR, "No active keying set path to remove");
			return OPERATOR_CANCELLED;
		}
	}
	else {
		BKE_report(op->reports, RPT_ERROR, "No active keying set to remove a path from");
		return OPERATOR_CANCELLED;
	}

	return OPERATOR_FINISHED;
}

void ANIM_OT_keying_set_path_remove(wmOperatorType *ot)
{
	/* identifiers */
	ot->name = "Remove Active Keying Set Path";
	ot->idname = "ANIM_OT_keying_set_path_remove";
	ot->description = "Remove active Path from active Keying Set";

	/* callbacks */
	ot->exec = remove_active_ks_path_exec;
	ot->poll = keyingset_poll_activePath_edit;
}

/* ************************************************** */
/* KEYING SETS - OPERATORS (for use in UI menus) */

/* Add to KeyingSet Button Operator ------------------------ */

static int add_keyingset_button_exec(bContext *C, wmOperator *op)
{
	Scene *scene = CTX_data_scene(C);
	KeyingSet *ks = NULL;
	PropertyRNA *prop = NULL;
	PointerRNA ptr = {{NULL}};
	char *path = NULL;
	short success = 0;
	int index = 0, pflag = 0;
	const bool all = RNA_boolean_get(op->ptr, "all");

	/* try to add to keyingset using property retrieved from UI */
	if (!UI_context_active_but_prop_get(C, &ptr, &prop, &index)) {
		/* pass event on if no active button found */
		return (OPERATOR_CANCELLED | OPERATOR_PASS_THROUGH);
	}

	/* verify the Keying Set to use:
	 *	- use the active one for now (more control over this can be added later)
	 *	- add a new one if it doesn't exist
	 */
	if (scene->active_keyingset == 0) {
		short flag = 0, keyingflag = 0;

		/* validate flags
		 *	- absolute KeyingSets should be created by default
		 */
		flag |= KEYINGSET_ABSOLUTE;

		keyingflag |= ANIM_get_keyframing_flags(scene, 0);

		if (IS_AUTOKEY_FLAG(scene, XYZ2RGB))
			keyingflag |= INSERTKEY_XYZ2RGB;

		/* call the API func, and set the active keyingset index */
		ks = BKE_keyingset_add(&scene->keyingsets, "ButtonKeyingSet", "Button Keying Set", flag, keyingflag);

		scene->active_keyingset = BLI_listbase_count(&scene->keyingsets);
	}
	else if (scene->active_keyingset < 0) {
		BKE_report(op->reports, RPT_ERROR, "Cannot add property to built in keying set");
		return OPERATOR_CANCELLED;
	}
	else {
		ks = BLI_findlink(&scene->keyingsets, scene->active_keyingset - 1);
	}

	/* check if property is able to be added */
	if (ptr.id.data && ptr.data && prop && RNA_property_animateable(&ptr, prop)) {
		path = RNA_path_from_ID_to_property(&ptr, prop);

		if (path) {
			/* set flags */
			if (all) {
				pflag |= KSP_FLAG_WHOLE_ARRAY;

				/* we need to set the index for this to 0, even though it may break in some cases, this is
				 * necessary if we want the entire array for most cases to get included without the user
				 * having to worry about where they clicked
				 */
				index = 0;
			}

			/* add path to this setting */
			BKE_keyingset_add_path(ks, ptr.id.data, NULL, path, index, pflag, KSP_GROUP_KSNAME);
			ks->active_path = BLI_listbase_count(&ks->paths);
			success = 1;

			/* free the temp path created */
			MEM_freeN(path);
		}
	}

	if (success) {
		/* send updates */
		WM_event_add_notifier(C, NC_SCENE | ND_KEYINGSET, NULL);

		/* show notification/report header, so that users notice that something changed */
		BKE_reportf(op->reports, RPT_INFO, "Property added to Keying Set: '%s'", ks->name);
	}

	return (success) ? OPERATOR_FINISHED : OPERATOR_CANCELLED;
}

void ANIM_OT_keyingset_button_add(wmOperatorType *ot)
{
	/* identifiers */
	ot->name = "Add to Keying Set";
	ot->idname = "ANIM_OT_keyingset_button_add";
	ot->description = "Add current UI-active property to current keying set";

	/* callbacks */
	ot->exec = add_keyingset_button_exec;
	//op->poll = ???

	/* flags */
	ot->flag = OPTYPE_REGISTER | OPTYPE_UNDO;

	/* properties */
	RNA_def_boolean(ot->srna, "all", 1, "All", "Add all elements of the array to a Keying Set");
}

/* Remove from KeyingSet Button Operator ------------------------ */

static int remove_keyingset_button_exec(bContext *C, wmOperator *op)
{
	Scene *scene = CTX_data_scene(C);
	KeyingSet *ks = NULL;
	PropertyRNA *prop = NULL;
	PointerRNA ptr = {{NULL}};
	char *path = NULL;
	short success = 0;
	int index = 0;

	/* try to add to keyingset using property retrieved from UI */
	if (UI_context_active_but_prop_get(C, &ptr, &prop, &index)) {
		/* pass event on if no active button found */
		return (OPERATOR_CANCELLED | OPERATOR_PASS_THROUGH);
	}

	/* verify the Keying Set to use:
	 *	- use the active one for now (more control over this can be added later)
	 *	- return error if it doesn't exist
	 */
	if (scene->active_keyingset == 0) {
		BKE_report(op->reports, RPT_ERROR, "No active keying set to remove property from");
		return OPERATOR_CANCELLED;
	}
	else if (scene->active_keyingset < 0) {
		BKE_report(op->reports, RPT_ERROR, "Cannot remove property from built in keying set");
		return OPERATOR_CANCELLED;
	}
	else {
		ks = BLI_findlink(&scene->keyingsets, scene->active_keyingset - 1);
	}

	if (ptr.id.data && ptr.data && prop) {
		path = RNA_path_from_ID_to_property(&ptr, prop);

		if (path) {
			KS_Path *ksp;

			/* try to find a path matching this description */
			ksp = BKE_keyingset_find_path(ks, ptr.id.data, ks->name, path, index, KSP_GROUP_KSNAME);

			if (ksp) {
				BKE_keyingset_free_path(ks, ksp);
				success = 1;
			}

			/* free temp path used */
			MEM_freeN(path);
		}
	}


	if (success) {
		/* send updates */
		WM_event_add_notifier(C, NC_SCENE | ND_KEYINGSET, NULL);

		/* show warning */
		BKE_report(op->reports, RPT_INFO, "Property removed from Keying Set");
	}

	return (success) ? OPERATOR_FINISHED : OPERATOR_CANCELLED;
}

void ANIM_OT_keyingset_button_remove(wmOperatorType *ot)
{
	/* identifiers */
	ot->name = "Remove from Keying Set";
	ot->idname = "ANIM_OT_keyingset_button_remove";
	ot->description = "Remove current UI-active property from current keying set";

	/* callbacks */
	ot->exec = remove_keyingset_button_exec;
	//op->poll = ???

	/* flags */
	ot->flag = OPTYPE_REGISTER | OPTYPE_UNDO;
}

/* ******************************************* */

/* Change Active KeyingSet Operator ------------------------ */
/* This operator checks if a menu should be shown for choosing the KeyingSet to make the active one */

static int keyingset_active_menu_invoke(bContext *C, wmOperator *op, const wmEvent *UNUSED(event))
{
	uiPopupMenu *pup;
	uiLayout *layout;

	/* call the menu, which will call this operator again, hence the canceled */
	pup = UI_popup_menu_begin(C, op->type->name, ICON_NONE);
	layout = UI_popup_menu_layout(pup);
	uiItemsEnumO(layout, "ANIM_OT_keying_set_active_set", "type");
	UI_popup_menu_end(C, pup);

	return OPERATOR_INTERFACE;
}

static int keyingset_active_menu_exec(bContext *C, wmOperator *op)
{
	Scene *scene = CTX_data_scene(C);
	int type = RNA_enum_get(op->ptr, "type");

	/* If type == 0, it will deselect any active keying set. */
	scene->active_keyingset = type;

	/* send notifiers */
	WM_event_add_notifier(C, NC_SCENE | ND_KEYINGSET, NULL);

	return OPERATOR_FINISHED;
}

void ANIM_OT_keying_set_active_set(wmOperatorType *ot)
{
	PropertyRNA *prop;

	/* identifiers */
	ot->name = "Set Active Keying Set";
	ot->idname = "ANIM_OT_keying_set_active_set";
	ot->description = "Select a new keying set as the active one";

	/* callbacks */
	ot->invoke = keyingset_active_menu_invoke;
	ot->exec = keyingset_active_menu_exec;
	ot->poll = ED_operator_areaactive;

	/* flags */
	ot->flag = OPTYPE_REGISTER | OPTYPE_UNDO;

	/* keyingset to use (dynamic enum) */
	prop = RNA_def_enum(ot->srna, "type", DummyRNA_DEFAULT_items, 0, "Keying Set", "The Keying Set to use");
	RNA_def_enum_funcs(prop, ANIM_keying_sets_enum_itemf);
/*	RNA_def_property_flag(prop, PROP_HIDDEN);*/
}

/* ******************************************* */
/* REGISTERED KEYING SETS */

/* Keying Set Type Info declarations */
static ListBase keyingset_type_infos = {NULL, NULL};

/* Built-In Keying Sets (referencing type infos)*/
ListBase builtin_keyingsets = {NULL, NULL};

/* --------------- */

/* Find KeyingSet type info given a name */
KeyingSetInfo *ANIM_keyingset_info_find_name(const char name[])
{
	/* sanity checks */
	if ((name == NULL) || (name[0] == 0))
		return NULL;

	/* search by comparing names */
	return BLI_findstring(&keyingset_type_infos, name, offsetof(KeyingSetInfo, idname));
}

/* Find builtin KeyingSet by name */
KeyingSet *ANIM_builtin_keyingset_get_named(KeyingSet *prevKS, const char name[])
{
	KeyingSet *ks, *first = NULL;

	/* sanity checks  any name to check? */
	if (name[0] == 0)
		return NULL;

	/* get first KeyingSet to use */
	if (prevKS && prevKS->next)
		first = prevKS->next;
	else
		first = builtin_keyingsets.first;

	/* loop over KeyingSets checking names */
	for (ks = first; ks; ks = ks->next) {
		if (STREQ(name, ks->idname))
			return ks;
	}

	/* complain about missing keying sets on debug builds */
#ifndef NDEBUG
	printf("%s: '%s' not found\n", __func__, name);
#endif

	/* no matches found */
	return NULL;
}

/* --------------- */

/* Add the given KeyingSetInfo to the list of type infos, and create an appropriate builtin set too */
void ANIM_keyingset_info_register(KeyingSetInfo *ksi)
{
	KeyingSet *ks;

	/* create a new KeyingSet
	 *	- inherit name and keyframing settings from the typeinfo
	 */
	ks = BKE_keyingset_add(&builtin_keyingsets, ksi->idname, ksi->name, 1, ksi->keyingflag);

	/* link this KeyingSet with its typeinfo */
	memcpy(&ks->typeinfo, ksi->idname, sizeof(ks->typeinfo));

	/* Copy description... */
	BLI_strncpy(ks->description, ksi->description, sizeof(ks->description));

	/* add type-info to the list */
	BLI_addtail(&keyingset_type_infos, ksi);
}

/* Remove the given KeyingSetInfo from the list of type infos, and also remove the builtin set if appropriate */
void ANIM_keyingset_info_unregister(Main *bmain, KeyingSetInfo *ksi)
{
	KeyingSet *ks, *ksn;

	/* find relevant builtin KeyingSets which use this, and remove them */
	/* TODO: this isn't done now, since unregister is really only used atm when we
	 * reload the scripts, which kindof defeats the purpose of "builtin"? */
	for (ks = builtin_keyingsets.first; ks; ks = ksn) {
		ksn = ks->next;

		/* remove if matching typeinfo name */
		if (STREQ(ks->typeinfo, ksi->idname)) {
			Scene *scene;
			BKE_keyingset_free(ks);
			BLI_remlink(&builtin_keyingsets, ks);

			for (scene = bmain->scene.first; scene; scene = scene->id.next)
				BLI_remlink_safe(&scene->keyingsets, ks);

			MEM_freeN(ks);
		}
	}

	/* free the type info */
	BLI_freelinkN(&keyingset_type_infos, ksi);
}

/* --------------- */

void ANIM_keyingset_infos_exit(void)
{
	KeyingSetInfo *ksi, *next;

	/* free type infos */
	for (ksi = keyingset_type_infos.first; ksi; ksi = next) {
		next = ksi->next;

		/* free extra RNA data, and remove from list */
		if (ksi->ext.free)
			ksi->ext.free(ksi->ext.data);
		BLI_freelinkN(&keyingset_type_infos, ksi);
	}

	/* free builtin sets */
	BKE_keyingsets_free(&builtin_keyingsets);
}

/* Check if the ID appears in the paths specified by the KeyingSet */
bool ANIM_keyingset_find_id(KeyingSet *ks, ID *id)
{
	/* sanity checks */
	if (ELEM(NULL, ks, id))
		return false;

	return BLI_findptr(&ks->paths, id, offsetof(KS_Path, id)) != NULL;
}

/* ******************************************* */
/* KEYING SETS API (for UI) */

/* Getters for Active/Indices ----------------------------- */

/* Get the active Keying Set for the Scene provided */
KeyingSet *ANIM_scene_get_active_keyingset(Scene *scene)
{
	/* if no scene, we've got no hope of finding the Keying Set */
	if (scene == NULL)
		return NULL;

	/* currently, there are several possibilities here:
	 *	-   0: no active keying set
	 *	- > 0: one of the user-defined Keying Sets, but indices start from 0 (hence the -1)
	 *	- < 0: a builtin keying set
	 */
	if (scene->active_keyingset > 0)
		return BLI_findlink(&scene->keyingsets, scene->active_keyingset - 1);
	else
		return BLI_findlink(&builtin_keyingsets, (-scene->active_keyingset) - 1);
}

/* Get the index of the Keying Set provided, for the given Scene */
int ANIM_scene_get_keyingset_index(Scene *scene, KeyingSet *ks)
{
	int index;

	/* if no KeyingSet provided, have none */
	if (ks == NULL)
		return 0;

	/* check if the KeyingSet exists in scene list */
	if (scene) {
		/* get index and if valid, return
		 *	- (absolute) Scene KeyingSets are from (>= 1)
		 */
		index = BLI_findindex(&scene->keyingsets, ks);
		if (index != -1)
			return (index + 1);
	}

	/* still here, so try builtins list too
	 *	- builtins are from (<= -1)
	 *	- none/invalid is (= 0)
	 */
	index = BLI_findindex(&builtin_keyingsets, ks);
	if (index != -1)
		return -(index + 1);
	else
		return 0;
}

/* Get Keying Set to use for Auto-Keyframing some transforms */
KeyingSet *ANIM_get_keyingset_for_autokeying(Scene *scene, const char *tranformKSName)
{
	/* get KeyingSet to use
	 *	- use the active KeyingSet if defined (and user wants to use it for all autokeying),
	 *    or otherwise key transforms only
	 */
	if (IS_AUTOKEY_FLAG(scene, ONLYKEYINGSET) && (scene->active_keyingset))
		return ANIM_scene_get_active_keyingset(scene);
	else if (IS_AUTOKEY_FLAG(scene, INSERTAVAIL))
		return ANIM_builtin_keyingset_get_named(NULL, ANIM_KS_AVAILABLE_ID);
	else
		return ANIM_builtin_keyingset_get_named(NULL, tranformKSName);
}

/* Menu of All Keying Sets ----------------------------- */

/* Dynamically populate an enum of Keying Sets */
const EnumPropertyItem *ANIM_keying_sets_enum_itemf(bContext *C, PointerRNA *UNUSED(ptr), PropertyRNA *UNUSED(prop), bool *r_free)
{
	Scene *scene = CTX_data_scene(C);
	KeyingSet *ks;
	EnumPropertyItem *item = NULL, item_tmp = {0};
	int totitem = 0;
	int i = 0;

	if (C == NULL) {
		return DummyRNA_DEFAULT_items;
	}

	/* active Keying Set
	 *	- only include entry if it exists
	 */
	if (scene->active_keyingset) {
		/* active Keying Set */
		item_tmp.identifier = "__ACTIVE__";
		item_tmp.name = "Active Keying Set";
		item_tmp.value = i;
		RNA_enum_item_add(&item, &totitem, &item_tmp);

		/* separator */
		RNA_enum_item_add_separator(&item, &totitem);
	}

	i++;

	/* user-defined Keying Sets
	 *	- these are listed in the order in which they were defined for the active scene
	 */
	if (scene->keyingsets.first) {
		for (ks = scene->keyingsets.first; ks; ks = ks->next, i++) {
			if (ANIM_keyingset_context_ok_poll(C, ks)) {
				item_tmp.identifier = ks->idname;
				item_tmp.name = ks->name;
				item_tmp.description = ks->description;
				item_tmp.value = i;
				RNA_enum_item_add(&item, &totitem, &item_tmp);
			}
		}

		/* separator */
		RNA_enum_item_add_separator(&item, &totitem);
	}

	/* builtin Keying Sets */
	i = -1;
	for (ks = builtin_keyingsets.first; ks; ks = ks->next, i--) {
		/* only show KeyingSet if context is suitable */
		if (ANIM_keyingset_context_ok_poll(C, ks)) {
			item_tmp.identifier = ks->idname;
			item_tmp.name = ks->name;
			item_tmp.description = ks->description;
			item_tmp.value = i;
			RNA_enum_item_add(&item, &totitem, &item_tmp);
		}
	}

	RNA_enum_item_end(&item, &totitem);
	*r_free = true;

	return item;
}

/* ******************************************* */
/* KEYFRAME MODIFICATION */

/* Polling API ----------------------------------------------- */

/* Check if KeyingSet can be used in the current context */
bool ANIM_keyingset_context_ok_poll(bContext *C, KeyingSet *ks)
{
	if ((ks->flag & KEYINGSET_ABSOLUTE) == 0) {
		KeyingSetInfo *ksi = ANIM_keyingset_info_find_name(ks->typeinfo);

		/* get the associated 'type info' for this KeyingSet */
		if (ksi == NULL)
			return 0;
		/* TODO: check for missing callbacks! */

		/* check if it can be used in the current context */
		return (ksi->poll(ksi, C));
	}

	return true;
}

/* Special 'Overrides' Iterator for Relative KeyingSets ------ */

/* 'Data Sources' for relative Keying Set 'overrides'
 *  - this is basically a wrapper for PointerRNA's in a linked list
 *	- do not allow this to be accessed from outside for now
 */
typedef struct tRKS_DSource {
	struct tRKS_DSource *next, *prev;
	PointerRNA ptr;     /* the whole point of this exercise! */
} tRKS_DSource;


/* Iterator used for overriding the behavior of iterators defined for
 * relative Keying Sets, with the main usage of this being operators
 * requiring Auto Keyframing. Internal Use Only!
 */
static void RKS_ITER_overrides_list(KeyingSetInfo *ksi, bContext *C, KeyingSet *ks, ListBase *dsources)
{
	tRKS_DSource *ds;

	for (ds = dsources->first; ds; ds = ds->next) {
		/* run generate callback on this data */
		ksi->generate(ksi, C, ks, &ds->ptr);
	}
}

/* Add new data source for relative Keying Sets */
void ANIM_relative_keyingset_add_source(ListBase *dsources, ID *id, StructRNA *srna, void *data)
{
	tRKS_DSource *ds;

	/* sanity checks
	 *	- we must have somewhere to output the data
	 *	- we must have both srna+data (and with id too optionally), or id by itself only
	 */
	if (dsources == NULL)
		return;
	if (ELEM(NULL, srna, data) && (id == NULL))
		return;

	/* allocate new elem, and add to the list */
	ds = MEM_callocN(sizeof(tRKS_DSource), "tRKS_DSource");
	BLI_addtail(dsources, ds);

	/* depending on what data we have, create using ID or full pointer call */
	if (srna && data)
		RNA_pointer_create(id, srna, data, &ds->ptr);
	else
		RNA_id_pointer_create(id, &ds->ptr);
}

/* KeyingSet Operations (Insert/Delete Keyframes) ------------ */

/* Given a KeyingSet and context info, validate Keying Set's paths.
 * This is only really necessary with relative/built-in KeyingSets
 * where their list of paths is dynamically generated based on the
 * current context info.
 *
 * Returns 0 if succeeded, otherwise an error code: eModifyKey_Returns
 */
short ANIM_validate_keyingset(bContext *C, ListBase *dsources, KeyingSet *ks)
{
	/* sanity check */
	if (ks == NULL)
		return 0;

	/* if relative Keying Sets, poll and build up the paths */
	if ((ks->flag & KEYINGSET_ABSOLUTE) == 0) {
		KeyingSetInfo *ksi = ANIM_keyingset_info_find_name(ks->typeinfo);

		/* clear all existing paths
		 * NOTE: BKE_keyingset_free() frees all of the paths for the KeyingSet, but not the set itself
		 */
		BKE_keyingset_free(ks);

		/* get the associated 'type info' for this KeyingSet */
		if (ksi == NULL)
			return MODIFYKEY_MISSING_TYPEINFO;
		/* TODO: check for missing callbacks! */

		/* check if it can be used in the current context */
		if (ksi->poll(ksi, C)) {
			/* if a list of data sources are provided, run a special iterator over them,
			 * otherwise, just continue per normal
			 */
			if (dsources)
				RKS_ITER_overrides_list(ksi, C, ks, dsources);
			else
				ksi->iter(ksi, C, ks);

			/* if we don't have any paths now, then this still qualifies as invalid context */
			// FIXME: we need some error conditions (to be retrieved from the iterator why this failed!)
			if (BLI_listbase_is_empty(&ks->paths))
				return MODIFYKEY_INVALID_CONTEXT;
		}
		else {
			/* poll callback tells us that KeyingSet is useless in current context */
			// FIXME: the poll callback needs to give us more info why
			return MODIFYKEY_INVALID_CONTEXT;
		}
	}

	/* succeeded; return 0 to tag error free */
	return 0;
}

/* Determine which keying flags apply based on the override flags */
static short keyingset_apply_keying_flags(const short base_flags, const short overrides, const short own_flags)
{
	short result = 0;

	/* The logic for whether a keying flag applies is as follows:
	 *  - If the flag in question is set in "overrides", that means that the
	 *    status of that flag in "own_flags" is used
	 *  - If however the flag isn't set, then its value in "base_flags" is used
	 *    instead (i.e. no override)
	 */
#define APPLY_KEYINGFLAG_OVERRIDE(kflag) \
	if (overrides & kflag) {             \
		result |= (own_flags & kflag);   \
	}                                    \
	else {                               \
		result |= (base_flags & kflag);  \
	}

	/* Apply the flags one by one...
	 * (See rna_def_common_keying_flags() for the supported flags)
	 */
	APPLY_KEYINGFLAG_OVERRIDE(INSERTKEY_NEEDED)
	APPLY_KEYINGFLAG_OVERRIDE(INSERTKEY_MATRIX)
	APPLY_KEYINGFLAG_OVERRIDE(INSERTKEY_XYZ2RGB)

#undef APPLY_KEYINGFLAG_OVERRIDE

	return result;
}

/* Given a KeyingSet and context info (if required), modify keyframes for the channels specified
 * by the KeyingSet. This takes into account many of the different combinations of using KeyingSets.
 * Returns the number of channels that keyframes were added to
 */
int ANIM_apply_keyingset(bContext *C, ListBase *dsources, bAction *act, KeyingSet *ks, short mode, float cfra)
{
<<<<<<< HEAD
	Depsgraph *depsgraph = CTX_data_depsgraph(C);
=======
	Main *bmain = CTX_data_main(C);
>>>>>>> b3a7a75a
	Scene *scene = CTX_data_scene(C);
	ReportList *reports = CTX_wm_reports(C);
	KS_Path *ksp;
	const short base_kflags = ANIM_get_keyframing_flags(scene, 1);
	const char *groupname = NULL;
	short kflag = 0, success = 0;
	char keytype = scene->toolsettings->keyframe_type;

	/* sanity checks */
	if (ks == NULL)
		return 0;

	/* get flags to use */
	if (mode == MODIFYKEY_MODE_INSERT) {
		/* use context settings as base */
		kflag = keyingset_apply_keying_flags(base_kflags, ks->keyingoverride, ks->keyingflag);
	}
	else if (mode == MODIFYKEY_MODE_DELETE)
		kflag = 0;

	/* if relative Keying Sets, poll and build up the paths */
	success = ANIM_validate_keyingset(C, dsources, ks);

	if (success != 0) {
		/* return error code if failed */
		return success;
	}

	/* apply the paths as specified in the KeyingSet now */
	for (ksp = ks->paths.first; ksp; ksp = ksp->next) {
		int arraylen, i;
		short kflag2;

		/* skip path if no ID pointer is specified */
		if (ksp->id == NULL) {
			BKE_reportf(reports, RPT_WARNING,
			            "Skipping path in keying set, as it has no ID (KS = '%s', path = '%s[%d]')",
			            ks->name, ksp->rna_path, ksp->array_index);
			continue;
		}

		/* since keying settings can be defined on the paths too, apply the settings for this path first */
		kflag2 = keyingset_apply_keying_flags(kflag, ksp->keyingoverride, ksp->keyingflag);

		/* get pointer to name of group to add channels to */
		if (ksp->groupmode == KSP_GROUP_NONE)
			groupname = NULL;
		else if (ksp->groupmode == KSP_GROUP_KSNAME)
			groupname = ks->name;
		else
			groupname = ksp->group;

		/* init arraylen and i - arraylen should be greater than i so that
		 * normal non-array entries get keyframed correctly
		 */
		i = ksp->array_index;
		arraylen = i;

		/* get length of array if whole array option is enabled */
		if (ksp->flag & KSP_FLAG_WHOLE_ARRAY) {
			PointerRNA id_ptr, ptr;
			PropertyRNA *prop;

			RNA_id_pointer_create(ksp->id, &id_ptr);
			if (RNA_path_resolve_property(&id_ptr, ksp->rna_path, &ptr, &prop)) {
				arraylen = RNA_property_array_length(&ptr, prop);
				i = 0;  /* start from start of array, instead of the previously specified index - T48020 */
			}
		}

		/* we should do at least one step */
		if (arraylen == i)
			arraylen++;

		/* for each possible index, perform operation
		 *	- assume that arraylen is greater than index
		 */
		for (; i < arraylen; i++) {
			/* action to take depends on mode */
			if (mode == MODIFYKEY_MODE_INSERT)
<<<<<<< HEAD
				success += insert_keyframe(depsgraph, reports, ksp->id, act, groupname, ksp->rna_path, i, cfra, keytype, kflag2);
=======
				success += insert_keyframe(bmain, reports, ksp->id, act, groupname, ksp->rna_path, i, cfra, keytype, kflag2);
>>>>>>> b3a7a75a
			else if (mode == MODIFYKEY_MODE_DELETE)
				success += delete_keyframe(reports, ksp->id, act, groupname, ksp->rna_path, i, cfra, kflag2);
		}

		/* set recalc-flags */
		switch (GS(ksp->id->name)) {
			case ID_OB: /* Object (or Object-Related) Keyframes */
			{
				Object *ob = (Object *)ksp->id;

				// XXX: only object transforms?
				DEG_id_tag_update(&ob->id, OB_RECALC_OB | OB_RECALC_DATA);
				break;
			}
			default:
				DEG_id_tag_update(ksp->id, DEG_TAG_COPY_ON_WRITE);
				break;
		}

		/* send notifiers for updates (this doesn't require context to work!) */
		WM_main_add_notifier(NC_ANIMATION | ND_KEYFRAME | NA_ADDED, NULL);
	}

	/* return the number of channels successfully affected */
	return success;
}

/* ************************************************** */<|MERGE_RESOLUTION|>--- conflicted
+++ resolved
@@ -958,11 +958,8 @@
  */
 int ANIM_apply_keyingset(bContext *C, ListBase *dsources, bAction *act, KeyingSet *ks, short mode, float cfra)
 {
-<<<<<<< HEAD
 	Depsgraph *depsgraph = CTX_data_depsgraph(C);
-=======
 	Main *bmain = CTX_data_main(C);
->>>>>>> b3a7a75a
 	Scene *scene = CTX_data_scene(C);
 	ReportList *reports = CTX_wm_reports(C);
 	KS_Path *ksp;
@@ -1043,11 +1040,7 @@
 		for (; i < arraylen; i++) {
 			/* action to take depends on mode */
 			if (mode == MODIFYKEY_MODE_INSERT)
-<<<<<<< HEAD
-				success += insert_keyframe(depsgraph, reports, ksp->id, act, groupname, ksp->rna_path, i, cfra, keytype, kflag2);
-=======
-				success += insert_keyframe(bmain, reports, ksp->id, act, groupname, ksp->rna_path, i, cfra, keytype, kflag2);
->>>>>>> b3a7a75a
+				success += insert_keyframe(bmain, depsgraph, reports, ksp->id, act, groupname, ksp->rna_path, i, cfra, keytype, kflag2);
 			else if (mode == MODIFYKEY_MODE_DELETE)
 				success += delete_keyframe(reports, ksp->id, act, groupname, ksp->rna_path, i, cfra, kflag2);
 		}
