/*
 * This program is free software; you can redistribute it and/or
 * modify it under the terms of the GNU General Public License
 * as published by the Free Software Foundation; either version 2
 * of the License, or (at your option) any later version.
 *
 * This program is distributed in the hope that it will be useful,
 * but WITHOUT ANY WARRANTY; without even the implied warranty of
 * MERCHANTABILITY or FITNESS FOR A PARTICULAR PURPOSE.  See the
 * GNU General Public License for more details.
 *
 * You should have received a copy of the GNU General Public License
 * along with this program; if not, write to the Free Software Foundation,
 * Inc., 51 Franklin Street, Fifth Floor, Boston, MA 02110-1301, USA.
 *
 * The Original Code is Copyright (C) 2008 Blender Foundation.
 * All rights reserved.
 */

/** \file
 * \ingroup spfile
 */

#include <errno.h>
#include <math.h>
#include <string.h>

#include "BLI_alloca.h"
#include "BLI_blenlib.h"
#include "BLI_fileops_types.h"
#include "BLI_math.h"
#include "BLI_utildefines.h"

#ifdef WIN32
#  include "BLI_winstuff.h"
#endif

#include "BIF_glutil.h"

#include "BKE_context.h"
#include "BKE_main.h"

#include "BLO_readfile.h"

#include "BLT_translation.h"

#include "BLF_api.h"

#include "IMB_imbuf_types.h"

#include "DNA_asset_types.h"
#include "DNA_userdef_types.h"
#include "DNA_windowmanager_types.h"

#include "RNA_access.h"

#include "ED_fileselect.h"
#include "ED_screen.h"

#include "UI_interface.h"
#include "UI_interface_icons.h"
#include "UI_resources.h"
#include "UI_view2d.h"

#include "WM_api.h"
#include "WM_types.h"

#include "GPU_immediate.h"
#include "GPU_immediate_util.h"
#include "GPU_state.h"

#include "filelist.h"

#include "file_intern.h" /* own include */

void ED_file_path_button(bScreen *screen,
                         const SpaceFile *sfile,
                         FileSelectParams *params,
                         uiBlock *block)
{
  PointerRNA params_rna_ptr;
  uiBut *but;

  RNA_pointer_create(&screen->id, &RNA_FileSelectParams, params, &params_rna_ptr);

  /* callbacks for operator check functions */
  UI_block_func_set(block, file_draw_check_cb, NULL, NULL);

  but = uiDefButR(block,
                  UI_BTYPE_TEXT,
                  -1,
                  "",
                  0,
                  0,
                  UI_UNIT_X * 10,
                  UI_UNIT_Y,
                  &params_rna_ptr,
                  "directory",
                  0,
                  0.0f,
                  (float)FILE_MAX,
                  0.0f,
                  0.0f,
                  TIP_("File path"));

  BLI_assert(!UI_but_flag_is_set(but, UI_BUT_UNDO));
  BLI_assert(!UI_but_is_utf8(but));

  UI_but_func_complete_set(but, autocomplete_directory, NULL);
  UI_but_funcN_set(but, file_directory_enter_handle, NULL, but);

  /* TODO, directory editing is non-functional while a library is loaded
   * until this is properly supported just disable it. */
  if (sfile && sfile->files && filelist_lib(sfile->files)) {
    UI_but_flag_enable(but, UI_BUT_DISABLED);
  }

  /* clear func */
  UI_block_func_set(block, NULL, NULL, NULL);
}

/* Dummy helper - we need dynamic tooltips here. */
static char *file_draw_tooltip_func(bContext *UNUSED(C), void *argN, const char *UNUSED(tip))
{
  char *dyn_tooltip = argN;
  return BLI_strdup(dyn_tooltip);
}

static void draw_tile(int sx, int sy, int width, int height, int colorid, int shade)
{
  float color[4];
  UI_GetThemeColorShade4fv(colorid, shade, color);
  UI_draw_roundbox_corner_set(UI_CNR_ALL);
  UI_draw_roundbox_aa(
      &(const rctf){
          .xmin = (float)sx,
          .xmax = (float)(sx + width),
          .ymin = (float)(sy - height),
          .ymax = (float)sy,
      },
      true,
      5.0f,
      color);
}

static void file_draw_icon(const SpaceFile *sfile,
                           uiBlock *block,
                           const FileDirEntry *file,
                           const char *path,
                           int sx,
                           int sy,
                           int icon,
                           int width,
                           int height,
                           bool drag,
                           bool dimmed)
{
  uiBut *but;
  int x, y;

  x = sx;
  y = sy - height;

  /* For uiDefIconBut(), if a1==1.0 then a2 is alpha 0.0 - 1.0 */
  const float a1 = dimmed ? 1.0f : 0.0f;
  const float a2 = dimmed ? 0.3f : 0.0f;
  but = uiDefIconBut(
      block, UI_BTYPE_LABEL, 0, icon, x, y, width, height, NULL, 0.0f, 0.0f, a1, a2, NULL);
  UI_but_func_tooltip_set(but, file_draw_tooltip_func, BLI_strdup(path));

  if (drag) {
    /* TODO duplicated from file_draw_preview(). */
    ID *id;

    if ((id = filelist_file_get_id(file))) {
      UI_but_drag_set_id(but, id);
    }
    else if (file->typeflag & FILE_TYPE_ASSET) {
      ImBuf *preview_image = filelist_file_getimage(file);
      char blend_path[FILE_MAX_LIBEXTRA];
      if (BLO_library_path_explode(path, blend_path, NULL, NULL)) {
        const FileAssetSelectParams *asset_params = ED_fileselect_get_asset_params(sfile);
        BLI_assert(asset_params != NULL);

        UI_but_drag_set_asset(but,
                              file->name,
                              BLI_strdup(blend_path),
                              file->blentype,
<<<<<<< HEAD
                              file->asset_data,
=======
                              asset_params->import_type,
>>>>>>> f45d0910
                              icon,
                              preview_image,
                              UI_DPI_FAC);
      }
    }
    else {
      /* path is no more static, cannot give it directly to but... */
      UI_but_drag_set_path(but, BLI_strdup(path), true);
    }
  }
}

static void file_draw_string(int sx,
                             int sy,
                             const char *string,
                             float width,
                             int height,
                             eFontStyle_Align align,
                             const uchar col[4])
{
  uiFontStyle fs;
  rcti rect;
  char fname[FILE_MAXFILE];

  if (string[0] == '\0' || width < 1) {
    return;
  }

  const uiStyle *style = UI_style_get();
  fs = style->widgetlabel;

  BLI_strncpy(fname, string, FILE_MAXFILE);
  UI_text_clip_middle_ex(&fs, fname, width, UI_DPI_ICON_SIZE, sizeof(fname), '\0');

  /* no text clipping needed, UI_fontstyle_draw does it but is a bit too strict
   * (for buttons it works) */
  rect.xmin = sx;
  rect.xmax = sx + round_fl_to_int(width);
  rect.ymin = sy - height;
  rect.ymax = sy;

  UI_fontstyle_draw(&fs,
                    &rect,
                    fname,
                    col,
                    &(struct uiFontStyleDraw_Params){
                        .align = align,
                    });
}

/**
 * \param r_sx, r_sy: The lower right corner of the last line drawn. AKA the cursor position on
 *                    completion.
 */
static void file_draw_string_multiline(int sx,
                                       int sy,
                                       const char *string,
                                       int wrap_width,
                                       int line_height,
                                       const uchar text_col[4],
                                       int *r_sx,
                                       int *r_sy)
{
  rcti rect;

  if (string[0] == '\0' || wrap_width < 1) {
    return;
  }

  const uiStyle *style = UI_style_get();
  int font_id = style->widgetlabel.uifont_id;
  int len = strlen(string);

  rctf textbox;
  BLF_wordwrap(font_id, wrap_width);
  BLF_enable(font_id, BLF_WORD_WRAP);
  BLF_boundbox(font_id, string, len, &textbox);
  BLF_disable(font_id, BLF_WORD_WRAP);

  /* no text clipping needed, UI_fontstyle_draw does it but is a bit too strict
   * (for buttons it works) */
  rect.xmin = sx;
  rect.xmax = sx + wrap_width;
  /* Need to increase the clipping rect by one more line, since the #UI_fontstyle_draw_ex() will
   * actually start drawing at (ymax - line-height). */
  rect.ymin = sy - round_fl_to_int(BLI_rctf_size_y(&textbox)) - line_height;
  rect.ymax = sy;

  struct ResultBLF result;
  UI_fontstyle_draw_ex(&style->widget,
                       &rect,
                       string,
                       text_col,
                       &(struct uiFontStyleDraw_Params){
                           .align = UI_STYLE_TEXT_LEFT,
                           .word_wrap = true,
                       },
                       len,
                       NULL,
                       NULL,
                       &result);
  if (r_sx) {
    *r_sx = result.width;
  }
  if (r_sy) {
    *r_sy = rect.ymin + line_height;
  }
}

void file_calc_previews(const bContext *C, ARegion *region)
{
  SpaceFile *sfile = CTX_wm_space_file(C);
  View2D *v2d = &region->v2d;

  ED_fileselect_init_layout(sfile, region);
  UI_view2d_totRect_set(v2d, sfile->layout->width, sfile->layout->height);
}

static void file_draw_preview(const SpaceFile *sfile,
                              uiBlock *block,
                              const FileDirEntry *file,
                              const char *path,
                              int sx,
                              int sy,
                              const float icon_aspect,
                              ImBuf *imb,
                              const int icon,
                              FileLayout *layout,
                              const bool is_icon,
                              const bool drag,
                              const bool dimmed,
                              const bool is_link)
{
  uiBut *but;
  float fx, fy;
  float dx, dy;
  int xco, yco;
  float ui_imbx, ui_imby;
  float scaledx, scaledy;
  float scale;
  int ex, ey;
  bool show_outline = !is_icon &&
                      (file->typeflag & (FILE_TYPE_IMAGE | FILE_TYPE_MOVIE | FILE_TYPE_BLENDER));
  const bool is_offline = (file->attributes & FILE_ATTR_OFFLINE);

  BLI_assert(imb != NULL);

  ui_imbx = imb->x * UI_DPI_FAC;
  ui_imby = imb->y * UI_DPI_FAC;
  /* Unlike thumbnails, icons are not scaled up. */
  if (((ui_imbx > layout->prv_w) || (ui_imby > layout->prv_h)) ||
      (!is_icon && ((ui_imbx < layout->prv_w) || (ui_imby < layout->prv_h)))) {
    if (imb->x > imb->y) {
      scaledx = (float)layout->prv_w;
      scaledy = ((float)imb->y / (float)imb->x) * layout->prv_w;
      scale = scaledx / imb->x;
    }
    else {
      scaledy = (float)layout->prv_h;
      scaledx = ((float)imb->x / (float)imb->y) * layout->prv_h;
      scale = scaledy / imb->y;
    }
  }
  else {
    scaledx = ui_imbx;
    scaledy = ui_imby;
    scale = UI_DPI_FAC;
  }

  ex = (int)scaledx;
  ey = (int)scaledy;
  fx = ((float)layout->prv_w - (float)ex) / 2.0f;
  fy = ((float)layout->prv_h - (float)ey) / 2.0f;
  dx = (fx + 0.5f + layout->prv_border_x);
  dy = (fy + 0.5f - layout->prv_border_y);
  xco = sx + (int)dx;
  yco = sy - layout->prv_h + (int)dy;

  GPU_blend(GPU_BLEND_ALPHA);

  /* the large image */

  float col[4] = {1.0f, 1.0f, 1.0f, 1.0f};
  if (is_icon) {
    if (file->typeflag & FILE_TYPE_DIR) {
      UI_GetThemeColor4fv(TH_ICON_FOLDER, col);
    }
    else {
      UI_GetThemeColor4fv(TH_TEXT, col);
    }
  }
  else if (file->typeflag & FILE_TYPE_FTFONT) {
    UI_GetThemeColor4fv(TH_TEXT, col);
  }

  if (dimmed) {
    col[3] *= 0.3f;
  }

  if (!is_icon && file->typeflag & FILE_TYPE_BLENDERLIB) {
    /* Datablock preview images use premultiplied alpha. */
    GPU_blend(GPU_BLEND_ALPHA_PREMULT);
  }

  IMMDrawPixelsTexState state = immDrawPixelsTexSetup(GPU_SHADER_2D_IMAGE_COLOR);
  immDrawPixelsTexScaled(&state,
                         (float)xco,
                         (float)yco,
                         imb->x,
                         imb->y,
                         GPU_RGBA8,
                         false,
                         imb->rect,
                         scale,
                         scale,
                         1.0f,
                         1.0f,
                         col);

  GPU_blend(GPU_BLEND_ALPHA);

  if (icon && is_icon) {
    /* Small icon in the middle of large image, scaled to fit container and UI scale */
    float icon_x, icon_y;
    const float icon_size = 16.0f / icon_aspect * U.dpi_fac;
    float icon_opacity = 0.3f;
    uchar icon_color[4] = {0, 0, 0, 255};
    float bgcolor[4];
    UI_GetThemeColor4fv(TH_ICON_FOLDER, bgcolor);
    if (rgb_to_grayscale(bgcolor) < 0.5f) {
      icon_color[0] = 255;
      icon_color[1] = 255;
      icon_color[2] = 255;
    }
    icon_x = xco + (ex / 2.0f) - (icon_size / 2.0f);
    icon_y = yco + (ey / 2.0f) - (icon_size * ((file->typeflag & FILE_TYPE_DIR) ? 0.78f : 0.75f));
    UI_icon_draw_ex(
        icon_x, icon_y, icon, icon_aspect / U.dpi_fac, icon_opacity, 0.0f, icon_color, false);
  }

  if (is_link || is_offline) {
    /* Icon at bottom to indicate it is a shortcut, link, alias, or offline. */
    float icon_x, icon_y;
    icon_x = xco + (2.0f * UI_DPI_FAC);
    icon_y = yco + (2.0f * UI_DPI_FAC);
    const int arrow = is_link ? ICON_LOOP_FORWARDS : ICON_URL;
    if (!is_icon) {
      /* At very bottom-left if preview style. */
      const uchar dark[4] = {0, 0, 0, 255};
      const uchar light[4] = {255, 255, 255, 255};
      UI_icon_draw_ex(icon_x + 1, icon_y - 1, arrow, 1.0f / U.dpi_fac, 0.2f, 0.0f, dark, false);
      UI_icon_draw_ex(icon_x, icon_y, arrow, 1.0f / U.dpi_fac, 0.6f, 0.0f, light, false);
    }
    else {
      /* Link to folder or non-previewed file. */
      uchar icon_color[4];
      UI_GetThemeColor4ubv(TH_BACK, icon_color);
      icon_x = xco + ((file->typeflag & FILE_TYPE_DIR) ? 0.14f : 0.23f) * scaledx;
      icon_y = yco + ((file->typeflag & FILE_TYPE_DIR) ? 0.24f : 0.14f) * scaledy;
      UI_icon_draw_ex(
          icon_x, icon_y, arrow, icon_aspect / U.dpi_fac * 1.8, 0.3f, 0.0f, icon_color, false);
    }
  }
  else if (icon && !is_icon && !(file->typeflag & FILE_TYPE_FTFONT)) {
    /* Smaller, fainter icon at bottom-left for preview image thumbnail, but not for fonts. */
    float icon_x, icon_y;
    const uchar dark[4] = {0, 0, 0, 255};
    const uchar light[4] = {255, 255, 255, 255};
    icon_x = xco + (2.0f * UI_DPI_FAC);
    icon_y = yco + (2.0f * UI_DPI_FAC);
    UI_icon_draw_ex(icon_x + 1, icon_y - 1, icon, 1.0f / U.dpi_fac, 0.2f, 0.0f, dark, false);
    UI_icon_draw_ex(icon_x, icon_y, icon, 1.0f / U.dpi_fac, 0.6f, 0.0f, light, false);
  }

  /* Contrasting outline around some preview types. */
  if (show_outline) {
    GPUVertFormat *format = immVertexFormat();
    uint pos = GPU_vertformat_attr_add(format, "pos", GPU_COMP_F32, 2, GPU_FETCH_FLOAT);
    immBindBuiltinProgram(GPU_SHADER_2D_UNIFORM_COLOR);
    float border_color[4] = {1.0f, 1.0f, 1.0f, 0.4f};
    float bgcolor[4];
    UI_GetThemeColor4fv(TH_BACK, bgcolor);
    if (rgb_to_grayscale(bgcolor) > 0.5f) {
      border_color[0] = 0.0f;
      border_color[1] = 0.0f;
      border_color[2] = 0.0f;
    }
    immUniformColor4fv(border_color);
    imm_draw_box_wire_2d(pos, (float)xco, (float)yco, (float)(xco + ex), (float)(yco + ey));
    immUnbindProgram();
  }

  but = uiDefBut(block, UI_BTYPE_LABEL, 0, "", xco, yco, ex, ey, NULL, 0.0, 0.0, 0, 0, NULL);

  /* Drag-region. */
  if (drag) {
    ID *id;

    if ((id = filelist_file_get_id(file))) {
      UI_but_drag_set_id(but, id);
    }
    /* path is no more static, cannot give it directly to but... */
    else if (file->typeflag & FILE_TYPE_ASSET) {
      char blend_path[FILE_MAX_LIBEXTRA];

      if (BLO_library_path_explode(path, blend_path, NULL, NULL)) {
<<<<<<< HEAD
=======
        const FileAssetSelectParams *asset_params = ED_fileselect_get_asset_params(sfile);
        BLI_assert(asset_params != NULL);

>>>>>>> f45d0910
        UI_but_drag_set_asset(but,
                              file->name,
                              BLI_strdup(blend_path),
                              file->blentype,
<<<<<<< HEAD
                              file->asset_data,
=======
                              asset_params->import_type,
>>>>>>> f45d0910
                              icon,
                              imb,
                              scale);
      }
    }
    else {
      UI_but_drag_set_image(but, BLI_strdup(path), icon, imb, scale, true);
    }
  }

  GPU_blend(GPU_BLEND_NONE);
}

static void renamebutton_cb(bContext *C, void *UNUSED(arg1), char *oldname)
{
  char newname[FILE_MAX + 12];
  char orgname[FILE_MAX + 12];
  char filename[FILE_MAX + 12];
  wmWindowManager *wm = CTX_wm_manager(C);
  SpaceFile *sfile = (SpaceFile *)CTX_wm_space_data(C);
  ARegion *region = CTX_wm_region(C);
  FileSelectParams *params = ED_fileselect_get_active_params(sfile);

  /* Renaming asset files is not supported from the file list. */
  BLI_assert(!ED_fileselect_is_asset_browser(sfile));

  BLI_join_dirfile(orgname, sizeof(orgname), params->dir, oldname);
  BLI_strncpy(filename, params->renamefile, sizeof(filename));
  BLI_filename_make_safe(filename);
  BLI_join_dirfile(newname, sizeof(newname), params->dir, filename);

  if (!STREQ(orgname, newname)) {
    if (!BLI_exists(newname)) {
      errno = 0;
      if ((BLI_rename(orgname, newname) != 0) || !BLI_exists(newname)) {
        WM_reportf(RPT_ERROR, "Could not rename: %s", errno ? strerror(errno) : "unknown error");
        WM_report_banner_show();
      }
      else {
        /* If rename is successful, scroll to newly renamed entry. */
        BLI_strncpy(params->renamefile, filename, sizeof(params->renamefile));
        file_params_invoke_rename_postscroll(wm, CTX_wm_window(C), sfile);
      }

      /* to make sure we show what is on disk */
      ED_fileselect_clear(wm, sfile);
    }

    ED_region_tag_redraw(region);
  }
}

static void draw_background(FileLayout *layout, View2D *v2d)
{
  const int item_height = layout->tile_h + (2 * layout->tile_border_y);
  int i;
  int sy;

  uint pos = GPU_vertformat_attr_add(immVertexFormat(), "pos", GPU_COMP_F32, 2, GPU_FETCH_FLOAT);
  immBindBuiltinProgram(GPU_SHADER_2D_UNIFORM_COLOR);
  float col_alternating[4];
  UI_GetThemeColor4fv(TH_ROW_ALTERNATE, col_alternating);
  immUniformThemeColorBlend(TH_BACK, TH_ROW_ALTERNATE, col_alternating[3]);

  /* alternating flat shade background */
  for (i = 2; (i <= layout->rows + 1); i += 2) {
    sy = (int)v2d->cur.ymax - layout->offset_top - i * item_height - layout->tile_border_y;

    /* Offset pattern slightly to add scroll effect. */
    sy += round_fl_to_int(item_height * (v2d->tot.ymax - v2d->cur.ymax) / item_height);

    immRectf(pos,
             v2d->cur.xmin,
             (float)sy,
             v2d->cur.xmax,
             (float)(sy + layout->tile_h + 2 * layout->tile_border_y));
  }

  immUnbindProgram();
}

static void draw_dividers(FileLayout *layout, View2D *v2d)
{
  /* vertical column dividers */

  const int step = (layout->tile_w + 2 * layout->tile_border_x);

  uint vertex_len = 0;
  int sx = (int)v2d->tot.xmin;
  while (sx < v2d->cur.xmax) {
    sx += step;
    vertex_len += 4; /* vertex_count = 2 points per line * 2 lines per divider */
  }

  if (vertex_len > 0) {
    int v1[2], v2[2];
    uchar col_hi[3], col_lo[3];

    UI_GetThemeColorShade3ubv(TH_BACK, 30, col_hi);
    UI_GetThemeColorShade3ubv(TH_BACK, -30, col_lo);

    v1[1] = v2d->cur.ymax - layout->tile_border_y;
    v2[1] = v2d->cur.ymin;

    GPUVertFormat *format = immVertexFormat();
    uint pos = GPU_vertformat_attr_add(format, "pos", GPU_COMP_I32, 2, GPU_FETCH_INT_TO_FLOAT);
    uint color = GPU_vertformat_attr_add(
        format, "color", GPU_COMP_U8, 3, GPU_FETCH_INT_TO_FLOAT_UNIT);

    immBindBuiltinProgram(GPU_SHADER_2D_FLAT_COLOR);
    immBegin(GPU_PRIM_LINES, vertex_len);

    sx = (int)v2d->tot.xmin;
    while (sx < v2d->cur.xmax) {
      sx += step;

      v1[0] = v2[0] = sx;
      immAttrSkip(color);
      immVertex2iv(pos, v1);
      immAttr3ubv(color, col_lo);
      immVertex2iv(pos, v2);

      v1[0] = v2[0] = sx + 1;
      immAttrSkip(color);
      immVertex2iv(pos, v1);
      immAttr3ubv(color, col_hi);
      immVertex2iv(pos, v2);
    }

    immEnd();
    immUnbindProgram();
  }
}

static void draw_columnheader_background(const FileLayout *layout, const View2D *v2d)
{
  uint pos = GPU_vertformat_attr_add(immVertexFormat(), "pos", GPU_COMP_F32, 2, GPU_FETCH_FLOAT);

  immBindBuiltinProgram(GPU_SHADER_2D_UNIFORM_COLOR);
  immUniformThemeColorShade(TH_BACK, 11);

  immRectf(pos,
           v2d->cur.xmin,
           v2d->cur.ymax - layout->attribute_column_header_h,
           v2d->cur.xmax,
           v2d->cur.ymax);

  immUnbindProgram();
}

static void draw_columnheader_columns(const FileSelectParams *params,
                                      FileLayout *layout,
                                      const View2D *v2d,
                                      const uchar text_col[4])
{
  const float divider_pad = 0.2 * layout->attribute_column_header_h;
  int sx = v2d->cur.xmin, sy = v2d->cur.ymax;

  for (FileAttributeColumnType column_type = 0; column_type < ATTRIBUTE_COLUMN_MAX;
       column_type++) {
    if (!file_attribute_column_type_enabled(params, column_type)) {
      continue;
    }
    const FileAttributeColumn *column = &layout->attribute_columns[column_type];

    /* Active sort type triangle */
    if (params->sort == column->sort_type) {
      float tri_color[4];

      rgba_uchar_to_float(tri_color, text_col);
      UI_draw_icon_tri(sx + column->width - (0.3f * U.widget_unit) -
                           ATTRIBUTE_COLUMN_PADDING / 2.0f,
                       sy + (0.1f * U.widget_unit) - (layout->attribute_column_header_h / 2),
                       (params->flag & FILE_SORT_INVERT) ? 't' : 'v',
                       tri_color);
    }

    file_draw_string(sx + ATTRIBUTE_COLUMN_PADDING,
                     sy - layout->tile_border_y,
                     IFACE_(column->name),
                     column->width - 2 * ATTRIBUTE_COLUMN_PADDING,
                     layout->attribute_column_header_h - layout->tile_border_y,
                     UI_STYLE_TEXT_LEFT,
                     text_col);

    /* Separator line */
    if (column_type != COLUMN_NAME) {
      uint pos = GPU_vertformat_attr_add(
          immVertexFormat(), "pos", GPU_COMP_F32, 2, GPU_FETCH_FLOAT);

      immBindBuiltinProgram(GPU_SHADER_2D_UNIFORM_COLOR);
      immUniformThemeColorShade(TH_BACK, -10);
      immBegin(GPU_PRIM_LINES, 2);
      immVertex2f(pos, sx - 1, sy - divider_pad);
      immVertex2f(pos, sx - 1, sy - layout->attribute_column_header_h + divider_pad);
      immEnd();
      immUnbindProgram();
    }

    sx += column->width;
  }

  /* Vertical separator lines line */
  {
    uint pos = GPU_vertformat_attr_add(immVertexFormat(), "pos", GPU_COMP_F32, 2, GPU_FETCH_FLOAT);
    immBindBuiltinProgram(GPU_SHADER_2D_UNIFORM_COLOR);
    immUniformThemeColorShade(TH_BACK, -10);
    immBegin(GPU_PRIM_LINES, 4);
    immVertex2f(pos, v2d->cur.xmin, sy);
    immVertex2f(pos, v2d->cur.xmax, sy);
    immVertex2f(pos, v2d->cur.xmin, sy - layout->attribute_column_header_h);
    immVertex2f(pos, v2d->cur.xmax, sy - layout->attribute_column_header_h);
    immEnd();
    immUnbindProgram();
  }
}

/**
 * Updates the stat string stored in file->entry if necessary.
 */
static const char *filelist_get_details_column_string(FileAttributeColumnType column,
                                                      const FileDirEntry *file,
                                                      const bool small_size,
                                                      const bool update_stat_strings)
{
  switch (column) {
    case COLUMN_DATETIME:
      if (!(file->typeflag & FILE_TYPE_BLENDERLIB) && !FILENAME_IS_CURRPAR(file->relpath)) {
        if ((file->entry->datetime_str[0] == '\0') || update_stat_strings) {
          char date[FILELIST_DIRENTRY_DATE_LEN], time[FILELIST_DIRENTRY_TIME_LEN];
          bool is_today, is_yesterday;

          BLI_filelist_entry_datetime_to_string(
              NULL, file->entry->time, small_size, time, date, &is_today, &is_yesterday);

          if (is_today || is_yesterday) {
            BLI_strncpy(date, is_today ? N_("Today") : N_("Yesterday"), sizeof(date));
          }
          BLI_snprintf(
              file->entry->datetime_str, sizeof(file->entry->datetime_str), "%s %s", date, time);
        }

        return file->entry->datetime_str;
      }
      break;
    case COLUMN_SIZE:
      if ((file->typeflag & (FILE_TYPE_BLENDER | FILE_TYPE_BLENDER_BACKUP)) ||
          !(file->typeflag & (FILE_TYPE_DIR | FILE_TYPE_BLENDERLIB))) {
        if ((file->entry->size_str[0] == '\0') || update_stat_strings) {
          BLI_filelist_entry_size_to_string(
              NULL, file->entry->size, small_size, file->entry->size_str);
        }

        return file->entry->size_str;
      }
      break;
    default:
      break;
  }

  return NULL;
}

static void draw_details_columns(const FileSelectParams *params,
                                 const FileLayout *layout,
                                 const FileDirEntry *file,
                                 const int pos_x,
                                 const int pos_y,
                                 const uchar text_col[4])
{
  const bool small_size = SMALL_SIZE_CHECK(params->thumbnail_size);
  const bool update_stat_strings = small_size != SMALL_SIZE_CHECK(layout->curr_size);
  int sx = pos_x - layout->tile_border_x - (UI_UNIT_X * 0.1f), sy = pos_y;

  for (FileAttributeColumnType column_type = 0; column_type < ATTRIBUTE_COLUMN_MAX;
       column_type++) {
    const FileAttributeColumn *column = &layout->attribute_columns[column_type];

    /* Name column is not a detail column (should already be drawn), always skip here. */
    if (column_type == COLUMN_NAME) {
      sx += column->width;
      continue;
    }
    if (!file_attribute_column_type_enabled(params, column_type)) {
      continue;
    }

    const char *str = filelist_get_details_column_string(
        column_type, file, small_size, update_stat_strings);

    if (str) {
      file_draw_string(sx + ATTRIBUTE_COLUMN_PADDING,
                       sy - layout->tile_border_y,
                       IFACE_(str),
                       column->width - 2 * ATTRIBUTE_COLUMN_PADDING,
                       layout->tile_h,
                       column->text_align,
                       text_col);
    }

    sx += column->width;
  }
}

void file_draw_list(const bContext *C, ARegion *region)
{
  SpaceFile *sfile = CTX_wm_space_file(C);
  FileSelectParams *params = ED_fileselect_get_active_params(sfile);
  FileLayout *layout = ED_fileselect_get_layout(sfile, region);
  View2D *v2d = &region->v2d;
  struct FileList *files = sfile->files;
  struct FileDirEntry *file;
  const char *root = filelist_dir(files);
  ImBuf *imb;
  uiBlock *block = UI_block_begin(C, region, __func__, UI_EMBOSS);
  int numfiles;
  int numfiles_layout;
  int sx, sy;
  int offset;
  int textwidth, textheight;
  int i;
  bool is_icon;
  eFontStyle_Align align;
  bool do_drag;
  uchar text_col[4];
  const bool draw_columnheader = (params->display == FILE_VERTICALDISPLAY);
  const float thumb_icon_aspect = MIN2(64.0f / (float)(params->thumbnail_size), 1.0f);

  numfiles = filelist_files_ensure(files);

  if (params->display != FILE_IMGDISPLAY) {
    draw_background(layout, v2d);
    draw_dividers(layout, v2d);
  }

  offset = ED_fileselect_layout_offset(
      layout, (int)region->v2d.cur.xmin, (int)-region->v2d.cur.ymax);
  if (offset < 0) {
    offset = 0;
  }

  numfiles_layout = ED_fileselect_layout_numfiles(layout, region);

  /* adjust, so the next row is already drawn when scrolling */
  if (layout->flag & FILE_LAYOUT_HOR) {
    numfiles_layout += layout->rows;
  }
  else {
    numfiles_layout += layout->flow_columns;
  }

  filelist_file_cache_slidingwindow_set(files, numfiles_layout);

  textwidth = (FILE_IMGDISPLAY == params->display) ?
                  layout->tile_w :
                  round_fl_to_int(layout->attribute_columns[COLUMN_NAME].width);
  textheight = (int)(layout->textheight * 3.0 / 2.0 + 0.5);

  align = (FILE_IMGDISPLAY == params->display) ? UI_STYLE_TEXT_CENTER : UI_STYLE_TEXT_LEFT;

  if (numfiles > 0) {
    const bool success = filelist_file_cache_block(
        files, min_ii(offset + (numfiles_layout / 2), numfiles - 1));
    BLI_assert(success);
    UNUSED_VARS_NDEBUG(success);

    filelist_cache_previews_update(files);

    /* Handle preview timer here,
     * since it's filelist_file_cache_block() and filelist_cache_previews_update()
     * which controls previews task. */
    {
      const bool previews_running = filelist_cache_previews_running(files);
      //          printf("%s: preview task: %d\n", __func__, previews_running);
      if (previews_running && !sfile->previews_timer) {
        sfile->previews_timer = WM_event_add_timer_notifier(
            CTX_wm_manager(C), CTX_wm_window(C), NC_SPACE | ND_SPACE_FILE_PREVIEW, 0.01);
      }
      if (!previews_running && sfile->previews_timer) {
        /* Preview is not running, no need to keep generating update events! */
        //              printf("%s: Inactive preview task, sleeping!\n", __func__);
        WM_event_remove_timer_notifier(CTX_wm_manager(C), CTX_wm_window(C), sfile->previews_timer);
        sfile->previews_timer = NULL;
      }
    }
  }

  BLF_batch_draw_begin();

  UI_GetThemeColor4ubv(TH_TEXT, text_col);

  for (i = offset; (i < numfiles) && (i < offset + numfiles_layout); i++) {
    uint file_selflag;
    char path[FILE_MAX_LIBEXTRA];
    int padx = 0.1f * UI_UNIT_X;
    int icon_ofs = 0;

    ED_fileselect_layout_tilepos(layout, i, &sx, &sy);
    sx += (int)(v2d->tot.xmin + padx);
    sy = (int)(v2d->tot.ymax - sy);

    file = filelist_file(files, i);
    file_selflag = filelist_entry_select_get(sfile->files, file, CHECK_ALL);

    BLI_join_dirfile(path, sizeof(path), root, file->relpath);

    if (!(file_selflag & FILE_SEL_EDITING)) {
      if ((params->highlight_file == i) || (file_selflag & FILE_SEL_HIGHLIGHTED) ||
          (file_selflag & FILE_SEL_SELECTED)) {
        int colorid = (file_selflag & FILE_SEL_SELECTED) ? TH_HILITE : TH_BACK;
        int shade = (params->highlight_file == i) || (file_selflag & FILE_SEL_HIGHLIGHTED) ? 35 :
                                                                                             0;
        const short width = ELEM(params->display, FILE_VERTICALDISPLAY, FILE_HORIZONTALDISPLAY) ?
                                layout->tile_w - (2 * padx) :
                                layout->tile_w;

        BLI_assert(i == 0 || !FILENAME_IS_CURRPAR(file->relpath));

        draw_tile(
            sx, sy - 1, width, sfile->layout->tile_h + layout->tile_border_y, colorid, shade);
      }
    }
    UI_draw_roundbox_corner_set(UI_CNR_NONE);

    /* don't drag parent or refresh items */
    do_drag = !(FILENAME_IS_CURRPAR(file->relpath));
    const bool is_hidden = (file->attributes & FILE_ATTR_HIDDEN);
    const bool is_link = (file->attributes & FILE_ATTR_ANY_LINK);

    if (FILE_IMGDISPLAY == params->display) {
      const int icon = filelist_geticon(files, i, false);
      is_icon = 0;
      imb = filelist_getimage(files, i);
      if (!imb) {
        imb = filelist_geticon_image(files, i);
        is_icon = 1;
      }

      file_draw_preview(sfile,
                        block,
                        file,
                        path,
                        sx,
                        sy,
                        thumb_icon_aspect,
                        imb,
                        icon,
                        layout,
                        is_icon,
                        do_drag,
                        is_hidden,
                        is_link);
    }
    else {
      file_draw_icon(sfile,
                     block,
                     file,
                     path,
                     sx,
                     sy - layout->tile_border_y,
                     filelist_geticon(files, i, true),
                     ICON_DEFAULT_WIDTH_SCALE,
                     ICON_DEFAULT_HEIGHT_SCALE,
                     do_drag,
                     is_hidden);
      icon_ofs += ICON_DEFAULT_WIDTH_SCALE + 0.2f * UI_UNIT_X;
    }

    if (file_selflag & FILE_SEL_EDITING) {
      const short width = (params->display == FILE_IMGDISPLAY) ?
                              textwidth :
                              layout->attribute_columns[COLUMN_NAME].width -
                                  ATTRIBUTE_COLUMN_PADDING;
      /* Assets don't support renaming via the file list. */
      BLI_assert((file->typeflag & FILE_TYPE_ASSET) == 0);

      uiBut *but = uiDefBut(block,
                            UI_BTYPE_TEXT,
                            1,
                            "",
                            sx + icon_ofs,
                            sy - layout->tile_h - 0.15f * UI_UNIT_X,
                            width - icon_ofs,
                            textheight,
                            params->renamefile,
                            1.0f,
                            (float)sizeof(params->renamefile),
                            0,
                            0,
                            "");
      UI_but_func_rename_set(but, renamebutton_cb, file);
      UI_but_flag_enable(but, UI_BUT_NO_UTF8); /* allow non utf8 names */
      UI_but_flag_disable(but, UI_BUT_UNDO);
      if (false == UI_but_active_only(C, region, block, but)) {
        file_selflag = filelist_entry_select_set(
            sfile->files, file, FILE_SEL_REMOVE, FILE_SEL_EDITING, CHECK_ALL);
      }
    }

    /* file_selflag might have been modified by branch above. */
    if ((file_selflag & FILE_SEL_EDITING) == 0) {
      const int txpos = (params->display == FILE_IMGDISPLAY) ? sx : sx + 1 + icon_ofs;
      const int typos = (params->display == FILE_IMGDISPLAY) ?
                            sy - layout->tile_h + layout->textheight :
                            sy - layout->tile_border_y;
      const int twidth = (params->display == FILE_IMGDISPLAY) ?
                             textwidth :
                             textwidth - 1 - icon_ofs - padx - layout->tile_border_x;
      file_draw_string(txpos, typos, file->name, (float)twidth, textheight, align, text_col);
    }

    if (params->display != FILE_IMGDISPLAY) {
      draw_details_columns(params, layout, file, sx, sy, text_col);
    }
  }

  BLF_batch_draw_end();

  UI_block_end(C, block);
  UI_block_draw(C, block);

  /* Draw last, on top of file list. */
  if (draw_columnheader) {
    draw_columnheader_background(layout, v2d);
    draw_columnheader_columns(params, layout, v2d, text_col);
  }

  layout->curr_size = params->thumbnail_size;
}

static void file_draw_invalid_library_hint(const SpaceFile *sfile, const ARegion *region)
{
  const FileAssetSelectParams *asset_params = ED_fileselect_get_asset_params(sfile);

  char library_ui_path[PATH_MAX];
  file_path_to_ui_path(asset_params->base_params.dir, library_ui_path, sizeof(library_ui_path));

  uchar text_col[4];
  uchar text_alert_col[4];
  UI_GetThemeColor4ubv(TH_TEXT, text_col);
  UI_GetThemeColor4ubv(TH_REDALERT, text_alert_col);

  const View2D *v2d = &region->v2d;
  const int pad = sfile->layout->tile_border_x;
  const int width = BLI_rctf_size_x(&v2d->tot) - (2 * pad);
  const int line_height = sfile->layout->textheight;
  int sx = v2d->tot.xmin + pad;
  /* For some reason no padding needed. */
  int sy = v2d->tot.ymax;

  {
    const char *message = TIP_("Library not found");
    const int draw_string_str_len = strlen(message) + 2 + sizeof(library_ui_path);
    char *draw_string = alloca(draw_string_str_len);
    BLI_snprintf(draw_string, draw_string_str_len, "%s: %s", message, library_ui_path);
    file_draw_string_multiline(sx, sy, draw_string, width, line_height, text_alert_col, NULL, &sy);
  }

  /* Next line, but separate it a bit further. */
  sy -= line_height;

  {
    UI_icon_draw(sx, sy - UI_UNIT_Y, ICON_INFO);

    const char *suggestion = TIP_(
        "Set up the library or edit libraries in the Preferences, File Paths section");
    file_draw_string_multiline(
        sx + UI_UNIT_X, sy, suggestion, width - UI_UNIT_X, line_height, text_col, NULL, NULL);
  }
}

/**
 * Draw a string hint if the file list is invalid.
 * \return true if the list is invalid and a hint was drawn.
 */
bool file_draw_hint_if_invalid(const SpaceFile *sfile, const ARegion *region)
{
  FileAssetSelectParams *asset_params = ED_fileselect_get_asset_params(sfile);
  /* Only for asset browser. */
  if (!ED_fileselect_is_asset_browser(sfile)) {
    return false;
  }
  /* Check if the library exists. */
  if ((asset_params->asset_library.type == ASSET_LIBRARY_LOCAL) ||
      filelist_is_dir(sfile->files, asset_params->base_params.dir)) {
    return false;
  }

  file_draw_invalid_library_hint(sfile, region);

  return true;
}<|MERGE_RESOLUTION|>--- conflicted
+++ resolved
@@ -186,11 +186,8 @@
                               file->name,
                               BLI_strdup(blend_path),
                               file->blentype,
-<<<<<<< HEAD
                               file->asset_data,
-=======
                               asset_params->import_type,
->>>>>>> f45d0910
                               icon,
                               preview_image,
                               UI_DPI_FAC);
@@ -497,21 +494,15 @@
       char blend_path[FILE_MAX_LIBEXTRA];
 
       if (BLO_library_path_explode(path, blend_path, NULL, NULL)) {
-<<<<<<< HEAD
-=======
         const FileAssetSelectParams *asset_params = ED_fileselect_get_asset_params(sfile);
         BLI_assert(asset_params != NULL);
 
->>>>>>> f45d0910
         UI_but_drag_set_asset(but,
                               file->name,
                               BLI_strdup(blend_path),
                               file->blentype,
-<<<<<<< HEAD
                               file->asset_data,
-=======
                               asset_params->import_type,
->>>>>>> f45d0910
                               icon,
                               imb,
                               scale);
