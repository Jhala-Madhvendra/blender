--- conflicted
+++ resolved
@@ -301,11 +301,7 @@
 	BLI_assert(imb != NULL);
 
 	if ((imb->x * UI_DPI_FAC > layout->prv_w) ||
-<<<<<<< HEAD
-		(imb->y * UI_DPI_FAC > layout->prv_h))
-=======
 	    (imb->y * UI_DPI_FAC > layout->prv_h))
->>>>>>> 1c64543a
 	{
 		if (imb->x > imb->y) {
 			scaledx = (float)layout->prv_w;
@@ -345,7 +341,6 @@
 	glColor4f(1.0, 1.0, 1.0, 1.0);
 	glaDrawPixelsTexScaled((float)xco, (float)yco, imb->x, imb->y, GL_RGBA, GL_UNSIGNED_BYTE, GL_NEAREST, imb->rect, scale, scale);
 
-<<<<<<< HEAD
 	if (icon) {
 		UI_icon_draw((float)xco, (float)yco, icon);
 	}
@@ -360,18 +355,6 @@
 	/* dragregion */
 	if (drag) {
 		UI_but_drag_set_image(but, file->path, icon, imb, scale);
-=======
-	/* border */
-	if (dropshadow) {
-		glColor4f(0.0f, 0.0f, 0.0f, 0.4f);
-		fdrawbox((float)xco, (float)yco, (float)(xco + ex), (float)(yco + ey));
-	}
-
-	/* dragregion */
-	if (drag) {
-		but = uiDefBut(block, UI_BTYPE_LABEL, 0, "", xco, yco, ex, ey, NULL, 0.0, 0.0, 0, 0, "");
-		UI_but_drag_set_image(but, file->path, get_file_icon(file), imb, scale);
->>>>>>> 1c64543a
 	}
 
 	glDisable(GL_BLEND);
@@ -508,12 +491,9 @@
 
 		file = filelist_file(files, i);
 
-<<<<<<< HEAD
 		BLI_join_dirfile(path, sizeof(path), filelist_dir(files), file->relname);
 		name = fileentry_uiname(file, dir);
 
-=======
->>>>>>> 1c64543a
 		UI_ThemeColor4(TH_TEXT);
 
 
@@ -543,11 +523,7 @@
 				is_icon = 1;
 			}
 
-<<<<<<< HEAD
 			file_draw_preview(block, file, i, sx, sy, imb, icon, layout, !is_icon && (file->flags & FILE_TYPE_IMAGE), do_drag);
-=======
-			file_draw_preview(block, file, sx, sy, imb, layout, !is_icon && (file->flags & FILE_TYPE_IMAGE), do_drag);
->>>>>>> 1c64543a
 		}
 		else {
 			file_draw_icon(block, file->path, sx, sy - (UI_UNIT_Y / 6), filelist_geticon(files, i, true),
