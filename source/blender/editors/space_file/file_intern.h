/*
 * ***** BEGIN GPL LICENSE BLOCK *****
 *
 * This program is free software; you can redistribute it and/or
 * modify it under the terms of the GNU General Public License
 * as published by the Free Software Foundation; either version 2
 * of the License, or (at your option) any later version.
 *
 * This program is distributed in the hope that it will be useful,
 * but WITHOUT ANY WARRANTY; without even the implied warranty of
 * MERCHANTABILITY or FITNESS FOR A PARTICULAR PURPOSE.  See the
 * GNU General Public License for more details.
 *
 * You should have received a copy of the GNU General Public License
 * along with this program; if not, write to the Free Software Foundation,
 * Inc., 51 Franklin Street, Fifth Floor, Boston, MA 02110-1301, USA.
 *
 * The Original Code is Copyright (C) 2008 Blender Foundation.
 * All rights reserved.
 *
 *
 * Contributor(s): Blender Foundation
 *
 * ***** END GPL LICENSE BLOCK *****
 */

/** \file blender/editors/space_file/file_intern.h
 *  \ingroup spfile
 */

#ifndef __FILE_INTERN_H__
#define __FILE_INTERN_H__

/* internal exports only */

struct ARegion;
struct ARegionType;
struct SpaceFile;

/* file_ops.c */
struct ARegion *file_tools_region(struct ScrArea *sa);

/* file_draw.c */
#define TILE_BORDER_X (UI_UNIT_X / 4)
#define TILE_BORDER_Y (UI_UNIT_Y / 4)

/* ui geometry */
#define IMASEL_BUTTONS_HEIGHT (UI_UNIT_Y * 2)
#define IMASEL_BUTTONS_MARGIN (UI_UNIT_Y / 6)

#define SMALL_SIZE_CHECK(_size) ((_size) < 64)  /* Related to FileSelectParams.thumbnail_size. */

void file_draw_buttons(const bContext *C, ARegion *ar);
void file_calc_previews(const bContext *C, ARegion *ar);
void file_draw_list(const bContext *C, ARegion *ar);

void file_draw_check(bContext *C);
void file_draw_check_cb(bContext *C, void *arg1, void *arg2);
bool file_draw_check_exists(SpaceFile *sfile);

/* file_ops.h */
struct wmOperatorType;
struct wmOperator;

typedef enum WalkSelectDirection {
	FILE_SELECT_WALK_UP,
	FILE_SELECT_WALK_DOWN,
	FILE_SELECT_WALK_LEFT,
	FILE_SELECT_WALK_RIGHT,
} WalkSelectDirections;

void FILE_OT_highlight(struct wmOperatorType *ot);
void FILE_OT_select(struct wmOperatorType *ot);
void FILE_OT_select_walk(struct wmOperatorType *ot);
void FILE_OT_select_all_toggle(struct wmOperatorType *ot);
void FILE_OT_select_border(struct wmOperatorType *ot);
void FILE_OT_select_bookmark(struct wmOperatorType *ot);
void FILE_OT_bookmark_add(struct wmOperatorType *ot);
void FILE_OT_bookmark_delete(struct wmOperatorType *ot);
void FILE_OT_bookmark_cleanup(struct wmOperatorType *ot);
void FILE_OT_bookmark_move(struct wmOperatorType *ot);
void FILE_OT_reset_recent(wmOperatorType *ot);
void FILE_OT_hidedot(struct wmOperatorType *ot);
void FILE_OT_execute(struct wmOperatorType *ot);
void FILE_OT_cancel(struct wmOperatorType *ot);
void FILE_OT_parent(struct wmOperatorType *ot);
void FILE_OT_directory_new(struct wmOperatorType *ot);
void FILE_OT_previous(struct wmOperatorType *ot);
void FILE_OT_next(struct wmOperatorType *ot);
void FILE_OT_refresh(struct wmOperatorType *ot);
void FILE_OT_bookmark_toggle(struct wmOperatorType *ot);
void FILE_OT_filenum(struct wmOperatorType *ot);
void FILE_OT_delete(struct wmOperatorType *ot);
void FILE_OT_rename(struct wmOperatorType *ot);
void FILE_OT_smoothscroll(struct wmOperatorType *ot);
void FILE_OT_filepath_drop(struct wmOperatorType *ot);

int file_exec(bContext *C, struct wmOperator *exec_op);
int file_cancel_exec(bContext *C, struct wmOperator *unused);
int file_parent_exec(bContext *C, struct wmOperator *unused);
int file_previous_exec(bContext *C, struct wmOperator *unused);
int file_next_exec(bContext *C, struct wmOperator *unused);
int file_directory_new_exec(bContext *C, struct wmOperator *unused);
int file_delete_exec(bContext *C, struct wmOperator *unused);

void file_directory_enter_handle(bContext *C, void *arg_unused, void *arg_but);
void file_filename_enter_handle(bContext *C, void *arg_unused, void *arg_but);

int file_highlight_set(struct SpaceFile *sfile, struct ARegion *ar, int mx, int my);

void file_sfile_filepath_set(struct SpaceFile *sfile, const char *filepath);
<<<<<<< HEAD
void file_sfile_to_operator_ex(struct wmOperator *op, struct SpaceFile *sfile, char *filepath, const bool is_fake);
void file_sfile_to_operator(struct wmOperator *op, struct SpaceFile *sfile);
void file_operator_to_sfile(struct SpaceFile *sfile, struct wmOperator *op);
=======
void file_sfile_to_operator_ex(bContext *C, struct wmOperator *op, struct SpaceFile *sfile, char *filepath);
void file_sfile_to_operator(bContext *C, struct wmOperator *op, struct SpaceFile *sfile);
void file_operator_to_sfile(bContext *C, struct SpaceFile *sfile, struct wmOperator *op);
>>>>>>> 324e10e7


/* filesel.c */
void fileselect_file_set(SpaceFile *sfile, const int index);
float file_string_width(const char *str);

float file_font_pointsize(void);
int file_select_match(struct SpaceFile *sfile, const char *pattern, char *matched_file);
int autocomplete_directory(struct bContext *C, char *str, void *arg_v);
int autocomplete_file(struct bContext *C, char *str, void *arg_v);

/* file_panels.c */
void file_panels_register(struct ARegionType *art);

/* file_utils.c */
void file_tile_boundbox(const ARegion *ar, FileLayout *layout, const int file, rcti *r_bounds);

#endif /* __FILE_INTERN_H__ */
<|MERGE_RESOLUTION|>--- conflicted
+++ resolved
@@ -109,15 +109,9 @@
 int file_highlight_set(struct SpaceFile *sfile, struct ARegion *ar, int mx, int my);
 
 void file_sfile_filepath_set(struct SpaceFile *sfile, const char *filepath);
-<<<<<<< HEAD
-void file_sfile_to_operator_ex(struct wmOperator *op, struct SpaceFile *sfile, char *filepath, const bool is_fake);
-void file_sfile_to_operator(struct wmOperator *op, struct SpaceFile *sfile);
-void file_operator_to_sfile(struct SpaceFile *sfile, struct wmOperator *op);
-=======
-void file_sfile_to_operator_ex(bContext *C, struct wmOperator *op, struct SpaceFile *sfile, char *filepath);
+void file_sfile_to_operator_ex(bContext *C, struct wmOperator *op, struct SpaceFile *sfile, char *filepath, const bool is_fake);
 void file_sfile_to_operator(bContext *C, struct wmOperator *op, struct SpaceFile *sfile);
 void file_operator_to_sfile(bContext *C, struct SpaceFile *sfile, struct wmOperator *op);
->>>>>>> 324e10e7
 
 
 /* filesel.c */
