--- conflicted
+++ resolved
@@ -457,9 +457,9 @@
 	if (strcmp(entry1->relname, "..") == 0) return (-1);
 	if (strcmp(entry2->relname, "..") == 0) return (1);
 
-	if ((entry1->flags & BLENDERLIB) && !(entry2->flags & BLENDERLIB)) return -1;
-	if (!(entry1->flags & BLENDERLIB) && (entry2->flags & BLENDERLIB)) return 1;
-	if ((entry1->flags & BLENDERLIB) && (entry2->flags & BLENDERLIB)) {
+	if ((entry1->flags & FILE_TYPE_BLENDERLIB) && !(entry2->flags & FILE_TYPE_BLENDERLIB)) return -1;
+	if (!(entry1->flags & FILE_TYPE_BLENDERLIB) && (entry2->flags & FILE_TYPE_BLENDERLIB)) return 1;
+	if ((entry1->flags & FILE_TYPE_BLENDERLIB) && (entry2->flags & FILE_TYPE_BLENDERLIB)) {
 		char lib1[FILE_MAX_LIBEXTRA], lib2[FILE_MAX_LIBEXTRA];
 		char *group1, *group2, *name1, *name2;
 		int grp_comp;
@@ -604,7 +604,7 @@
 	if (BLO_library_path_explode(path, dir, &group, NULL)) {
 		is_filtered = !is_hidden_file(file->relname, filter);
 		if (is_filtered && filter->filter && !FILENAME_IS_BREADCRUMBS(file->relname)) {
-			if ((file->type & S_IFDIR) && !(filter->filter & FOLDERFILE)) {
+			if ((file->type & S_IFDIR) && !(filter->filter & FILE_TYPE_FOLDER)) {
 				is_filtered = false;
 			}
 			if (is_filtered && (filter->filter_search[0] != '\0')) {
@@ -776,66 +776,37 @@
 			ibuf = gSpecialFileImages[SPECIAL_IMG_FOLDER];
 		}
 	}
-<<<<<<< HEAD
-	else if (flags & (BLENDERFILE)) {
+	else if (flags & (FILE_TYPE_BLENDER)) {
 		ibuf = gSpecialFileImages[SPECIAL_IMG_BLENDFILE];
 	}
-	else if (flags & (BLENDERLIB)) {
+	else if (flags & (FILE_TYPE_BLENDERLIB)) {
 		ibuf = gSpecialFileImages[SPECIAL_IMG_UNKNOWNFILE];
 	}
-	else if (flags & (MOVIEFILE | MOVIEFILE_ICON)) {
+	else if (flags & (FILE_TYPE_MOVIE | FILE_TYPE_MOVIE_ICON)) {
 		ibuf = gSpecialFileImages[SPECIAL_IMG_MOVIEFILE];
 	}
-	else if (flags & SOUNDFILE) {
+	else if (flags & FILE_TYPE_SOUND) {
 		ibuf = gSpecialFileImages[SPECIAL_IMG_SOUNDFILE];
 	}
-	else if (flags & PYSCRIPTFILE) {
+	else if (flags & FILE_TYPE_PYSCRIPT) {
 		ibuf = gSpecialFileImages[SPECIAL_IMG_PYTHONFILE];
 	}
-	else if (flags & FTFONTFILE) {
+	else if (flags & FILE_TYPE_FTFONT) {
 		ibuf = gSpecialFileImages[SPECIAL_IMG_FONTFILE];
 	}
-	else if (flags & TEXTFILE) {
+	else if (flags & FILE_TYPE_TEXT) {
 		ibuf = gSpecialFileImages[SPECIAL_IMG_TEXTFILE];
 	}
-	else if (flags & IMAGEFILE) {
+	else if (flags & FILE_TYPE_IMAGE) {
 		ibuf = gSpecialFileImages[SPECIAL_IMG_LOADING];
 	}
-	else if (flags & BLENDERFILE_BACKUP) {
-=======
+	else if (flags & FILE_TYPE_BLENDER_BACKUP) {
+		ibuf = gSpecialFileImages[SPECIAL_IMG_BACKUP];
+	}
 	else {
 		ibuf = gSpecialFileImages[SPECIAL_IMG_UNKNOWNFILE];
 	}
 
-	if (file->flags & FILE_TYPE_BLENDER) {
-		ibuf = gSpecialFileImages[SPECIAL_IMG_BLENDFILE];
-	}
-	else if ((file->flags & FILE_TYPE_MOVIE) || (file->flags & FILE_TYPE_MOVIE_ICON)) {
-		ibuf = gSpecialFileImages[SPECIAL_IMG_MOVIEFILE];
-	}
-	else if (file->flags & FILE_TYPE_SOUND) {
-		ibuf = gSpecialFileImages[SPECIAL_IMG_SOUNDFILE];
-	}
-	else if (file->flags & FILE_TYPE_PYSCRIPT) {
-		ibuf = gSpecialFileImages[SPECIAL_IMG_PYTHONFILE];
-	}
-	else if (file->flags & FILE_TYPE_FTFONT) {
-		ibuf = gSpecialFileImages[SPECIAL_IMG_FONTFILE];
-	}
-	else if (file->flags & FILE_TYPE_TEXT) {
-		ibuf = gSpecialFileImages[SPECIAL_IMG_TEXTFILE];
-	}
-	else if (file->flags & FILE_TYPE_IMAGE) {
-		ibuf = gSpecialFileImages[SPECIAL_IMG_LOADING];
-	}
-	else if (file->flags & FILE_TYPE_BLENDER_BACKUP) {
->>>>>>> a08c5e11
-		ibuf = gSpecialFileImages[SPECIAL_IMG_BACKUP];
-	}
-	else {
-		ibuf = gSpecialFileImages[SPECIAL_IMG_UNKNOWNFILE];
-	}
-
 	return ibuf;
 }
 
@@ -848,39 +819,39 @@
 
 static int filelist_geticon_ex(const unsigned int type, const unsigned int flags, const char *path, const char *relname, const bool ignore_libdir)
 {
-	if (type & S_IFDIR && !(ignore_libdir && (flags & (BLENDERLIB | BLENDERFILE)))) {
+	if (type & S_IFDIR && !(ignore_libdir && (flags & (FILE_TYPE_BLENDERLIB | FILE_TYPE_BLENDER)))) {
 		if (strcmp(relname, "..") == 0) {
 			return ICON_FILE_PARENT;
 		}
-		if (flags & APPLICATIONBUNDLE) {
+		if (flags & FILE_TYPE_APPLICATIONBUNDLE) {
 			return ICON_UGLYPACKAGE;
 		}
-		if (flags & BLENDERFILE) {
+		if (flags & FILE_TYPE_BLENDER) {
 			return ICON_FILE_BLEND;
 		}
 		return ICON_FILE_FOLDER;
 	}
-	else if (flags & BLENDERFILE)
+	else if (flags & FILE_TYPE_BLENDER)
 		return ICON_FILE_BLEND;
-	else if (flags & BLENDERFILE_BACKUP)
+	else if (flags & FILE_TYPE_BLENDER_BACKUP)
 		return ICON_FILE_BACKUP;
-	else if (flags & IMAGEFILE)
+	else if (flags & FILE_TYPE_IMAGE)
 		return ICON_FILE_IMAGE;
-	else if (flags & MOVIEFILE)
+	else if (flags & FILE_TYPE_MOVIE)
 		return ICON_FILE_MOVIE;
-	else if (flags & PYSCRIPTFILE)
+	else if (flags & FILE_TYPE_PYSCRIPT)
 		return ICON_FILE_SCRIPT;
-	else if (flags & SOUNDFILE)
+	else if (flags & FILE_TYPE_SOUND)
 		return ICON_FILE_SOUND;
-	else if (flags & FTFONTFILE)
+	else if (flags & FILE_TYPE_FTFONT)
 		return ICON_FILE_FONT;
-	else if (flags & BTXFILE)
+	else if (flags & FILE_TYPE_BTX)
 		return ICON_FILE_BLANK;
-	else if (flags & COLLADAFILE)
+	else if (flags & FILE_TYPE_COLLADA)
 		return ICON_FILE_BLANK;
-	else if (flags & TEXTFILE)
+	else if (flags & FILE_TYPE_TEXT)
 		return ICON_FILE_TEXT;
-	else if (flags & BLENDERLIB) {
+	else if (flags & FILE_TYPE_BLENDERLIB) {
 		char lib[FILE_MAXDIR], *group;
 
 		if (BLO_library_path_explode(path, lib, &group, NULL) && group) {
@@ -1060,7 +1031,7 @@
 {
 	char *name;
 
-	if (entry->path && entry->flags & BLENDERLIB) {
+	if (entry->path && entry->flags & FILE_TYPE_BLENDERLIB) {
 		char *group;
 		BLO_library_path_explode(entry->path, dir, &group, &name);
 		if (!name) {
@@ -1289,7 +1260,7 @@
 	int num;
 
 	for (num = 0, file = files; num < numfiles; num++, file++) {
-		if (file->flags & BLENDERLIB) {
+		if (file->flags & FILE_TYPE_BLENDERLIB) {
 			continue;
 		}
 		file->type = file->s.st_mode;  /* restore the mess below */
@@ -1299,70 +1270,10 @@
 			continue;
 		}
 #endif
-<<<<<<< HEAD
 		file->flags = file_extension_type(root, file->relname);
 
 		if (filter_glob[0] && BLI_testextensie_glob(file->relname, filter_glob)) {
-			file->flags = OPERATORFILE;
-=======
-		file->flags = file_extension_type(filelist->dir, file->relname);
-		
-		if (filelist->filter_data.filter_glob[0] &&
-		    BLI_testextensie_glob(file->relname, filelist->filter_data.filter_glob))
-		{
 			file->flags = FILE_TYPE_OPERATOR;
-		}
-	}
-}
-
-static void filelist_read_dir(struct FileList *filelist)
-{
-	if (!filelist) return;
-
-	filelist->fidx = NULL;
-	filelist->filelist = NULL;
-
-	BLI_make_exist(filelist->dir);
-	BLI_cleanup_dir(G.main->name, filelist->dir);
-	filelist->numfiles = BLI_filelist_dir_contents(filelist->dir, &(filelist->filelist));
-
-	/* We shall *never* get an empty list here, since we now the dir exists and is readable
-	 * (ensured by BLI_make_exist()). So we expect at the very least the parent '..' entry. */
-	BLI_assert(filelist->numfiles != 0);
-
-	filelist_setfiletypes(filelist);
-}
-
-static void filelist_read_main(struct FileList *filelist)
-{
-	if (!filelist) return;
-	filelist_from_main(filelist);
-}
-
-static void filelist_read_library(struct FileList *filelist)
-{
-	if (!filelist) return;
-	BLI_cleanup_dir(G.main->name, filelist->dir);
-	filelist_from_library(filelist);
-	if (!filelist->libfiledata) {
-		int num;
-		struct direntry *file;
-
-		filelist_read_dir(filelist);
-		file = filelist->filelist;
-		for (num = 0; num < filelist->numfiles; num++, file++) {
-			if (BLO_has_bfile_extension(file->relname)) {
-				char name[FILE_MAX];
-
-				BLI_join_dirfile(name, sizeof(name), filelist->dir, file->relname);
-
-				/* prevent current file being used as acceptable dir */
-				if (BLI_path_cmp(G.main->name, name) != 0) {
-					file->type &= ~S_IFMT;
-					file->type |= S_IFDIR;
-				}
-			}
->>>>>>> a08c5e11
 		}
 	}
 }
@@ -1612,7 +1523,7 @@
 
 	(*files)[nnames].relname = BLI_strdup("..");
 	(*files)[nnames].type |= S_IFDIR;
-	(*files)[nnames].flags |= BLENDERLIB;
+	(*files)[nnames].flags |= FILE_TYPE_BLENDERLIB;
 
 	for (i = 0, l = names; i < nnames; i++, l = l->next) {
 		const char *blockname = l->link;
@@ -1620,7 +1531,7 @@
 
 		file->relname = BLI_strdup(blockname);
 		file->path = BLI_strdupcat(root, blockname);
-		file->flags |= BLENDERLIB;
+		file->flags |= FILE_TYPE_BLENDERLIB;
 		if (group && idcode) {
 			file->type |= S_IFREG;
 		}
@@ -1646,12 +1557,7 @@
 				if (w > 0 && h > 0 && rect) {
 					ima = IMB_allocImBuf(w, h, 32, IB_rect);
 					memcpy(ima->rect, rect, w * h * sizeof(unsigned int));
-<<<<<<< HEAD
 					file->image = ima;
-=======
-					filelist->filelist[i + 1].image = ima;
-					filelist->filelist[i + 1].flags = FILE_TYPE_IMAGE;
->>>>>>> a08c5e11
 				}
 			}
 		}
@@ -2139,33 +2045,21 @@
 	tj->do_update = do_update;
 
 	while ((*stop == 0) && (limg)) {
-<<<<<<< HEAD
 		ImBuf *img = limg->org_img;
-		if (limg->flags & IMAGEFILE) {
+		if (limg->flags & FILE_TYPE_IMAGE) {
 			img = IMB_thumb_manage(limg->path, THB_NORMAL, THB_SOURCE_IMAGE);
 		}
-		else if (limg->flags & (BLENDERFILE | BLENDERFILE_BACKUP)) {
+		else if (limg->flags & (FILE_TYPE_BLENDER | FILE_TYPE_BLENDER_BACKUP)) {
 			img = IMB_thumb_manage(limg->path, THB_NORMAL, THB_SOURCE_BLEND);
 		}
-		else if (limg->flags & BLENDERLIB) {
+		else if (limg->flags & FILE_TYPE_BLENDERLIB) {
 			if (!img) {
 				img = IMB_dupImBuf(filelist_geticon_image_ex(limg->type, limg->flags, limg->relname));
 			}
 		}
-		else if (limg->flags & MOVIEFILE) {
-			img = IMB_thumb_manage(limg->path, THB_NORMAL, THB_SOURCE_MOVIE);
-			if (!img) {
-=======
-		if (limg->flags & FILE_TYPE_IMAGE) {
-			limg->img = IMB_thumb_manage(limg->path, THB_NORMAL, THB_SOURCE_IMAGE);
-		}
-		else if (limg->flags & (FILE_TYPE_BLENDER | FILE_TYPE_BLENDER_BACKUP)) {
-			limg->img = IMB_thumb_manage(limg->path, THB_NORMAL, THB_SOURCE_BLEND);
-		}
 		else if (limg->flags & FILE_TYPE_MOVIE) {
 			limg->img = IMB_thumb_manage(limg->path, THB_NORMAL, THB_SOURCE_MOVIE);
 			if (!limg->img) {
->>>>>>> a08c5e11
 				/* remember that file can't be loaded via IMB_open_anim */
 				limg->flags &= ~FILE_TYPE_MOVIE;
 				limg->flags |= FILE_TYPE_MOVIE_ICON;
@@ -2257,19 +2151,12 @@
 	tj = MEM_callocN(sizeof(ThumbnailJob), "thumbnails\n");
 	tj->filelist = filelist;
 	for (idx = 0; idx < filelist->numfiles; idx++) {
-<<<<<<< HEAD
 		if (!filelist->filelist[idx].path) {
 			continue;
 		}
 		/* for blenlib items we overlay the ID type's icon... */
-		if (!filelist->filelist[idx].image || (filelist->filelist[idx].flags & BLENDERLIB)) {
-			if ((filelist->filelist[idx].flags & (IMAGEFILE | MOVIEFILE | BLENDERFILE | BLENDERFILE_BACKUP | BLENDERLIB))) {
-=======
-		if (!filelist->filelist[idx].image) {
-			if (filelist->filelist[idx].flags & (FILE_TYPE_IMAGE | FILE_TYPE_MOVIE |
-			                                     FILE_TYPE_BLENDER | FILE_TYPE_BLENDER_BACKUP))
-			{
->>>>>>> a08c5e11
+		if (!filelist->filelist[idx].image || (filelist->filelist[idx].flags & FILE_TYPE_BLENDERLIB)) {
+			if ((filelist->filelist[idx].flags & (FILE_TYPE_IMAGE | FILE_TYPE_MOVIE | FILE_TYPE_BLENDER | FILE_TYPE_BLENDER_BACKUP | FILE_TYPE_BLENDERLIB))) {
 				FileImage *limg = MEM_callocN(sizeof(FileImage), "loadimage");
 				BLI_strncpy(limg->path, filelist->filelist[idx].path, sizeof(limg->path));
 				BLI_strncpy(limg->relname, filelist->filelist[idx].relname, sizeof(limg->relname));
@@ -2279,7 +2166,7 @@
 				limg->index = idx;
 				limg->flags = filelist->filelist[idx].flags;
 				limg->type = filelist->filelist[idx].type;
-				if (filelist->filelist[idx].flags & BLENDERLIB) {
+				if (filelist->filelist[idx].flags & FILE_TYPE_BLENDERLIB) {
 					/* XXX We have to do this here, this is not threadsafe. */
 					int icon_id = filelist_geticon_ex(limg->type, limg->flags, limg->path, limg->relname, true);
 
