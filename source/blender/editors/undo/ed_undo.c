--- conflicted
+++ resolved
@@ -304,10 +304,6 @@
 
 /** \} */
 
-<<<<<<< HEAD
-#ifdef WITH_REDO_REGION_REMOVAL
-=======
->>>>>>> 570455fb
 struct OperatorRepeatContextHandle {
 	ScrArea *restore_area;
 	ARegion *restore_region;
@@ -337,10 +333,6 @@
 	CTX_wm_area_set(C, context_info->restore_area);
 	CTX_wm_region_set(C, context_info->restore_region);
 }
-<<<<<<< HEAD
-#endif
-=======
->>>>>>> 570455fb
 
 /* -------------------------------------------------------------------- */
 /** \name Operator Repeat
@@ -356,22 +348,8 @@
 		wmWindowManager *wm = CTX_wm_manager(C);
 		struct Scene *scene = CTX_data_scene(C);
 
-<<<<<<< HEAD
-#ifdef WITH_REDO_REGION_REMOVAL
 		const OperatorRepeatContextHandle *context_info;
 		context_info = ED_operator_repeat_prepare_context(C, op);
-#else
-		/* keep in sync with logic in view3d_panel_operator_redo() */
-		ARegion *ar = CTX_wm_region(C);
-		ARegion *ar1 = BKE_area_find_region_active_win(CTX_wm_area(C));
-
-		if (ar1)
-			CTX_wm_region_set(C, ar1);
-#endif
-=======
-		const OperatorRepeatContextHandle *context_info;
-		context_info = ED_operator_repeat_prepare_context(C, op);
->>>>>>> 570455fb
 
 		if ((WM_operator_repeat_check(C, op)) &&
 		    (WM_operator_poll(C, op->type)) &&
@@ -417,16 +395,7 @@
 			}
 		}
 
-<<<<<<< HEAD
-#ifdef WITH_REDO_REGION_REMOVAL
 		ED_operator_repeat_reset_context(C, context_info);
-#else
-		/* set region back */
-		CTX_wm_region_set(C, ar);
-#endif
-=======
-		ED_operator_repeat_reset_context(C, context_info);
->>>>>>> 570455fb
 	}
 	else {
 		CLOG_WARN(&LOG, "called with NULL 'op'");
