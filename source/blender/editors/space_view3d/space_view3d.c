--- conflicted
+++ resolved
@@ -48,10 +48,7 @@
 #include "BLI_utildefines.h"
 
 #include "BKE_action.h"
-<<<<<<< HEAD
-=======
 #include "BKE_camera.h"
->>>>>>> 6ec01dcb
 #include "BKE_context.h"
 #include "BKE_depsgraph.h"
 #include "BKE_icons.h"
@@ -737,45 +734,16 @@
 {
 	Object *ob = CTX_data_active_object(C);
 
-<<<<<<< HEAD
-	if (ob && ob->type == OB_CAMERA) {
-		Camera *ca = ob->data;
-		return (ca->flag & CAM_SHOWLIMITS) != 0;
-	}
-	return false;
-=======
 	return (ob && ob->type == OB_CAMERA);
->>>>>>> 6ec01dcb
 }
 
 static void WIDGETGROUP_camera_create(const struct bContext *C, struct wmWidgetGroup *wgroup)
 {
-<<<<<<< HEAD
-	float color_camera[4] = {1.0f, 0.3f, 0.0f, 1.0f};
-	float color_hi_camera[4] = {1.0f, 0.3f, 0.0f, 1.0f};
-=======
->>>>>>> 6ec01dcb
 	Object *ob = CTX_data_active_object(C);
 	Camera *ca = ob->data;
 	wmWidget *widget;
 	PointerRNA cameraptr;
 	float dir[3];
-<<<<<<< HEAD
-	const char *propname = "dof_distance";
-
-	widget = WIDGET_arrow_new(wgroup, propname, WIDGET_ARROW_STYLE_CROSS);
-	WM_widget_set_draw_on_hover_only(widget, true);
-	WM_widget_set_3d_scale(widget, false);
-	WM_widget_set_colors(widget, color_camera, color_hi_camera);
-
-	RNA_pointer_create(&ca->id, &RNA_Camera, ca, &cameraptr);
-	WM_widget_set_origin(widget, ob->obmat[3]);
-	WM_widget_property(widget, ARROW_SLOT_OFFSET_WORLD_SPACE, &cameraptr, propname);
-	negate_v3_v3(dir, ob->obmat[2]);
-	WIDGET_arrow_set_direction(widget, dir);
-	WIDGET_arrow_set_up_vector(widget, ob->obmat[1]);
-	WM_widget_set_scale(widget, ca->drawsize);
-=======
 	const bool focallen_widget = true; /* TODO make optional */
 
 	RNA_pointer_create(&ca->id, &RNA_Camera, ca, &cameraptr);
@@ -891,7 +859,6 @@
 		WM_widget_set_flag(widget, WM_WIDGET_SCALE_3D, false);
 		WM_widget_set_property(widget, ARROW_SLOT_OFFSET_WORLD_SPACE, &ptr, "strength");
 	}
->>>>>>> 6ec01dcb
 }
 
 #if 0
@@ -929,11 +896,7 @@
 	WIDGET_arrow_set_color(widget, color_shape);
 	RNA_pointer_create(&key->id, &RNA_ShapeKey, kb, &shapeptr);
 	WM_widget_set_origin(widget, ob->obmat[3]);
-<<<<<<< HEAD
-	WM_widget_property(widget, ARROW_SLOT_OFFSET_WORLD_SPACE, &shapeptr, "value");
-=======
 	WM_widget_set_property(widget, ARROW_SLOT_OFFSET_WORLD_SPACE, &shapeptr, "value");
->>>>>>> 6ec01dcb
 	negate_v3_v3(dir, ob->obmat[2]);
 	WIDGET_arrow_set_direction(widget, dir);
 }
@@ -963,10 +926,6 @@
 
 static void WIDGETGROUP_armature_facemap_create(const struct bContext *C, struct wmWidgetGroup *wgroup)
 {
-<<<<<<< HEAD
-	float color_shape[4] = {1.0f, 0.3f, 0.0f, 1.0f};
-=======
->>>>>>> 6ec01dcb
 	Object *ob = CTX_data_active_object(C);
 	wmWidget *widget;
 	Object *armature;
@@ -976,14 +935,10 @@
 	VirtualModifierData virtualModifierData;
 	int index = 0;
 	bFaceMap *fmap = ob->fmaps.first;
-<<<<<<< HEAD
-	
-=======
 
 	const float color_shape[4] = {1.0f, 0.3f, 0.0f, 1.0f};
 
 
->>>>>>> 6ec01dcb
 	md = modifiers_getVirtualModifierList(ob, &virtualModifierData);
 	
 	/* exception for shape keys because we can edit those */
@@ -1001,17 +956,6 @@
 	for (; fmap; fmap = fmap->next, index++) {
 		if (BKE_pose_channel_find_name(armature->pose, fmap->name)) {
 			PointerRNA *opptr;
-<<<<<<< HEAD
-			widget = WIDGET_facemap_new(wgroup, fmap->name, 0, ob, index);
-			RNA_pointer_create(&ob->id, &RNA_FaceMap, fmap, &famapptr);
-			WM_widget_property(widget, FACEMAP_SLOT_FACEMAP, &famapptr, "name");
-			opptr = WM_widget_operator(widget, "TRANSFORM_OT_translate");
-			if ((prop = RNA_struct_find_property(opptr, "release_confirm"))) {
-				RNA_property_boolean_set(opptr, prop, true);
-			}
-			WM_widget_set_colors(widget, color_shape, color_shape);
-			WM_widget_set_draw_on_hover_only(widget, true);
-=======
 
 			widget = WIDGET_facemap_new(wgroup, fmap->name, 0, ob, index);
 
@@ -1023,7 +967,6 @@
 			if ((prop = RNA_struct_find_property(opptr, "release_confirm"))) {
 				RNA_property_boolean_set(opptr, prop, true);
 			}
->>>>>>> 6ec01dcb
 		}
 	}
 }
@@ -1033,12 +976,6 @@
 {
 	WM_widgetmaptype_find("View3D", SPACE_VIEW3D, RGN_TYPE_WINDOW, true, true);
 
-<<<<<<< HEAD
-	WM_widgetgrouptype_new(WIDGETGROUP_manipulator_poll, WIDGETGROUP_manipulator_create, NULL, "View3D", SPACE_VIEW3D, RGN_TYPE_WINDOW, true);
-	WM_widgetgrouptype_new(WIDGETGROUP_lamp_poll, WIDGETGROUP_lamp_create, NULL, "View3D", SPACE_VIEW3D, RGN_TYPE_WINDOW, true);
-	WM_widgetgrouptype_new(WIDGETGROUP_camera_poll, WIDGETGROUP_camera_create, NULL, "View3D", SPACE_VIEW3D, RGN_TYPE_WINDOW, true);
-	WM_widgetgrouptype_new(WIDGETGROUP_armature_facemap_poll, WIDGETGROUP_armature_facemap_create, NULL, "View3D", SPACE_VIEW3D, RGN_TYPE_WINDOW, true);
-=======
 	WM_widgetgrouptype_new(WIDGETGROUP_armature_facemap_poll,
 	                       WIDGETGROUP_armature_facemap_create,
 	                       WM_widgetgroup_keymap_common,
@@ -1059,7 +996,6 @@
 	                       WIDGETGROUP_manipulator_create,
 	                       WM_widgetgroup_keymap_common,
 	                       NULL, "View3D", "Manipulator Widgets", SPACE_VIEW3D, RGN_TYPE_WINDOW, true);
->>>>>>> 6ec01dcb
 }
 
 
