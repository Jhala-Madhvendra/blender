--- conflicted
+++ resolved
@@ -293,18 +293,18 @@
 		title= BLF_gettext(title);
 
 	sprintf(str, title);
-	
+
 	str += modeselect_addmode(str, N_("Object Mode"), OB_MODE_OBJECT, ICON_OBJECT_DATA);
-	
+
 	if(ob==NULL || ob->data==NULL) return string;
 	if(ob->id.lib) return string;
-	
+
 	if(!((ID *)ob->data)->lib) {
 		/* if active object is editable */
 		if ( ((ob->type == OB_MESH)
 			|| (ob->type == OB_CURVE) || (ob->type == OB_SURF) || (ob->type == OB_FONT)
 			|| (ob->type == OB_MBALL) || (ob->type == OB_LATTICE))) {
-			
+
 			str += modeselect_addmode(str, N_("Edit Mode"), OB_MODE_EDIT, ICON_EDITMODE_HLT);
 		}
 		else if (ob->type == OB_ARMATURE) {
@@ -322,7 +322,7 @@
 			str += modeselect_addmode(str, N_("Weight Paint"), OB_MODE_WEIGHT_PAINT, ICON_WPAINT_HLT);
 		}
 	}
-		
+
 	/* if active object is an armature */
 	if (ob->type==OB_ARMATURE) {
 		str += modeselect_addmode(str, N_("Pose Mode"), OB_MODE_POSE, ICON_POSE_HLT);
@@ -465,7 +465,6 @@
 	}
 }
 
-#define TIP_(msgid) UI_translate_do_tooltip(msgid)
 void uiTemplateHeader3D(uiLayout *layout, struct bContext *C)
 {
 	bScreen *screen= CTX_wm_screen(C);
@@ -505,7 +504,7 @@
 	
 	uiBlockBeginAlign(block);
 	uiDefIconTextButS(block, MENU, B_MODESELECT, object_mode_icon(v3d->modeselect), view3d_modeselect_pup(scene) , 
-			  0,0,126 * dpi_fac, UI_UNIT_Y, &(v3d->modeselect), 0, 0, 0, 0, TIP_(N_("Mode")));
+			  0,0,126 * dpi_fac, UI_UNIT_Y, &(v3d->modeselect), 0, 0, 0, 0, "Mode");
 	uiBlockEndAlign(block);
 	
 	/* Draw type */
@@ -539,11 +538,11 @@
 		block= uiLayoutGetBlock(row);
 		
 		if(v3d->twflag & V3D_USE_MANIPULATOR) {
-			but= uiDefIconButBitC(block, TOG, V3D_MANIP_TRANSLATE, B_MAN_TRANS, ICON_MAN_TRANS, 0,0,UI_UNIT_X,UI_UNIT_Y, &v3d->twtype, 1.0, 0.0, 0, 0, TIP_(N_("Translate manipulator mode")));
+			but= uiDefIconButBitC(block, TOG, V3D_MANIP_TRANSLATE, B_MAN_TRANS, ICON_MAN_TRANS, 0,0,UI_UNIT_X,UI_UNIT_Y, &v3d->twtype, 1.0, 0.0, 0, 0, "Translate manipulator mode");
 			uiButClearFlag(but, UI_BUT_UNDO); /* skip undo on screen buttons */
-			but= uiDefIconButBitC(block, TOG, V3D_MANIP_ROTATE, B_MAN_ROT, ICON_MAN_ROT, 0,0,UI_UNIT_X,UI_UNIT_Y, &v3d->twtype, 1.0, 0.0, 0, 0, TIP_(N_("Rotate manipulator mode")));
+			but= uiDefIconButBitC(block, TOG, V3D_MANIP_ROTATE, B_MAN_ROT, ICON_MAN_ROT, 0,0,UI_UNIT_X,UI_UNIT_Y, &v3d->twtype, 1.0, 0.0, 0, 0, "Rotate manipulator mode");
 			uiButClearFlag(but, UI_BUT_UNDO); /* skip undo on screen buttons */
-			but= uiDefIconButBitC(block, TOG, V3D_MANIP_SCALE, B_MAN_SCALE, ICON_MAN_SCALE, 0,0,UI_UNIT_X,UI_UNIT_Y, &v3d->twtype, 1.0, 0.0, 0, 0, TIP_(N_("Scale manipulator mode")));
+			but= uiDefIconButBitC(block, TOG, V3D_MANIP_SCALE, B_MAN_SCALE, ICON_MAN_SCALE, 0,0,UI_UNIT_X,UI_UNIT_Y, &v3d->twtype, 1.0, 0.0, 0, 0, "Scale manipulator mode");
 			uiButClearFlag(but, UI_BUT_UNDO); /* skip undo on screen buttons */
 		}
 			
@@ -551,8 +550,8 @@
 			v3d->twmode = 0;
 		}
 			
-		str_menu = BIF_menustringTransformOrientation(C, N_("Orientation"));
-		but= uiDefButC(block, MENU, B_MAN_MODE, str_menu,0,0,70 * dpi_fac, UI_UNIT_Y, &v3d->twmode, 0, 0, 0, 0, TIP_(N_("Transform Orientation")));
+		str_menu = BIF_menustringTransformOrientation(C, "Orientation");
+		but= uiDefButC(block, MENU, B_MAN_MODE, str_menu,0,0,70 * dpi_fac, UI_UNIT_Y, &v3d->twmode, 0, 0, 0, 0, "Transform Orientation");
 		uiButClearFlag(but, UI_BUT_UNDO); /* skip undo on screen buttons */
 		MEM_freeN((void *)str_menu);
 	}
@@ -571,9 +570,4 @@
 	}
 	
 	uiTemplateEditModeSelection(layout, C);
-<<<<<<< HEAD
-}
-=======
-}
-#undef TIP_
->>>>>>> f0aac814
+}