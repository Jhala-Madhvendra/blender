--- conflicted
+++ resolved
@@ -2703,11 +2703,7 @@
 	RegionView3D *rv3d = ar->regiondata;
 	Base *base;
 	const bool do_camera_frame = !draw_offscreen;
-<<<<<<< HEAD
 	const bool is_wire_color = V3D_IS_WIRECOLOR(scene, v3d);
-	const bool draw_floor = (rv3d->view == RV3D_VIEW_USER) || (rv3d->persp != RV3D_ORTHO);
-=======
->>>>>>> ea2fc5b9
 	const bool draw_grids = !draw_offscreen && (v3d->flag2 & V3D_RENDER_OVERRIDE) == 0;
 	const bool draw_floor = (rv3d->view == RV3D_VIEW_USER) || (rv3d->persp != RV3D_ORTHO);
 	/* only draw grids after in solid modes, else it hovers over mesh wires */
