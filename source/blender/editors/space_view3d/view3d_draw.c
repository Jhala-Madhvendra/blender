/**
 * $Id$
 *
 * ***** BEGIN GPL LICENSE BLOCK *****
 *
 * This program is free software; you can redistribute it and/or
 * modify it under the terms of the GNU General Public License
 * as published by the Free Software Foundation; either version 2
 * of the License, or (at your option) any later version. 
 *
 * This program is distributed in the hope that it will be useful,
 * but WITHOUT ANY WARRANTY; without even the implied warranty of
 * MERCHANTABILITY or FITNESS FOR A PARTICULAR PURPOSE.  See the
 * GNU General Public License for more details.
 *
 * You should have received a copy of the GNU General Public License
 * along with this program; if not, write to the Free Software Foundation,
 * Inc., 51 Franklin Street, Fifth Floor, Boston, MA 02110-1301, USA.
 *
 * The Original Code is Copyright (C) 2008 Blender Foundation.
 * All rights reserved.
 *
 * 
 * Contributor(s): Blender Foundation
 *
 * ***** END GPL LICENSE BLOCK *****
 */

#include <string.h>
#include <stdio.h>
#include <math.h>

#include "DNA_armature_types.h"
#include "DNA_camera_types.h"
#include "DNA_customdata_types.h"
#include "DNA_object_types.h"
#include "DNA_group_types.h"
#include "DNA_key_types.h"
#include "DNA_lamp_types.h"
#include "DNA_scene_types.h"
#include "DNA_world_types.h"

#include "MEM_guardedalloc.h"

#include "BLI_blenlib.h"
#include "BLI_math.h"
#include "BLI_rand.h"

#include "BKE_anim.h"
#include "BKE_context.h"
#include "BKE_customdata.h"
#include "BKE_image.h"
#include "BKE_key.h"
#include "BKE_object.h"
#include "BKE_global.h"
#include "BKE_paint.h"
#include "BKE_scene.h"
#include "BKE_unit.h"

#include "RE_pipeline.h"	// make_stars

#include "IMB_imbuf_types.h"
#include "IMB_imbuf.h"

#include "BIF_gl.h"
#include "BIF_glutil.h"

#include "WM_api.h"
#include "BLF_api.h"

#include "ED_armature.h"
#include "ED_keyframing.h"
#include "ED_gpencil.h"
#include "ED_screen.h"
#include "ED_space_api.h"
#include "ED_screen_types.h"
#include "ED_transform.h"
<<<<<<< HEAD
#include "ED_gpencil.h"
#include "ED_sculpt.h"
=======
>>>>>>> 36c273b1

#include "UI_interface.h"
#include "UI_interface_icons.h"
#include "UI_resources.h"

#include "GPU_draw.h"
#include "GPU_material.h"
#include "GPU_extensions.h"

#include "view3d_intern.h"	// own include



static void star_stuff_init_func(void)
{
	cpack(-1);
	glPointSize(1.0);
	glBegin(GL_POINTS);
}
static void star_stuff_vertex_func(float* i)
{
	glVertex3fv(i);
}
static void star_stuff_term_func(void)
{
	glEnd();
}

void circf(float x, float y, float rad)
{
	GLUquadricObj *qobj = gluNewQuadric(); 
	
	gluQuadricDrawStyle(qobj, GLU_FILL); 
	
	glPushMatrix(); 
	
	glTranslatef(x,  y, 0.); 
	
	gluDisk( qobj, 0.0,  rad, 32, 1); 
	
	glPopMatrix(); 
	
	gluDeleteQuadric(qobj);
}

void circ(float x, float y, float rad)
{
	GLUquadricObj *qobj = gluNewQuadric(); 
	
	gluQuadricDrawStyle(qobj, GLU_SILHOUETTE); 
	
	glPushMatrix(); 
	
	glTranslatef(x,  y, 0.); 
	
	gluDisk( qobj, 0.0,  rad, 32, 1); 
	
	glPopMatrix(); 
	
	gluDeleteQuadric(qobj);
}


/* ********* custom clipping *********** */

static void view3d_draw_clipping(RegionView3D *rv3d)
{
	BoundBox *bb= rv3d->clipbb;
	
	if(bb) {
		UI_ThemeColorShade(TH_BACK, -8);
		
		glBegin(GL_QUADS);
		
		glVertex3fv(bb->vec[0]); glVertex3fv(bb->vec[1]); glVertex3fv(bb->vec[2]); glVertex3fv(bb->vec[3]);
		glVertex3fv(bb->vec[0]); glVertex3fv(bb->vec[4]); glVertex3fv(bb->vec[5]); glVertex3fv(bb->vec[1]);
		glVertex3fv(bb->vec[4]); glVertex3fv(bb->vec[7]); glVertex3fv(bb->vec[6]); glVertex3fv(bb->vec[5]);
		glVertex3fv(bb->vec[7]); glVertex3fv(bb->vec[3]); glVertex3fv(bb->vec[2]); glVertex3fv(bb->vec[6]);
		glVertex3fv(bb->vec[1]); glVertex3fv(bb->vec[5]); glVertex3fv(bb->vec[6]); glVertex3fv(bb->vec[2]);
		glVertex3fv(bb->vec[7]); glVertex3fv(bb->vec[4]); glVertex3fv(bb->vec[0]); glVertex3fv(bb->vec[3]);
		
		glEnd();
	}
}

void view3d_set_clipping(RegionView3D *rv3d)
{
	double plane[4];
	int a, tot=4;
	
	if(rv3d->viewlock) tot= 6;
	
	for(a=0; a<tot; a++) {
		QUATCOPY(plane, rv3d->clip[a]);
		glClipPlane(GL_CLIP_PLANE0+a, plane);
		glEnable(GL_CLIP_PLANE0+a);
	}
}

void view3d_clr_clipping(void)
{
	int a;
	
	for(a=0; a<6; a++) {
		glDisable(GL_CLIP_PLANE0+a);
	}
}

static int test_clipping(float *vec, float clip[][4])
{
	float view[3];
	copy_v3_v3(view, vec);
	
	if(0.0f < clip[0][3] + INPR(view, clip[0]))
		if(0.0f < clip[1][3] + INPR(view, clip[1]))
			if(0.0f < clip[2][3] + INPR(view, clip[2]))
				if(0.0f < clip[3][3] + INPR(view, clip[3]))
					return 0;

	return 1;
}

/* for 'local' ED_view3d_local_clipping must run first
 * then all comparisons can be done in localspace */
int view3d_test_clipping(RegionView3D *rv3d, float *vec, int local)
{
	return test_clipping(vec, local ? rv3d->clip_local : rv3d->clip);
}

/* ********* end custom clipping *********** */


static void drawgrid_draw(ARegion *ar, float wx, float wy, float x, float y, float dx)
{
	float v1[2], v2[2];
	
	x+= (wx); 
	y+= (wy);
	
	v1[1]= 0.0f;
	v2[1]= (float)ar->winy;

	v1[0] = v2[0] = x-dx*floor(x/dx);
	
	glBegin(GL_LINES);
	
	while(v1[0] < ar->winx) {
		glVertex2fv(v1);
		glVertex2fv(v2);
		v1[0] = v2[0] = v1[0] + dx;
	}

	v1[0]= 0.0f;
	v2[0]= (float)ar->winx;
	
	v1[1]= v2[1]= y-dx*floor(y/dx);

	while(v1[1] < ar->winy) {
		glVertex2fv(v1);
		glVertex2fv(v2);
		v1[1] = v2[1] = v1[1] + dx;
	}

	glEnd();
}

#define GRID_MIN_PX 6.0f

static void drawgrid(UnitSettings *unit, ARegion *ar, View3D *v3d, char **grid_unit)
{
	/* extern short bgpicmode; */
	RegionView3D *rv3d= ar->regiondata;
	float wx, wy, x, y, fw, fx, fy, dx;
	float vec4[4];
	char col[3], col2[3];
	
	*grid_unit= NULL;

	vec4[0]=vec4[1]=vec4[2]=0.0; 
	vec4[3]= 1.0;
	mul_m4_v4(rv3d->persmat, vec4);
	fx= vec4[0]; 
	fy= vec4[1]; 
	fw= vec4[3];

	wx= (ar->winx/2.0);	/* because of rounding errors, grid at wrong location */
	wy= (ar->winy/2.0);

	x= (wx)*fx/fw;
	y= (wy)*fy/fw;

	vec4[0]=vec4[1]= (unit->system) ? 1.0 : v3d->grid;

	vec4[2]= 0.0;
	vec4[3]= 1.0;
	mul_m4_v4(rv3d->persmat, vec4);
	fx= vec4[0]; 
	fy= vec4[1]; 
	fw= vec4[3];

	dx= fabs(x-(wx)*fx/fw);
	if(dx==0) dx= fabs(y-(wy)*fy/fw);
	
	glDepthMask(0);		// disable write in zbuffer

	/* check zoom out */
	UI_ThemeColor(TH_GRID);
	
	if(unit->system) {
		/* Use GRID_MIN_PX*2 for units because very very small grid
		 * items are less useful when dealing with units */
		void *usys;
		int len, i;
		double scalar;
		float dx_scalar;
		float blend_fac;

		bUnit_GetSystem(&usys, &len, unit->system, B_UNIT_LENGTH);

		if(usys) {
			i= len;
			while(i--) {
				scalar= bUnit_GetScaler(usys, i);

				dx_scalar = dx * scalar / unit->scale_length;
				if (dx_scalar < (GRID_MIN_PX*2))
					continue;

				/* Store the smallest drawn grid size units name so users know how big each grid cell is */
				if(*grid_unit==NULL) {
					*grid_unit= bUnit_GetNameDisplay(usys, i);
					rv3d->gridview= (scalar * unit->scale_length);
				}
				blend_fac= 1-((GRID_MIN_PX*2)/dx_scalar);

				/* tweak to have the fade a bit nicer */
				blend_fac= (blend_fac * blend_fac) * 2.0f;
				CLAMP(blend_fac, 0.3f, 1.0f);


				UI_ThemeColorBlend(TH_BACK, TH_GRID, blend_fac);

				drawgrid_draw(ar, wx, wy, x, y, dx_scalar);
			}
		}
	}
	else {
		short sublines = v3d->gridsubdiv;

		if(dx<GRID_MIN_PX) {
			rv3d->gridview*= sublines;
			dx*= sublines;
			
			if(dx<GRID_MIN_PX) {
				rv3d->gridview*= sublines;
				dx*= sublines;

				if(dx<GRID_MIN_PX) {
					rv3d->gridview*= sublines;
					dx*=sublines;
					if(dx<GRID_MIN_PX);
					else {
						UI_ThemeColor(TH_GRID);
						drawgrid_draw(ar, wx, wy, x, y, dx);
					}
				}
				else {	// start blending out
					UI_ThemeColorBlend(TH_BACK, TH_GRID, dx/(GRID_MIN_PX*6));
					drawgrid_draw(ar, wx, wy, x, y, dx);

					UI_ThemeColor(TH_GRID);
					drawgrid_draw(ar, wx, wy, x, y, sublines*dx);
				}
			}
			else {	// start blending out (GRID_MIN_PX < dx < (GRID_MIN_PX*10))
				UI_ThemeColorBlend(TH_BACK, TH_GRID, dx/(GRID_MIN_PX*6));
				drawgrid_draw(ar, wx, wy, x, y, dx);

				UI_ThemeColor(TH_GRID);
				drawgrid_draw(ar, wx, wy, x, y, sublines*dx);
			}
		}
		else {
			if(dx>(GRID_MIN_PX*10)) {		// start blending in
				rv3d->gridview/= sublines;
				dx/= sublines;
				if(dx>(GRID_MIN_PX*10)) {		// start blending in
					rv3d->gridview/= sublines;
					dx/= sublines;
					if(dx>(GRID_MIN_PX*10)) {
						UI_ThemeColor(TH_GRID);
						drawgrid_draw(ar, wx, wy, x, y, dx);
					}
					else {
						UI_ThemeColorBlend(TH_BACK, TH_GRID, dx/(GRID_MIN_PX*6));
						drawgrid_draw(ar, wx, wy, x, y, dx);
						UI_ThemeColor(TH_GRID);
						drawgrid_draw(ar, wx, wy, x, y, dx*sublines);
					}
				}
				else {
					UI_ThemeColorBlend(TH_BACK, TH_GRID, dx/(GRID_MIN_PX*6));
					drawgrid_draw(ar, wx, wy, x, y, dx);
					UI_ThemeColor(TH_GRID);
					drawgrid_draw(ar, wx, wy, x, y, dx*sublines);
				}
			}
			else {
				UI_ThemeColorBlend(TH_BACK, TH_GRID, dx/(GRID_MIN_PX*6));
				drawgrid_draw(ar, wx, wy, x, y, dx);
				UI_ThemeColor(TH_GRID);
				drawgrid_draw(ar, wx, wy, x, y, dx*sublines);
			}
		}
	}


	x+= (wx); 
	y+= (wy);
	UI_GetThemeColor3ubv(TH_GRID, col);

	setlinestyle(0);
	
	/* center cross */
	if( ELEM(rv3d->view, RV3D_VIEW_RIGHT, RV3D_VIEW_LEFT)) 
		UI_make_axis_color(col, col2, 'y');
	else UI_make_axis_color(col, col2, 'x');
	glColor3ubv((GLubyte *)col2);
	
	fdrawline(0.0,  y,  (float)ar->winx,  y); 
	
	if( ELEM(rv3d->view, RV3D_VIEW_TOP, RV3D_VIEW_BOTTOM)) 
		UI_make_axis_color(col, col2, 'y');
	else UI_make_axis_color(col, col2, 'z');
	glColor3ubv((GLubyte *)col2);

	fdrawline(x, 0.0, x, (float)ar->winy); 

	glDepthMask(1);		// enable write in zbuffer
}
#undef GRID_MIN_PX

static void drawfloor(Scene *scene, View3D *v3d)
{
	float vert[3], grid;
	int a, gridlines, emphasise;
	char col[3], col2[3];
	short draw_line = 0;
	
	vert[2]= 0.0;
	
	if(v3d->gridlines<3) return;
	
	if(v3d->zbuf && scene->obedit) glDepthMask(0);	// for zbuffer-select
	
	gridlines= v3d->gridlines/2;
	grid= gridlines*v3d->grid;
	
	UI_GetThemeColor3ubv(TH_GRID, col);
	UI_GetThemeColor3ubv(TH_BACK, col2);
	
	/* emphasise division lines lighter instead of darker, if background is darker than grid */
	if ( ((col[0]+col[1]+col[2])/3+10) > (col2[0]+col2[1]+col2[2])/3 )
		emphasise = 20;
	else
		emphasise = -10;
	
	/* draw the Y axis and/or grid lines */
	for(a= -gridlines;a<=gridlines;a++) {
		if(a==0) {
			/* check for the 'show Y axis' preference */
			if (v3d->gridflag & V3D_SHOW_Y) { 
				UI_make_axis_color(col, col2, 'y');
				glColor3ubv((GLubyte *)col2);
				
				draw_line = 1;
			} else if (v3d->gridflag & V3D_SHOW_FLOOR) {
				UI_ThemeColorShade(TH_GRID, emphasise);
			} else {
				draw_line = 0;
			}
		} else {
			/* check for the 'show grid floor' preference */
			if (v3d->gridflag & V3D_SHOW_FLOOR) {
				if( (a % 10)==0) {
					UI_ThemeColorShade(TH_GRID, emphasise);
				}
				else UI_ThemeColorShade(TH_GRID, 10);
				
				draw_line = 1;
			} else {
				draw_line = 0;
			}
		}
		
		if (draw_line) {
			glBegin(GL_LINE_STRIP);
			vert[0]= a*v3d->grid;
			vert[1]= grid;
			glVertex3fv(vert);
			vert[1]= -grid;
			glVertex3fv(vert);
			glEnd();
		}
	}
	
	/* draw the X axis and/or grid lines */
	for(a= -gridlines;a<=gridlines;a++) {
		if(a==0) {
			/* check for the 'show X axis' preference */
			if (v3d->gridflag & V3D_SHOW_X) { 
				UI_make_axis_color(col, col2, 'x');
				glColor3ubv((GLubyte *)col2);
				
				draw_line = 1;
			} else if (v3d->gridflag & V3D_SHOW_FLOOR) {
				UI_ThemeColorShade(TH_GRID, emphasise);
			} else {
				draw_line = 0;
			}
		} else {
			/* check for the 'show grid floor' preference */
			if (v3d->gridflag & V3D_SHOW_FLOOR) {
				if( (a % 10)==0) {
					UI_ThemeColorShade(TH_GRID, emphasise);
				}
				else UI_ThemeColorShade(TH_GRID, 10);
				
				draw_line = 1;
			} else {
				draw_line = 0;
			}
		}
		
		if (draw_line) {
			glBegin(GL_LINE_STRIP);
			vert[1]= a*v3d->grid;
			vert[0]= grid;
			glVertex3fv(vert );
			vert[0]= -grid;
			glVertex3fv(vert);
			glEnd();
		}
	}
	
	/* draw the Z axis line */	
	/* check for the 'show Z axis' preference */
	if (v3d->gridflag & V3D_SHOW_Z) {
		UI_make_axis_color(col, col2, 'z');
		glColor3ubv((GLubyte *)col2);
		
		glBegin(GL_LINE_STRIP);
		vert[0]= 0;
		vert[1]= 0;
		vert[2]= grid;
		glVertex3fv(vert );
		vert[2]= -grid;
		glVertex3fv(vert);
		glEnd();
	}
	
	if(v3d->zbuf && scene->obedit) glDepthMask(1);	
	
}

static void drawcursor(Scene *scene, ARegion *ar, View3D *v3d)
{
	short mx,my,co[2];
	int flag;
	
	/* we dont want the clipping for cursor */
	flag= v3d->flag;
	v3d->flag= 0;
	project_short(ar, give_cursor(scene, v3d), co);
	v3d->flag= flag;
	
	mx = co[0];
	my = co[1];
	
	if(mx!=IS_CLIPPED) {
		setlinestyle(0); 
		cpack(0xFF);
		circ((float)mx, (float)my, 10.0);
		setlinestyle(4); 
		cpack(0xFFFFFF);
		circ((float)mx, (float)my, 10.0);
		setlinestyle(0);
		cpack(0x0);
		
		sdrawline(mx-20, my, mx-5, my);
		sdrawline(mx+5, my, mx+20, my);
		sdrawline(mx, my-20, mx, my-5);
		sdrawline(mx, my+5, mx, my+20);
	}
}

/* Draw a live substitute of the view icon, which is always shown */
static void draw_view_axis(RegionView3D *rv3d)
{
	const float k = U.rvisize;   /* axis size */
	const float toll = 0.5;      /* used to see when view is quasi-orthogonal */
	const float start = k + 1.0; /* axis center in screen coordinates, x=y */
	float ydisp = 0.0;          /* vertical displacement to allow obj info text */
	
	/* rvibright ranges approx. from original axis icon color to gizmo color */
	float bright = U.rvibright / 15.0f;
	
	unsigned char col[3];
	unsigned char gridcol[3];
	float colf[3];
	
	float vec[4];
	float dx, dy;
	float h, s, v;
	
	/* thickness of lines is proportional to k */
	/*	(log(k)-1) gives a more suitable thickness, but fps decreased by about 3 fps */
	glLineWidth(k / 10);
	//glLineWidth(log(k)-1); // a bit slow
	
	UI_GetThemeColor3ubv(TH_GRID, (char *)gridcol);
	
	/* X */
	vec[0] = vec[3] = 1;
	vec[1] = vec[2] = 0;
	mul_qt_v3(rv3d->viewquat, vec);
	
	UI_make_axis_color((char *)gridcol, (char *)col, 'x');
	rgb_to_hsv(col[0]/255.0f, col[1]/255.0f, col[2]/255.0f, &h, &s, &v);
	s = s<0.5 ? s+0.5 : 1.0;
	v = 0.3;
	v = (v<1.0-(bright) ? v+bright : 1.0);
	hsv_to_rgb(h, s, v, colf, colf+1, colf+2);
	glColor3fv(colf);
	
	dx = vec[0] * k;
	dy = vec[1] * k;
	fdrawline(start, start + ydisp, start + dx, start + dy + ydisp);
	if (fabs(dx) > toll || fabs(dy) > toll) {
		BLF_draw_default(start + dx + 2, start + dy + ydisp + 2, 0.0f, "x");
	}
	
	/* Y */
	vec[1] = vec[3] = 1;
	vec[0] = vec[2] = 0;
	mul_qt_v3(rv3d->viewquat, vec);
	
	UI_make_axis_color((char *)gridcol, (char *)col, 'y');
	rgb_to_hsv(col[0]/255.0f, col[1]/255.0f, col[2]/255.0f, &h, &s, &v);
	s = s<0.5 ? s+0.5 : 1.0;
	v = 0.3;
	v = (v<1.0-(bright) ? v+bright : 1.0);
	hsv_to_rgb(h, s, v, colf, colf+1, colf+2);
	glColor3fv(colf);
	
	dx = vec[0] * k;
	dy = vec[1] * k;
	fdrawline(start, start + ydisp, start + dx, start + dy + ydisp);
	if (fabs(dx) > toll || fabs(dy) > toll) {
		BLF_draw_default(start + dx + 2, start + dy + ydisp + 2, 0.0f, "y");
	}
	
	/* Z */
	vec[2] = vec[3] = 1;
	vec[1] = vec[0] = 0;
	mul_qt_v3(rv3d->viewquat, vec);
	
	UI_make_axis_color((char *)gridcol, (char *)col, 'z');
	rgb_to_hsv(col[0]/255.0f, col[1]/255.0f, col[2]/255.0f, &h, &s, &v);
	s = s<0.5 ? s+0.5 : 1.0;
	v = 0.5;
	v = (v<1.0-(bright) ? v+bright : 1.0);
	hsv_to_rgb(h, s, v, colf, colf+1, colf+2);
	glColor3fv(colf);
	
	dx = vec[0] * k;
	dy = vec[1] * k;
	fdrawline(start, start + ydisp, start + dx, start + dy + ydisp);
	if (fabs(dx) > toll || fabs(dy) > toll) {
		BLF_draw_default(start + dx + 2, start + dy + ydisp + 2, 0.0f, "z");
	}
	
	/* restore line-width */
	glLineWidth(1.0);
}


static void draw_view_icon(RegionView3D *rv3d)
{
	BIFIconID icon;
	
	if( ELEM(rv3d->view, RV3D_VIEW_TOP, RV3D_VIEW_BOTTOM)) 
		icon= ICON_AXIS_TOP;
	else if( ELEM(rv3d->view, RV3D_VIEW_FRONT, RV3D_VIEW_BACK)) 
		icon= ICON_AXIS_FRONT;
	else if( ELEM(rv3d->view, RV3D_VIEW_RIGHT, RV3D_VIEW_LEFT)) 
		icon= ICON_AXIS_SIDE;
	else return ;
	
	glEnable(GL_BLEND);
	glBlendFunc(GL_SRC_ALPHA,  GL_ONE_MINUS_SRC_ALPHA); 
	
	UI_icon_draw(5.0, 5.0, icon);
	
	glDisable(GL_BLEND);
}

static char *view3d_get_name(View3D *v3d, RegionView3D *rv3d)
{
	char *name = NULL;
	
	switch (rv3d->view) {
		case RV3D_VIEW_FRONT:
			if (rv3d->persp == RV3D_ORTHO) name = "Front Ortho";
			else name = "Front Persp";
			break;
		case RV3D_VIEW_BACK:
			if (rv3d->persp == RV3D_ORTHO) name = "Back Ortho";
			else name = "Back Persp";
			break;
		case RV3D_VIEW_TOP:
			if (rv3d->persp == RV3D_ORTHO) name = "Top Ortho";
			else name = "Top Persp";
			break;
		case RV3D_VIEW_BOTTOM:
			if (rv3d->persp == RV3D_ORTHO) name = "Bottom Ortho";
			else name = "Bottom Persp";
			break;
		case RV3D_VIEW_RIGHT:
			if (rv3d->persp == RV3D_ORTHO) name = "Right Ortho";
			else name = "Right Persp";
			break;
		case RV3D_VIEW_LEFT:
			if (rv3d->persp == RV3D_ORTHO) name = "Left Ortho";
			else name = "Left Persp";
			break;
			
		default:
			if (rv3d->persp==RV3D_CAMOB) {
				if ((v3d->camera) && (v3d->camera->type == OB_CAMERA)) {
					Camera *cam;
					cam = v3d->camera->data;
					name = (cam->type != CAM_ORTHO) ? "Camera Persp" : "Camera Ortho";
				} else {
					name = "Object as Camera";
				}
			} else { 
				name = (rv3d->persp == RV3D_ORTHO) ? "User Ortho" : "User Persp";
			}
			break;
	}
	
	return name;
}

static void draw_viewport_name(ARegion *ar, View3D *v3d)
{
	RegionView3D *rv3d= ar->regiondata;
	char *name = view3d_get_name(v3d, rv3d);
	char *printable = NULL;
	
	if (v3d->localvd) {
		printable = MEM_mallocN(strlen(name) + strlen(" (Local)_"), "viewport_name"); /* '_' gives space for '\0' */
												 strcpy(printable, name);
												 strcat(printable, " (Local)");
	} else {
		printable = name;
	}

	if (printable) {
		UI_ThemeColor(TH_TEXT_HI);
		BLF_draw_default(22,  ar->winy-17, 0.0f, printable);
	}

	if (v3d->localvd) {
		MEM_freeN(printable);
	}
}

/* draw info beside axes in bottom left-corner: 
* 	framenum, object name, bone name (if available), marker name (if available)
*/
static void draw_selected_name(Scene *scene, Object *ob, View3D *v3d)
{
	char info[256], *markern;
	short offset=30;
	
	/* get name of marker on current frame (if available) */
	markern= scene_find_marker_name(scene, CFRA);
	
	/* check if there is an object */
	if(ob) {
		/* name(s) to display depends on type of object */
		if(ob->type==OB_ARMATURE) {
			bArmature *arm= ob->data;
			char *name= NULL;
			
			/* show name of active bone too (if possible) */
			if(arm->edbo) {

				if(arm->act_edbone)
					name= ((EditBone *)arm->act_edbone)->name;

			}
			else if(ob->mode & OB_MODE_POSE) {
				if(arm->act_bone) {

					if(arm->act_bone->layer & arm->layer)
						name= arm->act_bone->name;

				}
			}
			if(name && markern)
				sprintf(info, "(%d) %s %s <%s>", CFRA, ob->id.name+2, name, markern);
			else if(name)
				sprintf(info, "(%d) %s %s", CFRA, ob->id.name+2, name);
			else
				sprintf(info, "(%d) %s", CFRA, ob->id.name+2);
		}
		else if(ELEM3(ob->type, OB_MESH, OB_LATTICE, OB_CURVE)) {
			Key *key= NULL;
			KeyBlock *kb = NULL;
			char shapes[75];
			
			/* try to display active shapekey too */
			shapes[0] = 0;
			key = ob_get_key(ob);
			if(key){
				kb = BLI_findlink(&key->block, ob->shapenr-1);
				if(kb){
					sprintf(shapes, ": %s ", kb->name);		
					if(ob->shapeflag == OB_SHAPE_LOCK){
						strcat(shapes, " (Pinned)");
					}
				}
			}
			
			if(markern)
				sprintf(info, "(%d) %s %s <%s>", CFRA, ob->id.name+2, shapes, markern);
			else
				sprintf(info, "(%d) %s %s", CFRA, ob->id.name+2, shapes);
		}
		else {
			/* standard object */
			if (markern)
				sprintf(info, "(%d) %s <%s>", CFRA, ob->id.name+2, markern);
			else
				sprintf(info, "(%d) %s", CFRA, ob->id.name+2);
		}
		
		/* colour depends on whether there is a keyframe */
		if (id_frame_has_keyframe((ID *)ob, /*BKE_curframe(scene)*/(float)(CFRA), v3d->keyflags))
			UI_ThemeColor(TH_VERTEX_SELECT);
		else
			UI_ThemeColor(TH_TEXT_HI);
	}
	else {
		/* no object */
		if (markern)
			sprintf(info, "(%d) <%s>", CFRA, markern);
		else
			sprintf(info, "(%d)", CFRA);
		
		/* colour is always white */
		UI_ThemeColor(TH_TEXT_HI);
	}
	
	if (U.uiflag & USER_SHOW_ROTVIEWICON)
		offset = 14 + (U.rvisize * 2);

	BLF_draw_default(offset,  10, 0.0f, info);
}

static void view3d_get_viewborder_size(Scene *scene, ARegion *ar, float size_r[2])
{
	float winmax= MAX2(ar->winx, ar->winy);
	float aspect= (scene->r.xsch*scene->r.xasp) / (scene->r.ysch*scene->r.yasp);
	
	if(aspect>1.0) {
		size_r[0]= winmax;
		size_r[1]= winmax/aspect;
	} else {
		size_r[0]= winmax*aspect;
		size_r[1]= winmax;
	}
}

void view3d_calc_camera_border(Scene *scene, ARegion *ar, RegionView3D *rv3d, View3D *v3d, rctf *viewborder_r)
{
	float zoomfac, size[2];
	float dx= 0.0f, dy= 0.0f;
	
	view3d_get_viewborder_size(scene, ar, size);
	
	if (rv3d == NULL)
		rv3d = ar->regiondata;
	
	/* magic zoom calculation, no idea what
		* it signifies, if you find out, tell me! -zr
		*/
	/* simple, its magic dude!
		* well, to be honest, this gives a natural feeling zooming
		* with multiple keypad presses (ton)
		*/
	
	zoomfac= (M_SQRT2 + rv3d->camzoom/50.0);
	zoomfac= (zoomfac*zoomfac)*0.25;
	
	size[0]= size[0]*zoomfac;
	size[1]= size[1]*zoomfac;
	
	/* center in window */
	viewborder_r->xmin= 0.5*ar->winx - 0.5*size[0];
	viewborder_r->ymin= 0.5*ar->winy - 0.5*size[1];
	viewborder_r->xmax= viewborder_r->xmin + size[0];
	viewborder_r->ymax= viewborder_r->ymin + size[1];
	
	dx= ar->winx*rv3d->camdx*zoomfac*2.0f;
	dy= ar->winy*rv3d->camdy*zoomfac*2.0f;
	
	/* apply offset */
	viewborder_r->xmin-= dx;
	viewborder_r->ymin-= dy;
	viewborder_r->xmax-= dx;
	viewborder_r->ymax-= dy;
	
	if(v3d->camera && v3d->camera->type==OB_CAMERA) {
		Camera *cam= v3d->camera->data;
		float w = viewborder_r->xmax - viewborder_r->xmin;
		float h = viewborder_r->ymax - viewborder_r->ymin;
		float side = MAX2(w, h);
		
		viewborder_r->xmin+= cam->shiftx*side;
		viewborder_r->xmax+= cam->shiftx*side;
		viewborder_r->ymin+= cam->shifty*side;
		viewborder_r->ymax+= cam->shifty*side;
	}
}

void view3d_set_1_to_1_viewborder(Scene *scene, ARegion *ar)
{
	RegionView3D *rv3d= ar->regiondata;
	float size[2];
	int im_width= (scene->r.size*scene->r.xsch)/100;
	
	view3d_get_viewborder_size(scene, ar, size);
	
	rv3d->camzoom= (sqrt(4.0*im_width/size[0]) - M_SQRT2)*50.0;
	rv3d->camzoom= CLAMPIS(rv3d->camzoom, RV3D_CAMZOOM_MIN, RV3D_CAMZOOM_MAX);
}


static void drawviewborder_flymode(ARegion *ar)	
{
	/* draws 4 edge brackets that frame the safe area where the
	mouse can move during fly mode without spinning the view */
	float x1, x2, y1, y2;
	
	x1= 0.45*(float)ar->winx;
	y1= 0.45*(float)ar->winy;
	x2= 0.55*(float)ar->winx;
	y2= 0.55*(float)ar->winy;
	cpack(0);
	
	
	glBegin(GL_LINES);
	/* bottom left */
	glVertex2f(x1,y1); 
	glVertex2f(x1,y1+5);
	
	glVertex2f(x1,y1); 
	glVertex2f(x1+5,y1);
	
	/* top right */
	glVertex2f(x2,y2); 
	glVertex2f(x2,y2-5);
	
	glVertex2f(x2,y2); 
	glVertex2f(x2-5,y2);
	
	/* top left */
	glVertex2f(x1,y2); 
	glVertex2f(x1,y2-5);
	
	glVertex2f(x1,y2); 
	glVertex2f(x1+5,y2);
	
	/* bottom right */
	glVertex2f(x2,y1); 
	glVertex2f(x2,y1+5);
	
	glVertex2f(x2,y1); 
	glVertex2f(x2-5,y1);
	glEnd();	
}


static void drawviewborder(Scene *scene, ARegion *ar, View3D *v3d)
{
	float fac, a;
	float x1, x2, y1, y2;
	float x1i, x2i, y1i, y2i;
	float x3, y3, x4, y4;
	rctf viewborder;
	Camera *ca= NULL;
	RegionView3D *rv3d= (RegionView3D *)ar->regiondata;
	
	if(v3d->camera==NULL)
		return;
	if(v3d->camera->type==OB_CAMERA)
		ca = v3d->camera->data;
	
	view3d_calc_camera_border(scene, ar, rv3d, v3d, &viewborder);
	/* the offsets */
	x1= viewborder.xmin;
	y1= viewborder.ymin;
	x2= viewborder.xmax;
	y2= viewborder.ymax;
	
	/* apply offsets so the real 3D camera shows through */
	x1i= (int)(x1 - 1.0f);
	y1i= (int)(y1 - 1.0f);
	x2i= (int)(x2 + 1.0f);
	y2i= (int)(y2 + 1.0f);
	
	/* passepartout, specified in camera edit buttons */
	if (ca && (ca->flag & CAM_SHOWPASSEPARTOUT) && ca->passepartalpha > 0.000001) {
		if (ca->passepartalpha == 1.0) {
			glColor3f(0, 0, 0);
		} else {
			glBlendFunc( GL_SRC_ALPHA, GL_ONE_MINUS_SRC_ALPHA );
			glEnable(GL_BLEND);
			glColor4f(0, 0, 0, ca->passepartalpha);
		}
		if (x1i > 0.0)
			glRectf(0.0, (float)ar->winy, x1i, 0.0);
		if (x2i < (float)ar->winx)
			glRectf(x2i, (float)ar->winy, (float)ar->winx, 0.0);
		if (y2i < (float)ar->winy)
			glRectf(x1i, (float)ar->winy, x2i, y2i);
		if (y2i > 0.0) 
			glRectf(x1i, y1i, x2i, 0.0);
		
		glDisable(GL_BLEND);
	}

	/* edge */
	glPolygonMode(GL_FRONT_AND_BACK, GL_LINE);	

	setlinestyle(0);
	UI_ThemeColor(TH_BACK);
	glRectf(x1i, y1i, x2i, y2i);
	
	setlinestyle(3);
	UI_ThemeColor(TH_WIRE);
	glRectf(x1i, y1i, x2i, y2i);

	/* border */
	if(scene->r.mode & R_BORDER) {
		
		cpack(0);
		x3= x1+ scene->r.border.xmin*(x2-x1);
		y3= y1+ scene->r.border.ymin*(y2-y1);
		x4= x1+ scene->r.border.xmax*(x2-x1);
		y4= y1+ scene->r.border.ymax*(y2-y1);
		
		cpack(0x4040FF);
		glRectf(x3,  y3,  x4,  y4); 
	}
    
	/* safety border */
	if (ca && (ca->flag & CAM_SHOWTITLESAFE)) {
		fac= 0.1;
		
		a= fac*(x2-x1);
		x1+= a; 
		x2-= a;
		
		a= fac*(y2-y1);
		y1+= a;
		y2-= a;
		
		UI_ThemeColorBlendShade(TH_WIRE, TH_BACK, 0.25, 0);
		
		uiSetRoundBox(15);
		uiDrawBox(GL_LINE_LOOP, x1, y1, x2, y2, 12.0);
	}

	setlinestyle(0);
	glPolygonMode(GL_FRONT_AND_BACK, GL_FILL);

	/* camera name - draw in highlighted text color */
	if (ca && (ca->flag & CAM_SHOWNAME)) {
		UI_ThemeColor(TH_TEXT_HI);
		BLF_draw_default(x1i, y1i-15, 0.0f, v3d->camera->id.name+2);
		UI_ThemeColor(TH_WIRE);
	}
}

/* *********************** backdraw for selection *************** */

static void backdrawview3d(Scene *scene, ARegion *ar, View3D *v3d)
{
	RegionView3D *rv3d= ar->regiondata;
	struct Base *base = scene->basact;
	rcti winrct;

	if(base && (base->object->mode & (OB_MODE_VERTEX_PAINT|OB_MODE_WEIGHT_PAINT) ||
			 paint_facesel_test(base->object)));
	else if((base && (base->object->mode & OB_MODE_TEXTURE_PAINT)) &&
		scene->toolsettings && (scene->toolsettings->imapaint.flag & IMAGEPAINT_PROJECT_DISABLE));
	else if((base && (base->object->mode & OB_MODE_PARTICLE_EDIT)) && v3d->drawtype>OB_WIRE && (v3d->flag & V3D_ZBUF_SELECT));
	else if(scene->obedit && v3d->drawtype>OB_WIRE && (v3d->flag & V3D_ZBUF_SELECT));
	else {
		v3d->flag &= ~V3D_INVALID_BACKBUF;
		return;
	}

	if( !(v3d->flag & V3D_INVALID_BACKBUF) ) return;

//	if(test) {
//		if(qtest()) {
//			addafterqueue(ar->win, BACKBUFDRAW, 1);
//			return;
//		}
//	}

	if(v3d->drawtype > OB_WIRE) v3d->zbuf= TRUE;
	
	glDisable(GL_DITHER);

	region_scissor_winrct(ar, &winrct);
	glScissor(winrct.xmin, winrct.ymin, winrct.xmax - winrct.xmin, winrct.ymax - winrct.ymin);

	glClearColor(0.0, 0.0, 0.0, 0.0); 
	if(v3d->zbuf) {
		glEnable(GL_DEPTH_TEST);
		glClear(GL_COLOR_BUFFER_BIT | GL_DEPTH_BUFFER_BIT);
	}
	else {
		glClear(GL_COLOR_BUFFER_BIT);
		glDisable(GL_DEPTH_TEST);
	}
	
	if(rv3d->rflag & RV3D_CLIPPING)
		view3d_set_clipping(rv3d);
	
	G.f |= G_BACKBUFSEL;
	
	if(base && (base->lay & v3d->lay)) {
		draw_object_backbufsel(scene, v3d, rv3d, base->object);
	}

	v3d->flag &= ~V3D_INVALID_BACKBUF;
	ar->swap= 0; /* mark invalid backbuf for wm draw */

	G.f &= ~G_BACKBUFSEL;
	v3d->zbuf= FALSE; 
	glDisable(GL_DEPTH_TEST);
	glEnable(GL_DITHER);

	if(rv3d->rflag & RV3D_CLIPPING)
		view3d_clr_clipping();

	/* it is important to end a view in a transform compatible with buttons */
//	persp(PERSP_WIN);  // set ortho

}

void view3d_validate_backbuf(ViewContext *vc)
{
	if(vc->v3d->flag & V3D_INVALID_BACKBUF)
		backdrawview3d(vc->scene, vc->ar, vc->v3d);
}

/* samples a single pixel (copied from vpaint) */
unsigned int view3d_sample_backbuf(ViewContext *vc, int x, int y)
{
	unsigned int col;
	
	if(x >= vc->ar->winx || y >= vc->ar->winy) return 0;
	x+= vc->ar->winrct.xmin;
	y+= vc->ar->winrct.ymin;
	
	view3d_validate_backbuf(vc);

	glReadPixels(x,  y, 1, 1, GL_RGBA, GL_UNSIGNED_BYTE,  &col);
	glReadBuffer(GL_BACK);	
	
	if(ENDIAN_ORDER==B_ENDIAN) SWITCH_INT(col);
	
	return WM_framebuffer_to_index(col);
}

/* reads full rect, converts indices */
ImBuf *view3d_read_backbuf(ViewContext *vc, short xmin, short ymin, short xmax, short ymax)
{
	unsigned int *dr, *rd;
	struct ImBuf *ibuf, *ibuf1;
	int a;
	short xminc, yminc, xmaxc, ymaxc, xs, ys;
	
	/* clip */
	if(xmin<0) xminc= 0; else xminc= xmin;
	if(xmax >= vc->ar->winx) xmaxc= vc->ar->winx-1; else xmaxc= xmax;
	if(xminc > xmaxc) return NULL;

	if(ymin<0) yminc= 0; else yminc= ymin;
	if(ymax >= vc->ar->winy) ymaxc= vc->ar->winy-1; else ymaxc= ymax;
	if(yminc > ymaxc) return NULL;
	
	ibuf= IMB_allocImBuf((xmaxc-xminc+1), (ymaxc-yminc+1), 32, IB_rect,0);

	view3d_validate_backbuf(vc); 
	
	glReadPixels(vc->ar->winrct.xmin+xminc, vc->ar->winrct.ymin+yminc, (xmaxc-xminc+1), (ymaxc-yminc+1), GL_RGBA, GL_UNSIGNED_BYTE, ibuf->rect);
	glReadBuffer(GL_BACK);	

	if(ENDIAN_ORDER==B_ENDIAN) IMB_convert_rgba_to_abgr(ibuf);

	a= (xmaxc-xminc+1)*(ymaxc-yminc+1);
	dr= ibuf->rect;
	while(a--) {
		if(*dr) *dr= WM_framebuffer_to_index(*dr);
		dr++;
	}
	
	/* put clipped result back, if needed */
	if(xminc==xmin && xmaxc==xmax && yminc==ymin && ymaxc==ymax) 
		return ibuf;
	
	ibuf1= IMB_allocImBuf( (xmax-xmin+1),(ymax-ymin+1),32,IB_rect,0);
	rd= ibuf->rect;
	dr= ibuf1->rect;
		
	for(ys= ymin; ys<=ymax; ys++) {
		for(xs= xmin; xs<=xmax; xs++, dr++) {
			if( xs>=xminc && xs<=xmaxc && ys>=yminc && ys<=ymaxc) {
				*dr= *rd;
				rd++;
			}
		}
	}
	IMB_freeImBuf(ibuf);
	return ibuf1;
}

/* smart function to sample a rect spiralling outside, nice for backbuf selection */
unsigned int view3d_sample_backbuf_rect(ViewContext *vc, short mval[2], int size, 
										unsigned int min, unsigned int max, int *dist, short strict, 
										void *handle, unsigned int (*indextest)(void *handle, unsigned int index))
{
	struct ImBuf *buf;
	unsigned int *bufmin, *bufmax, *tbuf;
	int minx, miny;
	int a, b, rc, nr, amount, dirvec[4][2];
	int distance=0;
	unsigned int index = 0;
	short indexok = 0;	

	amount= (size-1)/2;

	minx = mval[0]-(amount+1);
	miny = mval[1]-(amount+1);
	buf = view3d_read_backbuf(vc, minx, miny, minx+size-1, miny+size-1);
	if (!buf) return 0;

	rc= 0;
	
	dirvec[0][0]= 1; dirvec[0][1]= 0;
	dirvec[1][0]= 0; dirvec[1][1]= -size;
	dirvec[2][0]= -1; dirvec[2][1]= 0;
	dirvec[3][0]= 0; dirvec[3][1]= size;
	
	bufmin = buf->rect;
	tbuf = buf->rect;
	bufmax = buf->rect + size*size;
	tbuf+= amount*size+ amount;
	
	for(nr=1; nr<=size; nr++) {
		
		for(a=0; a<2; a++) {
			for(b=0; b<nr; b++, distance++) {
				if (*tbuf && *tbuf>=min && *tbuf<max) { //we got a hit
					if(strict){
						indexok =  indextest(handle, *tbuf - min+1);
						if(indexok){
							*dist= (short) sqrt( (float)distance   );
							index = *tbuf - min+1;
							goto exit; 
						}						
					}
					else{
						*dist= (short) sqrt( (float)distance ); // XXX, this distance is wrong - 
						index = *tbuf - min+1; // messy yah, but indices start at 1
						goto exit;
					}			
				}
				
				tbuf+= (dirvec[rc][0]+dirvec[rc][1]);
				
				if(tbuf<bufmin || tbuf>=bufmax) {
					goto exit;
				}
			}
			rc++;
			rc &= 3;
		}
	}

exit:
	IMB_freeImBuf(buf);
	return index;
}


/* ************************************************************* */

static void draw_bgpic(Scene *scene, ARegion *ar, View3D *v3d)
{
	RegionView3D *rv3d= ar->regiondata;
	BGpic *bgpic;
	Image *ima;
	ImBuf *ibuf= NULL;
	float vec[4], fac, asp, zoomx, zoomy;
	float x1, y1, x2, y2, cx, cy;


	for ( bgpic= v3d->bgpicbase.first; bgpic; bgpic= bgpic->next ) {

		if(	(bgpic->view == 0) || /* zero for any */
			(bgpic->view & (1<<rv3d->view)) || /* check agaist flags */
			(rv3d->persp==RV3D_CAMOB && bgpic->view == (1<<RV3D_VIEW_CAMERA))
		) {
			ima= bgpic->ima;
			if(ima==NULL)
				continue;
			BKE_image_user_calc_frame(&bgpic->iuser, CFRA, 0);
			ibuf= BKE_image_get_ibuf(ima, &bgpic->iuser);
			if(ibuf==NULL || (ibuf->rect==NULL && ibuf->rect_float==NULL) )
				continue;
			if(ibuf->channels!=4)
				continue;
			if(ibuf->rect==NULL)
				IMB_rect_from_float(ibuf);

			if(rv3d->persp==RV3D_CAMOB) {
				rctf vb;

				view3d_calc_camera_border(scene, ar, rv3d, v3d, &vb);

				x1= vb.xmin;
				y1= vb.ymin;
				x2= vb.xmax;
				y2= vb.ymax;
			}
			else {
				float sco[2];

				/* calc window coord */
				initgrabz(rv3d, 0.0, 0.0, 0.0);
				window_to_3d_delta(ar, vec, 1, 0);
				fac= MAX3( fabs(vec[0]), fabs(vec[1]), fabs(vec[1]) );
				fac= 1.0/fac;

				asp= ( (float)ibuf->y)/(float)ibuf->x;

				vec[0] = vec[1] = vec[2] = 0.0;
				view3d_project_float(ar, vec, sco, rv3d->persmat);
				cx = sco[0];
				cy = sco[1];

				x1=  cx+ fac*(bgpic->xof-bgpic->size);
				y1=  cy+ asp*fac*(bgpic->yof-bgpic->size);
				x2=  cx+ fac*(bgpic->xof+bgpic->size);
				y2=  cy+ asp*fac*(bgpic->yof+bgpic->size);
			}

			/* complete clip? */

			if(x2 < 0 ) continue;
			if(y2 < 0 ) continue;
			if(x1 > ar->winx ) continue;
			if(y1 > ar->winy ) continue;

			zoomx= (x2-x1)/ibuf->x;
			zoomy= (y2-y1)/ibuf->y;

			/* for some reason; zoomlevels down refuses to use GL_ALPHA_SCALE */
			if(zoomx < 1.0f || zoomy < 1.0f) {
				float tzoom= MIN2(zoomx, zoomy);
				int mip= 0;

				if(ibuf->mipmap[0]==NULL)
					IMB_makemipmap(ibuf, 0);

				while(tzoom < 1.0f && mip<8 && ibuf->mipmap[mip]) {
					tzoom*= 2.0f;
					zoomx*= 2.0f;
					zoomy*= 2.0f;
					mip++;
				}
				if(mip>0)
					ibuf= ibuf->mipmap[mip-1];
			}

			if(v3d->zbuf) glDisable(GL_DEPTH_TEST);
			glDepthMask(0);

			glEnable(GL_BLEND);
			glBlendFunc(GL_SRC_ALPHA,  GL_ONE_MINUS_SRC_ALPHA);

			glMatrixMode(GL_PROJECTION);
			glPushMatrix();
			glMatrixMode(GL_MODELVIEW);
			glPushMatrix();
			ED_region_pixelspace(ar);

			glPixelZoom(zoomx, zoomy);
			glColor4f(1.0, 1.0, 1.0, 1.0-bgpic->blend);
			glaDrawPixelsTex(x1, y1, ibuf->x, ibuf->y, GL_UNSIGNED_BYTE, ibuf->rect);

			glPixelZoom(1.0, 1.0);
			glPixelTransferf(GL_ALPHA_SCALE, 1.0f);

			glMatrixMode(GL_PROJECTION);
			glPopMatrix();
			glMatrixMode(GL_MODELVIEW);
			glPopMatrix();

			glDisable(GL_BLEND);

			glDepthMask(1);
			if(v3d->zbuf) glEnable(GL_DEPTH_TEST);
		}
	}
}

/* ****************** View3d afterdraw *************** */

typedef struct View3DAfter {
	struct View3DAfter *next, *prev;
	struct Base *base;
	int flag;
} View3DAfter;

/* temp storage of Objects that need to be drawn as last */
void add_view3d_after(ListBase *lb, Base *base, int flag)
{
	View3DAfter *v3da= MEM_callocN(sizeof(View3DAfter), "View 3d after");
	BLI_addtail(lb, v3da);
	v3da->base= base;
	v3da->flag= flag;
}

/* disables write in zbuffer and draws it over */
static void view3d_draw_transp(Scene *scene, ARegion *ar, View3D *v3d)
{
	View3DAfter *v3da, *next;
	
	glDepthMask(0);
	v3d->transp= TRUE;
	
	for(v3da= v3d->afterdraw_transp.first; v3da; v3da= next) {
		next= v3da->next;
		draw_object(scene, ar, v3d, v3da->base, v3da->flag);
		BLI_remlink(&v3d->afterdraw_transp, v3da);
		MEM_freeN(v3da);
	}
	v3d->transp= FALSE;
	
	glDepthMask(1);
	
}

/* clears zbuffer and draws it over */
static void view3d_draw_xray(Scene *scene, ARegion *ar, View3D *v3d, int clear)
{
	View3DAfter *v3da, *next;

	if(clear && v3d->zbuf)
		glClear(GL_DEPTH_BUFFER_BIT);

	v3d->xray= TRUE;
	for(v3da= v3d->afterdraw_xray.first; v3da; v3da= next) {
		next= v3da->next;
		draw_object(scene, ar, v3d, v3da->base, v3da->flag);
		BLI_remlink(&v3d->afterdraw_xray, v3da);
		MEM_freeN(v3da);
	}
	v3d->xray= FALSE;
}


/* clears zbuffer and draws it over */
static void view3d_draw_xraytransp(Scene *scene, ARegion *ar, View3D *v3d, int clear)
{
	View3DAfter *v3da, *next;

	if(clear && v3d->zbuf)
		glClear(GL_DEPTH_BUFFER_BIT);

	v3d->xray= TRUE;
	v3d->transp= TRUE;
	
	for(v3da= v3d->afterdraw_xraytransp.first; v3da; v3da= next) {
		next= v3da->next;
		draw_object(scene, ar, v3d, v3da->base, v3da->flag);
		BLI_remlink(&v3d->afterdraw_xraytransp, v3da);
		MEM_freeN(v3da);
	}

	v3d->transp= FALSE;
	v3d->xray= FALSE;

}

/* *********************** */

/*
	In most cases call draw_dupli_objects,
	draw_dupli_objects_color was added because when drawing set dupli's
	we need to force the color
 */

#if 0
int dupli_ob_sort(void *arg1, void *arg2)
{
	void *p1= ((DupliObject *)arg1)->ob;
	void *p2= ((DupliObject *)arg2)->ob;
	int val = 0;
	if (p1 < p2)		val = -1;
	else if (p1 > p2)	val = 1;
	return val;
}
#endif


static DupliObject *dupli_step(DupliObject *dob)
{
	while(dob && dob->no_draw)
		dob= dob->next;
	return dob;
}

static void draw_dupli_objects_color(Scene *scene, ARegion *ar, View3D *v3d, Base *base, int color)
{
	RegionView3D *rv3d= ar->regiondata;
	ListBase *lb;
	DupliObject *dob_prev= NULL, *dob, *dob_next;
	Base tbase;
	BoundBox bb, *bb_tmp; /* use a copy because draw_object, calls clear_mesh_caches */
	GLuint displist=0;
	short transflag, use_displist= -1;	/* -1 is initialize */
	char dt, dtx;
	
	if (base->object->restrictflag & OB_RESTRICT_VIEW) return;
	
	tbase.flag= OB_FROMDUPLI|base->flag;
	lb= object_duplilist(scene, base->object);
	// BLI_sortlist(lb, dupli_ob_sort); // might be nice to have if we have a dupli list with mixed objects.

	dob=dupli_step(lb->first);
	if(dob) dob_next= dupli_step(dob->next);

	for( ; dob ; dob_prev= dob, dob= dob_next, dob_next= dob_next ? dupli_step(dob_next->next) : NULL) {
		tbase.object= dob->ob;

		/* extra service: draw the duplicator in drawtype of parent */
		/* MIN2 for the drawtype to allow bounding box objects in groups for lods */
		dt= tbase.object->dt;	tbase.object->dt= MIN2(tbase.object->dt, base->object->dt);
		dtx= tbase.object->dtx; tbase.object->dtx= base->object->dtx;

		/* negative scale flag has to propagate */
		transflag= tbase.object->transflag;
		if(base->object->transflag & OB_NEG_SCALE)
			tbase.object->transflag ^= OB_NEG_SCALE;

		UI_ThemeColorBlend(color, TH_BACK, 0.5);

		/* generate displist, test for new object */
		if(dob_prev && dob_prev->ob != dob->ob) {
			if(use_displist==1)
				glDeleteLists(displist, 1);

			use_displist= -1;
		}

		/* generate displist */
		if(use_displist == -1) {

			/* note, since this was added, its checked dob->type==OB_DUPLIGROUP
			 * however this is very slow, it was probably needed for the NLA
			 * offset feature (used in group-duplicate.blend but no longer works in 2.5)
			 * so for now it should be ok to - campbell */

			if(		(dob_next==NULL || dob_next->ob != dob->ob) || /* if this is the last no need  to make a displist */
					(dob->ob->type == OB_LAMP) || /* lamp drawing messes with matrices, could be handled smarter... but this works */
					(dob->type == OB_DUPLIGROUP && dob->animated) ||
					!(bb_tmp= object_get_boundbox(dob->ob))
			) {
				// printf("draw_dupli_objects_color: skipping displist for %s\n", dob->ob->id.name+2);
				use_displist= 0;
			}
			else {
				// printf("draw_dupli_objects_color: using displist for %s\n", dob->ob->id.name+2);
				bb= *bb_tmp; /* must make a copy  */

				/* disable boundbox check for list creation */
				object_boundbox_flag(dob->ob, OB_BB_DISABLED, 1);
				/* need this for next part of code */
				unit_m4(dob->ob->obmat);	/* obmat gets restored */

				displist= glGenLists(1);
				glNewList(displist, GL_COMPILE);
				draw_object(scene, ar, v3d, &tbase, DRAW_CONSTCOLOR);
				glEndList();

				use_displist= 1;
				object_boundbox_flag(dob->ob, OB_BB_DISABLED, 0);
			}
		}
		if(use_displist) {
			glMultMatrixf(dob->mat);
			if(boundbox_clip(rv3d, dob->mat, &bb))
				glCallList(displist);
			glLoadMatrixf(rv3d->viewmat);
		}
		else {
			copy_m4_m4(dob->ob->obmat, dob->mat);
			draw_object(scene, ar, v3d, &tbase, DRAW_CONSTCOLOR);
		}

		tbase.object->dt= dt;
		tbase.object->dtx= dtx;
		tbase.object->transflag= transflag;
	}
	
	/* Transp afterdraw disabled, afterdraw only stores base pointers, and duplis can be same obj */
	
	free_object_duplilist(lb);	/* does restore */
	
	if(use_displist)
		glDeleteLists(displist, 1);
}

static void draw_dupli_objects(Scene *scene, ARegion *ar, View3D *v3d, Base *base)
{
	/* define the color here so draw_dupli_objects_color can be called
	* from the set loop */
	
	int color= (base->flag & SELECT)?TH_SELECT:TH_WIRE;
	/* debug */
	if(base->object->dup_group && base->object->dup_group->id.us<1)
		color= TH_REDALERT;
	
	draw_dupli_objects_color(scene, ar, v3d, base, color);
}


void view3d_update_depths(ARegion *ar, View3D *v3d)
{
	RegionView3D *rv3d= ar->regiondata;
	
	/* Create storage for, and, if necessary, copy depth buffer */
	if(!rv3d->depths) rv3d->depths= MEM_callocN(sizeof(ViewDepths),"ViewDepths");
	if(rv3d->depths) {
		ViewDepths *d= rv3d->depths;
		if(d->w != ar->winx ||
		   d->h != ar->winy ||
		   !d->depths) {
			d->w= ar->winx;
			d->h= ar->winy;
			if(d->depths)
				MEM_freeN(d->depths);
			d->depths= MEM_mallocN(sizeof(float)*d->w*d->h,"View depths");
			d->damaged= 1;
		}
		
		if(d->damaged) {
			glReadPixels(ar->winrct.xmin,ar->winrct.ymin,d->w,d->h,
						 GL_DEPTH_COMPONENT,GL_FLOAT, d->depths);
			
			glGetDoublev(GL_DEPTH_RANGE,d->depth_range);
			
			d->damaged= 0;
		}
	}
}

void draw_depth_gpencil(Scene *scene, ARegion *ar, View3D *v3d)
{
	short zbuf= v3d->zbuf;
	RegionView3D *rv3d= ar->regiondata;

	setwinmatrixview3d(ar, v3d, NULL);	/* 0= no pick rect */
	setviewmatrixview3d(scene, v3d, rv3d);	/* note: calls where_is_object for camera... */

	mul_m4_m4m4(rv3d->persmat, rv3d->viewmat, rv3d->winmat);
	invert_m4_m4(rv3d->persinv, rv3d->persmat);
	invert_m4_m4(rv3d->viewinv, rv3d->viewmat);

	glClear(GL_DEPTH_BUFFER_BIT);

	glLoadMatrixf(rv3d->viewmat);

	v3d->zbuf= TRUE;
	glEnable(GL_DEPTH_TEST);

	draw_gpencil_view3d_ext(scene, v3d, ar, 1);
	
	v3d->zbuf= zbuf;

}

void draw_depth(Scene *scene, ARegion *ar, View3D *v3d, int (* func)(void *))
{
	RegionView3D *rv3d= ar->regiondata;
	Base *base;
	Scene *sce;
	short zbuf= v3d->zbuf;
	short flag= v3d->flag;
	float glalphaclip= U.glalphaclip;
	int obcenter_dia= U.obcenter_dia;
	/* temp set drawtype to solid */
	
	/* Setting these temporarily is not nice */
	v3d->flag &= ~V3D_SELECT_OUTLINE;
	U.glalphaclip = 0.5; /* not that nice but means we wont zoom into billboards */
	U.obcenter_dia= 0;
	
	setwinmatrixview3d(ar, v3d, NULL);	/* 0= no pick rect */
	setviewmatrixview3d(scene, v3d, rv3d);	/* note: calls where_is_object for camera... */
	
	mul_m4_m4m4(rv3d->persmat, rv3d->viewmat, rv3d->winmat);
	invert_m4_m4(rv3d->persinv, rv3d->persmat);
	invert_m4_m4(rv3d->viewinv, rv3d->viewmat);
	
	glClear(GL_DEPTH_BUFFER_BIT);
	
	glLoadMatrixf(rv3d->viewmat);
//	persp(PERSP_STORE);  // store correct view for persp(PERSP_VIEW) calls
	
	if(rv3d->rflag & RV3D_CLIPPING) {
		view3d_set_clipping(rv3d);
	}
	
	v3d->zbuf= TRUE;
	glEnable(GL_DEPTH_TEST);
	
	/* draw set first */
	if(scene->set) {
		for(SETLOOPER(scene->set, base)) {
			if(v3d->lay & base->lay) {
				if (func == NULL || func(base)) {
					draw_object(scene, ar, v3d, base, 0);
					if(base->object->transflag & OB_DUPLI) {
						draw_dupli_objects_color(scene, ar, v3d, base, TH_WIRE);
					}
				}
			}
		}
	}
	
	for(base= scene->base.first; base; base= base->next) {
		if(v3d->lay & base->lay) {
			if (func == NULL || func(base)) {
				/* dupli drawing */
				if(base->object->transflag & OB_DUPLI) {
					draw_dupli_objects(scene, ar, v3d, base);
				}
				draw_object(scene, ar, v3d, base, 0);
			}
		}
	}
	
	/* this isnt that nice, draw xray objects as if they are normal */
	if (	v3d->afterdraw_transp.first ||
			v3d->afterdraw_xray.first || 
			v3d->afterdraw_xraytransp.first
	) {
		View3DAfter *v3da, *next;
		int mask_orig;

		v3d->xray= TRUE;
		
		/* transp materials can change the depth mask, see #21388 */
		glGetIntegerv(GL_DEPTH_WRITEMASK, &mask_orig);


		if(v3d->afterdraw_xray.first || v3d->afterdraw_xraytransp.first) {
			glDepthFunc(GL_ALWAYS); /* always write into the depth bufer, overwriting front z values */
			for(v3da= v3d->afterdraw_xray.first; v3da; v3da= next) {
				next= v3da->next;
				draw_object(scene, ar, v3d, v3da->base, 0);
			}
			glDepthFunc(GL_LEQUAL); /* Now write the depth buffer normally */
		}

		/* draw 3 passes, transp/xray/xraytransp */
		v3d->xray= FALSE;
		v3d->transp= TRUE;
		for(v3da= v3d->afterdraw_transp.first; v3da; v3da= next) {
			next= v3da->next;
			draw_object(scene, ar, v3d, v3da->base, 0);
			BLI_remlink(&v3d->afterdraw_transp, v3da);
			MEM_freeN(v3da);
		}

		v3d->xray= TRUE;
		v3d->transp= FALSE;  
		for(v3da= v3d->afterdraw_xray.first; v3da; v3da= next) {
			next= v3da->next;
			draw_object(scene, ar, v3d, v3da->base, 0);
			BLI_remlink(&v3d->afterdraw_xray, v3da);
			MEM_freeN(v3da);
		}

		v3d->xray= TRUE;
		v3d->transp= TRUE;
		for(v3da= v3d->afterdraw_xraytransp.first; v3da; v3da= next) {
			next= v3da->next;
			draw_object(scene, ar, v3d, v3da->base, 0);
			BLI_remlink(&v3d->afterdraw_xraytransp, v3da);
			MEM_freeN(v3da);
		}

		
		v3d->xray= FALSE;
		v3d->transp= FALSE;

		glDepthMask(mask_orig);
	}
	
	if(rv3d->rflag & RV3D_CLIPPING)
		view3d_clr_clipping();
	
	v3d->zbuf = zbuf;
	if(!v3d->zbuf) glDisable(GL_DEPTH_TEST);

	U.glalphaclip = glalphaclip;
	v3d->flag = flag;
	U.obcenter_dia= obcenter_dia;
}

typedef struct View3DShadow {
	struct View3DShadow *next, *prev;
	GPULamp *lamp;
} View3DShadow;

static void gpu_render_lamp_update(Scene *scene, View3D *v3d, Object *ob, Object *par, float obmat[][4], ListBase *shadows)
{
	GPULamp *lamp;
	Lamp *la = (Lamp*)ob->data;
	View3DShadow *shadow;
	
	lamp = GPU_lamp_from_blender(scene, ob, par);
	
	if(lamp) {
		GPU_lamp_update(lamp, ob->lay, (ob->restrictflag & OB_RESTRICT_RENDER), obmat);
		GPU_lamp_update_colors(lamp, la->r, la->g, la->b, la->energy);
		
		if((ob->lay & v3d->lay) && GPU_lamp_has_shadow_buffer(lamp)) {
			shadow= MEM_callocN(sizeof(View3DShadow), "View3DShadow");
			shadow->lamp = lamp;
			BLI_addtail(shadows, shadow);
		}
	}
}

static void gpu_update_lamps_shadows(Scene *scene, View3D *v3d)
{
	ListBase shadows;
	View3DShadow *shadow;
	Scene *sce;
	Base *base;
	Object *ob;
	ARegion ar;
	RegionView3D rv3d;
	
	shadows.first= shadows.last= NULL;
	
	/* update lamp transform and gather shadow lamps */
	for(SETLOOPER(scene, base)) {
		ob= base->object;
		
		if(ob->type == OB_LAMP)
			gpu_render_lamp_update(scene, v3d, ob, NULL, ob->obmat, &shadows);
		
		if (ob->transflag & OB_DUPLI) {
			DupliObject *dob;
			ListBase *lb = object_duplilist(scene, ob);
			
			for(dob=lb->first; dob; dob=dob->next)
				if(dob->ob->type==OB_LAMP)
					gpu_render_lamp_update(scene, v3d, dob->ob, ob, dob->mat, &shadows);
			
			free_object_duplilist(lb);
		}
	}
	
	/* render shadows after updating all lamps, nested object_duplilist
		* don't work correct since it's replacing object matrices */
	for(shadow=shadows.first; shadow; shadow=shadow->next) {
		/* this needs to be done better .. */
		float viewmat[4][4], winmat[4][4];
		int drawtype, lay, winsize, flag2=v3d->flag2;
		
		drawtype= v3d->drawtype;
		lay= v3d->lay;
		
		v3d->drawtype = OB_SOLID;
		v3d->lay &= GPU_lamp_shadow_layer(shadow->lamp);
		v3d->flag2 &= ~V3D_SOLID_TEX;
		v3d->flag2 |= V3D_RENDER_OVERRIDE;
		
		GPU_lamp_shadow_buffer_bind(shadow->lamp, viewmat, &winsize, winmat);

		memset(&ar, 0, sizeof(ar));
		memset(&rv3d, 0, sizeof(rv3d));

		ar.regiondata= &rv3d;
		ar.regiontype= RGN_TYPE_WINDOW;
		rv3d.persp= RV3D_CAMOB;
		copy_m4_m4(rv3d.winmat, winmat);
		copy_m4_m4(rv3d.viewmat, viewmat);
		invert_m4_m4(rv3d.viewinv, rv3d.viewmat);
		mul_m4_m4m4(rv3d.persmat, rv3d.viewmat, rv3d.winmat);
		invert_m4_m4(rv3d.persinv, rv3d.viewinv);

		ED_view3d_draw_offscreen(scene, v3d, &ar, winsize, winsize, viewmat, winmat);
		GPU_lamp_shadow_buffer_unbind(shadow->lamp);
		
		v3d->drawtype= drawtype;
		v3d->lay= lay;
		v3d->flag2 = flag2;
	}
	
	BLI_freelistN(&shadows);
}

/* *********************** customdata **************** */

/* goes over all modes and view3d settings */
static CustomDataMask get_viewedit_datamask(bScreen *screen, Scene *scene, Object *ob)
{
	CustomDataMask mask = CD_MASK_BAREMESH;
	ScrArea *sa;
	
	/* check if we need tfaces & mcols due to face select or texture paint */
	if(paint_facesel_test(ob) || (ob && ob->mode & OB_MODE_TEXTURE_PAINT))
		mask |= CD_MASK_MTFACE | CD_MASK_MCOL;
	
	/* check if we need tfaces & mcols due to view mode */
	for(sa = screen->areabase.first; sa; sa = sa->next) {
		if(sa->spacetype == SPACE_VIEW3D) {
			View3D *view = sa->spacedata.first;
			if(view->drawtype == OB_SHADED) {
				/* this includes normals for mesh_create_shadedColors */
				mask |= CD_MASK_MTFACE | CD_MASK_MCOL | CD_MASK_NORMAL | CD_MASK_ORCO;
			}
			if(ELEM(view->drawtype, OB_TEXTURE, OB_MATCAP) || ((view->drawtype == OB_SOLID) && (view->flag2 & V3D_SOLID_TEX))) {
				mask |= CD_MASK_MTFACE | CD_MASK_MCOL;

				if(scene->gm.matmode == GAME_MAT_GLSL)
					mask |= CD_MASK_ORCO;
			}
		}
	}
	
	/* check if we need mcols due to vertex paint or weightpaint */
	if(ob) {
		if(ob->mode & OB_MODE_VERTEX_PAINT)
			mask |= CD_MASK_MCOL;
		if(ob->mode & OB_MODE_WEIGHT_PAINT)
			mask |= CD_MASK_WEIGHT_MCOL;
	}

	return mask;
}

static void view3d_main_area_setup_view(Scene *scene, View3D *v3d, ARegion *ar, float viewmat[][4], float winmat[][4])
{
	RegionView3D *rv3d= ar->regiondata;

	/* setup window matrices */
	if(winmat)
		copy_m4_m4(rv3d->winmat, winmat);
	else
		setwinmatrixview3d(ar, v3d, NULL); /* NULL= no pickrect */
	
	/* setup view matrix */
	if(viewmat)
		copy_m4_m4(rv3d->viewmat, viewmat);
	else
		setviewmatrixview3d(scene, v3d, rv3d);	/* note: calls where_is_object for camera... */
	
	/* update utilitity matrices */
	mul_m4_m4m4(rv3d->persmat, rv3d->viewmat, rv3d->winmat);
	invert_m4_m4(rv3d->persinv, rv3d->persmat);
	invert_m4_m4(rv3d->viewinv, rv3d->viewmat);
	
	/* calculate pixelsize factor once, is used for lamps and obcenters */
	{
		float len1, len2, vec[3];
		
		copy_v3_v3(vec, rv3d->persinv[0]);
		len1= normalize_v3(vec);
		copy_v3_v3(vec, rv3d->persinv[1]);
		len2= normalize_v3(vec);
		
		rv3d->pixsize= 2.0f*(len1>len2?len1:len2);
		
		/* correct for window size */
		if(ar->winx > ar->winy) rv3d->pixsize/= (float)ar->winx;
		else rv3d->pixsize/= (float)ar->winy;
	}
	
	/* set for opengl */
	glMatrixMode(GL_PROJECTION);
	glLoadMatrixf(rv3d->winmat);
	glMatrixMode(GL_MODELVIEW);
	glLoadMatrixf(rv3d->viewmat);
}

void ED_view3d_draw_offscreen(Scene *scene, View3D *v3d, ARegion *ar, int winx, int winy, float viewmat[][4], float winmat[][4])
{
	Scene *sce;
	Base *base;
	float backcol[3];
	int bwinx, bwiny;
	rcti brect;

	glPushMatrix();

	/* set temporary new size */
	bwinx= ar->winx;
	bwiny= ar->winy;
	brect= ar->winrct;
	
	ar->winx= winx;
	ar->winy= winy;	
	ar->winrct.xmin= 0;
	ar->winrct.ymin= 0;
	ar->winrct.xmax= winx;
	ar->winrct.ymax= winy;
	
	
	/* set flags */
	G.f |= G_RENDER_OGL;

	/* free images which can have changed on frame-change
	 * warning! can be slow so only free animated images - campbell */
	GPU_free_images_anim();

	/* set background color, fallback on the view background color */
	if(scene->world) {
		if(scene->r.color_mgt_flag & R_COLOR_MANAGEMENT)
			linearrgb_to_srgb_v3_v3(backcol, &scene->world->horr);
		else
			copy_v3_v3(backcol, &scene->world->horr);
		glClearColor(backcol[0], backcol[1], backcol[2], 0.0);
	}
	else {
		UI_ThemeClearColor(TH_BACK);	
	}

	glClear(GL_COLOR_BUFFER_BIT|GL_DEPTH_BUFFER_BIT);

	/* setup view matrices */
	view3d_main_area_setup_view(scene, v3d, ar, viewmat, winmat);

	/* set zbuffer */
	if(v3d->drawtype > OB_WIRE) {
		v3d->zbuf= TRUE;
		glEnable(GL_DEPTH_TEST);
	}
	else
		v3d->zbuf= FALSE;

	/* draw set first */
	if(scene->set) {
		for(SETLOOPER(scene->set, base)) {
			if(v3d->lay & base->lay) {
				UI_ThemeColorBlend(TH_WIRE, TH_BACK, 0.6f);
				draw_object(scene, ar, v3d, base, DRAW_CONSTCOLOR|DRAW_SCENESET);
				
				if(base->object->transflag & OB_DUPLI)
					draw_dupli_objects_color(scene, ar, v3d, base, TH_WIRE);
			}
		}
	}
	
	/* then draw not selected and the duplis, but skip editmode object */
	for(base= scene->base.first; base; base= base->next) {
		if(v3d->lay & base->lay) {
			/* dupli drawing */
			if(base->object->transflag & OB_DUPLI)
				draw_dupli_objects(scene, ar, v3d, base);

			draw_object(scene, ar, v3d, base, 0);
		}
	}

	/* transp and X-ray afterdraw stuff */
	if(v3d->afterdraw_transp.first)		view3d_draw_transp(scene, ar, v3d);
	if(v3d->afterdraw_xray.first)		view3d_draw_xray(scene, ar, v3d, 1);	// clears zbuffer if it is used!
	if(v3d->afterdraw_xraytransp.first)	view3d_draw_xraytransp(scene, ar, v3d, 1);

	/* cleanup */
	if(v3d->zbuf) {
		v3d->zbuf= FALSE;
		glDisable(GL_DEPTH_TEST);
	}

	/* draw grease-pencil stuff */
	draw_gpencil_view3d_ext(scene, v3d, ar, 1);

	ED_region_pixelspace(ar);

	/* draw grease-pencil stuff - needed to get paint-buffer shown too (since it's 2D) */
	draw_gpencil_view3d_ext(scene, v3d, ar, 0);

	/* freeing the images again here could be done after the operator runs, leaving for now */
	GPU_free_images_anim();

	/* restore size */
	ar->winx= bwinx;
	ar->winy= bwiny;
	ar->winrct = brect;

	glPopMatrix();

	glColor4ub(255, 255, 255, 255); // XXX, without this the sequencer flickers with opengl draw enabled, need to find out why - campbell

	G.f &= ~G_RENDER_OGL;
}

/* utility func for ED_view3d_draw_offscreen */
ImBuf *ED_view3d_draw_offscreen_imbuf(Scene *scene, View3D *v3d, ARegion *ar, int sizex, int sizey, unsigned int flag)
{
	RegionView3D *rv3d= ar->regiondata;
	ImBuf *ibuf;
	GPUOffScreen *ofs;

	/* bind */
	ofs= GPU_offscreen_create(sizex, sizey);
	if(ofs == NULL)
		return NULL;

	GPU_offscreen_bind(ofs);

	/* render 3d view */
	if(rv3d->persp==RV3D_CAMOB && v3d->camera) {
		float winmat[4][4];
		float _clipsta, _clipend, _lens, _yco, _dx, _dy;
		rctf _viewplane;

		object_camera_matrix(&scene->r, v3d->camera, sizex, sizey, 0, winmat, &_viewplane, &_clipsta, &_clipend, &_lens, &_yco, &_dx, &_dy);

		ED_view3d_draw_offscreen(scene, v3d, ar, sizex, sizey, NULL, winmat);
	}
	else {
		ED_view3d_draw_offscreen(scene, v3d, ar, sizex, sizey, NULL, NULL);
	}

	/* read in pixels & stamp */
	ibuf= IMB_allocImBuf(sizex, sizey, 32, flag, 0);

	if(ibuf->rect_float)
		glReadPixels(0, 0, sizex, sizey, GL_RGBA, GL_FLOAT, ibuf->rect_float);
	else if(ibuf->rect)
		glReadPixels(0, 0, sizex, sizey, GL_RGBA, GL_UNSIGNED_BYTE, ibuf->rect);
	
	//if((scene->r.stamp & R_STAMP_ALL) && (scene->r.stamp & R_STAMP_DRAW))
	//	BKE_stamp_buf(scene, NULL, rr->rectf, rr->rectx, rr->recty, 4);

	/* unbind */
	GPU_offscreen_unbind(ofs);
	GPU_offscreen_free(ofs);

	if(ibuf->rect_float && ibuf->rect)
		IMB_rect_from_float(ibuf);
	
	return ibuf;
}

/* creates own 3d views, used by the sequencer */
ImBuf *ED_view3d_draw_offscreen_imbuf_simple(Scene *scene, int width, int height, unsigned int flag, int drawtype)
{
	View3D v3d;
	ARegion ar;
	RegionView3D rv3d;

	memset(&v3d, 0, sizeof(v3d));
	memset(&ar, 0, sizeof(ar));
	memset(&rv3d, 0, sizeof(rv3d));

	/* connect data */
	v3d.regionbase.first= v3d.regionbase.last= &ar;
	ar.regiondata= &rv3d;
	ar.regiontype= RGN_TYPE_WINDOW;

	v3d.camera= scene->camera;
	v3d.lay= scene->lay;
	v3d.drawtype = drawtype;
	v3d.flag2 = V3D_RENDER_OVERRIDE;

	rv3d.persp= RV3D_CAMOB;

	copy_m4_m4(rv3d.viewinv, v3d.camera->obmat);
	normalize_m4(rv3d.viewinv);
	invert_m4_m4(rv3d.viewmat, rv3d.viewinv);

	{
		float _yco, _dx, _dy;
		rctf _viewplane;
		object_camera_matrix(&scene->r, v3d.camera, width, height, 0, rv3d.winmat, &_viewplane, &v3d.near, &v3d.far, &v3d.lens, &_yco, &_dx, &_dy);
	}

	mul_m4_m4m4(rv3d.persmat, rv3d.viewmat, rv3d.winmat);
	invert_m4_m4(rv3d.persinv, rv3d.viewinv);

	return ED_view3d_draw_offscreen_imbuf(scene, &v3d, &ar, width, height, flag);

	// seq_view3d_cb(scene, cfra, render_size, seqrectx, seqrecty);
}


/* NOTE: the info that this uses is updated in ED_refresh_viewport_fps(), 
 * which currently gets called during SCREEN_OT_animation_step.
 */
static void draw_viewport_fps(Scene *scene, ARegion *ar)
{
	ScreenFrameRateInfo *fpsi= scene->fps_info;
	float fps;
	char printable[16];
	int i, tot;
	
	if (!fpsi || !fpsi->lredrawtime || !fpsi->redrawtime)
		return;
	
	printable[0] = '\0';
	
#if 0
	/* this is too simple, better do an average */
	fps = (float)(1.0/(fpsi->lredrawtime-fpsi->redrawtime))
#else
	fpsi->redrawtimes_fps[fpsi->redrawtime_index] = (float)(1.0/(fpsi->lredrawtime-fpsi->redrawtime));
	
	for (i=0, tot=0, fps=0.0f ; i < REDRAW_FRAME_AVERAGE ; i++) {
		if (fpsi->redrawtimes_fps[i]) {
			fps += fpsi->redrawtimes_fps[i];
			tot++;
		}
	}
	if (tot) {
		fpsi->redrawtime_index = (fpsi->redrawtime_index + 1) % REDRAW_FRAME_AVERAGE;
		
		//fpsi->redrawtime_index++;
		//if (fpsi->redrawtime >= REDRAW_FRAME_AVERAGE)
		//	fpsi->redrawtime = 0;
		
		fps = fps / tot;
	}
#endif

	/* is this more then half a frame behind? */
	if (fps+0.5 < FPS) {
		UI_ThemeColor(TH_REDALERT);
		BLI_snprintf(printable, sizeof(printable), "fps: %.2f", (float)fps);
	} 
	else {
		UI_ThemeColor(TH_TEXT_HI);
		BLI_snprintf(printable, sizeof(printable), "fps: %i", (int)(fps+0.5));
	}
	
	BLF_draw_default(22,  ar->winy-17, 0.0f, printable);
}

void view3d_main_area_draw(const bContext *C, ARegion *ar)
{
	Scene *scene= CTX_data_scene(C);
	View3D *v3d = CTX_wm_view3d(C);
	RegionView3D *rv3d= CTX_wm_region_view3d(C);
	Scene *sce;
	Base *base;
	Object *ob;
	float backcol[3];
	int retopo= 0, sculptparticle= 0;
	Object *obact = OBACT;
	char *grid_unit= NULL;

	/* from now on all object derived meshes check this */
	v3d->customdata_mask= get_viewedit_datamask(CTX_wm_screen(C), scene, obact);

	/* shadow buffers, before we setup matrices */
	if(draw_glsl_material(scene, NULL, v3d, v3d->drawtype))
		gpu_update_lamps_shadows(scene, v3d);
	
	/* reset default OpenGL lights if needed (i.e. after preferences have been altered) */
	if (rv3d->rflag & RV3D_GPULIGHT_UPDATE) {
		rv3d->rflag &= ~RV3D_GPULIGHT_UPDATE;
		GPU_default_lights();
	}

	/* clear background */
	if((v3d->flag2 & V3D_RENDER_OVERRIDE) && scene->world) {
		if(scene->r.color_mgt_flag & R_COLOR_MANAGEMENT)
			linearrgb_to_srgb_v3_v3(backcol, &scene->world->horr);
	else
			copy_v3_v3(backcol, &scene->world->horr);
		glClearColor(backcol[0], backcol[1], backcol[2], 0.0);
	}
	else
		UI_ThemeClearColor(TH_BACK);

	glClear(GL_COLOR_BUFFER_BIT|GL_DEPTH_BUFFER_BIT);
	
	/* setup view matrices */
	view3d_main_area_setup_view(scene, v3d, ar, NULL, NULL);

	ED_region_draw_cb_draw(C, ar, REGION_DRAW_PRE_VIEW);

	if(rv3d->rflag & RV3D_CLIPPING)
		view3d_draw_clipping(rv3d);
	
	/* set zbuffer after we draw clipping region */
	if(v3d->drawtype > OB_WIRE) {
		v3d->zbuf= TRUE;
		glEnable(GL_DEPTH_TEST);
	}
	else
		v3d->zbuf= FALSE;

	/* enables anti-aliasing for 3D view drawing */
	/*if (!(U.gameflags & USER_DISABLE_AA))
		glEnable(GL_MULTISAMPLE_ARB);*/
	
	// needs to be done always, gridview is adjusted in drawgrid() now
	rv3d->gridview= v3d->grid;
	
	if ((v3d->flag2 & V3D_RENDER_OVERRIDE)==0) {

		if(rv3d->view==0 || rv3d->persp != RV3D_ORTHO) {
			drawfloor(scene, v3d);
			if(rv3d->persp==RV3D_CAMOB) {
				if(scene->world) {
					if(scene->world->mode & WO_STARS) {
						RE_make_stars(NULL, scene, star_stuff_init_func, star_stuff_vertex_func,
									  star_stuff_term_func);
					}
				}
				if(v3d->flag & V3D_DISPBGPICS) draw_bgpic(scene, ar, v3d);
			}
		}
		else {
			ED_region_pixelspace(ar);
			drawgrid(&scene->unit, ar, v3d, &grid_unit);
			/* XXX make function? replaces persp(1) */
			glMatrixMode(GL_PROJECTION);
			glLoadMatrixf(rv3d->winmat);
			glMatrixMode(GL_MODELVIEW);
			glLoadMatrixf(rv3d->viewmat);

			if(v3d->flag & V3D_DISPBGPICS) {
				draw_bgpic(scene, ar, v3d);
			}
		}
	}
	
	if(rv3d->rflag & RV3D_CLIPPING)
		view3d_set_clipping(rv3d);

	/* draw set first */
	if(scene->set) {
		for(SETLOOPER(scene->set, base)) {
			
			if(v3d->lay & base->lay) {
				
				UI_ThemeColorBlend(TH_WIRE, TH_BACK, 0.6f);
				draw_object(scene, ar, v3d, base, DRAW_CONSTCOLOR|DRAW_SCENESET);
				
				if(base->object->transflag & OB_DUPLI) {
					draw_dupli_objects_color(scene, ar, v3d, base, TH_WIRE);
				}
			}
		}
		
		/* Transp and X-ray afterdraw stuff for sets is done later */
	}

	/* then draw not selected and the duplis, but skip editmode object */
	for(base= scene->base.first; base; base= base->next) {
		if(v3d->lay & base->lay) {
			
			/* dupli drawing */
			if(base->object->transflag & OB_DUPLI) {
				draw_dupli_objects(scene, ar, v3d, base);
			}
			if((base->flag & SELECT)==0) {
				if(base->object!=scene->obedit) 
					draw_object(scene, ar, v3d, base, 0);
			}
		}
	}

//	retopo= retopo_mesh_check() || retopo_curve_check();
	sculptparticle= (obact && obact->mode & (OB_MODE_PARTICLE_EDIT)) && !scene->obedit;
	if(retopo)
		view3d_update_depths(ar, v3d);
	
	/* draw selected and editmode */
	for(base= scene->base.first; base; base= base->next) {
		if(v3d->lay & base->lay) {
			if (base->object==scene->obedit || ( base->flag & SELECT) ) 
				draw_object(scene, ar, v3d, base, 0);
		}
	}
	
	if(!retopo && sculptparticle && !(obact && (obact->dtx & OB_DRAWXRAY))) {
		view3d_update_depths(ar, v3d);
	}
	
//	REEB_draw();
	
	/* Transp and X-ray afterdraw stuff */
	if(v3d->afterdraw_transp.first)		view3d_draw_transp(scene, ar, v3d);
	if(v3d->afterdraw_xray.first)		view3d_draw_xray(scene, ar, v3d, 1);	// clears zbuffer if it is used!
	if(v3d->afterdraw_xraytransp.first)	view3d_draw_xraytransp(scene, ar, v3d, 1);
	
	ED_region_draw_cb_draw(C, ar, REGION_DRAW_POST_VIEW);
	
	if(!retopo && sculptparticle && (obact && (OBACT->dtx & OB_DRAWXRAY))) {
		view3d_update_depths(ar, v3d);
	}
	
	if(rv3d->rflag & RV3D_CLIPPING)
		view3d_clr_clipping();
	
	BIF_draw_manipulator(C);
	
	/* Disable back anti-aliasing */
	/*if (!(U.gameflags & USER_DISABLE_AA))
		glDisable(GL_MULTISAMPLE_ARB);*/

	if(v3d->zbuf) {
		v3d->zbuf= FALSE;
		glDisable(GL_DEPTH_TEST);
	}
	
	if ((v3d->flag2 & V3D_RENDER_OVERRIDE)==0) {
		/* draw grease-pencil stuff (3d-space strokes) */
		//if (v3d->flag2 & V3D_DISPGP)
			draw_gpencil_view3d((bContext *)C, 1);

		BDR_drawSketch(C);
	}

	ED_region_pixelspace(ar);
	
//	retopo_paint_view_update(v3d);
//	retopo_draw_paint_lines();
	
	/* Draw particle edit brush XXX (removed) */
	

	if(rv3d->persp==RV3D_CAMOB) drawviewborder(scene, ar, v3d);
	if(rv3d->rflag & RV3D_FLYMODE) drawviewborder_flymode(ar);

	if ((v3d->flag2 & V3D_RENDER_OVERRIDE)==0) {
		/* draw grease-pencil stuff - needed to get paint-buffer shown too (since it's 2D) */
	//	if (v3d->flag2 & V3D_DISPGP)
			draw_gpencil_view3d((bContext *)C, 0);

		drawcursor(scene, ar, v3d);
	}
	
	if(U.uiflag & USER_SHOW_ROTVIEWICON)
		draw_view_axis(rv3d);
	else	
		draw_view_icon(rv3d);
	
	if((U.uiflag & USER_SHOW_FPS) && (CTX_wm_screen(C)->animtimer)) {
		draw_viewport_fps(scene, ar);
	}
	else if(U.uiflag & USER_SHOW_VIEWPORTNAME) {
		draw_viewport_name(ar, v3d);
	}
	if (grid_unit) { /* draw below the viewport name */
		UI_ThemeColor(TH_TEXT_HI);
		BLF_draw_default(22,  ar->winy-(USER_SHOW_VIEWPORTNAME?40:20), 0.0f, grid_unit);
	}

	ob= OBACT;
	if(U.uiflag & USER_DRAWVIEWINFO) 
		draw_selected_name(scene, ob, v3d);

	{
		Sculpt *sd= CTX_data_tool_settings(C)->sculpt;

		if (sd && !sd->sculpting)
			ED_draw_paint_overlay(C, ar);
	}

	/* XXX here was the blockhandlers for floating panels */

	v3d->flag |= V3D_INVALID_BACKBUF;
}<|MERGE_RESOLUTION|>--- conflicted
+++ resolved
@@ -75,11 +75,7 @@
 #include "ED_space_api.h"
 #include "ED_screen_types.h"
 #include "ED_transform.h"
-<<<<<<< HEAD
-#include "ED_gpencil.h"
 #include "ED_sculpt.h"
-=======
->>>>>>> 36c273b1
 
 #include "UI_interface.h"
 #include "UI_interface_icons.h"
@@ -1459,26 +1455,26 @@
 static void view3d_draw_xray(Scene *scene, ARegion *ar, View3D *v3d, int clear)
 {
 	View3DAfter *v3da, *next;
-
+	
 	if(clear && v3d->zbuf)
 		glClear(GL_DEPTH_BUFFER_BIT);
-
-	v3d->xray= TRUE;
+	
+		v3d->xray= TRUE;
 	for(v3da= v3d->afterdraw_xray.first; v3da; v3da= next) {
-		next= v3da->next;
-		draw_object(scene, ar, v3d, v3da->base, v3da->flag);
+			next= v3da->next;
+				draw_object(scene, ar, v3d, v3da->base, v3da->flag);
 		BLI_remlink(&v3d->afterdraw_xray, v3da);
-		MEM_freeN(v3da);
-	}
-	v3d->xray= FALSE;
-}
+				MEM_freeN(v3da);
+			}
+		v3d->xray= FALSE;
+	}
 
 
 /* clears zbuffer and draws it over */
 static void view3d_draw_xraytransp(Scene *scene, ARegion *ar, View3D *v3d, int clear)
 {
 	View3DAfter *v3da, *next;
-
+	
 	if(clear && v3d->zbuf)
 		glClear(GL_DEPTH_BUFFER_BIT);
 
@@ -1487,14 +1483,14 @@
 	
 	for(v3da= v3d->afterdraw_xraytransp.first; v3da; v3da= next) {
 		next= v3da->next;
-		draw_object(scene, ar, v3d, v3da->base, v3da->flag);
+			draw_object(scene, ar, v3d, v3da->base, v3da->flag);
 		BLI_remlink(&v3d->afterdraw_xraytransp, v3da);
-		MEM_freeN(v3da);
-	}
+			MEM_freeN(v3da);
+		}
 
 	v3d->transp= FALSE;
 	v3d->xray= FALSE;
-
+	
 }
 
 /* *********************** */
@@ -1771,9 +1767,9 @@
 
 
 		if(v3d->afterdraw_xray.first || v3d->afterdraw_xraytransp.first) {
-			glDepthFunc(GL_ALWAYS); /* always write into the depth bufer, overwriting front z values */
+		glDepthFunc(GL_ALWAYS); /* always write into the depth bufer, overwriting front z values */
 			for(v3da= v3d->afterdraw_xray.first; v3da; v3da= next) {
-				next= v3da->next;
+			next= v3da->next;
 				draw_object(scene, ar, v3d, v3da->base, 0);
 			}
 			glDepthFunc(GL_LEQUAL); /* Now write the depth buffer normally */
@@ -1788,7 +1784,7 @@
 			BLI_remlink(&v3d->afterdraw_transp, v3da);
 			MEM_freeN(v3da);
 		}
-
+		
 		v3d->xray= TRUE;
 		v3d->transp= FALSE;  
 		for(v3da= v3d->afterdraw_xray.first; v3da; v3da= next) {
@@ -1796,8 +1792,8 @@
 			draw_object(scene, ar, v3d, v3da->base, 0);
 			BLI_remlink(&v3d->afterdraw_xray, v3da);
 			MEM_freeN(v3da);
-		}
-
+			}
+			
 		v3d->xray= TRUE;
 		v3d->transp= TRUE;
 		for(v3da= v3d->afterdraw_xraytransp.first; v3da; v3da= next) {
@@ -2021,7 +2017,7 @@
 	brect= ar->winrct;
 	
 	ar->winx= winx;
-	ar->winy= winy;	
+	ar->winy= winy;
 	ar->winrct.xmin= 0;
 	ar->winrct.ymin= 0;
 	ar->winrct.xmax= winx;
@@ -2152,8 +2148,8 @@
 	if(ibuf->rect_float)
 		glReadPixels(0, 0, sizex, sizey, GL_RGBA, GL_FLOAT, ibuf->rect_float);
 	else if(ibuf->rect)
-		glReadPixels(0, 0, sizex, sizey, GL_RGBA, GL_UNSIGNED_BYTE, ibuf->rect);
-	
+	glReadPixels(0, 0, sizex, sizey, GL_RGBA, GL_UNSIGNED_BYTE, ibuf->rect);
+
 	//if((scene->r.stamp & R_STAMP_ALL) && (scene->r.stamp & R_STAMP_DRAW))
 	//	BKE_stamp_buf(scene, NULL, rr->rectf, rr->rectx, rr->recty, 4);
 
@@ -2371,7 +2367,7 @@
 		
 		/* Transp and X-ray afterdraw stuff for sets is done later */
 	}
-
+	
 	/* then draw not selected and the duplis, but skip editmode object */
 	for(base= scene->base.first; base; base= base->next) {
 		if(v3d->lay & base->lay) {
