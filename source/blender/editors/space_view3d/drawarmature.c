/*
 * ***** BEGIN GPL LICENSE BLOCK *****
 *
 * This program is free software; you can redistribute it and/or
 * modify it under the terms of the GNU General Public License
 * as published by the Free Software Foundation; either version 2
 * of the License, or (at your option) any later version. 
 *
 * This program is distributed in the hope that it will be useful,
 * but WITHOUT ANY WARRANTY; without even the implied warranty of
 * MERCHANTABILITY or FITNESS FOR A PARTICULAR PURPOSE.  See the
 * GNU General Public License for more details.
 *
 * You should have received a copy of the GNU General Public License
 * along with this program; if not, write to the Free Software Foundation,
 * Inc., 51 Franklin Street, Fifth Floor, Boston, MA 02110-1301, USA.
 *
 * The Original Code is Copyright (C) 2005 by the Blender Foundation.
 * All rights reserved.
 *
 * The Original Code is: all of this file.
 *
 * Contributor(s): none yet.
 *
 * ***** END GPL LICENSE BLOCK *****
 */

/** \file blender/editors/space_view3d/drawarmature.c
 *  \ingroup spview3d
 */


#include <stdlib.h>
#include <string.h>
#include <math.h>


#include "DNA_anim_types.h"
#include "DNA_armature_types.h"
#include "DNA_constraint_types.h"
#include "DNA_scene_types.h"
#include "DNA_screen_types.h"
#include "DNA_view3d_types.h"
#include "DNA_object_types.h"

#include "BLI_blenlib.h"
#include "BLI_math.h"
#include "BLI_dlrbTree.h"
#include "BLI_utildefines.h"

#include "BKE_animsys.h"
#include "BKE_action.h"
#include "BKE_armature.h"
#include "BKE_global.h"
#include "BKE_modifier.h"
#include "BKE_nla.h"

#include "GPU_colors.h"
#include "GPU_primitives.h"

#include "BIF_glutil.h"

#include "ED_armature.h"
#include "ED_keyframes_draw.h"

#include "BLF_api.h"

#include "UI_resources.h"

#include "view3d_intern.h"


/* *************** Armature Drawing - Coloring API ***************************** */

/* global here is reset before drawing each bone */
static ThemeWireColor *bcolor = NULL;

/* values of colCode for set_pchan_gpuCurrentColor */
enum {
	PCHAN_COLOR_NORMAL  = 0,        /* normal drawing */
	PCHAN_COLOR_SOLID,              /* specific case where "solid" color is needed */
	PCHAN_COLOR_CONSTS,             /* "constraint" colors (which may/may-not be suppressed) */

	PCHAN_COLOR_SPHEREBONE_BASE,    /* for the 'stick' of sphere (envelope) bones */
	PCHAN_COLOR_SPHEREBONE_END,     /* for the ends of sphere (envelope) bones */
	PCHAN_COLOR_LINEBONE            /* for the middle of line-bones */
};

/* This function sets the color-set for coloring a certain bone */
static void set_pchan_colorset(Object *ob, bPoseChannel *pchan)
{
	bPose *pose = (ob) ? ob->pose : NULL;
	bArmature *arm = (ob) ? ob->data : NULL;
	bActionGroup *grp = NULL;
	short color_index = 0;
	
	/* sanity check */
	if (ELEM4(NULL, ob, arm, pose, pchan)) {
		bcolor = NULL;
		return;
	}
	
	/* only try to set custom color if enabled for armature */
	if (arm->flag & ARM_COL_CUSTOM) {
		/* currently, a bone can only use a custom color set if it's group (if it has one),
		 * has been set to use one
		 */
		if (pchan->agrp_index) {
			grp = (bActionGroup *)BLI_findlink(&pose->agroups, (pchan->agrp_index - 1));
			if (grp)
				color_index = grp->customCol;
		}
	}
	
	/* bcolor is a pointer to the color set to use. If NULL, then the default
	 * color set (based on the theme colors for 3d-view) is used. 
	 */
	if (color_index > 0) {
		bTheme *btheme = UI_GetTheme();
		bcolor = &btheme->tarm[(color_index - 1)];
	}
	else if (color_index == -1) {
		/* use the group's own custom color set */
		bcolor = (grp) ? &grp->cs : NULL;
	}
	else 
		bcolor = NULL;
}

/* This function is for brightening/darkening a given color (like UI_ThemeColorShade()) */
static void cp_shade_color3ub(unsigned char cp[3], const int offset)
{
	int r, g, b;
	
	r = offset + (int) cp[0];
	CLAMP(r, 0, 255);
	g = offset + (int) cp[1];
	CLAMP(g, 0, 255);
	b = offset + (int) cp[2];
	CLAMP(b, 0, 255);
	
	cp[0] = r;
	cp[1] = g;
	cp[2] = b;
}

/* This function sets the gl-color for coloring a certain bone (based on bcolor) */
static short set_pchan_gpuCurrentColor(short colCode, int boneflag, short constflag)
{
	switch (colCode) {
		case PCHAN_COLOR_NORMAL:
		{
			if (bcolor) {
				unsigned char cp[3];
			
				if (boneflag & BONE_DRAW_ACTIVE) {
					copy_v3_v3_char((char *)cp, bcolor->active);
					if (!(boneflag & BONE_SELECTED)) {
						cp_shade_color3ub(cp, -80);
					}
				}
				else if (boneflag & BONE_SELECTED) {
					copy_v3_v3_char((char *)cp, bcolor->select);
				}
				else {
					/* a bit darker than solid */
					copy_v3_v3_char((char *)cp, bcolor->solid);
					cp_shade_color3ub(cp, -50);
				}
			
				gpuCurrentColor3ubv(cp);
			}
			else {
				if ((boneflag & BONE_DRAW_ACTIVE) && (boneflag & BONE_SELECTED)) {
					UI_ThemeColor(TH_BONE_POSE_ACTIVE);
				}
				else if (boneflag & BONE_DRAW_ACTIVE) {
					UI_ThemeColorBlend(TH_WIRE, TH_BONE_POSE, 0.15f); /* unselected active */
				}
				else if (boneflag & BONE_SELECTED) {
					UI_ThemeColor(TH_BONE_POSE);
				}
				else {
					UI_ThemeColor(TH_WIRE);
				}
			}
	
			return 1;
		}
		break;
		
		case PCHAN_COLOR_SOLID:
		{
			if (bcolor) {
				gpuCurrentColor3ubv((unsigned char *)bcolor->solid);
			}
			else
				UI_ThemeColor(TH_BONE_SOLID);
			
			return 1;
		}
		break;
		
		case PCHAN_COLOR_CONSTS:
		{
			if ((bcolor == NULL) || (bcolor->flag & TH_WIRECOLOR_CONSTCOLS)) {
				if (constflag & PCHAN_HAS_TARGET) gpuCurrentColor4ub(255, 150, 0, 80);
				else if (constflag & PCHAN_HAS_IK) gpuCurrentColor4ub(255, 255, 0, 80);
				else if (constflag & PCHAN_HAS_SPLINEIK) gpuCurrentColor4ub(200, 255, 0, 80);
				else if (constflag & PCHAN_HAS_CONST) gpuCurrentColor4ub(0, 255, 120, 80);
			
				return 1;
			}
			else
				return 0;
		}
		break;

		case PCHAN_COLOR_SPHEREBONE_BASE:
		{
			if (bcolor) {
				unsigned char cp[3];

				if (boneflag & BONE_DRAW_ACTIVE) {
					copy_v3_v3_char((char *)cp, bcolor->active);
				}
				else if (boneflag & BONE_SELECTED) {
					copy_v3_v3_char((char *)cp, bcolor->select);
				}
				else {
					copy_v3_v3_char((char *)cp, bcolor->solid);
				}

				gpuCurrentColor3ubv(cp);
			}
			else {
				if (boneflag & BONE_DRAW_ACTIVE) UI_ThemeColorShade(TH_BONE_POSE, 40);
				else if (boneflag & BONE_SELECTED) UI_ThemeColor(TH_BONE_POSE);
				else UI_ThemeColor(TH_BONE_SOLID);
			}
			
			return 1;
		}
		break;
		case PCHAN_COLOR_SPHEREBONE_END:
		{
			if (bcolor) {
				unsigned char cp[3];

				if (boneflag & BONE_DRAW_ACTIVE) {
					copy_v3_v3_char((char *)cp, bcolor->active);
					cp_shade_color3ub(cp, 10);
				}
				else if (boneflag & BONE_SELECTED) {
					copy_v3_v3_char((char *)cp, bcolor->select);
					cp_shade_color3ub(cp, -30);
				}
				else {
					copy_v3_v3_char((char *)cp, bcolor->solid);
					cp_shade_color3ub(cp, -30);
				}
			
				gpuCurrentColor3ubv(cp);
			}
			else {
				if (boneflag & BONE_DRAW_ACTIVE) UI_ThemeColorShade(TH_BONE_POSE, 10);
				else if (boneflag & BONE_SELECTED) UI_ThemeColorShade(TH_BONE_POSE, -30);
				else UI_ThemeColorShade(TH_BONE_SOLID, -30);
			}
		}
		break;
		
		case PCHAN_COLOR_LINEBONE:
		{
			/* inner part in background color or constraint */
			if ((constflag) && ((bcolor == NULL) || (bcolor->flag & TH_WIRECOLOR_CONSTCOLS))) {
				if (constflag & PCHAN_HAS_TARGET) gpuCurrentColor3ub(255, 150, 0);
				else if (constflag & PCHAN_HAS_IK) gpuCurrentColor3ub(255, 255, 0);
				else if (constflag & PCHAN_HAS_SPLINEIK) gpuCurrentColor3ub(200, 255, 0);
				else if (constflag & PCHAN_HAS_CONST) gpuCurrentColor3ub(0, 255, 120);
				else if (constflag) UI_ThemeColor(TH_BONE_POSE);  /* PCHAN_HAS_ACTION */
			}
			else {
				if (bcolor) {
					char *cp = bcolor->solid;
					gpuCurrentColor4ub(cp[0], cp[1], cp[2], 204);
				}
				else
					UI_ThemeColorShade(TH_BACK, -30);
			}
		
			return 1;
		}
		break;
	}
	
	return 0;
}

static void set_ebone_gpuCurrentColor(const unsigned int boneflag)
{
	if ((boneflag & BONE_DRAW_ACTIVE) && (boneflag & BONE_SELECTED)) {
		UI_ThemeColor(TH_EDGE_SELECT);
	}
	else if (boneflag & BONE_DRAW_ACTIVE) {
		UI_ThemeColorBlend(TH_WIRE, TH_EDGE_SELECT, 0.15f); /* unselected active */
	}
	else if (boneflag & BONE_SELECTED) {
		UI_ThemeColorShade(TH_EDGE_SELECT, -20);
	}
	else {
		UI_ThemeColor(TH_WIRE);
	}
}

/* *************** Armature drawing, helper calls for parts ******************* */

static void draw_bonevert(void)
{
	gpuPushMatrix();

	gpuImmediateFormat_V2(); // DOODLE: bonevert, 3 orthogonal circles

	gpuDrawCircle(0, 0, 0.052, 16);

	gpuRotateRight('Y');
	gpuRepeat();

	gpuRotateRight('X');
	gpuRepeat();

	gpuImmediateUnformat();

	gpuPopMatrix();
}

static void draw_bonevert_solid(void)
{
	static GPUimmediate *displist = NULL;
	static GPUindex* index = NULL;

	glShadeModel(GL_SMOOTH);

	if (!displist) {
		GPUprim3 prim = GPU_PRIM_MIDFI_SOLID;
		prim.usegs = 8;
		prim.vsegs = 5;

		gpuPushImmediate();
		gpuImmediateMaxVertexCount(48);

		index = gpuNewIndex();
		gpuImmediateIndex(index);
		gpuImmediateMaxIndexCount(240);

		gpuSingleSphere(&prim, 0.05f);

		displist = gpuPopImmediate();
	}
	else {
		gpuImmediateSingleRepeatElements(displist);
	}

	glShadeModel(GL_FLAT);
}

static float bone_octahedral_verts[8][3] = {
	{ 0.0f, 0.0f,  0.0f}, /* 0 */
	{ 0.1f, 0.1f,  0.1f}, /* 1 */
	{ 0.1f, 0.1f, -0.1f}, /* 2 */
	{-0.1f, 0.1f, -0.1f}, /* 3 */
	{-0.1f, 0.1f,  0.1f}, /* 4 */
	{ 0.0f, 1.0f,  0.0f}, /* 5 */

	/* there are more faces (8) than verts (6),
	   so make more (2) so the counts match,
	   otherwise we cannot flat shade */
	{ 0.1f, 0.1f,  0.1f}, /* dup of #1 */
	{-0.1f, 0.1f, -0.1f}, /* dup of #3 */
};

/* Eulerian path over octohedron */
static unsigned int bone_octahedral_wire[] =
	{0, 1, 4, 5, 2, 3, 0, 2, 1, 5, 3, 4};

static float bone_octahedral_solid_normals[8][3] = {
	{+0.70710683f, -0.70710683f,  0.00000000f},
	{ 0.00000000f, -0.70710683f, +0.70710683f},
	{ 0.00000000f, -0.70710683f, -0.70710683f},
	{-0.70710683f, -0.70710683f,  0.00000000f},

	{-0.99388373f, +0.11043154f,  0.00000000f},
	{+0.99388373f, +0.11043154f,  0.00000000f},
	{ 0.00000000f, +0.11043154f, +0.99388373f},
	{ 0.00000000f, +0.11043154f, -0.99388373f},
};

static unsigned int bone_octahedral_solid_tris[8][3] = {
	/* notice that provoking vertex is last in each tri,
	   the normal of that vertex is what is used for lighting */

	{2, 1, 0}, /* bottom */
	{4, 0, 1},
	{0, 3, 2},
	{0, 4, 3},

	{5, 3, 4}, /* top */
	{1, 2, 5},
	{5, 4, 6}, /* #6 pos is same as #1 */
	{5, 2, 7}, /* #7 pos is same as #3 */
};

static void draw_bone_octahedral(void)
{
	static GPUimmediate *displist = NULL;
	static GPUindex *index = NULL;

	if (!displist) {
		const GLsizei vertex_count = 6;
		const GLsizei index_count  = 12;

		gpuPushImmediate();
		gpuImmediateMaxVertexCount(vertex_count);

		index = gpuNewIndex();
		gpuImmediateIndex(index);
		gpuImmediateMaxIndexCount(index_count);

		gpuSingleClientRangeElements_V3F(
			GL_LINE_LOOP,
			bone_octahedral_verts,
			0,
			0,
			5,
			index_count,
			bone_octahedral_wire);

		displist = gpuPopImmediate();
	}
	else {
		gpuImmediateSingleRepeatRangeElements(displist);
	}
}

static void draw_bone_solid_octahedral(void)
{
	static GPUimmediate *displist = NULL;
	static GPUindex* index = NULL;

	glShadeModel(GL_FLAT);

	if (!displist) {
		const GLsizei index_count  = 24;
		const GLsizei vertex_count = 8; /* 2 extra duplicate verts because or normals */

		gpuPushImmediate();
		gpuImmediateMaxVertexCount(vertex_count);

		index = gpuNewIndex();
		gpuImmediateIndex(index);
		gpuImmediateMaxIndexCount(index_count);

		gpuSingleClientRangeElements_N3F_V3F(
			GL_TRIANGLES,
			bone_octahedral_solid_normals,
			0,
			bone_octahedral_verts,
			0,
			0,
			7,
			index_count,
			bone_octahedral_solid_tris);

		displist = gpuPopImmediate();
	}
	else {
		gpuImmediateSingleRepeatRangeElements(displist);
	}

	glShadeModel(GL_SMOOTH);
}

/* *************** Armature drawing, bones ******************* */


static void draw_bone_points(const short dt, int armflag, unsigned int boneflag, int id)
{
	/*	Draw root point if we are not connected */
	if ((boneflag & BONE_CONNECTED) == 0) {
		if (id != -1)
			glLoadName(id | BONESEL_ROOT);
		
		if (dt <= OB_WIRE) {
			if (armflag & ARM_EDITMODE) {
				if (boneflag & BONE_ROOTSEL) UI_ThemeColor(TH_VERTEX_SELECT);
				else UI_ThemeColor(TH_VERTEX);
			}
		}
		else {
			if (armflag & ARM_POSEMODE) 
				set_pchan_gpuCurrentColor(PCHAN_COLOR_SOLID, boneflag, 0);
			else
				UI_ThemeColor(TH_BONE_SOLID);
		}
		
		if (dt > OB_WIRE) 
			draw_bonevert_solid();
		else 
			draw_bonevert();
	}
	
	/*	Draw tip point */
	if (id != -1)
		glLoadName(id | BONESEL_TIP);
	
	if (dt <= OB_WIRE) {
		if (armflag & ARM_EDITMODE) {
			if (boneflag & BONE_TIPSEL) UI_ThemeColor(TH_VERTEX_SELECT);
			else UI_ThemeColor(TH_VERTEX);
		}
	}
	else {
		if (armflag & ARM_POSEMODE) 
			set_pchan_gpuCurrentColor(PCHAN_COLOR_SOLID, boneflag, 0);
		else
			UI_ThemeColor(TH_BONE_SOLID);
	}
	
	gpuTranslate(0.0f, 1.0f, 0.0f);
	if (dt > OB_WIRE) 
		draw_bonevert_solid();
	else 
		draw_bonevert();
	gpuTranslate(0.0f, -1.0f, 0.0f);
	
}

/* 16 values of sin function (still same result!) */
static float si[16] = {
	0.00000000f,
	0.20129852f, 0.39435585f,
	0.57126821f, 0.72479278f,
	0.84864425f, 0.93775213f,
	0.98846832f, 0.99871650f,
	0.96807711f, 0.89780453f,
	0.79077573f, 0.65137248f,
	0.48530196f, 0.29936312f,
	0.10116832f
};
/* 16 values of cos function (still same result!) */
static float co[16] = {
	1.00000000f,
	0.97952994f, 0.91895781f,
	0.82076344f, 0.68896691f,
	0.52896401f, 0.34730525f,
	0.15142777f, -0.05064916f,
	-0.25065253f, -0.44039415f,
	-0.61210598f, -0.75875812f,
	-0.87434661f, -0.95413925f,
	-0.99486932f
};



/* smat, imat = mat & imat to draw screenaligned */
static void draw_sphere_bone_dist(float smat[][4], float imat[][4], bPoseChannel *pchan, EditBone *ebone)
{
	float head, tail, dist /*, length*/;
	float *headvec, *tailvec, dirvec[3];
	
	/* figure out the sizes of spheres */
	if (ebone) {
		/* this routine doesn't call get_matrix_editbone() that calculates it */
		ebone->length = len_v3v3(ebone->head, ebone->tail);

		/*length = ebone->length;*/ /*UNUSED*/
		tail = ebone->rad_tail;
		dist = ebone->dist;
		if (ebone->parent && (ebone->flag & BONE_CONNECTED))
			head = ebone->parent->rad_tail;
		else
			head = ebone->rad_head;
		headvec = ebone->head;
		tailvec = ebone->tail;
	}
	else {
		/*length = pchan->bone->length;*/ /*UNUSED*/
		tail = pchan->bone->rad_tail;
		dist = pchan->bone->dist;
		if (pchan->parent && (pchan->bone->flag & BONE_CONNECTED))
			head = pchan->parent->bone->rad_tail;
		else
			head = pchan->bone->rad_head;
		headvec = pchan->pose_head;
		tailvec = pchan->pose_tail;
	}
	
	/* ***** draw it ***** */
	
	/* move vector to viewspace */
	sub_v3_v3v3(dirvec, tailvec, headvec);
	mul_mat3_m4_v3(smat, dirvec);
	/* clear zcomp */
	dirvec[2] = 0.0f;

	if (head != tail) {
		/* correction when viewing along the bones axis
		 * it pops in and out but better then artifacts, [#23841] */
		float view_dist = len_v2(dirvec);

		if (head - view_dist > tail) {
			tailvec = headvec;
			tail = head;
			zero_v3(dirvec);
			dirvec[0] = 0.00001;  /* XXX. weak but ok */
		}
		else if (tail - view_dist > head) {
			headvec = tailvec;
			head = tail;
			zero_v3(dirvec);
			dirvec[0] = 0.00001;  /* XXX. weak but ok */
		}
	}

	/* move vector back */
	mul_mat3_m4_v3(imat, dirvec);
	
	if (0.0f != normalize_v3(dirvec)) {
		float norvec[3], vec1[3], vec2[3], vec[3];
		int a;
		
		//mul_v3_fl(dirvec, head);
		cross_v3_v3v3(norvec, dirvec, imat[2]);
		
		gpuBegin(GL_TRIANGLE_STRIP);
		
		for (a = 0; a < 16; a++) {
			vec[0] = -si[a] * dirvec[0] + co[a] * norvec[0];
			vec[1] = -si[a] * dirvec[1] + co[a] * norvec[1];
			vec[2] = -si[a] * dirvec[2] + co[a] * norvec[2];

			madd_v3_v3v3fl(vec1, headvec, vec, head);
			madd_v3_v3v3fl(vec2, headvec, vec, head + dist);
			
			gpuColor4x(CPACK_WHITE, 0.196f);
			gpuVertex3fv(vec1);
			//gpuColor4x(CPACK_WHITE, 0);
			gpuVertex3fv(vec2);
		}
		
		for (a = 15; a >= 0; a--) {
			vec[0] = si[a] * dirvec[0] + co[a] * norvec[0];
			vec[1] = si[a] * dirvec[1] + co[a] * norvec[1];
			vec[2] = si[a] * dirvec[2] + co[a] * norvec[2];

			madd_v3_v3v3fl(vec1, tailvec, vec, tail);
			madd_v3_v3v3fl(vec2, tailvec, vec, tail + dist);
			
			//gpuColor4x(CPACK_WHITE, 0.196f);
			gpuVertex3fv(vec1);
			//gpuColor4x(CPACK_WHITE, 0);
			gpuVertex3fv(vec2);
		}
		/* make it cyclic... */
		
		vec[0] = -si[0] * dirvec[0] + co[0] * norvec[0];
		vec[1] = -si[0] * dirvec[1] + co[0] * norvec[1];
		vec[2] = -si[0] * dirvec[2] + co[0] * norvec[2];

		madd_v3_v3v3fl(vec1, headvec, vec, head);
		madd_v3_v3v3fl(vec2, headvec, vec, head + dist);

		//gpuColor4x(CPACK_WHITE, 0.196f);
		gpuVertex3fv(vec1);
		//gpuColor4x(CPACK_WHITE, 0);
		gpuVertex3fv(vec2);
		
		gpuEnd();
	}
}


/* smat, imat = mat & imat to draw screenaligned */
static void draw_sphere_bone_wire(float smat[][4], float imat[][4],
                                  int armflag, int boneflag, short constflag, unsigned int id,
                                  bPoseChannel *pchan, EditBone *ebone)
{
	float head, tail /*, length*/;
	float *headvec, *tailvec, dirvec[3];

	gpuImmediateFormat_V3(); // DOODLE: sphere bone wire

	/* figure out the sizes of spheres */
	if (ebone) {
		/* this routine doesn't call get_matrix_editbone() that calculates it */
		ebone->length = len_v3v3(ebone->head, ebone->tail);
<<<<<<< HEAD

		/*length= ebone->length;*/ /*UNUSED*/
=======
		
		/*length = ebone->length;*/ /*UNUSED*/
>>>>>>> 83de5cb3
		tail = ebone->rad_tail;
		if (ebone->parent && (boneflag & BONE_CONNECTED))
			head = ebone->parent->rad_tail;
		else
			head = ebone->rad_head;
		headvec = ebone->head;
		tailvec = ebone->tail;
	}
	else {
		/*length = pchan->bone->length;*/ /*UNUSED*/
		tail = pchan->bone->rad_tail;
		if ((pchan->parent) && (boneflag & BONE_CONNECTED))
			head = pchan->parent->bone->rad_tail;
		else
			head = pchan->bone->rad_head;
		headvec = pchan->pose_head;
		tailvec = pchan->pose_tail;
	}

	/* sphere root color */
	if (armflag & ARM_EDITMODE) {
		if (boneflag & BONE_ROOTSEL) UI_ThemeColor(TH_VERTEX_SELECT);
		else UI_ThemeColor(TH_VERTEX);
	}
	else if (armflag & ARM_POSEMODE)
		set_pchan_gpuCurrentColor(PCHAN_COLOR_NORMAL, boneflag, constflag);

	/*	Draw root point if we are not connected */
	if ((boneflag & BONE_CONNECTED) == 0) {
		if (id != -1)
			glLoadName(id | BONESEL_ROOT);
		
		gpuDrawFastBall(GL_LINE_LOOP, headvec, head, imat);
	}

	/*	Draw tip point */
	if (armflag & ARM_EDITMODE) {
		if (boneflag & BONE_TIPSEL) UI_ThemeColor(TH_VERTEX_SELECT);
		else UI_ThemeColor(TH_VERTEX);
	}

	if (id != -1)
		glLoadName(id | BONESEL_TIP);

	gpuDrawFastBall(GL_LINE_LOOP, tailvec, tail, imat);

	/* base */
	if (armflag & ARM_EDITMODE) {
		if (boneflag & BONE_SELECTED) UI_ThemeColor(TH_SELECT);
		else UI_ThemeColor(TH_WIRE);
	}

	sub_v3_v3v3(dirvec, tailvec, headvec);

	/* move vector to viewspace */
	mul_mat3_m4_v3(smat, dirvec);
	/* clear zcomp */
	dirvec[2] = 0.0f;
	/* move vector back */
	mul_mat3_m4_v3(imat, dirvec);

	if (0.0f != normalize_v3(dirvec)) {
		float norvech[3], norvect[3], vec[3];

		copy_v3_v3(vec, dirvec);

		mul_v3_fl(dirvec, head);
		cross_v3_v3v3(norvech, dirvec, imat[2]);

		mul_v3_fl(vec, tail);
		cross_v3_v3v3(norvect, vec, imat[2]);

		if (id != -1)
			glLoadName(id | BONESEL_BONE);

		gpuBegin(GL_LINES);

		add_v3_v3v3(vec, headvec, norvech);
		gpuVertex3fv(vec);

		add_v3_v3v3(vec, tailvec, norvect);
		gpuVertex3fv(vec);

		sub_v3_v3v3(vec, headvec, norvech);
		gpuVertex3fv(vec);

		sub_v3_v3v3(vec, tailvec, norvect);
		gpuVertex3fv(vec);

		gpuEnd();
	}

	gpuImmediateUnformat();
}

/* does wire only for outline selecting */
static void draw_sphere_bone(const short dt, int armflag, int boneflag, short constflag, unsigned int id,
                             bPoseChannel *pchan, EditBone *ebone)
{
	GPUprim3 prim;
	float head, tail, length;
	float fac1, fac2;

	gpuImmediateFormat_V3();

	gpuPushMatrix();

	/* figure out the sizes of spheres */
	if (ebone) {
		length = ebone->length;
		tail = ebone->rad_tail;
		if (ebone->parent && (boneflag & BONE_CONNECTED))
			head = ebone->parent->rad_tail;
		else
			head = ebone->rad_head;
	}
	else {
		length = pchan->bone->length;
		tail = pchan->bone->rad_tail;
		if (pchan->parent && (boneflag & BONE_CONNECTED))
			head = pchan->parent->bone->rad_tail;
		else
			head = pchan->bone->rad_head;
	}

	/* move to z-axis space */
	gpuRotateRight(-'X');

	if (dt == OB_SOLID) {
		/* set up solid drawing */
		gpuEnableColorMaterial();
		gpuEnableLighting();

		glShadeModel(GL_SMOOTH);

		prim = GPU_PRIM_MIDFI_SOLID;
	}
	else {
		prim = GPU_PRIM_MIDFI_WIRE;
	}

	/* sphere root color */
	if (armflag & ARM_EDITMODE) {
		if (boneflag & BONE_ROOTSEL) {
			UI_ThemeColor(TH_VERTEX_SELECT);
		}
		else {
			UI_ThemeColorShade(TH_BONE_SOLID, -30);
		}
	}
	else if (armflag & ARM_POSEMODE) {
		set_pchan_gpuCurrentColor(PCHAN_COLOR_SPHEREBONE_END, boneflag, constflag);
	}
	else if (dt == OB_SOLID) {
		UI_ThemeColorShade(TH_BONE_SOLID, -30);
	}

	/*	Draw root point if we are not connected */
	if ((boneflag & BONE_CONNECTED) == 0) {
		if (id != -1) {
			glLoadName(id | BONESEL_ROOT);
		}

		gpuDrawSphere(&prim, head);
		//GLU Sphere(qobj, head, 16, 10);
	}

	/*	Draw tip point */
	if (armflag & ARM_EDITMODE) {
		if (boneflag & BONE_TIPSEL) {
			UI_ThemeColor(TH_VERTEX_SELECT);
		}
		else {
			UI_ThemeColorShade(TH_BONE_SOLID, -30);
		}
	}

	if (id != -1) {
		glLoadName(id | BONESEL_TIP);
	}

	gpuTranslate(0.0f, 0.0f, length);
	gpuDrawSphere(&prim, tail);
	//GLU Sphere(qobj, tail, 16, 10);
	gpuTranslate(0.0f, 0.0f, -length);

	/* base */
	if (armflag & ARM_EDITMODE) {
		if (boneflag & BONE_SELECTED) {
			UI_ThemeColor(TH_SELECT);
		}
		else {
			UI_ThemeColor(TH_BONE_SOLID);
		}
	}
	else if (armflag & ARM_POSEMODE) {
		set_pchan_gpuCurrentColor(PCHAN_COLOR_SPHEREBONE_BASE, boneflag, constflag);
	}
	else if (dt == OB_SOLID) {
		UI_ThemeColor(TH_BONE_SOLID);
	}

	fac1 = (length - head) / length;
	fac2 = (length - tail) / length;

	if (length > (head + tail)) {
		if (id != -1) {
			glLoadName(id | BONESEL_BONE);
		}

		glEnable(GL_POLYGON_OFFSET_FILL);
		glPolygonOffset(-1.0f, -1.0f);

		gpuTranslate(0.0f, 0.0f, head);
		gpuDrawCylinder(
			&prim,
			fac1 * head + (1.0f - fac1) * tail,
			fac2 * tail + (1.0f - fac2) * head,
			length - head - tail);
		//GLU Cylinder(qobj, fac1 * head + (1.0f - fac1) * tail, fac2 * tail + (1.0f - fac2) * head, length - head - tail, 16, 1);
		gpuTranslate(0.0f, 0.0f, -head);

		glDisable(GL_POLYGON_OFFSET_FILL);

		/* draw sphere on extrema */
		gpuTranslate(0.0f, 0.0f, length - tail);
		gpuDrawSphere(&prim, fac2 * tail + (1.0f - fac2) * head);
		//GLU Sphere(qobj, fac2 * tail + (1.0f - fac2) * head, 16, 10);
		gpuTranslate(0.0f, 0.0f, -length + tail);

		gpuTranslate(0.0f, 0.0f, head);
		gpuDrawSphere(&prim,  fac1 * head + (1.0f - fac1) * tail);
		//GLU Sphere(qobj, fac1 * head + (1.0f - fac1) * tail, 16, 10);
	}
	else {
		/* 1 sphere in center */
		gpuTranslate(0.0f, 0.0f, (head + length - tail) / 2.0f);
		gpuDrawSphere(&prim,  fac1 * head + (1.0f - fac1) * tail);
		//GLU Sphere(qobj, fac1 * head + (1.0f - fac1) * tail, 16, 10);
	}

	/* restore */
	if (dt == OB_SOLID) {
		glShadeModel(GL_FLAT);
		gpuDisableLighting();
		gpuDisableColorMaterial();
	}

	gpuPopMatrix();

	gpuImmediateFormat_V3();
}

static GLubyte bm_dot6[] = {0x0, 0x18, 0x3C, 0x7E, 0x7E, 0x3C, 0x18, 0x0};
static GLubyte bm_dot8[] = {0x3C, 0x7E, 0xFF, 0xFF, 0xFF, 0xFF, 0x7E, 0x3C};

static GLubyte bm_dot5[] = {0x0, 0x0, 0x10, 0x38, 0x7c, 0x38, 0x10, 0x0};
static GLubyte bm_dot7[] = {0x0, 0x38, 0x7C, 0xFE, 0xFE, 0xFE, 0x7C, 0x38};


static void draw_line_bone(int armflag, int boneflag, short constflag, unsigned int id,
                           bPoseChannel *pchan, EditBone *ebone)
{
	float length;
	
	glPixelStorei(GL_UNPACK_ALIGNMENT, 1);

	if (pchan) 
		length = pchan->bone->length;
	else 
		length = ebone->length;

	gpuImmediateFormat_V3();

	gpuPushMatrix();
	gpuScale(length, length, length);
	
	/* this chunk not in object mode */
	if (armflag & (ARM_EDITMODE | ARM_POSEMODE)) {
		glLineWidth(4.0f);
		if (armflag & ARM_POSEMODE)
			set_pchan_gpuCurrentColor(PCHAN_COLOR_NORMAL, boneflag, constflag);
		else if (armflag & ARM_EDITMODE) {
			UI_ThemeColor(TH_WIRE);
		}
		
		/*	Draw root point if we are not connected */
		if ((boneflag & BONE_CONNECTED) == 0) {
			if (G.f & G_PICKSEL) {  /* no bitmap in selection mode, crashes 3d cards... */
				glLoadName(id | BONESEL_ROOT);
				gpuBegin(GL_POINTS);
				gpuVertex3f(0.0f, 0.0f, 0.0f);
				gpuEnd();
			}
			else {
				glRasterPos3f(0.0f, 0.0f, 0.0f);
				glBitmap(8, 8, 4, 4, 0, 0, bm_dot8);
			}
		}
		
		if (id != -1)
			glLoadName((GLuint) id | BONESEL_BONE);
		
		gpuBegin(GL_LINES);
		gpuVertex3f(0.0f, 0.0f, 0.0f);
		gpuVertex3f(0.0f, 1.0f, 0.0f);
		gpuEnd();
		
		/* tip */
		if (G.f & G_PICKSEL) {
			/* no bitmap in selection mode, crashes 3d cards... */
			glLoadName(id | BONESEL_TIP);
			gpuBegin(GL_POINTS);
			gpuVertex3f(0.0f, 1.0f, 0.0f);
			gpuEnd();
		}
		else {
			glRasterPos3f(0.0f, 1.0f, 0.0f);
			glBitmap(8, 8, 4, 4, 0, 0, bm_dot7);
		}
		
		/* further we send no names */
		if (id != -1)
			glLoadName(id & 0xFFFF);  /* object tag, for bordersel optim */
		
		if (armflag & ARM_POSEMODE)
			set_pchan_gpuCurrentColor(PCHAN_COLOR_LINEBONE, boneflag, constflag);
	}
	
	glLineWidth(2.0);
	
	/*Draw root point if we are not connected */
	if ((boneflag & BONE_CONNECTED) == 0) {
		if ((G.f & G_PICKSEL) == 0) {
			/* no bitmap in selection mode, crashes 3d cards... */
			if (armflag & ARM_EDITMODE) {
				if (boneflag & BONE_ROOTSEL) UI_ThemeColor(TH_VERTEX_SELECT);
				else UI_ThemeColor(TH_VERTEX);
			}
			glRasterPos3f(0.0f, 0.0f, 0.0f);
			glBitmap(8, 8, 4, 4, 0, 0, bm_dot6);
		}
	}
	
	if (armflag & ARM_EDITMODE) {
		if (boneflag & BONE_SELECTED) UI_ThemeColor(TH_EDGE_SELECT);
		else UI_ThemeColorShade(TH_BACK, -30);
	}
	gpuBegin(GL_LINES);
	gpuVertex3f(0.0f, 0.0f, 0.0f);
	gpuVertex3f(0.0f, 1.0f, 0.0f);
	gpuEnd();
	
	/* tip */
	if ((G.f & G_PICKSEL) == 0) {
		/* no bitmap in selection mode, crashes 3d cards... */
		if (armflag & ARM_EDITMODE) {
			if (boneflag & BONE_TIPSEL) UI_ThemeColor(TH_VERTEX_SELECT);
			else UI_ThemeColor(TH_VERTEX);
		}
		glRasterPos3f(0.0f, 1.0f, 0.0f);
		glBitmap(8, 8, 4, 4, 0, 0, bm_dot5);
	}
	
	glLineWidth(1.0);
	
	gpuPopMatrix();

	gpuImmediateUnformat();

	glPixelStorei(GL_UNPACK_ALIGNMENT, 4); /* restore default value */
}

static void draw_b_bone_boxes(const short dt, bPoseChannel *pchan, float xwidth, float length, float zwidth)
{
	int segments = 0;
	
	if (pchan) 
		segments = pchan->bone->segments;
	
	if ((segments > 1) && (pchan)) {
		float dlen = length / (float)segments;
		Mat4 *bbone = b_bone_spline_setup(pchan, 0);
		int a;
		
		for (a = 0; a < segments; a++, bbone++) {
			gpuPushMatrix();
			gpuMultMatrix(bbone->mat);
			gpuScale(xwidth, dlen, zwidth);

			if (dt == OB_SOLID) {
				gpuDrawSolidHalfCube();
			}
			else {
				gpuDrawWireHalfCube();
			}

			gpuPopMatrix();

		}
	}
	else {
		gpuPushMatrix();
		gpuScale(xwidth, length, zwidth);

		if (dt == OB_SOLID) {
			gpuDrawSolidHalfCube();
		}
		else {
			gpuDrawWireHalfCube();
		}

		gpuPopMatrix();

	}
}

static void draw_b_bone(const short dt, int armflag, int boneflag, short constflag, unsigned int id,
                        bPoseChannel *pchan, EditBone *ebone)
{
	float xwidth, length, zwidth;
	
	if (pchan) {
		xwidth = pchan->bone->xwidth;
		length = pchan->bone->length;
		zwidth = pchan->bone->zwidth;
	}
	else {
		xwidth = ebone->xwidth;
		length = ebone->length;
		zwidth = ebone->zwidth;
	}
	
	/* draw points only if... */
	if (armflag & ARM_EDITMODE) {
		/* move to unitspace */
		gpuPushMatrix();
		gpuScale(length, length, length);
		draw_bone_points(dt, armflag, boneflag, id);
		gpuPopMatrix();
		length *= 0.95f;  /* make vertices visible */
	}

	/* colors for modes */
	if (armflag & ARM_POSEMODE) {
		if (dt <= OB_WIRE)
			set_pchan_gpuCurrentColor(PCHAN_COLOR_NORMAL, boneflag, constflag);
		else 
			set_pchan_gpuCurrentColor(PCHAN_COLOR_SOLID, boneflag, constflag);
	}
	else if (armflag & ARM_EDITMODE) {
		if (dt == OB_WIRE) {
			set_ebone_gpuCurrentColor(boneflag);
		}
		else 
			UI_ThemeColor(TH_BONE_SOLID);
	}
	
	if (id != -1) {
		glLoadName((GLuint) id | BONESEL_BONE);
	}
	
	/* set up solid drawing */
	if (dt > OB_WIRE) {
		gpuEnableColorMaterial();
		gpuEnableLighting();
		
		if (armflag & ARM_POSEMODE)
			set_pchan_gpuCurrentColor(PCHAN_COLOR_SOLID, boneflag, constflag);
		else
			UI_ThemeColor(TH_BONE_SOLID);
		
		draw_b_bone_boxes(OB_SOLID, pchan, xwidth, length, zwidth);
		
		/* disable solid drawing */
		gpuDisableColorMaterial();
		gpuDisableLighting();
	}
	else {
		/* wire */
		if (armflag & ARM_POSEMODE) {
			if (constflag) {
				/* set constraint colors */
				if (set_pchan_gpuCurrentColor(PCHAN_COLOR_CONSTS, boneflag, constflag)) {
					glEnable(GL_BLEND);
					
					draw_b_bone_boxes(OB_SOLID, pchan, xwidth, length, zwidth);
					
					glDisable(GL_BLEND);
				}
				
				/* restore colors */
				set_pchan_gpuCurrentColor(PCHAN_COLOR_NORMAL, boneflag, constflag);
			}
		}
		
		draw_b_bone_boxes(OB_WIRE, pchan, xwidth, length, zwidth);
	}
}

static void draw_wire_bone_segments(bPoseChannel *pchan, Mat4 *bbones, float length, int segments)
{
	if ((segments > 1) && (pchan)) {
		float dlen = length / (float)segments;
		Mat4 *bbone = bbones;
		int a;
		
		for (a = 0; a < segments; a++, bbone++) {
			gpuPushMatrix();
			gpuMultMatrix(bbone->mat);
			
			gpuBegin(GL_LINES);
			gpuVertex3f(0.0f, 0.0f, 0.0f);
			gpuVertex3f(0.0f, dlen, 0.0f);
			gpuEnd(); /* GL_LINES */
			
			gpuPopMatrix();
		}
	}
	else {
		gpuPushMatrix();
		
		gpuBegin(GL_LINES);
		gpuVertex3f(0.0f, 0.0f, 0.0f);
		gpuVertex3f(0.0f, length, 0.0f);
		gpuEnd();
		
		gpuPopMatrix();
	}
}

static void draw_wire_bone(const short dt, int armflag, int boneflag, short constflag, unsigned int id,
                           bPoseChannel *pchan, EditBone *ebone)
{
	Mat4 *bbones = NULL;
	int segments = 0;
	float length;
	
	if (pchan) {
		segments = pchan->bone->segments;
		length = pchan->bone->length;
		
		if (segments > 1)
			bbones = b_bone_spline_setup(pchan, 0);
	}
	else 
		length = ebone->length;
	
	/* draw points only if... */
	if (armflag & ARM_EDITMODE) {
		/* move to unitspace */
		gpuPushMatrix();
		gpuScale(length, length, length);
		draw_bone_points(dt, armflag, boneflag, id);
		gpuPopMatrix();
		length *= 0.95f;  /* make vertices visible */
	}
	
	/* this chunk not in object mode */
	if (armflag & (ARM_EDITMODE | ARM_POSEMODE)) {
		if (id != -1)
			glLoadName((GLuint) id | BONESEL_BONE);
		
		draw_wire_bone_segments(pchan, bbones, length, segments);
		
		/* further we send no names */
		if (id != -1)
			glLoadName(id & 0xFFFF);    /* object tag, for bordersel optim */
	}
	
	/* colors for modes */
	if (armflag & ARM_POSEMODE) {
		set_pchan_gpuCurrentColor(PCHAN_COLOR_NORMAL, boneflag, constflag);
	}
	else if (armflag & ARM_EDITMODE) {
		set_ebone_gpuCurrentColor(boneflag);
	}
	
	/* draw normal */
	draw_wire_bone_segments(pchan, bbones, length, segments);
}

static void draw_bone(const short dt, int armflag, int boneflag, short constflag, unsigned int id, float length)
{
	
	/* Draw a 3d octahedral bone, we use normalized space based on length,
	 * for display-lists */
	
	gpuScale(length, length, length);

	/* set up solid drawing */
	if (dt > OB_WIRE) {
		gpuEnableColorMaterial();
		gpuEnableLighting();
		UI_ThemeColor(TH_BONE_SOLID);
	}
	
	/* colors for posemode */
	if (armflag & ARM_POSEMODE) {
		if (dt <= OB_WIRE)
			set_pchan_gpuCurrentColor(PCHAN_COLOR_NORMAL, boneflag, constflag);
		else 
			set_pchan_gpuCurrentColor(PCHAN_COLOR_SOLID, boneflag, constflag);
	}
	
	
	draw_bone_points(dt, armflag, boneflag, id);
	
	/* now draw the bone itself */
	if (id != -1) {
		glLoadName((GLuint) id | BONESEL_BONE);
	}
	
	/* wire? */
	if (dt <= OB_WIRE) {
		/* colors */
		if (armflag & ARM_EDITMODE) {
			set_ebone_gpuCurrentColor(boneflag);
		}
		else if (armflag & ARM_POSEMODE) {
			if (constflag) {
				/* draw constraint colors */
<<<<<<< HEAD
				if (set_pchan_gpuCurrentColor(PCHAN_COLOR_CONSTS, boneflag, constflag)) {	
=======
				if (set_pchan_glColor(PCHAN_COLOR_CONSTS, boneflag, constflag)) {
>>>>>>> 83de5cb3
					glEnable(GL_BLEND);
					
					draw_bone_solid_octahedral();
					
					glDisable(GL_BLEND);
				}
				
				/* restore colors */
				set_pchan_gpuCurrentColor(PCHAN_COLOR_NORMAL, boneflag, constflag);
			}
		}
		draw_bone_octahedral();
	}
	else {
		/* solid */
		if (armflag & ARM_POSEMODE)
			set_pchan_gpuCurrentColor(PCHAN_COLOR_SOLID, boneflag, constflag);
		else
			UI_ThemeColor(TH_BONE_SOLID);

		draw_bone_solid_octahedral();
	}

	/* disable solid drawing */
	if (dt > OB_WIRE) {
		gpuDisableColorMaterial();
		gpuDisableLighting();
	}
}

static void draw_custom_bone(Scene *scene, View3D *v3d, RegionView3D *rv3d, Object *ob,
                             const short dt, int armflag, int boneflag, unsigned int id, float length)
{
	if (ob == NULL) return;
	
	gpuScale(length, length, length);
	
	/* colors for posemode */
	if (armflag & ARM_POSEMODE) {
		set_pchan_gpuCurrentColor(PCHAN_COLOR_NORMAL, boneflag, 0);
	}
	
	if (id != -1) {
		glLoadName((GLuint) id | BONESEL_BONE);
	}
	
	draw_object_instance(scene, v3d, rv3d, ob, dt, armflag & ARM_POSEMODE);
}


static void pchan_draw_IK_root_lines(bPoseChannel *pchan, short only_temp)
{
	bConstraint *con;
	bPoseChannel *parchan;
	
	for (con = pchan->constraints.first; con; con = con->next) {
		if (con->enforce == 0.0f)
			continue;
		
		switch (con->type) {
			case CONSTRAINT_TYPE_KINEMATIC:
			{
				bKinematicConstraint *data = (bKinematicConstraint *)con->data;
				int segcount = 0;
				
				/* if only_temp, only draw if it is a temporary ik-chain */
				if ((only_temp) && !(data->flag & CONSTRAINT_IK_TEMP))
					continue;
				
				setlinestyle(3);
				gpuBegin(GL_LINES);
				
				/* exclude tip from chain? */
				if ((data->flag & CONSTRAINT_IK_TIP) == 0)
					parchan = pchan->parent;
				else
					parchan = pchan;
				
				gpuVertex3fv(parchan->pose_tail);
				
				/* Find the chain's root */
				while (parchan->parent) {
					segcount++;
					if (segcount == data->rootbone || segcount > 255) {
						break;  /* 255 is weak */
					}
					parchan = parchan->parent;
				}
				if (parchan)
					gpuVertex3fv(parchan->pose_head);
				
				gpuEnd();
				setlinestyle(0);
			}
			break;
			case CONSTRAINT_TYPE_SPLINEIK: 
			{
				bSplineIKConstraint *data = (bSplineIKConstraint *)con->data;
				int segcount = 0;
				
				setlinestyle(3);
				gpuBegin(GL_LINES);
				
				parchan = pchan;
				gpuVertex3fv(parchan->pose_tail);
				
				/* Find the chain's root */
				while (parchan->parent) {
					segcount++;
					/* FIXME: revise the breaking conditions */
					if (segcount == data->chainlen || segcount > 255) break;  /* 255 is weak */
					parchan = parchan->parent;
				}
				if (parchan)  /* XXX revise the breaking conditions to only stop at the tail? */
					gpuVertex3fv(parchan->pose_head);

				gpuEnd();
				setlinestyle(0);
			}
			break;
		}
	}
}

static void bgl_sphere_project(float ax, float az)
{
	float dir[3], sine, q3;

	sine = 1.0f - ax * ax - az * az;
	q3 = (sine < 0.0f) ? 0.0f : (float)(2.0 * sqrt(sine));

	dir[0] = -az * q3;
	dir[1] = 1.0f - 2.0f * sine;
	dir[2] = ax * q3;

	gpuVertex3fv(dir);
}

static void draw_dof_ellipse(float ax, float az)
{
	static float staticSine[16] = {
		0.0f, 0.104528463268f, 0.207911690818f, 0.309016994375f,
		0.406736643076f, 0.5f, 0.587785252292f, 0.669130606359f,
		0.743144825477f, 0.809016994375f, 0.866025403784f,
		0.913545457643f, 0.951056516295f, 0.978147600734f,
		0.994521895368f, 1.0f
	};

	int i, j, n = 16;
	float x, z, px, pz;

	glEnable(GL_BLEND);
	glDepthMask(0);

	gpuCurrentGray4f(0.276f, 0.196f);

	gpuBegin(GL_QUADS);
	pz = 0.0f;
	for (i = 1; i < n; i++) {
		z = staticSine[i];
		
		px = 0.0f;
		for (j = 1; j < n - i + 1; j++) {
			x = staticSine[j];
			
			if (j == n - i) {
				gpuEnd();
				gpuBegin(GL_TRIANGLES);
				bgl_sphere_project(ax * px, az * z);
				bgl_sphere_project(ax * px, az * pz);
				bgl_sphere_project(ax * x, az * pz);
				gpuEnd();
				gpuBegin(GL_QUADS);
			}
			else {
				bgl_sphere_project(ax * x, az * z);
				bgl_sphere_project(ax * x, az * pz);
				bgl_sphere_project(ax * px, az * pz);
				bgl_sphere_project(ax * px, az * z);
			}
			
			px = x;
		}
		pz = z;
	}
	gpuEnd();

	glDisable(GL_BLEND);
	glDepthMask(1);

	gpuCurrentColor3x(CPACK_BLACK);

	gpuBegin(GL_LINE_STRIP);
	for (i = 0; i < n; i++)
		bgl_sphere_project(staticSine[n - i - 1] * ax, staticSine[i] * az);
	gpuEnd();
}

static void draw_pose_dofs(Object *ob)
{
	bArmature *arm = ob->data;
	bPoseChannel *pchan;
	Bone *bone;
	
	for (pchan = ob->pose->chanbase.first; pchan; pchan = pchan->next) {
		bone = pchan->bone;
		
		if ((bone != NULL) && !(bone->flag & (BONE_HIDDEN_P | BONE_HIDDEN_PG))) {
			if (bone->flag & BONE_SELECTED) {
				if (bone->layer & arm->layer) {
					if (pchan->ikflag & (BONE_IK_XLIMIT | BONE_IK_ZLIMIT)) {
						if (ED_pose_channel_in_IK_chain(ob, pchan)) {
							float corner[4][3], posetrans[3], mat[4][4];
							float phi = 0.0f, theta = 0.0f, scale;
							int a, i;
							
							/* in parent-bone pose, but own restspace */
							gpuPushMatrix();
							
							copy_v3_v3(posetrans, pchan->pose_mat[3]);
							gpuTranslate(posetrans[0], posetrans[1], posetrans[2]);
							
							if (pchan->parent) {
								copy_m4_m4(mat, pchan->parent->pose_mat);
								mat[3][0] = mat[3][1] = mat[3][2] = 0.0f;
								gpuMultMatrix(mat);
							}
							
							copy_m4_m3(mat, pchan->bone->bone_mat);
							gpuMultMatrix(mat);
							
							scale = bone->length * pchan->size[1];
							gpuScale(scale, scale, scale);
							
							if (pchan->ikflag & BONE_IK_XLIMIT) {
								if (pchan->ikflag & BONE_IK_ZLIMIT) {
									float amin[3], amax[3];
									
									for (i = 0; i < 3; i++) {
										/* *0.5f here comes from M_PI/360.0f when rotations were still in degrees */
										amin[i] = (float)sin(pchan->limitmin[i] * 0.5f);
										amax[i] = (float)sin(pchan->limitmax[i] * 0.5f);
									}
									
									gpuScale(1.0f, -1.0f, 1.0f);
									if ((amin[0] != 0.0f) && (amin[2] != 0.0f))
										draw_dof_ellipse(amin[0], amin[2]);
									if ((amin[0] != 0.0f) && (amax[2] != 0.0f))
										draw_dof_ellipse(amin[0], amax[2]);
									if ((amax[0] != 0.0f) && (amin[2] != 0.0f))
										draw_dof_ellipse(amax[0], amin[2]);
									if ((amax[0] != 0.0f) && (amax[2] != 0.0f))
										draw_dof_ellipse(amax[0], amax[2]);
									gpuScale(1.0f, -1.0f, 1.0f);
								}
							}
							
							/* arcs */
							if (pchan->ikflag & BONE_IK_ZLIMIT) {
								/* OpenGL requires rotations in degrees; so we're taking the average angle here */
								theta = 0.5f * (pchan->limitmin[2] + pchan->limitmax[2]);
								gpuRotateAxis(theta, 'Z');
								
								gpuCurrentColor3ub(50, 50, 255);    /* blue, Z axis limit */
								gpuBegin(GL_LINE_STRIP);
								for (a = -16; a <= 16; a++) {
									/* *0.5f here comes from M_PI/360.0f when rotations were still in degrees */
									float fac = ((float)a) / 16.0f * 0.5f;
									
									phi = fac * (pchan->limitmax[2] - pchan->limitmin[2]);
									
									i = (a == -16) ? 0 : 1;
									corner[i][0] = (float)sin(phi);
									corner[i][1] = (float)cos(phi);
									corner[i][2] = 0.0f;
									gpuVertex3fv(corner[i]);
								}
								gpuEnd();
								
								gpuRotateAxis(-theta, 'Z');
							}
							
							if (pchan->ikflag & BONE_IK_XLIMIT) {
								/* OpenGL requires rotations in degrees; so we're taking the average angle here */
								theta = RAD2DEGF(0.5f * (pchan->limitmin[0] + pchan->limitmax[0]));
								gpuRotateAxis(theta, 'X');
								
								gpuCurrentColor3ub(255, 50, 50);    /* Red, X axis limit */
								gpuBegin(GL_LINE_STRIP);
								for (a = -16; a <= 16; a++) {
									/* *0.5f here comes from M_PI/360.0f when rotations were still in degrees */
									float fac = ((float)a) / 16.0f * 0.5f;
									phi = (float)(0.5 * M_PI) + fac * (pchan->limitmax[0] - pchan->limitmin[0]);
									
									i = (a == -16) ? 2 : 3;
									corner[i][0] = 0.0f;
									corner[i][1] = (float)sin(phi);
									corner[i][2] = (float)cos(phi);
									gpuVertex3fv(corner[i]);
								}
								gpuEnd();
								
								gpuRotateAxis(-theta, 'X');
							}
							
							/* out of cone, out of bone */
							gpuPopMatrix(); 
						}
					}
				}
			}
		}
	}
}

static void bone_matrix_translate_y(float mat[][4], float y)
{
	float trans[3];

	copy_v3_v3(trans, mat[1]);
	mul_v3_fl(trans, y);
	add_v3_v3(mat[3], trans);
}

/* assumes object is Armature with pose */
static void draw_pose_bones(Scene *scene, View3D *v3d, ARegion *ar, Base *base,
                            const short dt, const unsigned char ob_wire_col[4],
                            const short do_const_color, const short is_outline)
{
	RegionView3D *rv3d = ar->regiondata;
	Object *ob = base->object;
	bArmature *arm = ob->data;
	bPoseChannel *pchan;
	Bone *bone;
	GLfloat tmp;
	float smat[4][4], imat[4][4], bmat[4][4];
	int index = -1;
	short do_dashed = 3, draw_wire = FALSE;
	int flag;
	
	/* being set below */
	arm->layer_used = 0;
	
	/* hacky... prevent outline select from drawing dashed helplines */
	glGetFloatv(GL_LINE_WIDTH, &tmp);
	if (tmp > 1.1f) do_dashed &= ~1;
	if (v3d->flag & V3D_HIDE_HELPLINES) do_dashed &= ~2;
	
	/* precalc inverse matrix for drawing screen aligned */
	if (arm->drawtype == ARM_ENVELOPE) {
		/* precalc inverse matrix for drawing screen aligned */
		copy_m4_m4(smat, rv3d->viewmatob);
		mul_mat3_m4_fl(smat, 1.0f / len_v3(ob->obmat[0]));
		invert_m4_m4(imat, smat);
		
		/* and draw blended distances */
		if (arm->flag & ARM_POSEMODE) {
			glEnable(GL_BLEND);
			//glShadeModel(GL_SMOOTH);
			
			if (v3d->zbuf) glDisable(GL_DEPTH_TEST);
			
			for (pchan = ob->pose->chanbase.first; pchan; pchan = pchan->next) {
				bone = pchan->bone;
				if (bone) {
					/* 1) bone must be visible, 2) for OpenGL select-drawing cannot have unselectable [#27194] 
					 * NOTE: this is the only case with (NO_DEFORM == 0) flag, as this is for envelope influence drawing
					 */
					if (((bone->flag & (BONE_HIDDEN_P | BONE_NO_DEFORM | BONE_HIDDEN_PG)) == 0) &&
					    ((G.f & G_PICKSEL) == 0 || (bone->flag & BONE_UNSELECTABLE) == 0))
					{
						if (bone->flag & (BONE_SELECTED)) {
							if (bone->layer & arm->layer)
								draw_sphere_bone_dist(smat, imat, pchan, NULL);
						}
					}
				}
			}
			
			if (v3d->zbuf) glEnable(GL_DEPTH_TEST);
			glDisable(GL_BLEND);
			//glShadeModel(GL_FLAT);
		}
	}
	
	/* little speedup, also make sure transparent only draws once */
	glCullFace(GL_BACK); 
	glEnable(GL_CULL_FACE);
	
	/* if solid we draw that first, with selection codes, but without names, axes etc */
	if (dt > OB_WIRE) {
		if (arm->flag & ARM_POSEMODE) 
			index = base->selcol;
		
		for (pchan = ob->pose->chanbase.first; pchan; pchan = pchan->next) {
			bone = pchan->bone;
			arm->layer_used |= bone->layer;
			
			/* 1) bone must be visible, 2) for OpenGL select-drawing cannot have unselectable [#27194] */
			if (((bone->flag & (BONE_HIDDEN_P | BONE_HIDDEN_PG)) == 0) &&
			    ((G.f & G_PICKSEL) == 0 || (bone->flag & BONE_UNSELECTABLE) == 0))
			{
				if (bone->layer & arm->layer) {
					int use_custom = (pchan->custom) && !(arm->flag & ARM_NO_CUSTOM);
					gpuPushMatrix();
					
					if (use_custom && pchan->custom_tx) {
<<<<<<< HEAD
						gpuMultMatrix(pchan->custom_tx->pose_mat);
					} 
=======
						glMultMatrixf(pchan->custom_tx->pose_mat);
					}
>>>>>>> 83de5cb3
					else {
						gpuMultMatrix(pchan->pose_mat);
					}
					
					/* catch exception for bone with hidden parent */
					flag = bone->flag;
					if ((bone->parent) && (bone->parent->flag & (BONE_HIDDEN_P | BONE_HIDDEN_PG))) {
						flag &= ~BONE_CONNECTED;
					}
					
					/* set temporary flag for drawing bone as active, but only if selected */
					if (bone == arm->act_bone)
						flag |= BONE_DRAW_ACTIVE;
					
					if (do_const_color) {
						/* keep color */
					}
					else {
						/* set color-set to use */
						set_pchan_colorset(ob, pchan);
					}
					
					if (use_custom) {
						/* if drawwire, don't try to draw in solid */
						if (pchan->bone->flag & BONE_DRAWWIRE) {
							draw_wire = 1;
						}
						else {
							draw_custom_bone(scene, v3d, rv3d, pchan->custom,
							                 OB_SOLID, arm->flag, flag, index, bone->length);
						}
					}
					else if (arm->drawtype == ARM_LINE) {
						/* nothing in solid */
					}
					else if (arm->drawtype == ARM_WIRE) {
						/* nothing in solid */
					}
					else if (arm->drawtype == ARM_ENVELOPE) {
						draw_sphere_bone(OB_SOLID, arm->flag, flag, 0, index, pchan, NULL);
					}
					else if (arm->drawtype == ARM_B_BONE) {
						draw_b_bone(OB_SOLID, arm->flag, flag, 0, index, pchan, NULL);
					}
					else {
						draw_bone(OB_SOLID, arm->flag, flag, 0, index, bone->length);
					}
						
					gpuPopMatrix();
				}
			}
			
			if (index != -1)
				index += 0x10000;  /* pose bones count in higher 2 bytes only */
		}
		
		/* very very confusing... but in object mode, solid draw, we cannot do glLoadName yet,
		 * stick bones and/or wire custom-shapes are drawn in next loop 
		 */
		if (ELEM(arm->drawtype, ARM_LINE, ARM_WIRE) == 0 && (draw_wire == 0)) {
			/* object tag, for bordersel optim */
			glLoadName(index & 0xFFFF);
			index = -1;
		}
	}
	
	/* draw custom bone shapes as wireframes */
	if (!(arm->flag & ARM_NO_CUSTOM) &&
	    ((draw_wire) || (dt <= OB_WIRE)) )
	{
		if (arm->flag & ARM_POSEMODE)
			index = base->selcol;
			
		/* only draw custom bone shapes that need to be drawn as wires */
		for (pchan = ob->pose->chanbase.first; pchan; pchan = pchan->next) {
			bone = pchan->bone;
			
			/* 1) bone must be visible, 2) for OpenGL select-drawing cannot have unselectable [#27194] */
			if (((bone->flag & (BONE_HIDDEN_P | BONE_HIDDEN_PG)) == 0) &&
			    ((G.f & G_PICKSEL) == 0 || (bone->flag & BONE_UNSELECTABLE) == 0) )
			{
				if (bone->layer & arm->layer) {
					if (pchan->custom) {
						if ((dt < OB_SOLID) || (bone->flag & BONE_DRAWWIRE)) {
							gpuPushMatrix();
							
							if (pchan->custom_tx) {
<<<<<<< HEAD
								gpuMultMatrix(pchan->custom_tx->pose_mat);
							} 
=======
								glMultMatrixf(pchan->custom_tx->pose_mat);
							}
>>>>>>> 83de5cb3
							else {
								gpuMultMatrix(pchan->pose_mat);
							}
							
							/* prepare colors */
							if (do_const_color) {
								/* 13 October 2009, Disabled this to make ghosting show the right colors (Aligorith) */
							}
							else if (arm->flag & ARM_POSEMODE)
								set_pchan_colorset(ob, pchan);
							else {
								gpuCurrentColor3ubv(ob_wire_col);
							}
								
							/* catch exception for bone with hidden parent */
							flag = bone->flag;
							if ((bone->parent) && (bone->parent->flag & (BONE_HIDDEN_P | BONE_HIDDEN_PG)))
								flag &= ~BONE_CONNECTED;
								
							/* set temporary flag for drawing bone as active, but only if selected */
							if (bone == arm->act_bone)
								flag |= BONE_DRAW_ACTIVE;
							
							draw_custom_bone(scene, v3d, rv3d, pchan->custom,
							                 OB_WIRE, arm->flag, flag, index, bone->length);
							
							gpuPopMatrix();
						}
					}
				}
			}
			
			if (index != -1) 
				index += 0x10000;  /* pose bones count in higher 2 bytes only */
		}
		/* stick or wire bones have not been drawn yet so don't clear object selection in this case */
		if (ELEM(arm->drawtype, ARM_LINE, ARM_WIRE) == 0 && draw_wire) {
			/* object tag, for bordersel optim */
			glLoadName(index & 0xFFFF);
			index = -1;
		}
	}
	
	/* wire draw over solid only in posemode */
	if ((dt <= OB_WIRE) || (arm->flag & ARM_POSEMODE) || ELEM(arm->drawtype, ARM_LINE, ARM_WIRE)) {
		/* draw line check first. we do selection indices */
		if (ELEM(arm->drawtype, ARM_LINE, ARM_WIRE)) {
			if (arm->flag & ARM_POSEMODE) 
				index = base->selcol;
		}
		/* if solid && posemode, we draw again with polygonoffset */
		else if ((dt > OB_WIRE) && (arm->flag & ARM_POSEMODE)) {
			bglPolygonOffset(rv3d->dist, 1.0);
		}
		else {
			/* and we use selection indices if not done yet */
			if (arm->flag & ARM_POSEMODE) 
				index = base->selcol;
		}
		
		for (pchan = ob->pose->chanbase.first; pchan; pchan = pchan->next) {
			bone = pchan->bone;
			arm->layer_used |= bone->layer;
			
			/* 1) bone must be visible, 2) for OpenGL select-drawing cannot have unselectable [#27194] */
			if (((bone->flag & (BONE_HIDDEN_P | BONE_HIDDEN_PG)) == 0) &&
			    ((G.f & G_PICKSEL) == 0 || (bone->flag & BONE_UNSELECTABLE) == 0))
			{
				if (bone->layer & arm->layer) {
					const short constflag = pchan->constflag;
					if ((do_dashed & 1) && (pchan->parent)) {
						/* Draw a line from our root to the parent's tip 
						 * - only if V3D_HIDE_HELPLINES is enabled...
						 */
						if ((do_dashed & 2) && ((bone->flag & BONE_CONNECTED) == 0)) {
							if (arm->flag & ARM_POSEMODE) {
								glLoadName(index & 0xFFFF);  /* object tag, for bordersel optim */
								UI_ThemeColor(TH_WIRE);
							}
							setlinestyle(3);
							gpuImmediateFormat_V3();
							gpuBegin(GL_LINES);
							gpuVertex3fv(pchan->pose_head);
							gpuVertex3fv(pchan->parent->pose_tail);
							gpuEnd();
							gpuImmediateUnformat();
							setlinestyle(0);
						}
						
						/* Draw a line to IK root bone 
						 *  - only if temporary chain (i.e. "autoik")
						 */
						if (arm->flag & ARM_POSEMODE) {
							if (constflag & PCHAN_HAS_IK) {
								if (bone->flag & BONE_SELECTED) {
									if (constflag & PCHAN_HAS_TARGET) gpuCurrentColor3ub(200, 120, 0);
									else gpuCurrentColor3ub(200, 200, 50);  /* add theme! */

									glLoadName(index & 0xFFFF);
									pchan_draw_IK_root_lines(pchan, !(do_dashed & 2));
								}
							}
							else if (constflag & PCHAN_HAS_SPLINEIK) {
								if (bone->flag & BONE_SELECTED) {
									gpuCurrentColor3ub(150, 200, 50);   /* add theme! */
									
									glLoadName(index & 0xFFFF);
									pchan_draw_IK_root_lines(pchan, !(do_dashed & 2));
								}
							}
						}
					}
					
					gpuPushMatrix();
					if (arm->drawtype != ARM_ENVELOPE)
						gpuMultMatrix(pchan->pose_mat);
					
					/* catch exception for bone with hidden parent */
					flag = bone->flag;
					if ((bone->parent) && (bone->parent->flag & (BONE_HIDDEN_P | BONE_HIDDEN_PG)))
						flag &= ~BONE_CONNECTED;
					
					/* set temporary flag for drawing bone as active, but only if selected */
					if (bone == arm->act_bone)
						flag |= BONE_DRAW_ACTIVE;
					
					/* extra draw service for pose mode */

					/* set color-set to use */
					if (do_const_color) {
						/* keep color */
					}
					else {
						set_pchan_colorset(ob, pchan);
					}
					
					if ((pchan->custom) && !(arm->flag & ARM_NO_CUSTOM)) {
						/* custom bone shapes should not be drawn here! */
					}
					else if (arm->drawtype == ARM_ENVELOPE) {
						if (dt < OB_SOLID)
							draw_sphere_bone_wire(smat, imat, arm->flag, flag, constflag, index, pchan, NULL);
					}
					else if (arm->drawtype == ARM_LINE)
						draw_line_bone(arm->flag, flag, constflag, index, pchan, NULL);
					else if (arm->drawtype == ARM_WIRE)
						draw_wire_bone(dt, arm->flag, flag, constflag, index, pchan, NULL);
					else if (arm->drawtype == ARM_B_BONE)
						draw_b_bone(OB_WIRE, arm->flag, flag, constflag, index, pchan, NULL);
					else
						draw_bone(OB_WIRE, arm->flag, flag, constflag, index, bone->length);
					
					gpuPopMatrix();
				}
			}
			
			/* pose bones count in higher 2 bytes only */
			if (index != -1) 
				index += 0x10000;
		}
		/* restore things */
		if (!ELEM(arm->drawtype, ARM_WIRE, ARM_LINE) && (dt > OB_WIRE) && (arm->flag & ARM_POSEMODE))
			bglPolygonOffset(rv3d->dist, 0.0);
	}
	
	/* restore */
	glDisable(GL_CULL_FACE);
	
	/* draw DoFs */
	if (arm->flag & ARM_POSEMODE) {
		if (((base->flag & OB_FROMDUPLI) == 0)) {
			draw_pose_dofs(ob);
		}
	}

	/* finally names and axes */
	if ((arm->flag & (ARM_DRAWNAMES | ARM_DRAWAXES)) &&
	    (is_outline == 0) &&
	    ((base->flag & OB_FROMDUPLI) == 0))
	{
		/* patch for several 3d cards (IBM mostly) that crash on GL_SELECT with text drawing */
		if ((G.f & G_PICKSEL) == 0) {
			float vec[3];
			unsigned char col[4];
			if (do_const_color) {
				/* so we can draw bone names in current const color */
				gpuGetCurrentColor4ubv(col);
				col[3] = 255;
			}
			else {
				col[0] = ob_wire_col[0];
				col[1] = ob_wire_col[1];
				col[2] = ob_wire_col[2];
				col[3] = 255;
			}

			if (v3d->zbuf) {
				glDisable(GL_DEPTH_TEST);
			}

			for (pchan = ob->pose->chanbase.first; pchan; pchan = pchan->next) {
<<<<<<< HEAD
				if ((pchan->bone->flag & (BONE_HIDDEN_P | BONE_HIDDEN_PG)) == 0 &&
					 pchan->bone->layer & arm->layer)
				{
					if (arm->flag & (ARM_EDITMODE | ARM_POSEMODE)) {
						bone = pchan->bone;
						UI_GetThemeColor3ubv((bone->flag & BONE_SELECTED) ? TH_TEXT_HI : TH_TEXT, col);
					}
					else if (dt > OB_WIRE) {
						UI_GetThemeColor3ubv(TH_TEXT, col);
					}

					/*  Draw names of bone  */
					if (arm->flag & ARM_DRAWNAMES) {
						mid_v3_v3v3(vec, pchan->pose_head, pchan->pose_tail);
						view3d_cached_text_draw_add(vec, pchan->name, 10, 0, col);
					}

					/*	Draw additional axes on the bone tail  */
					if ((arm->flag & ARM_DRAWAXES) && (arm->flag & ARM_POSEMODE)) {
						gpuPushMatrix();
						copy_m4_m4(bmat, pchan->pose_mat);
						bone_matrix_translate_y(bmat, pchan->bone->length);
						gpuMultMatrix(bmat);

						gpuCurrentColor3ubv(col);
						drawaxes(pchan->bone->length * 0.25f, OB_ARROWS);

						gpuPopMatrix();
=======
				if ((pchan->bone->flag & (BONE_HIDDEN_P | BONE_HIDDEN_PG)) == 0) {
					if (pchan->bone->layer & arm->layer) {
						if (arm->flag & (ARM_EDITMODE | ARM_POSEMODE)) {
							bone = pchan->bone;
							UI_GetThemeColor3ubv((bone->flag & BONE_SELECTED) ? TH_TEXT_HI : TH_TEXT, col);
						}
						else if (dt > OB_WIRE) {
							UI_GetThemeColor3ubv(TH_TEXT, col);
						}
						
						/*  Draw names of bone  */
						if (arm->flag & ARM_DRAWNAMES) {
							mid_v3_v3v3(vec, pchan->pose_head, pchan->pose_tail);
							view3d_cached_text_draw_add(vec, pchan->name, 10, 0, col);
						}
						
						/*	Draw additional axes on the bone tail  */
						if ((arm->flag & ARM_DRAWAXES) && (arm->flag & ARM_POSEMODE)) {
							glPushMatrix();
							copy_m4_m4(bmat, pchan->pose_mat);
							bone_matrix_translate_y(bmat, pchan->bone->length);
							glMultMatrixf(bmat);
							
							glColor3ubv(col);
							drawaxes(pchan->bone->length * 0.25f, OB_ARROWS);
							
							glPopMatrix();
						}
>>>>>>> 83de5cb3
					}
				}
			}

			if (v3d->zbuf) {
				glEnable(GL_DEPTH_TEST);
			}
		}
	}
}

/* in editmode, we don't store the bone matrix... */
static void get_matrix_editbone(EditBone *eBone, float bmat[][4])
{
	float delta[3];
	float mat[3][3];
	
	/* Compose the parent transforms (i.e. their translations) */
	sub_v3_v3v3(delta, eBone->tail, eBone->head);
	
	eBone->length = (float)sqrt(delta[0] * delta[0] + delta[1] * delta[1] + delta[2] * delta[2]);
	
	vec_roll_to_mat3(delta, eBone->roll, mat);
	copy_m4_m3(bmat, mat);

	add_v3_v3(bmat[3], eBone->head);
}

static void draw_ebones(View3D *v3d, ARegion *ar, Object *ob, const short dt)
{
	RegionView3D *rv3d = ar->regiondata;
	EditBone *eBone;
	bArmature *arm = ob->data;
	float smat[4][4], imat[4][4], bmat[4][4];
	unsigned int index;
	int flag;
	
	/* being set in code below */
	arm->layer_used = 0;
	
	/* envelope (deform distance) */
	if (arm->drawtype == ARM_ENVELOPE) {
		/* precalc inverse matrix for drawing screen aligned */
		copy_m4_m4(smat, rv3d->viewmatob);
		mul_mat3_m4_fl(smat, 1.0f / len_v3(ob->obmat[0]));
		invert_m4_m4(imat, smat);
		
		/* and draw blended distances */
		glEnable(GL_BLEND);
		//glShadeModel(GL_SMOOTH);
		
		if (v3d->zbuf) glDisable(GL_DEPTH_TEST);

		for (eBone = arm->edbo->first; eBone; eBone = eBone->next) {
			if (eBone->layer & arm->layer) {
				if ((eBone->flag & (BONE_HIDDEN_A | BONE_NO_DEFORM)) == 0) {
					if (eBone->flag & (BONE_SELECTED | BONE_TIPSEL | BONE_ROOTSEL))
						draw_sphere_bone_dist(smat, imat, NULL, eBone);
				}
			}
		}
		
		if (v3d->zbuf) glEnable(GL_DEPTH_TEST);
		glDisable(GL_BLEND);
		//glShadeModel(GL_FLAT);
	}
	
	/* if solid we draw it first */
	if ((dt > OB_WIRE) && (arm->drawtype != ARM_LINE)) {
		for (eBone = arm->edbo->first, index = 0; eBone; eBone = eBone->next, index++) {
			if (eBone->layer & arm->layer) {
				if ((eBone->flag & BONE_HIDDEN_A) == 0) {
					gpuPushMatrix();
					get_matrix_editbone(eBone, bmat);
					gpuMultMatrix(bmat);
					
					/* catch exception for bone with hidden parent */
					flag = eBone->flag;
					if ((eBone->parent) && !EBONE_VISIBLE(arm, eBone->parent)) {
						flag &= ~BONE_CONNECTED;
					}
						
					/* set temporary flag for drawing bone as active, but only if selected */
					if (eBone == arm->act_edbone)
						flag |= BONE_DRAW_ACTIVE;
					
					if (arm->drawtype == ARM_ENVELOPE)
						draw_sphere_bone(OB_SOLID, arm->flag, flag, 0, index, NULL, eBone);
					else if (arm->drawtype == ARM_B_BONE)
						draw_b_bone(OB_SOLID, arm->flag, flag, 0, index, NULL, eBone);
					else if (arm->drawtype == ARM_WIRE)
						draw_wire_bone(OB_SOLID, arm->flag, flag, 0, index, NULL, eBone);
					else {
						draw_bone(OB_SOLID, arm->flag, flag, 0, index, eBone->length);
					}
					
					gpuPopMatrix();
				}
			}
		}
	}
	
	/* if wire over solid, set offset */
	index = -1;
	glLoadName(-1);
	if (ELEM(arm->drawtype, ARM_LINE, ARM_WIRE)) {
		if (G.f & G_PICKSEL)
			index = 0;
	}
	else if (dt > OB_WIRE) 
		bglPolygonOffset(rv3d->dist, 1.0f);
	else if (arm->flag & ARM_EDITMODE) 
		index = 0;  /* do selection codes */
	
	for (eBone = arm->edbo->first; eBone; eBone = eBone->next) {
		arm->layer_used |= eBone->layer;
		if (eBone->layer & arm->layer) {
			if ((eBone->flag & BONE_HIDDEN_A) == 0) {
				
				/* catch exception for bone with hidden parent */
				flag = eBone->flag;
				if ((eBone->parent) && !EBONE_VISIBLE(arm, eBone->parent)) {
					flag &= ~BONE_CONNECTED;
				}
					
				/* set temporary flag for drawing bone as active, but only if selected */
				if (eBone == arm->act_edbone)
					flag |= BONE_DRAW_ACTIVE;
				
				if (arm->drawtype == ARM_ENVELOPE) {
					if (dt < OB_SOLID)
						draw_sphere_bone_wire(smat, imat, arm->flag, flag, 0, index, NULL, eBone);
				}
				else {
					gpuPushMatrix();
					get_matrix_editbone(eBone, bmat);
					gpuMultMatrix(bmat);
					
					if (arm->drawtype == ARM_LINE) 
						draw_line_bone(arm->flag, flag, 0, index, NULL, eBone);
					else if (arm->drawtype == ARM_WIRE)
						draw_wire_bone(OB_WIRE, arm->flag, flag, 0, index, NULL, eBone);
					else if (arm->drawtype == ARM_B_BONE)
						draw_b_bone(OB_WIRE, arm->flag, flag, 0, index, NULL, eBone);
					else
						draw_bone(OB_WIRE, arm->flag, flag, 0, index, eBone->length);
					
					gpuPopMatrix();
				}
				
				/* offset to parent */
				if (eBone->parent) {
					UI_ThemeColor(TH_WIRE);
					glLoadName(-1);  /* -1 here is OK! */
					setlinestyle(3);
					
					gpuBegin(GL_LINES);
					gpuVertex3fv(eBone->parent->tail);
					gpuVertex3fv(eBone->head);
					gpuEnd();
					
					setlinestyle(0);
				}
			}
		}
		if (index != -1) index++;
	}
	
	/* restore */
	if (index != -1) {
		glLoadName(-1);
	}

	if (ELEM(arm->drawtype, ARM_LINE, ARM_WIRE)) {
		/* pass */
	}
	else if (dt > OB_WIRE) {
		bglPolygonOffset(rv3d->dist, 0.0f);
	}
	
	/* finally names and axes */
	if (arm->flag & (ARM_DRAWNAMES | ARM_DRAWAXES)) {
		/* patch for several 3d cards (IBM mostly) that crash on GL_SELECT with text drawing */
		if ((G.f & G_PICKSEL) == 0) {
			float vec[3];
			unsigned char col[4];
			col[3] = 255;
			
			if (v3d->zbuf) glDisable(GL_DEPTH_TEST);
			
			for (eBone = arm->edbo->first; eBone; eBone = eBone->next) {
				if (eBone->layer & arm->layer) {
					if ((eBone->flag & BONE_HIDDEN_A) == 0) {

						UI_GetThemeColor3ubv((eBone->flag & BONE_SELECTED) ? TH_TEXT_HI : TH_TEXT, col);

						/*	Draw name */
						if (arm->flag & ARM_DRAWNAMES) {
							mid_v3_v3v3(vec, eBone->head, eBone->tail);
							glRasterPos3fv(vec);
							view3d_cached_text_draw_add(vec, eBone->name, 10, 0, col);
						}
						/*	Draw additional axes */
						if (arm->flag & ARM_DRAWAXES) {
							gpuPushMatrix();
							get_matrix_editbone(eBone, bmat);
							bone_matrix_translate_y(bmat, eBone->length);
							gpuMultMatrix(bmat);

							gpuCurrentColor3ubv(col);
							drawaxes(eBone->length * 0.25f, OB_ARROWS);
							
							gpuPopMatrix();
						}
						
					}
				}
			}
			
			if (v3d->zbuf) glEnable(GL_DEPTH_TEST);
		}
	}
}

/* ****************************** Armature Visualization ******************************** */

/* ---------- Paths --------- */

/* draw bone paths
 *	- in view space 
 */
static void draw_pose_paths(Scene *scene, View3D *v3d, ARegion *ar, Object *ob)
{
	bAnimVizSettings *avs = &ob->pose->avs;
	bArmature *arm = ob->data;
	bPoseChannel *pchan;
	
	/* setup drawing environment for paths */
	draw_motion_paths_init(v3d, ar);
	
	/* draw paths where they exist and they releated bone is visible */
	for (pchan = ob->pose->chanbase.first; pchan; pchan = pchan->next) {
		if ((pchan->bone->layer & arm->layer) && (pchan->mpath))
			draw_motion_path_instance(scene, ob, pchan, avs, pchan->mpath);
	}
	
	/* cleanup after drawing */
	draw_motion_paths_cleanup(v3d);
}


/* ---------- Ghosts --------- */

/* helper function for ghost drawing - sets/removes flags for temporarily 
 * hiding unselected bones while drawing ghosts
 */
static void ghost_poses_tag_unselected(Object *ob, short unset)
{
	bArmature *arm = ob->data;
	bPose *pose = ob->pose;
	bPoseChannel *pchan;
	
	/* don't do anything if no hiding any bones */
	if ((arm->flag & ARM_GHOST_ONLYSEL) == 0)
		return;
		
	/* loop over all pchans, adding/removing tags as appropriate */
	for (pchan = pose->chanbase.first; pchan; pchan = pchan->next) {
		if ((pchan->bone) && (arm->layer & pchan->bone->layer)) {
			if (unset) {
				/* remove tags from all pchans if cleaning up */
				pchan->bone->flag &= ~BONE_HIDDEN_PG;
			}
			else {
				/* set tags on unselected pchans only */
				if ((pchan->bone->flag & BONE_SELECTED) == 0)
					pchan->bone->flag |= BONE_HIDDEN_PG;
			}
		}
	}
}

/* draw ghosts that occur within a frame range 
 *  note: object should be in posemode
 */
static void draw_ghost_poses_range(Scene *scene, View3D *v3d, ARegion *ar, Base *base)
{
	Object *ob = base->object;
	AnimData *adt = BKE_animdata_from_id(&ob->id);
	bArmature *arm = ob->data;
	bPose *posen, *poseo;
	float start, end, stepsize, range, colfac;
	int cfrao, flago, ipoflago;
	
	start = (float)arm->ghostsf;
	end = (float)arm->ghostef;
	if (end <= start)
		return;
	
	stepsize = (float)(arm->ghostsize);
	range = (float)(end - start);
	
	/* store values */
	ob->mode &= ~OB_MODE_POSE;
	cfrao = CFRA;
	flago = arm->flag;
	arm->flag &= ~(ARM_DRAWNAMES | ARM_DRAWAXES);
	ipoflago = ob->ipoflag;
	ob->ipoflag |= OB_DISABLE_PATH;
	
	/* copy the pose */
	poseo = ob->pose;
	BKE_pose_copy_data(&posen, ob->pose, 1);
	ob->pose = posen;
	BKE_pose_rebuild(ob, ob->data);    /* child pointers for IK */
	ghost_poses_tag_unselected(ob, 0);      /* hide unselected bones if need be */
	
	glEnable(GL_BLEND);
	if (v3d->zbuf) glDisable(GL_DEPTH_TEST);
	
	/* draw from first frame of range to last */
	for (CFRA = (int)start; CFRA < end; CFRA += (int)stepsize) {
		colfac = (end - (float)CFRA) / range;
		UI_ThemeColorShadeAlpha(TH_WIRE, 0, -128 - (int)(120.0 * sqrt(colfac)));
		
		BKE_animsys_evaluate_animdata(scene, &ob->id, adt, (float)CFRA, ADT_RECALC_ALL);
		BKE_pose_where_is(scene, ob);
		draw_pose_bones(scene, v3d, ar, base, OB_WIRE, NULL, TRUE, FALSE);
	}
	glDisable(GL_BLEND);
	if (v3d->zbuf) glEnable(GL_DEPTH_TEST);
	
	/* before disposing of temp pose, use it to restore object to a sane state */
	BKE_animsys_evaluate_animdata(scene, &ob->id, adt, (float)cfrao, ADT_RECALC_ALL);
	
	/* clean up temporary pose */
	ghost_poses_tag_unselected(ob, 1);      /* unhide unselected bones if need be */
	BKE_pose_free(posen);
	
	/* restore */
	CFRA = cfrao;
	ob->pose = poseo;
	arm->flag = flago;
	ob->mode |= OB_MODE_POSE;
	ob->ipoflag = ipoflago;
}

/* draw ghosts on keyframes in action within range 
 *	- object should be in posemode 
 */
static void draw_ghost_poses_keys(Scene *scene, View3D *v3d, ARegion *ar, Base *base)
{
	Object *ob = base->object;
	AnimData *adt = BKE_animdata_from_id(&ob->id);
	bAction *act = (adt) ? adt->action : NULL;
	bArmature *arm = ob->data;
	bPose *posen, *poseo;
	DLRBT_Tree keys;
	ActKeyColumn *ak, *akn;
	float start, end, range, colfac, i;
	int cfrao, flago;
	
	start = (float)arm->ghostsf;
	end = (float)arm->ghostef;
	if (end <= start)
		return;
	
	/* get keyframes - then clip to only within range */
	BLI_dlrbTree_init(&keys);
	action_to_keylist(adt, act, &keys, NULL);
	BLI_dlrbTree_linkedlist_sync(&keys);
	
	range = 0;
	for (ak = keys.first; ak; ak = akn) {
		akn = ak->next;
		
		if ((ak->cfra < start) || (ak->cfra > end))
			BLI_freelinkN((ListBase *)&keys, ak);
		else
			range++;
	}
	if (range == 0) return;
	
	/* store values */
	ob->mode &= ~OB_MODE_POSE;
	cfrao = CFRA;
	flago = arm->flag;
	arm->flag &= ~(ARM_DRAWNAMES | ARM_DRAWAXES);
	ob->ipoflag |= OB_DISABLE_PATH;
	
	/* copy the pose */
	poseo = ob->pose;
	BKE_pose_copy_data(&posen, ob->pose, 1);
	ob->pose = posen;
	BKE_pose_rebuild(ob, ob->data);  /* child pointers for IK */
	ghost_poses_tag_unselected(ob, 0);    /* hide unselected bones if need be */
	
	glEnable(GL_BLEND);
	if (v3d->zbuf) glDisable(GL_DEPTH_TEST);
	
	/* draw from first frame of range to last */
	for (ak = keys.first, i = 0; ak; ak = ak->next, i++) {
		colfac = i / range;
		UI_ThemeColorShadeAlpha(TH_WIRE, 0, -128 - (int)(120.0 * sqrt(colfac)));
		
		CFRA = (int)ak->cfra;
		
		BKE_animsys_evaluate_animdata(scene, &ob->id, adt, (float)CFRA, ADT_RECALC_ALL);
		BKE_pose_where_is(scene, ob);
		draw_pose_bones(scene, v3d, ar, base, OB_WIRE, NULL, TRUE, FALSE);
	}
	glDisable(GL_BLEND);
	if (v3d->zbuf) glEnable(GL_DEPTH_TEST);
	
	/* before disposing of temp pose, use it to restore object to a sane state */
	BKE_animsys_evaluate_animdata(scene, &ob->id, adt, (float)cfrao, ADT_RECALC_ALL);
	
	/* clean up temporary pose */
	ghost_poses_tag_unselected(ob, 1);  /* unhide unselected bones if need be */
	BLI_dlrbTree_free(&keys);
	BKE_pose_free(posen);
	
	/* restore */
	CFRA = cfrao;
	ob->pose = poseo;
	arm->flag = flago;
	ob->mode |= OB_MODE_POSE;
}

/* draw ghosts around current frame
 *  - object is supposed to be armature in posemode
 */
static void draw_ghost_poses(Scene *scene, View3D *v3d, ARegion *ar, Base *base)
{
	Object *ob = base->object;
	AnimData *adt = BKE_animdata_from_id(&ob->id);
	bArmature *arm = ob->data;
	bPose *posen, *poseo;
	float cur, start, end, stepsize, range, colfac, actframe, ctime;
	int cfrao, flago;
	
	/* pre conditions, get an action with sufficient frames */
	if (ELEM(NULL, adt, adt->action))
		return;

	calc_action_range(adt->action, &start, &end, 0);
	if (start == end)
		return;

	stepsize = (float)(arm->ghostsize);
	range = (float)(arm->ghostep) * stepsize + 0.5f;   /* plus half to make the for loop end correct */
	
	/* store values */
	ob->mode &= ~OB_MODE_POSE;
	cfrao = CFRA;
	actframe = BKE_nla_tweakedit_remap(adt, (float)CFRA, 0);
	flago = arm->flag;
	arm->flag &= ~(ARM_DRAWNAMES | ARM_DRAWAXES);
	
	/* copy the pose */
	poseo = ob->pose;
	BKE_pose_copy_data(&posen, ob->pose, 1);
	ob->pose = posen;
	BKE_pose_rebuild(ob, ob->data);    /* child pointers for IK */
	ghost_poses_tag_unselected(ob, 0);      /* hide unselected bones if need be */
	
	glEnable(GL_BLEND);
	if (v3d->zbuf) glDisable(GL_DEPTH_TEST);
	
	/* draw from darkest blend to lowest */
	for (cur = stepsize; cur < range; cur += stepsize) {
		ctime = cur - (float)fmod(cfrao, stepsize);  /* ensures consistent stepping */
		colfac = ctime / range;
		UI_ThemeColorShadeAlpha(TH_WIRE, 0, -128 - (int)(120.0 * sqrt(colfac)));
		
		/* only within action range */
		if (actframe + ctime >= start && actframe + ctime <= end) {
			CFRA = (int)BKE_nla_tweakedit_remap(adt, actframe + ctime, NLATIME_CONVERT_MAP);
			
			if (CFRA != cfrao) {
				BKE_animsys_evaluate_animdata(scene, &ob->id, adt, (float)CFRA, ADT_RECALC_ALL);
				BKE_pose_where_is(scene, ob);
				draw_pose_bones(scene, v3d, ar, base, OB_WIRE, NULL, TRUE, FALSE);
			}
		}
		
		ctime = cur + (float)fmod((float)cfrao, stepsize) - stepsize + 1.0f;   /* ensures consistent stepping */
		colfac = ctime / range;
		UI_ThemeColorShadeAlpha(TH_WIRE, 0, -128 - (int)(120.0 * sqrt(colfac)));
		
		/* only within action range */
		if ((actframe - ctime >= start) && (actframe - ctime <= end)) {
			CFRA = (int)BKE_nla_tweakedit_remap(adt, actframe - ctime, NLATIME_CONVERT_MAP);
			
			if (CFRA != cfrao) {
				BKE_animsys_evaluate_animdata(scene, &ob->id, adt, (float)CFRA, ADT_RECALC_ALL);
				BKE_pose_where_is(scene, ob);
				draw_pose_bones(scene, v3d, ar, base, OB_WIRE, NULL, TRUE, FALSE);
			}
		}
	}
	glDisable(GL_BLEND);
	if (v3d->zbuf) glEnable(GL_DEPTH_TEST);
	
	/* before disposing of temp pose, use it to restore object to a sane state */
	BKE_animsys_evaluate_animdata(scene, &ob->id, adt, (float)cfrao, ADT_RECALC_ALL);
	
	/* clean up temporary pose */
	ghost_poses_tag_unselected(ob, 1);      /* unhide unselected bones if need be */
	BKE_pose_free(posen);
	
	/* restore */
	CFRA = cfrao;
	ob->pose = poseo;
	arm->flag = flago;
	ob->mode |= OB_MODE_POSE;
}

/* ********************************** Armature Drawing - Main ************************* */

/* called from drawobject.c, return 1 if nothing was drawn
 * (ob_wire_col == NULL) when drawing ghost */
int draw_armature(Scene *scene, View3D *v3d, ARegion *ar, Base *base,
                  const short dt, const short dflag, const unsigned char ob_wire_col[4],
                  const short is_outline)
{
	Object *ob = base->object;
	bArmature *arm = ob->data;
	int retval = 0;

	if (v3d->flag2 & V3D_RENDER_OVERRIDE)
		return 1;

	if (dt > OB_WIRE && !ELEM(arm->drawtype, ARM_LINE, ARM_WIRE)) {
		static const GLfloat white[4] = { 1, 1, 1, 1 };

		/* we use color for solid lighting */
		gpuMaterialfv(GL_FRONT_AND_BACK, GL_SPECULAR, white);

		gpuColorMaterial(GL_FRONT_AND_BACK, GL_DIFFUSE);

		glFrontFace((ob->transflag & OB_NEG_SCALE) ? GL_CW : GL_CCW);  /* only for lighting... */
	}
	
	/* arm->flag is being used to detect mode... */
	/* editmode? */
	if (arm->edbo) {
		arm->flag |= ARM_EDITMODE;
		draw_ebones(v3d, ar, ob, dt);
		arm->flag &= ~ARM_EDITMODE;
	}
	else {
		/*	Draw Pose */
		if (ob->pose && ob->pose->chanbase.first) {
			/* drawing posemode selection indices or colors only in these cases */
			if (!(base->flag & OB_FROMDUPLI)) {
				if (G.f & G_PICKSEL) {
#if 0
					/* nifty but actually confusing to allow bone selection out of posemode */
					if (OBACT && (OBACT->mode & OB_MODE_WEIGHT_PAINT)) {
						if (ob == modifiers_isDeformedByArmature(OBACT))
							arm->flag |= ARM_POSEMODE;
					}
					else
#endif
					if (ob->mode & OB_MODE_POSE) {
						arm->flag |= ARM_POSEMODE;
					}
				}
				else if (ob->mode & OB_MODE_POSE) {
					if (arm->ghosttype == ARM_GHOST_RANGE) {
						draw_ghost_poses_range(scene, v3d, ar, base);
					}
					else if (arm->ghosttype == ARM_GHOST_KEYS) {
						draw_ghost_poses_keys(scene, v3d, ar, base);
					}
					else if (arm->ghosttype == ARM_GHOST_CUR) {
						if (arm->ghostep)
							draw_ghost_poses(scene, v3d, ar, base);
					}
					if ((dflag & DRAW_SCENESET) == 0) {
						if (ob == OBACT)
							arm->flag |= ARM_POSEMODE;
						else if (OBACT && (OBACT->mode & OB_MODE_WEIGHT_PAINT)) {
							if (ob == modifiers_isDeformedByArmature(OBACT))
								arm->flag |= ARM_POSEMODE;
						}
						draw_pose_paths(scene, v3d, ar, ob);
					}
				}
			}
			draw_pose_bones(scene, v3d, ar, base, dt, ob_wire_col, (dflag & DRAW_CONSTCOLOR), is_outline);
			arm->flag &= ~ARM_POSEMODE; 
			
			if (ob->mode & OB_MODE_POSE)
				UI_ThemeColor(TH_WIRE);  /* restore, for extra draw stuff */
		}
		else {
			retval = 1;
		}
	}
	/* restore */
	glFrontFace(GL_CCW);

	return retval;
}<|MERGE_RESOLUTION|>--- conflicted
+++ resolved
@@ -694,13 +694,8 @@
 	if (ebone) {
 		/* this routine doesn't call get_matrix_editbone() that calculates it */
 		ebone->length = len_v3v3(ebone->head, ebone->tail);
-<<<<<<< HEAD
-
-		/*length= ebone->length;*/ /*UNUSED*/
-=======
-		
+
 		/*length = ebone->length;*/ /*UNUSED*/
->>>>>>> 83de5cb3
 		tail = ebone->rad_tail;
 		if (ebone->parent && (boneflag & BONE_CONNECTED))
 			head = ebone->parent->rad_tail;
@@ -1323,11 +1318,7 @@
 		else if (armflag & ARM_POSEMODE) {
 			if (constflag) {
 				/* draw constraint colors */
-<<<<<<< HEAD
-				if (set_pchan_gpuCurrentColor(PCHAN_COLOR_CONSTS, boneflag, constflag)) {	
-=======
-				if (set_pchan_glColor(PCHAN_COLOR_CONSTS, boneflag, constflag)) {
->>>>>>> 83de5cb3
+				if (set_pchan_gpuCurrentColor(PCHAN_COLOR_CONSTS, boneflag, constflag)) {
 					glEnable(GL_BLEND);
 					
 					draw_bone_solid_octahedral();
@@ -1735,13 +1726,8 @@
 					gpuPushMatrix();
 					
 					if (use_custom && pchan->custom_tx) {
-<<<<<<< HEAD
 						gpuMultMatrix(pchan->custom_tx->pose_mat);
-					} 
-=======
-						glMultMatrixf(pchan->custom_tx->pose_mat);
-					}
->>>>>>> 83de5cb3
+					}
 					else {
 						gpuMultMatrix(pchan->pose_mat);
 					}
@@ -1829,13 +1815,8 @@
 							gpuPushMatrix();
 							
 							if (pchan->custom_tx) {
-<<<<<<< HEAD
 								gpuMultMatrix(pchan->custom_tx->pose_mat);
-							} 
-=======
-								glMultMatrixf(pchan->custom_tx->pose_mat);
 							}
->>>>>>> 83de5cb3
 							else {
 								gpuMultMatrix(pchan->pose_mat);
 							}
@@ -2037,7 +2018,6 @@
 			}
 
 			for (pchan = ob->pose->chanbase.first; pchan; pchan = pchan->next) {
-<<<<<<< HEAD
 				if ((pchan->bone->flag & (BONE_HIDDEN_P | BONE_HIDDEN_PG)) == 0 &&
 					 pchan->bone->layer & arm->layer)
 				{
@@ -2066,36 +2046,6 @@
 						drawaxes(pchan->bone->length * 0.25f, OB_ARROWS);
 
 						gpuPopMatrix();
-=======
-				if ((pchan->bone->flag & (BONE_HIDDEN_P | BONE_HIDDEN_PG)) == 0) {
-					if (pchan->bone->layer & arm->layer) {
-						if (arm->flag & (ARM_EDITMODE | ARM_POSEMODE)) {
-							bone = pchan->bone;
-							UI_GetThemeColor3ubv((bone->flag & BONE_SELECTED) ? TH_TEXT_HI : TH_TEXT, col);
-						}
-						else if (dt > OB_WIRE) {
-							UI_GetThemeColor3ubv(TH_TEXT, col);
-						}
-						
-						/*  Draw names of bone  */
-						if (arm->flag & ARM_DRAWNAMES) {
-							mid_v3_v3v3(vec, pchan->pose_head, pchan->pose_tail);
-							view3d_cached_text_draw_add(vec, pchan->name, 10, 0, col);
-						}
-						
-						/*	Draw additional axes on the bone tail  */
-						if ((arm->flag & ARM_DRAWAXES) && (arm->flag & ARM_POSEMODE)) {
-							glPushMatrix();
-							copy_m4_m4(bmat, pchan->pose_mat);
-							bone_matrix_translate_y(bmat, pchan->bone->length);
-							glMultMatrixf(bmat);
-							
-							glColor3ubv(col);
-							drawaxes(pchan->bone->length * 0.25f, OB_ARROWS);
-							
-							glPopMatrix();
-						}
->>>>>>> 83de5cb3
 					}
 				}
 			}
