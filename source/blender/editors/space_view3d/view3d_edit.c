--- conflicted
+++ resolved
@@ -57,6 +57,7 @@
 #include "BKE_object.h"
 #include "BKE_paint.h"
 #include "BKE_report.h"
+#include "BKE_scene.h"
 #include "BKE_screen.h"
 #include "BKE_action.h"
 
@@ -77,7 +78,6 @@
 #include "ED_gpencil.h"
 #include "ED_view3d.h"
 
-
 #include "UI_resources.h"
 
 #include "PIL_time.h"
@@ -127,17 +127,13 @@
  * \{ */
 
 typedef struct ViewOpsData {
-<<<<<<< HEAD
-	/* context pointers (assigned by viewops_data_alloc) */
-	const Depsgraph *depsgraph;
-=======
 	/** Context pointers (assigned by #viewops_data_alloc). */
->>>>>>> 79639ccd
 	Scene *scene;
 	ScrArea *sa;
 	ARegion *ar;
 	View3D *v3d;
 	RegionView3D *rv3d;
+	Depsgraph *depsgraph;
 
 	/** Needed for continuous zoom. */
 	wmTimer *timer;
@@ -380,13 +376,9 @@
 	}
 
 	/* we need the depth info before changing any viewport options */
-<<<<<<< HEAD
-	if (orbit_mode & VIEWOPS_ORBIT_DEPTH) {
+	if (viewops_flag & VIEWOPS_FLAG_DEPTH_NAVIGATE) {
 		EvaluationContext eval_ctx;
 		struct Depsgraph *graph = CTX_data_depsgraph(C);
-=======
-	if (viewops_flag & VIEWOPS_FLAG_DEPTH_NAVIGATE) {
->>>>>>> 79639ccd
 		float fallback_depth_pt[3];
 
 		CTX_data_eval_ctx(C, &eval_ctx);
@@ -1804,18 +1796,12 @@
 	WM_modalkeymap_assign(keymap, "VIEW3D_OT_zoom");
 }
 
-<<<<<<< HEAD
-static void view_zoom_mouseloc_camera(
-        Scene *scene, const Depsgraph *depsgraph, View3D *v3d,
-        ARegion *ar, float dfac, int mx, int my)
-=======
 /**
  * \param zoom_xy: Optionally zoom to window location (coords compatible w/ #wmEvent.x, y). Use when not NULL.
  */
 static void view_zoom_to_window_xy_camera(
-        Scene *scene, View3D *v3d,
+        Scene *scene, const Depsgraph *depsgraph, View3D *v3d,
         ARegion *ar, float dfac, const int zoom_xy[2])
->>>>>>> 79639ccd
 {
 	RegionView3D *rv3d = ar->regiondata;
 	const float zoomfac = BKE_screen_view3d_zoom_to_fac(rv3d->camzoom);
@@ -2010,15 +1996,9 @@
 	if (zfac != 1.0f && zfac != 0.0f) {
 		/* calculate inverted, then invert again (needed because of camera zoom scaling) */
 		zfac = 1.0f / zfac;
-<<<<<<< HEAD
-		view_zoom_mouseloc_camera(
+		view_zoom_to_window_xy_camera(
 		        vod->scene, vod->depsgraph, vod->v3d,
-		        vod->ar, zfac, vod->oldx, vod->oldy);
-=======
-		view_zoom_to_window_xy_camera(
-		        vod->scene, vod->v3d,
 		        vod->ar, zfac, zoom_to_pos ? vod->prev.event_xy : NULL);
->>>>>>> 79639ccd
 	}
 
 	ED_region_tag_redraw(vod->ar);
@@ -2180,11 +2160,7 @@
 		const float step = 1.2f;
 		/* this min and max is also in viewmove() */
 		if (use_cam_zoom) {
-<<<<<<< HEAD
-			view_zoom_mouseloc_camera(scene, depsgraph, v3d, ar, step, mx, my);
-=======
-			view_zoom_to_window_xy_camera(scene, v3d, ar, step, zoom_xy);
->>>>>>> 79639ccd
+			view_zoom_to_window_xy_camera(scene, depsgraph, v3d, ar, step, zoom_xy);
 		}
 		else {
 			if (rv3d->dist < dist_range[1]) {
@@ -2195,11 +2171,7 @@
 	else {
 		const float step = 1.0f / 1.2f;
 		if (use_cam_zoom) {
-<<<<<<< HEAD
-			view_zoom_mouseloc_camera(scene, depsgraph, v3d, ar, step, mx, my);
-=======
-			view_zoom_to_window_xy_camera(scene, v3d, ar, step, zoom_xy);
->>>>>>> 79639ccd
+			view_zoom_to_window_xy_camera(scene, depsgraph, v3d, ar, step, zoom_xy);
 		}
 		else {
 			if (rv3d->dist > dist_range[0]) {
@@ -2635,9 +2607,11 @@
  *
  * Move & Zoom the view to fit all of it's contents.
  * \{ */
-static void view3d_from_minmax(bContext *C, View3D *v3d, ARegion *ar,
-                               const float min[3], const float max[3],
-                               bool ok_dist, const int smooth_viewtx)
+
+static void view3d_from_minmax(
+        bContext *C, View3D *v3d, ARegion *ar,
+        const float min[3], const float max[3],
+        bool ok_dist, const int smooth_viewtx)
 {
 	RegionView3D *rv3d = ar->regiondata;
 	float afm[3];
@@ -3403,7 +3377,7 @@
 
 	/* ZBuffer depth vars */
 	float depth_close = FLT_MAX;
-	float p[3];
+	float cent[2],  p[3];
 
 	/* note; otherwise opengl won't work */
 	view3d_operator_needs_opengl(C);
@@ -3419,14 +3393,8 @@
 	ED_view3d_dist_range_get(v3d, dist_range);
 
 	/* Get Z Depths, needed for perspective, nice for ortho */
-<<<<<<< HEAD
 	ED_view3d_draw_depth(&eval_ctx, CTX_data_depsgraph(C), ar, v3d, true);
-	
-=======
-	bgl_get_mats(&mats);
-	ED_view3d_draw_depth(scene, ar, v3d, true);
-
->>>>>>> 79639ccd
+
 	{
 		/* avoid allocating the whole depth buffer */
 		ViewDepths depth_temp = {0};
@@ -3440,8 +3408,8 @@
 		MEM_SAFE_FREE(depth_temp.depths);
 	}
 
-	float centx = (((float)rect.xmin) + ((float)rect.xmax)) / 2;
-	float centy = (((float)rect.ymin) + ((float)rect.ymax)) / 2;
+	cent[0] = (((float)rect.xmin) + ((float)rect.xmax)) / 2;
+	cent[1] = (((float)rect.ymin) + ((float)rect.ymax)) / 2;
 
 	if (rv3d->is_persp) {
 		float p_corner[3];
@@ -3452,7 +3420,7 @@
 			return OPERATOR_CANCELLED;
 		}
 		/* convert border to 3d coordinates */
-		if ((!ED_view3d_unproject(ar, centx, centy, depth_close, p)) ||
+		if ((!ED_view3d_unproject(ar, cent[0], cent[1], depth_close, p)) ||
 		    (!ED_view3d_unproject(ar, rect.xmin, rect.ymin, depth_close, p_corner)))
 		{
 			return OPERATOR_CANCELLED;
@@ -3474,7 +3442,7 @@
 		new_dist = rv3d->dist;
 
 		/* convert the drawn rectangle into 3d space */
-		if (depth_close != FLT_MAX && ED_view3d_unproject(ar, centx, centy, depth_close, p)) {
+		if (depth_close != FLT_MAX && ED_view3d_unproject(ar, cent[0], cent[1], depth_close, p)) {
 			negate_v3_v3(new_ofs, p);
 		}
 		else {
@@ -3570,13 +3538,8 @@
 	RegionView3D *rv3d = ar->regiondata;
 	float size[2];
 	int im_width = (scene->r.size * scene->r.xsch) / 100;
-<<<<<<< HEAD
-	
+
 	ED_view3d_calc_camera_border_size(scene, depsgraph, ar, v3d, rv3d, size);
-=======
-
-	ED_view3d_calc_camera_border_size(scene, ar, v3d, rv3d, size);
->>>>>>> 79639ccd
 
 	rv3d->camzoom = BKE_screen_view3d_zoom_from_fac((float)im_width / size[0]);
 	CLAMP(rv3d->camzoom, RV3D_CAMZOOM_MIN, RV3D_CAMZOOM_MAX);
@@ -4385,28 +4348,17 @@
 {
 	Camera *cam = CTX_data_pointer_get_type(C, "camera", &RNA_Camera).data;
 	Image *ima;
-<<<<<<< HEAD
 	CameraBGImage *bgpic;
-	
-=======
-	BGpic *bgpic;
-
->>>>>>> 79639ccd
+
 	ima = (Image *)WM_operator_drop_load_path(C, op, ID_IM);
 	/* may be NULL, continue anyway */
 
 	bgpic = background_image_add(C);
 	bgpic->ima = ima;
 
-<<<<<<< HEAD
 	cam->flag |= CAM_SHOW_BG_IMAGE;
 
 	WM_event_add_notifier(C, NC_CAMERA | ND_DRAW_RENDER_VIEWPORT, cam);
-=======
-	v3d->flag |= V3D_DISPBGPICS;
-
-	WM_event_add_notifier(C, NC_SPACE | ND_SPACE_VIEW3D, v3d);
->>>>>>> 79639ccd
 
 	return OPERATOR_FINISHED;
 }
@@ -4458,7 +4410,6 @@
 		BKE_camera_background_image_remove(cam, bgpic_rem);
 
 		WM_event_add_notifier(C, NC_CAMERA | ND_DRAW_RENDER_VIEWPORT, cam);
-
 		return OPERATOR_FINISHED;
 	}
 	else {
@@ -4547,7 +4498,6 @@
 	}
 }
 
-/* toggles */
 void VIEW3D_OT_clip_border(wmOperatorType *ot)
 {
 
@@ -4601,16 +4551,12 @@
 		ED_view3d_calc_zfac(rv3d, fp, NULL /* &flip */ );
 	}
 
-<<<<<<< HEAD
-	if (U.uiflag & USER_ZBUF_CURSOR) {  /* maybe this should be accessed some other way */
+	if (U.uiflag & USER_DEPTH_CURSOR) {  /* maybe this should be accessed some other way */
 		EvaluationContext eval_ctx;
 		struct Depsgraph *graph = CTX_data_depsgraph(C);
 
 		CTX_data_eval_ctx(C, &eval_ctx);
 
-=======
-	if (U.uiflag & USER_DEPTH_CURSOR) {  /* maybe this should be accessed some other way */
->>>>>>> 79639ccd
 		view3d_operator_needs_opengl(C);
 		if (ED_view3d_autodist(&eval_ctx, graph, ar, v3d, mval, fp, true, NULL)) {
 			depth_used = true;
