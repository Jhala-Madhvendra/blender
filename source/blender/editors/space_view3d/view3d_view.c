--- conflicted
+++ resolved
@@ -701,11 +701,7 @@
 	rctf viewplane;
 	float clipsta, clipend;
 	bool is_ortho;
-<<<<<<< HEAD
-	
-=======
-
->>>>>>> 95011f6d
+
 	is_ortho = ED_view3d_viewplane_get(depsgraph, v3d, rv3d, ar->winx, ar->winy, &viewplane, &clipsta, &clipend, NULL);
 	rv3d->is_persp = !is_ortho;
 
@@ -788,11 +784,7 @@
 		if (v3d->ob_centre) {
 			Object *ob_eval = DEG_get_evaluated_object(depsgraph, v3d->ob_centre);
 			float vec[3];
-<<<<<<< HEAD
-			
-=======
-
->>>>>>> 95011f6d
+
 			copy_v3_v3(vec, ob_eval->obmat[3]);
 			if (ob_eval->type == OB_ARMATURE && v3d->ob_centre_bone[0]) {
 				bPoseChannel *pchan = BKE_pose_channel_find_name(ob_eval->pose, v3d->ob_centre_bone);
@@ -992,13 +984,8 @@
 
 	if (vc->rv3d->rflag & RV3D_CLIPPING)
 		ED_view3d_clipping_set(vc->rv3d);
-<<<<<<< HEAD
-	
-
-=======
-
-
->>>>>>> 95011f6d
+
+
 #ifdef WITH_OPENGL_LEGACY
 	if (IS_VIEWPORT_LEGACY(vc->v3d)) {
 		GPU_select_begin(buffer, bufsize, &rect, gpu_select_mode, 0);
@@ -1010,7 +997,6 @@
 			ED_view3d_draw_select_loop(vc, scene, sl, v3d, ar, use_obedit_skip, use_nearest);
 			GPU_select_end();
 		}
-<<<<<<< HEAD
 	}
 	else
 #else
@@ -1031,37 +1017,11 @@
 		        drw_select_loop_pass, &drw_select_loop_user_data);
 		hits = drw_select_loop_user_data.hits;
 	}
-=======
-	}
-	else
-#else
-	{
-		/* We need to call "GPU_select_*" API's inside DRW_draw_select_loop
-		 * because the OpenGL context created & destroyed inside this function. */
-		struct DrawSelectLoopUserData drw_select_loop_user_data = {
-			.pass = 0,
-			.hits = 0,
-			.buffer = buffer,
-			.buffer_len = bufsize,
-			.rect = &rect,
-			.gpu_select_mode = gpu_select_mode,
-		};
-		DRW_draw_select_loop(
-		        depsgraph, ar, v3d,
-		        use_obedit_skip, use_nearest, &rect,
-		        drw_select_loop_pass, &drw_select_loop_user_data);
-		hits = drw_select_loop_user_data.hits;
-	}
->>>>>>> 95011f6d
 #endif /* WITH_OPENGL_LEGACY */
 
 	G.f &= ~G_PICKSEL;
 	ED_view3d_draw_setup_view(vc->win, depsgraph, scene, ar, v3d, vc->rv3d->viewmat, NULL, NULL);
-<<<<<<< HEAD
-	
-=======
-
->>>>>>> 95011f6d
+
 	if (v3d->drawtype > OB_WIRE) {
 		v3d->zbuf = 0;
 		glDisable(GL_DEPTH_TEST);
@@ -1123,11 +1083,7 @@
 			}
 		}
 	}
-<<<<<<< HEAD
-	
-=======
-
->>>>>>> 95011f6d
+
 	return lay;
 }
 
