--- conflicted
+++ resolved
@@ -67,8 +67,6 @@
 static void preview_plane_cursor_setup(wmGizmoGroup *gzgroup);
 static void preview_plane_cursor_visible_set(wmGizmoGroup *gzgroup, bool do_draw);
 
-<<<<<<< HEAD
-=======
 /**
  * Dot products below this will be considered view aligned.
  * In this case we can't usefully project the mouse cursor onto the plane,
@@ -76,7 +74,6 @@
  */
 static const float eps_view_align = 1e-2f;
 
->>>>>>> c2f0ee01
 /* -------------------------------------------------------------------- */
 /** \name Local Types
  * \{ */
@@ -942,14 +939,10 @@
         ipd->snap_gizmo = gzgroup->gizmos.first;
       }
 
-<<<<<<< HEAD
-      preview_plane_cursor_visible_set(gzgroup, false);
-=======
       /* Can be NULL when gizmos are disabled. */
       if (gzgroup->customdata != NULL) {
         preview_plane_cursor_visible_set(gzgroup, false);
       }
->>>>>>> c2f0ee01
     }
   }
 
@@ -1128,13 +1121,9 @@
   {
     wmGizmoGroup *gzgroup = idp_gizmogroup_from_region(ipd->region);
     if (gzgroup != NULL) {
-<<<<<<< HEAD
-      preview_plane_cursor_visible_set(gzgroup, true);
-=======
       if (gzgroup->customdata != NULL) {
         preview_plane_cursor_visible_set(gzgroup, true);
       }
->>>>>>> c2f0ee01
     }
   }
 
@@ -1767,11 +1756,7 @@
 
   /* Check if we need to re-calculate the plane matrix. */
   int mval_prev[2];
-<<<<<<< HEAD
-  float viewmat_prev[4][4];
-=======
   float persmat_prev[4][4];
->>>>>>> c2f0ee01
 };
 
 static void cursor_plane_draw(bContext *C, int x, int y, void *customdata)
@@ -1810,11 +1795,7 @@
 
   /* Update matrix? */
   if ((plc->mval_prev[0] != mval[0]) || (plc->mval_prev[1] != mval[1]) ||
-<<<<<<< HEAD
-      !equals_m4m4(plc->viewmat_prev, rv3d->viewmat)) {
-=======
       !equals_m4m4(plc->persmat_prev, rv3d->persmat)) {
->>>>>>> c2f0ee01
     plc->mval_prev[0] = mval[0];
     plc->mval_prev[1] = mval[1];
 
@@ -1824,11 +1805,7 @@
     copy_m4_m3(plc->matrix, orient_matrix);
     copy_v3_v3(plc->matrix[3], co);
 
-<<<<<<< HEAD
-    copy_m4_m4(plc->viewmat_prev, rv3d->viewmat);
-=======
     copy_m4_m4(plc->persmat_prev, rv3d->persmat);
->>>>>>> c2f0ee01
   }
 
   /* Draw */
