# ***** BEGIN GPL LICENSE BLOCK *****
#
# This program is free software; you can redistribute it and/or
# modify it under the terms of the GNU General Public License
# as published by the Free Software Foundation; either version 2
# of the License, or (at your option) any later version.
#
# This program is distributed in the hope that it will be useful,
# but WITHOUT ANY WARRANTY; without even the implied warranty of
# MERCHANTABILITY or FITNESS FOR A PARTICULAR PURPOSE.  See the
# GNU General Public License for more details.
#
# You should have received a copy of the GNU General Public License
# along with this program; if not, write to the Free Software Foundation,
# Inc., 51 Franklin Street, Fifth Floor, Boston, MA 02110-1301, USA.
# ***** END GPL LICENSE BLOCK *****

set(INC
  ../include
  ../../blenkernel
  ../../blenlib
  ../../blentranslation
  ../../bmesh
  ../../depsgraph
  ../../io/alembic
  ../../io/collada
<<<<<<< HEAD
  ../../io/wavefront_obj
=======
  ../../io/gpencil
>>>>>>> 1614795a
  ../../io/usd
  ../../makesdna
  ../../makesrna
  ../../windowmanager
  ../../../../intern/guardedalloc
)

set(INC_SYS

)

set(SRC
  io_alembic.c
  io_cache.c
  io_collada.c
<<<<<<< HEAD
  io_obj.c
=======
  io_gpencil_export.c
  io_gpencil_import.c
  io_gpencil_utils.c
>>>>>>> 1614795a
  io_ops.c
  io_usd.c

  io_alembic.h
  io_cache.h
  io_collada.h
<<<<<<< HEAD
  io_obj.h
=======
  io_gpencil.h
>>>>>>> 1614795a
  io_ops.h
  io_usd.h
)

set(LIB
  bf_blenkernel
  bf_blenlib
  bf_wavefront_obj
)

if(WITH_OPENCOLLADA)
  list(APPEND LIB
    bf_collada
  )
  add_definitions(-DWITH_COLLADA)
endif()

if(WITH_ALEMBIC)
  list(APPEND LIB
    bf_alembic
  )
  add_definitions(-DWITH_ALEMBIC)
endif()

if(WITH_USD)
  list(APPEND LIB
    bf_usd
  )
  add_definitions(-DWITH_USD)
endif()

if(WITH_INTERNATIONAL)
  add_definitions(-DWITH_INTERNATIONAL)
endif()

if(WITH_PUGIXML)
  add_definitions(-DWITH_PUGIXML)
endif()

if(WITH_HARU)
  add_definitions(-DWITH_HARU)
endif()

list(APPEND LIB bf_gpencil)

blender_add_lib(bf_editor_io "${SRC}" "${INC}" "${INC_SYS}" "${LIB}")<|MERGE_RESOLUTION|>--- conflicted
+++ resolved
@@ -24,11 +24,21 @@
   ../../depsgraph
   ../../io/alembic
   ../../io/collada
-<<<<<<< HEAD
+  ../../io/gpencil
   ../../io/wavefront_obj
-=======
-  ../../io/gpencil
->>>>>>> 1614795a
+  ../../io/usd
+  ../../makesdna
+  ../../makesrna
+  ../../windowmanager
+  ../../../../intern/guardedalloc
+)
+
+set(INC_SYS
+
+)
+
+set(SRC
+  io_alembic.c
   ../../io/usd
   ../../makesdna
   ../../makesrna
@@ -44,24 +54,17 @@
   io_alembic.c
   io_cache.c
   io_collada.c
-<<<<<<< HEAD
-  io_obj.c
-=======
   io_gpencil_export.c
   io_gpencil_import.c
   io_gpencil_utils.c
->>>>>>> 1614795a
+  io_obj.c
   io_ops.c
   io_usd.c
 
   io_alembic.h
   io_cache.h
   io_collada.h
-<<<<<<< HEAD
-  io_obj.h
-=======
   io_gpencil.h
->>>>>>> 1614795a
   io_ops.h
   io_usd.h
 )
