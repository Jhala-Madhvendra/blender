--- conflicted
+++ resolved
@@ -1189,21 +1189,17 @@
 {
   SculptSession *ss = ob->sculpt;
 
-<<<<<<< HEAD
   if (SCULPT_stroke_is_first_brush_step(ss->cache) &&
       ((ss->cache->brush->flag2 & BRUSH_SMOOTH_USE_AREA_WEIGHT) ||
        ss->cache->brush->boundary_smooth_factor > 0.0f)) {
     BKE_pbvh_update_all_tri_areas(ss->pbvh);
   }
 
-  if (ss->cache->bstrength <= 0.0f) {
-=======
   /* NOTE: The enhance brush needs to initialize its state on the first brush step. The stroke
    * strength can become 0 during the stroke, but it can not change sign (the sign is determined
    * in the beginning of the stroke. So here it is important to not switch to enhance brush in the
    * middle of the stroke. */
   if (ss->cache->bstrength < 0.0f) {
->>>>>>> 12e8c783
     /* Invert mode, intensify details. */
     SCULPT_enhance_details_brush(sd, ob, nodes, totnode);
   }
@@ -1744,7 +1740,8 @@
   int iteration, count;
   float last;
 
-  CLAMP(bstrength, 0.0f, 1.0f);
+  // Did I do this? Why? -joeedh
+  // CLAMP(bstrength, 0.0f, 1.0f);
 
   count = (int)(bstrength * max_iterations);
   last = max_iterations * (bstrength - count * fract);
