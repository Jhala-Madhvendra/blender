/*
 * ***** BEGIN GPL LICENSE BLOCK *****
 *
 * This program is free software; you can redistribute it and/or
 * modify it under the terms of the GNU General Public License
 * as published by the Free Software Foundation; either version 2
 * of the License, or (at your option) any later version.
 *
 * This program is distributed in the hope that it will be useful,
 * but WITHOUT ANY WARRANTY; without even the implied warranty of
 * MERCHANTABILITY or FITNESS FOR A PARTICULAR PURPOSE.  See the
 * GNU General Public License for more details.
 *
 * You should have received a copy of the GNU General Public License
 * along with this program; if not, write to the Free Software  Foundation,
 * Inc., 51 Franklin Street, Fifth Floor, Boston, MA 02110-1301, USA.
 *
 * The Original Code is Copyright (C) 2009 by Nicholas Bishop
 * All rights reserved.
 *
 * Contributor(s): Jason Wilkins, Tom Musgrove.
 *
 * ***** END GPL LICENSE BLOCK *****
 *
 */

/** \file blender/editors/sculpt_paint/paint_cursor.c
 *  \ingroup edsculpt
 */

/* my interface */
#include "paint_intern.h"

/* my library */

#include "sculpt_intern.h"/* still needed for sculpt_stroke_get_location, should be removed eventually (TODO) */

#include "ED_view3d.h"

/* external */

#include "BIF_glutil.h"

#include "BKE_brush.h"
#include "BKE_context.h"
#include "BKE_image.h"
#include "BKE_paint.h"
#include "BKE_colortools.h"

#include "BLI_math.h"
#include "BLI_rect.h"
#include "BLI_utildefines.h"

#include "DNA_brush_types.h"
#include "DNA_customdata_types.h"
#include "DNA_color_types.h"
#include "DNA_object_types.h"
#include "DNA_scene_types.h"
#include "DNA_screen_types.h"
#include "DNA_userdef_types.h"

<<<<<<< HEAD
#include "GPU_blender_aspect.h"
#include "GPU_basic.h"
#include "GPU_matrix.h"
#include "GPU_primitives.h"
#include "GPU_state_latch.h"
#include "GPU_raster.h"
=======
#include "BKE_brush.h"
#include "BKE_context.h"
#include "BKE_image.h"
#include "BKE_node.h"
#include "BKE_paint.h"
#include "BKE_colortools.h"
>>>>>>> 146a1c77

#include "MEM_guardedalloc.h"

#include "WM_api.h"

<<<<<<< HEAD
=======
#include "IMB_imbuf_types.h"

#include "ED_view3d.h"
>>>>>>> 146a1c77


#ifdef _OPENMP
#include <omp.h>
#endif

/* TODOs:
 *
 * Some of the cursor drawing code is doing non-draw stuff
 * (e.g. updating the brush rake angle). This should be cleaned up
 * still.
 *
 * There is also some ugliness with sculpt-specific code.
 */

typedef struct TexSnapshot {
	GLuint overlay_texture;
	int winx;
	int winy;
	int old_size;
	float old_zoom;
	bool old_col;
} TexSnapshot;

typedef struct CursorSnapshot {
	GLuint overlay_texture;
	int size;
	int zoom;
} CursorSnapshot;

static TexSnapshot primary_snap = {0};
static TexSnapshot secondary_snap  = {0};
static CursorSnapshot cursor_snap  = {0};

/* delete overlay cursor textures to preserve memory and invalidate all overlay flags */
void paint_cursor_delete_textures(void)
{
	if (primary_snap.overlay_texture)
		glDeleteTextures(1, &primary_snap.overlay_texture);
	if (secondary_snap.overlay_texture)
		glDeleteTextures(1, &secondary_snap.overlay_texture);
	if (cursor_snap.overlay_texture)
		glDeleteTextures(1, &cursor_snap.overlay_texture);

	memset(&primary_snap, 0, sizeof(TexSnapshot));
	memset(&secondary_snap, 0, sizeof(TexSnapshot));
	memset(&cursor_snap, 0, sizeof(CursorSnapshot));

	BKE_paint_invalidate_overlay_all();
}

static int same_tex_snap(TexSnapshot *snap, MTex *mtex, ViewContext *vc, bool col, float zoom)
{
	return (/* make brush smaller shouldn't cause a resample */
	        //(mtex->brush_map_mode != MTEX_MAP_MODE_VIEW ||
	        //(BKE_brush_size_get(vc->scene, brush) <= snap->BKE_brush_size_get)) &&

	        (mtex->brush_map_mode != MTEX_MAP_MODE_TILED ||
	         (vc->ar->winx == snap->winx &&
	          vc->ar->winy == snap->winy)) &&
	        (mtex->brush_map_mode == MTEX_MAP_MODE_STENCIL ||
	        snap->old_zoom == zoom) &&
	        snap->old_col == col
	        );
}

static void make_tex_snap(TexSnapshot *snap, ViewContext *vc, float zoom)
{
	snap->old_zoom = zoom;
	snap->winx = vc->ar->winx;
	snap->winy = vc->ar->winy;
}

static int load_tex(Brush *br, ViewContext *vc, float zoom, bool col, bool primary)
{
	bool init;
	TexSnapshot *target;

	MTex *mtex = (primary) ? &br->mtex : &br->mask_mtex;
	OverlayControlFlags overlay_flags = BKE_paint_get_overlay_flags();
	GLubyte *buffer = NULL;

	int size;
	int j;
	int refresh;
	GLenum format = col ? GL_RGBA : GL_ALPHA;
	OverlayControlFlags invalid = (primary) ? (overlay_flags & PAINT_INVALID_OVERLAY_TEXTURE_PRIMARY) :
	                           (overlay_flags & PAINT_INVALID_OVERLAY_TEXTURE_SECONDARY);

	target = (primary) ? &primary_snap : &secondary_snap;

	refresh = 
	    !target->overlay_texture ||
	    (invalid != 0) ||
	    !same_tex_snap(target, mtex, vc, col, zoom);

	init = (target->overlay_texture != 0);

	if (refresh) {
		struct ImagePool *pool = NULL;
		bool convert_to_linear = false;
		struct ColorSpace *colorspace;
		/* stencil is rotated later */
		const float rotation = (mtex->brush_map_mode != MTEX_MAP_MODE_STENCIL) ?
		                       -mtex->rot : 0;

		float radius = BKE_brush_size_get(vc->scene, br) * zoom;

		make_tex_snap(target, vc, zoom);

		if (mtex->brush_map_mode == MTEX_MAP_MODE_VIEW) {
			int s = BKE_brush_size_get(vc->scene, br);
			int r = 1;

			for (s >>= 1; s > 0; s >>= 1)
				r++;

			size = (1 << r);

			if (size < 256)
				size = 256;

			if (size < target->old_size)
				size = target->old_size;
		}
		else
			size = 512;

		if (target->old_size != size) {
			if (target->overlay_texture) {
				glDeleteTextures(1, &target->overlay_texture);
				target->overlay_texture = 0;
			}

			init = false;

			target->old_size = size;
		}
		if (col)
			buffer = MEM_mallocN(sizeof(GLubyte) * size * size * 4, "load_tex");
		else
			buffer = MEM_mallocN(sizeof(GLubyte) * size * size, "load_tex");

		pool = BKE_image_pool_new();

		if (mtex->tex && mtex->tex->nodetree)
			ntreeTexBeginExecTree(mtex->tex->nodetree);  /* has internal flag to detect it only does it once */

#pragma omp parallel for schedule(static)
		for (j = 0; j < size; j++) {
			int i;
			float y;
			float len;
			int thread_num;

#ifdef _OPENMP
			thread_num = omp_get_thread_num();
#else
			thread_num = 0;
#endif

			if (mtex->tex->type == TEX_IMAGE && mtex->tex->ima) {
				ImBuf *tex_ibuf = BKE_image_pool_acquire_ibuf(mtex->tex->ima, &mtex->tex->iuser, pool);
				/* For consistency, sampling always returns color in linear space */
				if (tex_ibuf && tex_ibuf->rect_float == NULL) {
					convert_to_linear = true;
					colorspace = tex_ibuf->rect_colorspace;
				}
				BKE_image_pool_release_ibuf(mtex->tex->ima, tex_ibuf, pool);
			}


			for (i = 0; i < size; i++) {

				// largely duplicated from tex_strength

				int index = j * size + i;
				float x;

				x = (float)i / size;
				y = (float)j / size;

				if (mtex->brush_map_mode == MTEX_MAP_MODE_TILED) {
					x *= vc->ar->winx / radius;
					y *= vc->ar->winy / radius;
				}
				else {
					x -= 0.5f;
					y -= 0.5f;

					x *= 2;
					y *= 2;
				}

				len = sqrtf(x * x + y * y);

				if (ELEM(mtex->brush_map_mode, MTEX_MAP_MODE_TILED, MTEX_MAP_MODE_STENCIL) || len <= 1) {
					/* it is probably worth optimizing for those cases where 
					 * the texture is not rotated by skipping the calls to
					 * atan2, sqrtf, sin, and cos. */
					if (mtex->tex && (rotation > 0.001f || rotation < -0.001f)) {
						const float angle = atan2f(y, x) + rotation;

						x = len * cosf(angle);
						y = len * sinf(angle);
					}

					if (col) {
						float rgba[4];

						paint_get_tex_pixel_col(mtex, x, y, rgba, pool, thread_num, convert_to_linear, colorspace);

						buffer[index * 4]     = rgba[0] * 255;
						buffer[index * 4 + 1] = rgba[1] * 255;
						buffer[index * 4 + 2] = rgba[2] * 255;
						buffer[index * 4 + 3] = rgba[3] * 255;
					}
					else {
						float avg = paint_get_tex_pixel(mtex, x, y, pool, thread_num);

						avg += br->texture_sample_bias;

						/* clamp to avoid precision overflow */
						CLAMP(avg, 0.0f, 1.0f);
						buffer[index] = 255 - (GLubyte)(255 * avg);
					}
				}
				else {
					if (col) {
						buffer[index * 4]     = 0;
						buffer[index * 4 + 1] = 0;
						buffer[index * 4 + 2] = 0;
						buffer[index * 4 + 3] = 0;
					}
					else {
						buffer[index] = 0;
					}
				}
			}
		}

		if (mtex->tex && mtex->tex->nodetree)
			ntreeTexEndExecTree(mtex->tex->nodetree->execdata);

		if (pool)
			BKE_image_pool_free(pool);

		if (!target->overlay_texture)
			glGenTextures(1, &target->overlay_texture);
	}
	else {
		size = target->old_size;
	}

	gpuBindTexture(GL_TEXTURE_2D, target->overlay_texture);

	if (refresh) {
		if (!init || (target->old_col != col)) {
			glTexImage2D(GL_TEXTURE_2D, 0, format, size, size, 0, format, GL_UNSIGNED_BYTE, buffer);
		}
		else {
			glTexSubImage2D(GL_TEXTURE_2D, 0, 0, 0, size, size, format, GL_UNSIGNED_BYTE, buffer);
		}

		if (buffer)
			MEM_freeN(buffer);

		target->old_col = col;
	}

#if defined(WITH_GL_PROFILE_COMPAT)
	//glTexEnvi(GL_TEXTURE_ENV, GL_TEXTURE_ENV_MODE, GL_MODULATE); // XXX jwilkins: blender never changes the TEXTURE_ENV_MODE
#endif
	glTexParameteri(GL_TEXTURE_2D, GL_TEXTURE_MIN_FILTER, GL_LINEAR);
	glTexParameteri(GL_TEXTURE_2D, GL_TEXTURE_MAG_FILTER, GL_LINEAR);

	if (mtex->brush_map_mode == MTEX_MAP_MODE_VIEW) {
		GLenum wrapmode; // XXX jwilkins: this could probably be a function
#if !defined(GLEW_ES_ONLY)
		if (GLEW_VERSION_1_3 || GLEW_ARB_texture_border_clamp)
		{
			wrapmode = GL_CLAMP_TO_BORDER;
		}
		else
#endif
		{
			wrapmode = GL_CLAMP_TO_EDGE;
		}

		glTexParameteri(GL_TEXTURE_2D, GL_TEXTURE_WRAP_S, wrapmode);
		glTexParameteri(GL_TEXTURE_2D, GL_TEXTURE_WRAP_T, wrapmode);
	}

	BKE_paint_reset_overlay_invalid(invalid);

	return 1;
}

static int load_tex_cursor(Brush *br, ViewContext *vc, float zoom)
{
	bool init;

	OverlayControlFlags overlay_flags = BKE_paint_get_overlay_flags();
	GLubyte *buffer = NULL;

	int size;
	int j;
	int refresh;

	refresh =
	    !cursor_snap.overlay_texture ||
	    (overlay_flags & PAINT_INVALID_OVERLAY_CURVE) ||
	    cursor_snap.zoom != zoom;

	init = (cursor_snap.overlay_texture != 0);

	if (refresh) {
		int s, r;

		cursor_snap.zoom = zoom;

		s = BKE_brush_size_get(vc->scene, br);
		r = 1;

		for (s >>= 1; s > 0; s >>= 1)
			r++;

		size = (1 << r);

		if (size < 256)
			size = 256;

		if (size < cursor_snap.size)
			size = cursor_snap.size;

		if (cursor_snap.size != size) {
			if (cursor_snap.overlay_texture) {
				glDeleteTextures(1, &cursor_snap.overlay_texture);
				cursor_snap.overlay_texture = 0;
			}

			init = false;

			cursor_snap.size = size;
		}
		buffer = MEM_mallocN(sizeof(GLubyte) * size * size, "load_tex");

		curvemapping_initialize(br->curve);

#pragma omp parallel for schedule(static)
		for (j = 0; j < size; j++) {
			int i;
			float y;
			float len;

			for (i = 0; i < size; i++) {

				// largely duplicated from tex_strength

				int index = j * size + i;
				float x;

				x = (float)i / size;
				y = (float)j / size;

				x -= 0.5f;
				y -= 0.5f;

				x *= 2;
				y *= 2;

				len = sqrtf(x * x + y * y);

				if (len <= 1) {
					float avg = BKE_brush_curve_strength_clamp(br, len, 1.0f);  /* Falloff curve */

					buffer[index] = 255 - (GLubyte)(255 * avg);

				}
				else {
					buffer[index] = 0;
				}
			}
		}

		if (!cursor_snap.overlay_texture)
			glGenTextures(1, &cursor_snap.overlay_texture);
	}
	else {
		size = cursor_snap.size;
	}

	gpuBindTexture(GL_TEXTURE_2D, cursor_snap.overlay_texture);

	if (refresh) {
		if (!init) {
			glTexImage2D(GL_TEXTURE_2D, 0, GL_ALPHA, size, size, 0, GL_ALPHA, GL_UNSIGNED_BYTE, buffer);
		}
		else {
			glTexSubImage2D(GL_TEXTURE_2D, 0, 0, 0, size, size, GL_ALPHA, GL_UNSIGNED_BYTE, buffer);
		}

		if (buffer)
			MEM_freeN(buffer);
	}

#if defined(WITH_GL_PROFILE_COMPAT)
	//glTexEnvi(GL_TEXTURE_ENV, GL_TEXTURE_ENV_MODE, GL_MODULATE); // XXX jwilkins: blender never changes the TEXTURE_ENV_MODE
#endif
	glTexParameteri(GL_TEXTURE_2D, GL_TEXTURE_MIN_FILTER, GL_LINEAR);
	glTexParameteri(GL_TEXTURE_2D, GL_TEXTURE_MAG_FILTER, GL_LINEAR);

	{
		GLenum wrapmode; // XXX jwilkins: this could probably be a function
	#if !defined(GLEW_ES_ONLY)
		if (GLEW_VERSION_1_3 || GLEW_ARB_texture_border_clamp)
		{
			wrapmode = GL_CLAMP_TO_BORDER;
		}
		else
	#endif
		{
			wrapmode = GL_CLAMP_TO_EDGE;
		}

		glTexParameteri(GL_TEXTURE_2D, GL_TEXTURE_WRAP_S, wrapmode);
		glTexParameteri(GL_TEXTURE_2D, GL_TEXTURE_WRAP_T, wrapmode);
	}

	BKE_paint_reset_overlay_invalid(PAINT_INVALID_OVERLAY_CURVE);

	return 1;
}



static int project_brush_radius(ViewContext *vc,
                                float radius,
                                const float location[3])
{
	float view[3], nonortho[3], ortho[3], offset[3], p1[2], p2[2];

	ED_view3d_global_to_vector(vc->rv3d, location, view);

	/* create a vector that is not orthogonal to view */

	if (fabsf(view[0]) < 0.1f) {
		nonortho[0] = view[0] + 1.0f;
		nonortho[1] = view[1];
		nonortho[2] = view[2];
	}
	else if (fabsf(view[1]) < 0.1f) {
		nonortho[0] = view[0];
		nonortho[1] = view[1] + 1.0f;
		nonortho[2] = view[2];
	}
	else {
		nonortho[0] = view[0];
		nonortho[1] = view[1];
		nonortho[2] = view[2] + 1.0f;
	}

	/* get a vector in the plane of the view */
	cross_v3_v3v3(ortho, nonortho, view);
	normalize_v3(ortho);

	/* make a point on the surface of the brush tagent to the view */
	mul_v3_fl(ortho, radius);
	add_v3_v3v3(offset, location, ortho);

	/* project the center of the brush, and the tangent point to the view onto the screen */
	if ((ED_view3d_project_float_global(vc->ar, location, p1, V3D_PROJ_TEST_NOP) == V3D_PROJ_RET_OK) &&
	    (ED_view3d_project_float_global(vc->ar, offset,   p2, V3D_PROJ_TEST_NOP) == V3D_PROJ_RET_OK))
	{
		/* the distance between these points is the size of the projected brush in pixels */
		return len_v2v2(p1, p2);
	}
	else {
		BLI_assert(0);  /* assert because the code that sets up the vectors should disallow this */
		return 0;
	}
}

static int sculpt_get_brush_geometry(bContext *C, ViewContext *vc,
                                     int x, int y, int *pixel_radius,
                                     float location[3])
{
	Scene *scene = CTX_data_scene(C);
	Paint *paint = BKE_paint_get_active_from_context(C);
	float mouse[2];
	int hit;

	mouse[0] = x;
	mouse[1] = y;

	if (vc->obact->sculpt && vc->obact->sculpt->pbvh &&
	    sculpt_stroke_get_location(C, location, mouse))
	{
		Brush *brush = BKE_paint_brush(paint);
		*pixel_radius =
		    project_brush_radius(vc,
		                         BKE_brush_unprojected_radius_get(scene, brush),
		                         location);

		if (*pixel_radius == 0)
			*pixel_radius = BKE_brush_size_get(scene, brush);

		mul_m4_v3(vc->obact->obmat, location);

		hit = 1;
	}
	else {
		Sculpt *sd    = CTX_data_tool_settings(C)->sculpt;
		Brush *brush = BKE_paint_brush(&sd->paint);

		*pixel_radius = BKE_brush_size_get(scene, brush);
		hit = 0;
	}

	return hit;
}

/* Draw an overlay that shows what effect the brush's texture will
 * have on brush strength */
static void paint_draw_tex_overlay(UnifiedPaintSettings *ups, Brush *brush,
                                     ViewContext *vc, int x, int y, float zoom, bool col, bool primary)
{
	rctf quad;
	/* check for overlay mode */

	MTex *mtex = (primary) ? &brush->mtex : &brush->mask_mtex;
	bool valid = (primary) ? (brush->overlay_flags & BRUSH_OVERLAY_PRIMARY) != 0 :
	                         (brush->overlay_flags & BRUSH_OVERLAY_SECONDARY) != 0;
	int overlay_alpha = (primary) ? brush->texture_overlay_alpha : brush->mask_overlay_alpha;

	if (!(mtex->tex) || !((mtex->brush_map_mode == MTEX_MAP_MODE_STENCIL) ||
	    (valid &&
	    ELEM(mtex->brush_map_mode, MTEX_MAP_MODE_VIEW, MTEX_MAP_MODE_TILED))))
	{
		return;
	}

	if (load_tex(brush, vc, zoom, col, primary)) {
		glEnable(GL_BLEND);

		glColorMask(GL_TRUE, GL_TRUE, GL_TRUE, GL_TRUE);
		gpuDepthMask(GL_FALSE);
		glDepthFunc(GL_ALWAYS);

		gpuMatrixMode(GL_TEXTURE);
		gpuPushMatrix();
		gpuLoadIdentity();

		if (mtex->brush_map_mode == MTEX_MAP_MODE_VIEW) {
			/* brush rotation */
			gpuTranslate(0.5, 0.5, 0);
			gpuRotateAxis(RAD2DEGF(ups->brush_rotation), 'Z');
			gpuTranslate(-0.5f, -0.5f, 0);

			/* scale based on tablet pressure */
			if (primary && ups->stroke_active && BKE_brush_use_size_pressure(vc->scene, brush)) {
<<<<<<< HEAD
				gpuTranslate(0.5f, 0.5f, 0);
				gpuScale(1.0f / ups->pressure_value, 1.0f / ups->pressure_value, 1);
				gpuTranslate(-0.5f, -0.5f, 0);
=======
				glTranslatef(0.5f, 0.5f, 0);
				glScalef(1.0f / ups->size_pressure_value, 1.0f / ups->size_pressure_value, 1);
				glTranslatef(-0.5f, -0.5f, 0);
>>>>>>> 146a1c77
			}

			if (ups->draw_anchored) {
				const float *aim = ups->anchored_initial_mouse;
				quad.xmin = aim[0] - ups->anchored_size;
				quad.ymin = aim[1] - ups->anchored_size;
				quad.xmax = aim[0] + ups->anchored_size;
				quad.ymax = aim[1] + ups->anchored_size;
			}
			else {
				const int radius = BKE_brush_size_get(vc->scene, brush) * zoom;
				quad.xmin = x - radius;
				quad.ymin = y - radius;
				quad.xmax = x + radius;
				quad.ymax = y + radius;
			}
		}
		else if (mtex->brush_map_mode == MTEX_MAP_MODE_TILED) {
			quad.xmin = 0;
			quad.ymin = 0;
			quad.xmax = BLI_rcti_size_x(&vc->ar->winrct);
			quad.ymax = BLI_rcti_size_y(&vc->ar->winrct);
		}
		/* Stencil code goes here */
		else {
			if (primary) {
				quad.xmin = -brush->stencil_dimension[0];
				quad.ymin = -brush->stencil_dimension[1];
				quad.xmax = brush->stencil_dimension[0];
				quad.ymax = brush->stencil_dimension[1];
			}
			else {
				quad.xmin = -brush->mask_stencil_dimension[0];
				quad.ymin = -brush->mask_stencil_dimension[1];
				quad.xmax = brush->mask_stencil_dimension[0];
				quad.ymax = brush->mask_stencil_dimension[1];
			}
			gpuMatrixMode(GL_MODELVIEW);
			gpuPushMatrix();
			if (primary)
				gpuTranslate(brush->stencil_pos[0], brush->stencil_pos[1], 0);
			else
				gpuTranslate(brush->mask_stencil_pos[0], brush->mask_stencil_pos[1], 0);
			gpuRotateAxis(RAD2DEGF(mtex->rot), 'Z');
			gpuMatrixMode(GL_TEXTURE);
		}

		/* set quad color. Colored overlay does not get blending */
		if (col)
			gpuColor4f(
				1.0,
				1.0,
				1.0,
				overlay_alpha / 100.0f);
		else
			gpuColor4f(
				U.sculpt_paint_overlay_col[0],
				U.sculpt_paint_overlay_col[1],
				U.sculpt_paint_overlay_col[2],
				overlay_alpha / 100.0f);

		// SSS Enable Texturing
		GPU_aspect_enable(GPU_ASPECT_BASIC, GPU_BASIC_TEXTURE_2D);

		/* draw textured quad */
		gpuBegin(GL_TRIANGLE_FAN);
		gpuTexCoord2f(0, 0);
		gpuVertex2f(quad.xmin, quad.ymin);
		gpuTexCoord2f(1, 0);
		gpuVertex2f(quad.xmax, quad.ymin);
		gpuTexCoord2f(1, 1);
		gpuVertex2f(quad.xmax, quad.ymax);
		gpuTexCoord2f(0, 1);
		gpuVertex2f(quad.xmin, quad.ymax);
		gpuEnd();

		gpuPopMatrix();

		if (mtex->brush_map_mode == MTEX_MAP_MODE_STENCIL) {
			gpuMatrixMode(GL_MODELVIEW);
			gpuPopMatrix();
		}

		// SSS Disable Texturing
		GPU_aspect_disable(GPU_ASPECT_BASIC, GPU_BASIC_TEXTURE_2D);

		gpuBindTexture(GL_TEXTURE_2D, 0); /* restore default */
	}
}

/* Draw an overlay that shows what effect the brush's texture will
 * have on brush strength */
static void paint_draw_cursor_overlay(UnifiedPaintSettings *ups, Brush *brush,
                                      ViewContext *vc, int x, int y, float zoom)
{
	rctf quad;
	/* check for overlay mode */

	if (!(brush->overlay_flags & BRUSH_OVERLAY_CURSOR)) {
		return;
	}

	if (load_tex_cursor(brush, vc, zoom)) {
		bool do_pop = false;
		float center[2];
		glEnable(GL_BLEND);

		glColorMask(GL_TRUE, GL_TRUE, GL_TRUE, GL_TRUE);
		gpuDepthMask(GL_FALSE);
		glDepthFunc(GL_ALWAYS);

		if (ups->draw_anchored) {
			const float *aim = ups->anchored_initial_mouse;
			copy_v2_v2(center, aim);
			quad.xmin = aim[0] - ups->anchored_size;
			quad.ymin = aim[1] - ups->anchored_size;
			quad.xmax = aim[0] + ups->anchored_size;
			quad.ymax = aim[1] + ups->anchored_size;
		}
		else {
			const int radius = BKE_brush_size_get(vc->scene, brush) * zoom;
			center[0] = x;
			center[1] = y;

			quad.xmin = x - radius;
			quad.ymin = y - radius;
			quad.xmax = x + radius;
			quad.ymax = y + radius;
		}

		/* scale based on tablet pressure */
		if (ups->stroke_active && BKE_brush_use_size_pressure(vc->scene, brush)) {
			do_pop = true;
<<<<<<< HEAD
			gpuPushMatrix();
			gpuLoadIdentity();
			gpuTranslate(center[0], center[1], 0);
			gpuScale(ups->pressure_value, ups->pressure_value, 1);
			gpuTranslate(-center[0], -center[1], 0);
=======
			glPushMatrix();
			glLoadIdentity();
			glTranslatef(center[0], center[1], 0);
			glScalef(ups->size_pressure_value, ups->size_pressure_value, 1);
			glTranslatef(-center[0], -center[1], 0);
>>>>>>> 146a1c77
		}

		gpuColor4f(
			U.sculpt_paint_overlay_col[0],
		        U.sculpt_paint_overlay_col[1],
		        U.sculpt_paint_overlay_col[2],
		        brush->cursor_overlay_alpha / 100.0f);

		// SSS Enable Texturing
		GPU_aspect_enable(GPU_ASPECT_BASIC, GPU_BASIC_TEXTURE_2D);

		/* draw textured quad */
		gpuImmediateFormat_T2_V2();
		gpuBegin(GL_QUADS);
		gpuTexCoord2f(0, 0);
		gpuVertex2f(quad.xmin, quad.ymin);
		gpuTexCoord2f(1, 0);
		gpuVertex2f(quad.xmax, quad.ymin);
		gpuTexCoord2f(1, 1);
		gpuVertex2f(quad.xmax, quad.ymax);
		gpuTexCoord2f(0, 1);
		gpuVertex2f(quad.xmin, quad.ymax);
		gpuEnd();
		gpuImmediateUnformat();

		if (do_pop)
			gpuPopMatrix();
			
		// SSS Disable Texturing
		GPU_aspect_disable(GPU_ASPECT_BASIC, GPU_BASIC_TEXTURE_2D);

		gpuBindTexture(GL_TEXTURE_2D, 0); /* restore default */ // XXX jwilkins: shouldn't bother to do this with texture binding
	}
}

static void paint_draw_alpha_overlay(UnifiedPaintSettings *ups, Brush *brush,
                                     ViewContext *vc, int x, int y, float zoom, PaintMode mode)
{
	/* color means that primary brush texture is colured and secondary is used for alpha/mask control */
	bool col = ELEM3(mode, PAINT_TEXTURE_PROJECTIVE, PAINT_TEXTURE_2D, PAINT_VERTEX) ? true : false;
	OverlayControlFlags flags = BKE_paint_get_overlay_flags();

#if defined(WITH_GL_PROFILE_COMPAT)
	/* save lots of GL state
	 * TODO: check on whether all of these are needed? */
	// XXX jwilkins: this problem here is that there is not a policy that guarantees what state OpenGL will be in when we get here and what we can mess with and what needs to be restored after changes.
	glPushAttrib(GL_COLOR_BUFFER_BIT |
	             GL_CURRENT_BIT |
	             GL_DEPTH_BUFFER_BIT |
	             GL_ENABLE_BIT |
	             GL_LINE_BIT |
	             GL_POLYGON_BIT |
	             GL_STENCIL_BUFFER_BIT |
	             GL_TRANSFORM_BIT |
	             GL_VIEWPORT_BIT |
	             GL_TEXTURE_BIT);
#endif

	/* coloured overlay should be drawn separately */
	if (col) {
		if (!(flags & PAINT_OVERLAY_OVERRIDE_PRIMARY))
			paint_draw_tex_overlay(ups, brush, vc, x, y, zoom, true, true);
		if (!(flags & PAINT_OVERLAY_OVERRIDE_SECONDARY))
			paint_draw_tex_overlay(ups, brush, vc, x, y, zoom, false, false);
		if (!(flags & PAINT_OVERLAY_OVERRIDE_CURSOR))
			paint_draw_cursor_overlay(ups, brush, vc, x, y, zoom);
	}
	else {
		if (!(flags & PAINT_OVERLAY_OVERRIDE_PRIMARY))
			paint_draw_tex_overlay(ups, brush, vc, x, y, zoom, false, true);
		if (!(flags & PAINT_OVERLAY_OVERRIDE_CURSOR))
			paint_draw_cursor_overlay(ups, brush, vc, x, y, zoom);
	}

#if defined(WITH_GL_PROFILE_COMPAT)
	glPopAttrib();
#endif
}

/* Special actions taken when paint cursor goes over mesh */
/* TODO: sculpt only for now */
static void paint_cursor_on_hit(UnifiedPaintSettings *ups, Brush *brush, ViewContext *vc,
                                const float location[3])
{
	float unprojected_radius, projected_radius;

	/* update the brush's cached 3D radius */
	if (!BKE_brush_use_locked_size(vc->scene, brush)) {
		/* get 2D brush radius */
		if (ups->draw_anchored)
			projected_radius = ups->anchored_size;
		else {
			if (brush->flag & BRUSH_ANCHORED)
				projected_radius = 8;
			else
				projected_radius = BKE_brush_size_get(vc->scene, brush);
		}
	
		/* convert brush radius from 2D to 3D */
		unprojected_radius = paint_calc_object_space_radius(vc, location,
		                                                    projected_radius);

		/* scale 3D brush radius by pressure */
		if (ups->stroke_active && BKE_brush_use_size_pressure(vc->scene, brush))
			unprojected_radius *= ups->size_pressure_value;

		/* set cached value in either Brush or UnifiedPaintSettings */
		BKE_brush_unprojected_radius_set(vc->scene, brush, unprojected_radius);
	}
}

static void paint_draw_cursor(bContext *C, int x, int y, void *UNUSED(unused))
{
	Scene *scene = CTX_data_scene(C);
	UnifiedPaintSettings *ups = &scene->toolsettings->unified_paint_settings;
	Paint *paint = BKE_paint_get_active_from_context(C);
	Brush *brush = BKE_paint_brush(paint);
	ViewContext vc;
	PaintMode mode;
	float final_radius;
	float translation[2];
	float outline_alpha, *outline_col;
	float zoomx, zoomy;
	
	/* check that brush drawing is enabled */
	if (!(paint->flags & PAINT_SHOW_BRUSH))
		return;

	/* can't use stroke vc here because this will be called during
	 * mouse over too, not just during a stroke */
	view3d_set_viewcontext(C, &vc);

	get_imapaint_zoom(C, &zoomx, &zoomy);
	zoomx = max_ff(zoomx, zoomy);
	mode = BKE_paintmode_get_active_from_context(C);

	/* set various defaults */
	translation[0] = x;
	translation[1] = y;
	outline_alpha = 0.5;
	outline_col = brush->add_col;
	final_radius = BKE_brush_size_get(scene, brush) * zoomx;

	/* don't calculate rake angles while a stroke is active because the rake variables are global and
	 * we may get interference with the stroke itself. For line strokes, such interference is visible */
	if (!ups->stroke_active && (brush->flag & BRUSH_RAKE))
		paint_calculate_rake_rotation(ups, translation);

	/* draw overlay */
	paint_draw_alpha_overlay(ups, brush, &vc, x, y, zoomx, mode);

	/* TODO: as sculpt and other paint modes are unified, this
	 * special mode of drawing will go away */
	if ((mode == PAINT_SCULPT) && vc.obact->sculpt) {
		float location[3];
		int pixel_radius, hit;

		/* test if brush is over the mesh */
		hit = sculpt_get_brush_geometry(C, &vc, x, y, &pixel_radius, location);

		if (BKE_brush_use_locked_size(scene, brush))
			BKE_brush_size_set(scene, brush, pixel_radius);

		/* check if brush is subtracting, use different color then */
		/* TODO: no way currently to know state of pen flip or
		 * invert key modifier without starting a stroke */
		if ((!(brush->flag & BRUSH_INVERTED) ^
		     !(brush->flag & BRUSH_DIR_IN)) &&
		    ELEM5(brush->sculpt_tool, SCULPT_TOOL_DRAW,
		          SCULPT_TOOL_INFLATE, SCULPT_TOOL_CLAY,
		          SCULPT_TOOL_PINCH, SCULPT_TOOL_CREASE))
		{
			outline_col = brush->sub_col;
		}

		/* only do if brush is over the mesh */
		if (hit)
			paint_cursor_on_hit(ups, brush, &vc, location);

		if (ups->draw_anchored) {
			final_radius = ups->anchored_size;
			translation[0] = ups->anchored_initial_mouse[0];
			translation[1] = ups->anchored_initial_mouse[1];
		}
	}

	/* make lines pretty */
	glEnable(GL_BLEND);

	GPU_raster_begin();

	GPU_aspect_enable(GPU_ASPECT_RASTER, GPU_RASTER_AA);

	/* set brush color */
	gpuColor4f(outline_col[0], outline_col[1], outline_col[2], outline_alpha);

	/* draw brush outline */
	gpuSingleCircle(translation[0], translation[1], final_radius, 40);

	/* draw an inner brush */
	if (ups->stroke_active && BKE_brush_use_size_pressure(scene, brush)) {
		/* inner at full alpha */
<<<<<<< HEAD
		gpuSingleCircle(translation[0], translation[1], final_radius * ups->pressure_value, 40);
=======
		glutil_draw_lined_arc(0.0, M_PI * 2.0, final_radius * ups->size_pressure_value, 40);
>>>>>>> 146a1c77
		/* outer at half alpha */
		gpuColor4f(outline_col[0], outline_col[1], outline_col[2], outline_alpha * 0.5f);
	}

	/* restore GL state */
	glDisable(GL_BLEND);

	GPU_aspect_disable(GPU_ASPECT_RASTER, GPU_RASTER_AA);

	GPU_raster_end();
}

/* Public API */

void paint_cursor_start(bContext *C, int (*poll)(bContext *C))
{
	Paint *p = BKE_paint_get_active_from_context(C);

	if (p && !p->paint_cursor)
		p->paint_cursor = WM_paint_cursor_activate(CTX_wm_manager(C), poll, paint_draw_cursor, NULL);

	/* invalidate the paint cursors */
	BKE_paint_invalidate_overlay_all();
}

void paint_cursor_start_explicit(Paint *p, wmWindowManager *wm, int (*poll)(bContext *C))
{
	if (p && !p->paint_cursor)
		p->paint_cursor = WM_paint_cursor_activate(wm, poll, paint_draw_cursor, NULL);
}<|MERGE_RESOLUTION|>--- conflicted
+++ resolved
@@ -46,6 +46,7 @@
 #include "BKE_image.h"
 #include "BKE_paint.h"
 #include "BKE_colortools.h"
+#include "BKE_node.h"
 
 #include "BLI_math.h"
 #include "BLI_rect.h"
@@ -59,32 +60,19 @@
 #include "DNA_screen_types.h"
 #include "DNA_userdef_types.h"
 
-<<<<<<< HEAD
 #include "GPU_blender_aspect.h"
 #include "GPU_basic.h"
 #include "GPU_matrix.h"
 #include "GPU_primitives.h"
 #include "GPU_state_latch.h"
 #include "GPU_raster.h"
-=======
-#include "BKE_brush.h"
-#include "BKE_context.h"
-#include "BKE_image.h"
-#include "BKE_node.h"
-#include "BKE_paint.h"
-#include "BKE_colortools.h"
->>>>>>> 146a1c77
 
 #include "MEM_guardedalloc.h"
 
 #include "WM_api.h"
 
-<<<<<<< HEAD
-=======
+
 #include "IMB_imbuf_types.h"
-
-#include "ED_view3d.h"
->>>>>>> 146a1c77
 
 
 #ifdef _OPENMP
@@ -646,15 +634,9 @@
 
 			/* scale based on tablet pressure */
 			if (primary && ups->stroke_active && BKE_brush_use_size_pressure(vc->scene, brush)) {
-<<<<<<< HEAD
 				gpuTranslate(0.5f, 0.5f, 0);
-				gpuScale(1.0f / ups->pressure_value, 1.0f / ups->pressure_value, 1);
+				gpuScale(1.0f / ups->size_pressure_value, 1.0f / ups->size_pressure_value, 1);
 				gpuTranslate(-0.5f, -0.5f, 0);
-=======
-				glTranslatef(0.5f, 0.5f, 0);
-				glScalef(1.0f / ups->size_pressure_value, 1.0f / ups->size_pressure_value, 1);
-				glTranslatef(-0.5f, -0.5f, 0);
->>>>>>> 146a1c77
 			}
 
 			if (ups->draw_anchored) {
@@ -788,19 +770,11 @@
 		/* scale based on tablet pressure */
 		if (ups->stroke_active && BKE_brush_use_size_pressure(vc->scene, brush)) {
 			do_pop = true;
-<<<<<<< HEAD
 			gpuPushMatrix();
 			gpuLoadIdentity();
 			gpuTranslate(center[0], center[1], 0);
-			gpuScale(ups->pressure_value, ups->pressure_value, 1);
+			gpuScale(ups->size_pressure_value, ups->size_pressure_value, 1);
 			gpuTranslate(-center[0], -center[1], 0);
-=======
-			glPushMatrix();
-			glLoadIdentity();
-			glTranslatef(center[0], center[1], 0);
-			glScalef(ups->size_pressure_value, ups->size_pressure_value, 1);
-			glTranslatef(-center[0], -center[1], 0);
->>>>>>> 146a1c77
 		}
 
 		gpuColor4f(
@@ -1003,11 +977,7 @@
 	/* draw an inner brush */
 	if (ups->stroke_active && BKE_brush_use_size_pressure(scene, brush)) {
 		/* inner at full alpha */
-<<<<<<< HEAD
-		gpuSingleCircle(translation[0], translation[1], final_radius * ups->pressure_value, 40);
-=======
-		glutil_draw_lined_arc(0.0, M_PI * 2.0, final_radius * ups->size_pressure_value, 40);
->>>>>>> 146a1c77
+		gpuSingleCircle(translation[0], translation[1], final_radius * ups->size_pressure_value, 40);
 		/* outer at half alpha */
 		gpuColor4f(outline_col[0], outline_col[1], outline_col[2], outline_alpha * 0.5f);
 	}
