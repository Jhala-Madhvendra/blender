/*
 * ***** BEGIN GPL LICENSE BLOCK *****
 *
 * This program is free software; you can redistribute it and/or
 * modify it under the terms of the GNU General Public License
 * as published by the Free Software Foundation; either version 2
 * of the License, or (at your option) any later version.
 *
 * This program is distributed in the hope that it will be useful,
 * but WITHOUT ANY WARRANTY; without even the implied warranty of
 * MERCHANTABILITY or FITNESS FOR A PARTICULAR PURPOSE.  See the
 * GNU General Public License for more details.
 *
 * You should have received a copy of the GNU General Public License
 * along with this program; if not, write to the Free Software  Foundation,
 * Inc., 51 Franklin Street, Fifth Floor, Boston, MA 02110-1301, USA.
 *
 * The Original Code is Copyright (C) 2006 by Nicholas Bishop
 * All rights reserved.
 *
 * The Original Code is: all of this file.
 *
 * Contributor(s): none yet.
 *
 * ***** END GPL LICENSE BLOCK *****
 */

/** \file blender/editors/sculpt_paint/sculpt_intern.h
 *  \ingroup edsculpt
 */
 

#ifndef __SCULPT_INTERN_H__
#define __SCULPT_INTERN_H__

#include "DNA_listBase.h"
#include "DNA_vec_types.h"
#include "DNA_key_types.h"
#include "DNA_customdata_types.h"

#include "BLI_bitmap.h"
#include "BKE_pbvh.h"

struct bContext;
struct Brush;
struct KeyBlock;
struct Mesh;
struct MultiresModifierData;
struct Object;
struct Scene;
struct Sculpt;
struct SculptStroke;
struct SculptUndoNode;

/* Interface */
struct MultiresModifierData *sculpt_multires_active(struct Scene *scene, struct Object *ob);

int sculpt_mode_poll(struct bContext *C);
int sculpt_mode_poll_view3d(struct bContext *C);
/* checks for a brush, not just sculpt mode */
int sculpt_poll(struct bContext *C);
int sculpt_poll_view3d(struct bContext *C);
void sculpt_update_mesh_elements(struct Scene *scene, struct Sculpt *sd, struct Object *ob,
                                 int need_pmap, int need_mask);

/* Stroke */
<<<<<<< HEAD
int sculpt_stroke_get_location(struct bContext *C, float out[3], const float mouse[2]);
=======
bool sculpt_stroke_get_location(bContext *C, float out[3], const float mouse[2]);
>>>>>>> 42946c37

/* Dynamic topology */
void sculpt_pbvh_clear(struct Object *ob);
void sculpt_update_after_dynamic_topology_toggle(struct bContext *C);
void sculpt_dynamic_topology_enable(struct bContext *C);
void sculpt_dynamic_topology_disable(struct bContext *C,
                                     struct SculptUndoNode *unode);

/* Undo */

typedef enum {
	SCULPT_UNDO_COORDS,
	SCULPT_UNDO_HIDDEN,
	SCULPT_UNDO_MASK,
	SCULPT_UNDO_DYNTOPO_BEGIN,
	SCULPT_UNDO_DYNTOPO_END,
	SCULPT_UNDO_DYNTOPO_SYMMETRIZE,
} SculptUndoType;

typedef struct SculptUndoNode {
	struct SculptUndoNode *next, *prev;

	SculptUndoType type;

	char idname[MAX_ID_NAME];   /* name instead of pointer*/
	void *node;                 /* only during push, not valid afterwards! */

	float (*co)[3];
	float (*orig_co)[3];
	short (*no)[3];
	float *mask;
	int totvert;

	/* non-multires */
	int maxvert;                /* to verify if totvert it still the same */
	int *index;                 /* to restore into right location */
	BLI_bitmap *vert_hidden;

	/* multires */
	int maxgrid;                /* same for grid */
	int gridsize;               /* same for grid */
	int totgrid;                /* to restore into right location */
	int *grids;                 /* to restore into right location */
	BLI_bitmap **grid_hidden;

	/* bmesh */
	struct BMLogEntry *bm_entry;
	int applied;
	CustomData bm_enter_vdata;
	CustomData bm_enter_edata;
	CustomData bm_enter_ldata;
	CustomData bm_enter_pdata;
	int bm_enter_totvert;
	int bm_enter_totedge;
	int bm_enter_totloop;
	int bm_enter_totpoly;

	/* shape keys */
	char shapeName[sizeof(((KeyBlock *)0))->name];
} SculptUndoNode;

struct SculptUndoNode *sculpt_undo_push_node(struct Object *ob, struct PBVHNode *node, SculptUndoType type);
struct SculptUndoNode *sculpt_undo_get_node(struct PBVHNode *node);
void sculpt_undo_push_begin(const char *name);
void sculpt_undo_push_end(void);

void sculpt_vertcos_to_key(struct Object *ob, struct KeyBlock *kb, float (*vertCos)[3]);

void sculpt_update_object_bounding_box(struct Object *ob);

#endif<|MERGE_RESOLUTION|>--- conflicted
+++ resolved
@@ -64,11 +64,7 @@
                                  int need_pmap, int need_mask);
 
 /* Stroke */
-<<<<<<< HEAD
-int sculpt_stroke_get_location(struct bContext *C, float out[3], const float mouse[2]);
-=======
-bool sculpt_stroke_get_location(bContext *C, float out[3], const float mouse[2]);
->>>>>>> 42946c37
+bool sculpt_stroke_get_location(struct bContext *C, float out[3], const float mouse[2]);
 
 /* Dynamic topology */
 void sculpt_pbvh_clear(struct Object *ob);
