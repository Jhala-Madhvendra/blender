/*
 * ***** BEGIN GPL LICENSE BLOCK *****
 *
 * This program is free software; you can redistribute it and/or
 * modify it under the terms of the GNU General Public License
 * as published by the Free Software Foundation; either version 2
 * of the License, or (at your option) any later version.
 *
 * This program is distributed in the hope that it will be useful,
 * but WITHOUT ANY WARRANTY; without even the implied warranty of
 * MERCHANTABILITY or FITNESS FOR A PARTICULAR PURPOSE.  See the
 * GNU General Public License for more details.
 *
 * You should have received a copy of the GNU General Public License
 * along with this program; if not, write to the Free Software Foundation,
 * Inc., 51 Franklin Street, Fifth Floor, Boston, MA 02110-1301, USA.
 *
 * The Original Code is Copyright (C) 2001-2002 by NaN Holding BV.
 * All rights reserved.
 *
 * The Original Code is: all of this file.
 *
 * Contributor(s): none yet.
 *
 * ***** END GPL LICENSE BLOCK *****
 */

/** \file blender/editors/sculpt_paint/paint_vertex.c
 *  \ingroup edsculpt
 */


#include <math.h>
#include <string.h>

#ifdef WIN32
#include <io.h>
#else
#include <unistd.h>
#endif   

#include "MEM_guardedalloc.h"

#include "BLI_blenlib.h"
#include "BLI_math.h"
#include "BLI_memarena.h"
#include "BLI_utildefines.h"
#include "BLI_ghash.h"
#include "BLI_cellalloc.h"

#include "IMB_imbuf.h"
#include "IMB_imbuf_types.h"

#include "DNA_armature_types.h"
#include "DNA_mesh_types.h"
#include "DNA_particle_types.h"
#include "DNA_scene_types.h"
#include "DNA_brush_types.h"
#include "DNA_object_types.h"
#include "DNA_meshdata_types.h"

#include "RNA_access.h"
#include "RNA_define.h"
#include "RNA_enum_types.h"

#include "BKE_DerivedMesh.h"
#include "BKE_armature.h"
#include "BKE_action.h"
#include "BKE_brush.h"
#include "BKE_context.h"
#include "BKE_depsgraph.h"
#include "BKE_deform.h"
#include "BKE_mesh.h"
#include "BKE_modifier.h"
#include "BKE_object.h"
#include "BKE_paint.h"
#include "BKE_report.h"

#include "WM_api.h"
#include "WM_types.h"


#include "ED_armature.h"
#include "ED_mesh.h"
#include "ED_screen.h"
#include "ED_view3d.h"

#include "paint_intern.h"

/* brush->vertexpaint_tool */
#define VP_MIX	0
#define VP_ADD	1
#define VP_SUB	2
#define VP_MUL	3
#define VP_BLUR	4
#define VP_LIGHTEN	5
#define VP_DARKEN	6

/* polling - retrieve whether cursor should be set or operator should be done */


/* Returns true if vertex paint mode is active */
int vertex_paint_mode_poll(bContext *C)
{
	Object *ob = CTX_data_active_object(C);

	return ob && ob->mode == OB_MODE_VERTEX_PAINT && ((Mesh *)ob->data)->totpoly;
}

int vertex_paint_poll(bContext *C)
{
	if(vertex_paint_mode_poll(C) && 
	   paint_brush(&CTX_data_tool_settings(C)->vpaint->paint)) {
		ScrArea *sa= CTX_wm_area(C);
		if(sa->spacetype==SPACE_VIEW3D) {
			ARegion *ar= CTX_wm_region(C);
			if(ar->regiontype==RGN_TYPE_WINDOW)
				return 1;
			}
		}
	return 0;
}

int weight_paint_mode_poll(bContext *C)
{
	Object *ob = CTX_data_active_object(C);

	return ob && ob->mode == OB_MODE_WEIGHT_PAINT && ((Mesh *)ob->data)->totpoly;
}

int weight_paint_poll(bContext *C)
{
	Object *ob= CTX_data_active_object(C);
	ScrArea *sa;

	if(	(ob != NULL) &&
		(ob->mode & OB_MODE_WEIGHT_PAINT) &&
		(paint_brush(&CTX_data_tool_settings(C)->wpaint->paint) != NULL) &&
		(sa= CTX_wm_area(C)) &&
		(sa->spacetype == SPACE_VIEW3D)
	) {
		ARegion *ar= CTX_wm_region(C);
		if(ar->regiontype==RGN_TYPE_WINDOW) {
			return 1;
		}
	}
	return 0;
}

static VPaint *new_vpaint(int wpaint)
{
	VPaint *vp= MEM_callocN(sizeof(VPaint), "VPaint");
	
	vp->flag= VP_AREA+VP_SPRAY;
	
	if(wpaint)
		vp->flag= VP_AREA;

	return vp;
}

static int *get_indexarray(Mesh *me)
{
	return MEM_mallocN(sizeof(int)*(me->totpoly+1), "vertexpaint");
}


/* in contradiction to cpack drawing colors, the MCOL colors (vpaint colors) are per byte! 
   so not endian sensitive. Mcol = ABGR!!! so be cautious with cpack calls */

static unsigned int rgba_to_mcol(float r, float g, float b, float a)
{
	int ir, ig, ib, ia;
	unsigned int col;
	char *cp;
	
	ir= floor(255.0f * r);
	if(ir<0) ir= 0; else if(ir>255) ir= 255;
	ig= floor(255.0f * g);
	if(ig<0) ig= 0; else if(ig>255) ig= 255;
	ib= floor(255.0f * b);
	if(ib<0) ib= 0; else if(ib>255) ib= 255;
	ia= floor(255.0f * a);
	if(ia<0) ia= 0; else if(ia>255) ia= 255;
	
	cp= (char *)&col;
	cp[0]= ia;
	cp[1]= ib;
	cp[2]= ig;
	cp[3]= ir;
	
	return col;
	
}

unsigned int vpaint_get_current_col(VPaint *vp)
{
	Brush *brush = paint_brush(&vp->paint);
	return rgba_to_mcol(brush->rgb[0], brush->rgb[1], brush->rgb[2], 1.0f);
}

static void do_shared_vertex_tesscol(Mesh *me)
{
	/* if no mcol: do not do */
	/* if tface: only the involved faces, otherwise all */
	MFace *mface;
	MTFace *tface;
	int a;
	short *scolmain, *scol;
	char *mcol;
	
	if(me->mcol==NULL || me->totvert==0 || me->totface==0) return;
	
	scolmain= MEM_callocN(4*sizeof(short)*me->totvert, "colmain");
	
	tface= me->mtface;
	mface= me->mface;
	mcol= (char *)me->mcol;
	for(a=me->totface; a>0; a--, mface++, mcol+=16) {
		if((tface && tface->mode & TF_SHAREDCOL) || (me->editflag & ME_EDIT_PAINT_MASK)==0) {
			scol= scolmain+4*mface->v1;
			scol[0]++; scol[1]+= mcol[1]; scol[2]+= mcol[2]; scol[3]+= mcol[3];
			scol= scolmain+4*mface->v2;
			scol[0]++; scol[1]+= mcol[5]; scol[2]+= mcol[6]; scol[3]+= mcol[7];
			scol= scolmain+4*mface->v3;
			scol[0]++; scol[1]+= mcol[9]; scol[2]+= mcol[10]; scol[3]+= mcol[11];
			if(mface->v4) {
				scol= scolmain+4*mface->v4;
				scol[0]++; scol[1]+= mcol[13]; scol[2]+= mcol[14]; scol[3]+= mcol[15];
			}
		}
		if(tface) tface++;
	}
	
	a= me->totvert;
	scol= scolmain;
	while(a--) {
		if(scol[0]>1) {
			scol[1]/= scol[0];
			scol[2]/= scol[0];
			scol[3]/= scol[0];
		}
		scol+= 4;
	}
	
	tface= me->mtface;
	mface= me->mface;
	mcol= (char *)me->mcol;
	for(a=me->totface; a>0; a--, mface++, mcol+=16) {
		if((tface && tface->mode & TF_SHAREDCOL) || (me->editflag & ME_EDIT_PAINT_MASK)==0) {
			scol= scolmain+4*mface->v1;
			mcol[1]= scol[1]; mcol[2]= scol[2]; mcol[3]= scol[3];
			scol= scolmain+4*mface->v2;
			mcol[5]= scol[1]; mcol[6]= scol[2]; mcol[7]= scol[3];
			scol= scolmain+4*mface->v3;
			mcol[9]= scol[1]; mcol[10]= scol[2]; mcol[11]= scol[3];
			if(mface->v4) {
				scol= scolmain+4*mface->v4;
				mcol[13]= scol[1]; mcol[14]= scol[2]; mcol[15]= scol[3];
			}
		}
		if(tface) tface++;
	}

	MEM_freeN(scolmain);
}

void do_shared_vertexcol(Mesh *me)
{
	MLoop *ml = me->mloop;
	MLoopCol *lcol = me->mloopcol;
	MTexPoly *mtp = me->mtpoly;
	MPoly *mp = me->mpoly;
	float (*scol)[5];
	int i, has_shared = 0;

	/* if no mloopcol: do not do */
	/* if mtexpoly: only the involved faces, otherwise all */

	if(me->mloopcol==0 || me->totvert==0 || me->totpoly==0) return;

	scol = MEM_callocN(sizeof(float)*me->totvert*5, "scol");

	for (i=0; i<me->totloop; i++, ml++, lcol++) {
		if (i >= mp->loopstart + mp->totloop) {
			mp++;
			if (mtp) mtp++;
		}

		if (!(mtp && (mtp->mode & TF_SHAREDCOL)) && (me->editflag & ME_EDIT_PAINT_MASK)!=0)
			continue;

		scol[ml->v][0] += lcol->r;
		scol[ml->v][1] += lcol->g;
		scol[ml->v][2] += lcol->b;
		scol[ml->v][3] += lcol->a;
		scol[ml->v][4] += 1.0;
		has_shared = 1;
	}
	
	if (has_shared) {
		for (i=0; i<me->totvert; i++) {
			if (!scol[i][4]) continue;

			scol[i][0] /= scol[i][4];
			scol[i][1] /= scol[i][4];
			scol[i][2] /= scol[i][4];
			scol[i][3] /= scol[i][4];
		}
	
		ml = me->mloop;
		lcol = me->mloopcol;
		for (i=0; i<me->totloop; i++, ml++, lcol++) {
			if (!scol[ml->v][4]) continue;

			lcol->r = scol[ml->v][0];
			lcol->g = scol[ml->v][1];
			lcol->b = scol[ml->v][2];
			lcol->a = scol[ml->v][3];
		}
	}

	MEM_freeN(scol);

	if (has_shared) {
		do_shared_vertex_tesscol(me);
	}
}

static void make_vertexcol(Object *ob)	/* single ob */
{
	Mesh *me;
	if(!ob || ob->id.lib) return;
	me= get_mesh(ob);
	if(me==NULL) return;
	if(me->edit_btmesh) return;

	/* copies from shadedisplist to mcol */
	if(!me->mcol)
		CustomData_add_layer(&me->fdata, CD_MCOL, CD_DEFAULT, NULL, me->totface);
	if (!me->mloopcol) {
		CustomData_add_layer(&me->ldata, CD_MLOOPCOL, CD_DEFAULT, NULL, me->totloop);	
		mesh_update_customdata_pointers(me, TRUE);
	}

	//if(shade)
	//	shadeMeshMCol(scene, ob, me);
	//else

	memset(me->mcol, 255, 4*sizeof(MCol)*me->totface);
	
	DAG_id_tag_update(&me->id, 0);
	
}

/* mirror_vgroup is set to -1 when invalid */
static int wpaint_mirror_vgroup_ensure(Object *ob, const int vgroup_active)
{
	bDeformGroup *defgroup= BLI_findlink(&ob->defbase, vgroup_active);

	if(defgroup) {
		bDeformGroup *curdef;
		int mirrdef;
		char name[MAXBONENAME];

		flip_side_name(name, defgroup->name, FALSE);

		if(strcmp(name, defgroup->name) != 0) {
			for (curdef= ob->defbase.first, mirrdef= 0; curdef; curdef=curdef->next, mirrdef++) {
				if (!strcmp(curdef->name, name)) {
					break;
				}
			}

			if(curdef==NULL) {
				int olddef= ob->actdef;	/* tsk, ED_vgroup_add sets the active defgroup */
				curdef= ED_vgroup_add_name(ob, name);
				ob->actdef= olddef;
			}

			/* curdef should never be NULL unless this is
			 * a  lamp and ED_vgroup_add_name fails */
			if(curdef) {
				return mirrdef;
			}
		}
	}

	return -1;
}

static void copy_vpaint_prev(VPaint *vp, unsigned int *lcol, int tot)
{
	if(vp->vpaint_prev) {
		MEM_freeN(vp->vpaint_prev);
		vp->vpaint_prev= NULL;
	}
	vp->tot= tot;	
	
	if(lcol==NULL || tot==0) return;
	
	vp->vpaint_prev= MEM_mallocN(sizeof(int)*tot, "vpaint_prev");
	memcpy(vp->vpaint_prev, lcol, sizeof(int)*tot);
	
}

static void copy_wpaint_prev (VPaint *wp, MDeformVert *dverts, int dcount)
{
	if (wp->wpaint_prev) {
		free_dverts(wp->wpaint_prev, wp->tot);
		wp->wpaint_prev= NULL;
	}
	
	if(dverts && dcount) {
		
		wp->wpaint_prev = MEM_mallocN (sizeof(MDeformVert)*dcount, "wpaint prev");
		wp->tot = dcount;
		copy_dverts (wp->wpaint_prev, dverts, dcount);
	}
}


void vpaint_fill(Object *ob, unsigned int paintcol)
{
	Mesh *me;
 	MFace *mf;
	MPoly *mp;
	MLoopCol *lcol;
	unsigned int *mcol;
	int i, j, selected;

	me= get_mesh(ob);
	if(me==NULL || me->totpoly==0) return;

	if(!me->mcol) make_vertexcol(ob);
	if(!me->mcol) return; /* possible we can't make mcol's */


	selected= (me->editflag & ME_EDIT_PAINT_MASK);

	mf = me->mface;
	mcol = (unsigned int*)me->mcol;
	for (i = 0; i < me->totface; i++, mf++, mcol+=4) {
		if (!selected || mf->flag & ME_FACE_SEL) {
			mcol[0] = paintcol;
			mcol[1] = paintcol;
			mcol[2] = paintcol;
			mcol[3] = paintcol;
		}
	}

	mp = me->mpoly;
	lcol = me->mloopcol;
	for (i=0; i<me->totpoly; i++, mp++) {
		if (!(!selected || mp->flag & ME_FACE_SEL))
			continue;

		lcol = me->mloopcol + mp->loopstart;
		for (j=0; j<mp->totloop; j++, lcol++) {
			*(int*)lcol = paintcol;
		}
	}
	
	DAG_id_tag_update(&me->id, 0);
}


/* fills in the selected faces with the current weight and vertex group */
void wpaint_fill(VPaint *wp, Object *ob, float paintweight)
{
	Mesh *me= ob->data;
<<<<<<< HEAD
	MPoly *mf;
	MDeformWeight *dw, *uw;
=======
	MFace *mf;
	MDeformWeight *dw, *dw_prev;
>>>>>>> 80c71903
	int vgroup_active, vgroup_mirror= -1;
	unsigned int index;

	/* mutually exclusive, could be made into a */
	const short paint_selmode= ME_EDIT_PAINT_SEL_MODE(me);

	if(me->totpoly==0 || me->dvert==NULL || !me->mpoly) return;
	
	vgroup_active = ob->actdef - 1;

	/* if mirror painting, find the other group */
	if(me->editflag & ME_EDIT_MIRROR_X) {
		vgroup_mirror= wpaint_mirror_vgroup_ensure(ob, vgroup_active);
	}
	
	copy_wpaint_prev(wp, me->dvert, me->totvert);
	
	for(index=0, mf= me->mpoly; index < me->totpoly; index++, mf++) {
		unsigned int fidx= mf->totloop - 1;

		if ((paint_selmode == SCE_SELECT_FACE) && !(mf->flag & ME_FACE_SEL)) {
			continue;
		}

		do {
			unsigned int vidx= me->mloop[mf->loopstart + fidx].v;

			if(!me->dvert[vidx].flag) {
				if((paint_selmode == SCE_SELECT_VERTEX) && !(me->mvert[vidx].flag & SELECT)) {
					continue;
				}

				dw= defvert_verify_index(&me->dvert[vidx], vgroup_active);
				if(dw) {
					dw_prev= defvert_verify_index(wp->wpaint_prev+vidx, vgroup_active);
					dw_prev->weight= dw->weight; /* set the undo weight */
					dw->weight= paintweight;

					if(me->editflag & ME_EDIT_MIRROR_X) {	/* x mirror painting */
						int j= mesh_get_x_mirror_vert(ob, vidx);
						if(j>=0) {
							/* copy, not paint again */
							if(vgroup_mirror != -1) {
								dw= defvert_verify_index(me->dvert+j, vgroup_mirror);
								dw_prev= defvert_verify_index(wp->wpaint_prev+j, vgroup_mirror);
							} else {
								dw= defvert_verify_index(me->dvert+j, vgroup_active);
								dw_prev= defvert_verify_index(wp->wpaint_prev+j, vgroup_active);
							}
							dw_prev->weight= dw->weight; /* set the undo weight */
							dw->weight= paintweight;
						}
					}
				}
				me->dvert[vidx].flag= 1;
			}

		} while (fidx--);
	}

	{
		MDeformVert *dv= me->dvert;
		for(index= me->totvert; index != 0; index--, dv++) {
			dv->flag= 0;
		}
	}

	copy_wpaint_prev(wp, NULL, 0);

	DAG_id_tag_update(&me->id, 0);
}

/* XXX: should be re-implemented as a vertex/weight paint 'color correct' operator

void vpaint_dogamma(Scene *scene)
{
	VPaint *vp= scene->toolsettings->vpaint;
	Mesh *me;
	Object *ob;
	float igam, fac;
	int a, temp;
	unsigned char *cp, gamtab[256];

	ob= OBACT;
	me= get_mesh(ob);

	if(!(ob->mode & OB_MODE_VERTEX_PAINT)) return;
	if(me==0 || me->mcol==0 || me->totface==0) return;

	igam= 1.0/vp->gamma;
	for(a=0; a<256; a++) {

		fac= ((float)a)/255.0;
		fac= vp->mul*pow( fac, igam);

		temp= 255.9*fac;

		if(temp<=0) gamtab[a]= 0;
		else if(temp>=255) gamtab[a]= 255;
		else gamtab[a]= temp;
	}

	a= 4*me->totface;
	cp= (unsigned char *)me->mcol;
	while(a--) {

		cp[1]= gamtab[ cp[1] ];
		cp[2]= gamtab[ cp[2] ];
		cp[3]= gamtab[ cp[3] ];

		cp+= 4;
	}
}
 */


static unsigned int mcol_blend(unsigned int col1, unsigned int col2, int fac)
{
	char *cp1, *cp2, *cp;
	int mfac;
	unsigned int col=0;
	
	if(fac==0) return col1;
	if(fac>=255) return col2;

	mfac= 255-fac;
	
	cp1= (char *)&col1;
	cp2= (char *)&col2;
	cp=  (char *)&col;
	
	cp[0]= 255;
	cp[1]= (mfac*cp1[1]+fac*cp2[1])/255;
	cp[2]= (mfac*cp1[2]+fac*cp2[2])/255;
	cp[3]= (mfac*cp1[3]+fac*cp2[3])/255;
	
	return col;
}

static unsigned int mcol_add(unsigned int col1, unsigned int col2, int fac)
{
	char *cp1, *cp2, *cp;
	int temp;
	unsigned int col=0;
	
	if(fac==0) return col1;
	
	cp1= (char *)&col1;
	cp2= (char *)&col2;
	cp=  (char *)&col;
	
	cp[0]= 255;
	temp= cp1[1] + ((fac*cp2[1])/255);
	if(temp>254) cp[1]= 255; else cp[1]= temp;
	temp= cp1[2] + ((fac*cp2[2])/255);
	if(temp>254) cp[2]= 255; else cp[2]= temp;
	temp= cp1[3] + ((fac*cp2[3])/255);
	if(temp>254) cp[3]= 255; else cp[3]= temp;
	
	return col;
}

static unsigned int mcol_sub(unsigned int col1, unsigned int col2, int fac)
{
	char *cp1, *cp2, *cp;
	int temp;
	unsigned int col=0;
	
	if(fac==0) return col1;
	
	cp1= (char *)&col1;
	cp2= (char *)&col2;
	cp=  (char *)&col;
	
	cp[0]= 255;
	temp= cp1[1] - ((fac*cp2[1])/255);
	if(temp<0) cp[1]= 0; else cp[1]= temp;
	temp= cp1[2] - ((fac*cp2[2])/255);
	if(temp<0) cp[2]= 0; else cp[2]= temp;
	temp= cp1[3] - ((fac*cp2[3])/255);
	if(temp<0) cp[3]= 0; else cp[3]= temp;
	
	return col;
}

static unsigned int mcol_mul(unsigned int col1, unsigned int col2, int fac)
{
	char *cp1, *cp2, *cp;
	int mfac;
	unsigned int col=0;
	
	if(fac==0) return col1;

	mfac= 255-fac;
	
	cp1= (char *)&col1;
	cp2= (char *)&col2;
	cp=  (char *)&col;
	
	/* first mul, then blend the fac */
	cp[0]= 255;
	cp[1]= (mfac*cp1[1] + fac*((cp2[1]*cp1[1])/255)  )/255;
	cp[2]= (mfac*cp1[2] + fac*((cp2[2]*cp1[2])/255)  )/255;
	cp[3]= (mfac*cp1[3] + fac*((cp2[3]*cp1[3])/255)  )/255;

	
	return col;
}

static unsigned int mcol_lighten(unsigned int col1, unsigned int col2, int fac)
{
	char *cp1, *cp2, *cp;
	int mfac;
	unsigned int col=0;
	
	if(fac==0) return col1;
	if(fac>=255) return col2;

	mfac= 255-fac;
	
	cp1= (char *)&col1;
	cp2= (char *)&col2;
	cp=  (char *)&col;
	
	/* See if are lighter, if so mix, else dont do anything.
	if the paint col is darker then the original, then ignore */
	if (cp1[1]+cp1[2]+cp1[3] > cp2[1]+cp2[2]+cp2[3])
		return col1;
	
	cp[0]= 255;
	cp[1]= (mfac*cp1[1]+fac*cp2[1])/255;
	cp[2]= (mfac*cp1[2]+fac*cp2[2])/255;
	cp[3]= (mfac*cp1[3]+fac*cp2[3])/255;
	
	return col;
}

static unsigned int mcol_darken(unsigned int col1, unsigned int col2, int fac)
{
	char *cp1, *cp2, *cp;
	int mfac;
	unsigned int col=0;
	
	if(fac==0) return col1;
	if(fac>=255) return col2;

	mfac= 255-fac;
	
	cp1= (char *)&col1;
	cp2= (char *)&col2;
	cp=  (char *)&col;
	
	/* See if were darker, if so mix, else dont do anything.
	if the paint col is brighter then the original, then ignore */
	if (cp1[1]+cp1[2]+cp1[3] < cp2[1]+cp2[2]+cp2[3])
		return col1;
	
	cp[0]= 255;
	cp[1]= (mfac*cp1[1]+fac*cp2[1])/255;
	cp[2]= (mfac*cp1[2]+fac*cp2[2])/255;
	cp[3]= (mfac*cp1[3]+fac*cp2[3])/255;
	return col;
}

static void vpaint_blend(VPaint *vp, unsigned int *col, unsigned int *colorig, unsigned int paintcol, int alpha)
{
	Brush *brush = paint_brush(&vp->paint);

	if(brush->vertexpaint_tool==VP_MIX || brush->vertexpaint_tool==VP_BLUR) *col= mcol_blend( *col, paintcol, alpha);
	else if(brush->vertexpaint_tool==VP_ADD) *col= mcol_add( *col, paintcol, alpha);
	else if(brush->vertexpaint_tool==VP_SUB) *col= mcol_sub( *col, paintcol, alpha);
	else if(brush->vertexpaint_tool==VP_MUL) *col= mcol_mul( *col, paintcol, alpha);
	else if(brush->vertexpaint_tool==VP_LIGHTEN) *col= mcol_lighten( *col, paintcol, alpha);
	else if(brush->vertexpaint_tool==VP_DARKEN) *col= mcol_darken( *col, paintcol, alpha);
	
	/* if no spray, clip color adding with colorig & orig alpha */
	if((vp->flag & VP_SPRAY)==0) {
		unsigned int testcol=0, a;
		char *cp, *ct, *co;
		
		alpha= (int)(255.0f*brush_alpha(brush));
		
		if(brush->vertexpaint_tool==VP_MIX || brush->vertexpaint_tool==VP_BLUR) testcol= mcol_blend( *colorig, paintcol, alpha);
		else if(brush->vertexpaint_tool==VP_ADD) testcol= mcol_add( *colorig, paintcol, alpha);
		else if(brush->vertexpaint_tool==VP_SUB) testcol= mcol_sub( *colorig, paintcol, alpha);
		else if(brush->vertexpaint_tool==VP_MUL) testcol= mcol_mul( *colorig, paintcol, alpha);
		else if(brush->vertexpaint_tool==VP_LIGHTEN)  testcol= mcol_lighten( *colorig, paintcol, alpha);
		else if(brush->vertexpaint_tool==VP_DARKEN)   testcol= mcol_darken( *colorig, paintcol, alpha);
		
		cp= (char *)col;
		ct= (char *)&testcol;
		co= (char *)colorig;
		
		for(a=0; a<4; a++) {
			if( ct[a]<co[a] ) {
				if( cp[a]<ct[a] ) cp[a]= ct[a];
				else if( cp[a]>co[a] ) cp[a]= co[a];
			}
			else {
				if( cp[a]<co[a] ) cp[a]= co[a];
				else if( cp[a]>ct[a] ) cp[a]= ct[a];
			}
		}
	}
}


static int sample_backbuf_area(ViewContext *vc, int *indexar, int totface, int x, int y, float size)
{
	struct ImBuf *ibuf;
	int a, tot=0, index;
	
	/* brecht: disabled this because it obviously failes for
	   brushes with size > 64, why is this here? */
	/*if(size>64.0) size= 64.0;*/
	
	ibuf= view3d_read_backbuf(vc, x-size, y-size, x+size, y+size);
	if(ibuf) {
		unsigned int *rt= ibuf->rect;

		memset(indexar, 0, sizeof(int)*(totface+1));
		
		size= ibuf->x*ibuf->y;
		while(size--) {
				
			if(*rt) {
				index= WM_framebuffer_to_index(*rt);
				if(index>0 && index<=totface)
					indexar[index] = 1;
			}
		
			rt++;
		}
		
		for(a=1; a<=totface; a++) {
			if(indexar[a]) indexar[tot++]= a;
		}

		IMB_freeImBuf(ibuf);
	}
	
	return tot;
}

/* whats _dl mean? */
static float calc_vp_strength_dl(VPaint *vp, ViewContext *vc, const float *vert_nor,
                              const float mval[2], const float brush_size_final)
{
	Brush *brush = paint_brush(&vp->paint);
	float dist_squared;
	float vertco[2], delta[2];

	project_float_noclip(vc->ar, vert_nor, vertco);
	sub_v2_v2v2(delta, mval, vertco);
	dist_squared= dot_v2v2(delta, delta); /* len squared */
	if (dist_squared > brush_size_final * brush_size_final) {
		return 0.0f;
	}
	else {
		const float dist = sqrtf(dist_squared);
		return brush_curve_strength_clamp(brush, dist, brush_size_final);
	}
}

static float calc_vp_alpha_dl(VPaint *vp, ViewContext *vc,
                              float vpimat[][3], const float *vert_nor,
                              const float mval[2],
                              const float brush_size_final, const float brush_alpha_final)
{
	float strength = calc_vp_strength_dl(vp, vc, vert_nor, mval, brush_size_final);

	if (strength > 0.0f) {
		float alpha= brush_alpha_final * strength;

		if(vp->flag & VP_NORMALS) {
			float dvec[3];
			const float *no= vert_nor + 3;

			/* transpose ! */
			dvec[2] = dot_v3v3(vpimat[2], no);
			if (dvec[2] > 0.0f) {
				dvec[0] = dot_v3v3(vpimat[0], no);
				dvec[1] = dot_v3v3(vpimat[1], no);

				alpha *= dvec[2] / len_v3(dvec);
			}
			else {
				return 0.0f;
			}
		}

		return alpha;
	}

	return 0.0f;
}

static void wpaint_blend(VPaint *wp, MDeformWeight *dw, MDeformWeight *dw_prev, float alpha, float paintval, int flip, int multipaint)
{
	Brush *brush = paint_brush(&wp->paint);
	int tool = brush->vertexpaint_tool;

	if (flip) {
		switch(tool) {
			case VP_MIX:
				paintval = 1.f - paintval; break;
			case VP_ADD:
				tool= VP_SUB; break;
			case VP_SUB:
				tool= VP_ADD; break;
			case VP_LIGHTEN:
				tool= VP_DARKEN; break;
			case VP_DARKEN:
				tool= VP_LIGHTEN; break;
		}
	}
	
	if(tool==VP_MIX || tool==VP_BLUR)
		dw->weight = paintval*alpha + dw->weight*(1.0f-alpha);
	else if(tool==VP_ADD)
		dw->weight += paintval*alpha;
	else if(tool==VP_SUB) 
		dw->weight -= paintval*alpha;
	else if(tool==VP_MUL) 
		/* first mul, then blend the fac */
		dw->weight = ((1.0f-alpha) + alpha*paintval)*dw->weight;
	else if(tool==VP_LIGHTEN) {
		if (dw->weight < paintval)
			dw->weight = paintval*alpha + dw->weight*(1.0f-alpha);
	} else if(tool==VP_DARKEN) {
		if (dw->weight > paintval)
			dw->weight = paintval*alpha + dw->weight*(1.0f-alpha);
	}
	/*  delay clamping until the end so multi-paint can function when the active group is at the limits */
	if(multipaint == FALSE) {
		CLAMP(dw->weight, 0.0f, 1.0f);
	}
	
	/* if no spray, clip result with orig weight & orig alpha */
	if((wp->flag & VP_SPRAY)==0) {
		float testw=0.0f;
		
		alpha= brush_alpha(brush);
		if(tool==VP_MIX || tool==VP_BLUR)
			testw = paintval*alpha + dw_prev->weight*(1.0f-alpha);
		else if(tool==VP_ADD)
			testw = dw_prev->weight + paintval*alpha;
		else if(tool==VP_SUB) 
			testw = dw_prev->weight - paintval*alpha;
		else if(tool==VP_MUL) 
			/* first mul, then blend the fac */
			testw = ((1.0f-alpha) + alpha*paintval)*dw_prev->weight;
		else if(tool==VP_LIGHTEN) {
			if (dw_prev->weight < paintval)
				testw = paintval*alpha + dw_prev->weight*(1.0f-alpha);
			else
				testw = dw_prev->weight;
		} else if(tool==VP_DARKEN) {
			if (dw_prev->weight > paintval)
				testw = paintval*alpha + dw_prev->weight*(1.0f-alpha);
			else
				testw = dw_prev->weight;
		}

		if(multipaint == FALSE) {
			CLAMP(testw, 0.0f, 1.0f);
			if( testw<dw_prev->weight ) {
				if(dw->weight < testw) dw->weight= testw;
				else if(dw->weight > dw_prev->weight) dw->weight= dw_prev->weight;
			}
			else {
				if(dw->weight > testw) dw->weight= testw;
				else if(dw->weight < dw_prev->weight) dw->weight= dw_prev->weight;
			}
		}
	}
	
}

/* ----------------------------------------------------- */


/* sets wp->weight to the closest weight value to vertex */
/* note: we cant sample frontbuf, weight colors are interpolated too unpredictable */
static int weight_sample_invoke(bContext *C, wmOperator *op, wmEvent *event)
{
	ViewContext vc;
	Mesh *me;
	short change= FALSE;

	view3d_set_viewcontext(C, &vc);
	me= get_mesh(vc.obact);

	if (me && me->dvert && vc.v3d && vc.rv3d) {
		int index;

		view3d_operator_needs_opengl(C);

		index= view3d_sample_backbuf(&vc, event->mval[0], event->mval[1]);

		if(index && index<=me->totpoly) {
			DerivedMesh *dm= mesh_get_derived_final(vc.scene, vc.obact, CD_MASK_BAREMESH);

			if(dm->getVertCo==NULL) {
				BKE_report(op->reports, RPT_WARNING, "The modifier used does not support deformed locations");
			}
			else {
				MPoly *mf= ((MPoly *)me->mpoly) + index-1;
				const int vgroup_active= vc.obact->actdef - 1;
				ToolSettings *ts= vc.scene->toolsettings;
				float mval_f[2];
				int v_idx_best= -1;
				int fidx;
				float len_best= FLT_MAX;

				mval_f[0]= (float)event->mval[0];
				mval_f[1]= (float)event->mval[1];

				fidx= mf->totloop - 1;
				do {
					float co[3], sco[3], len;
					const int v_idx= me->mloop[mf->loopstart + fidx].v;
					dm->getVertCo(dm, v_idx, co);
					project_float_noclip(vc.ar, co, sco);
					len= len_squared_v2v2(mval_f, sco);
					if(len < len_best) {
						len_best= len;
						v_idx_best= v_idx;
					}
				} while (fidx--);

				if(v_idx_best != -1) { /* should always be valid */
					ts->vgroup_weight= defvert_find_weight(&me->dvert[v_idx_best], vgroup_active);
					change= TRUE;
				}
			}
			dm->release(dm);
		}
	}

	if(change) {
		/* not really correct since the brush didnt change, but redraws the toolbar */
		WM_main_add_notifier(NC_BRUSH|NA_EDITED, NULL); /* ts->wpaint->paint.brush */

		return OPERATOR_FINISHED;
	}
	else {
		return OPERATOR_CANCELLED;
	}
}

void PAINT_OT_weight_sample(wmOperatorType *ot)
{
	/* identifiers */
	ot->name= "Weight Paint Sample Weight";
	ot->idname= "PAINT_OT_weight_sample";

	/* api callbacks */
	ot->invoke= weight_sample_invoke;
	ot->poll= weight_paint_mode_poll;

	/* flags */
	ot->flag= OPTYPE_UNDO;
}

/* samples cursor location, and gives menu with vertex groups to activate */
static EnumPropertyItem *weight_paint_sample_enum_itemf(bContext *C, PointerRNA *UNUSED(ptr), PropertyRNA *UNUSED(prop), int *free)
{
	if (C) {
		wmWindow *win= CTX_wm_window(C);
		if(win && win->eventstate) {
			ViewContext vc;
			Mesh *me;

			view3d_set_viewcontext(C, &vc);
			me= get_mesh(vc.obact);

			if (me && me->dvert && vc.v3d && vc.rv3d) {
				int index;

				view3d_operator_needs_opengl(C);

				index= view3d_sample_backbuf(&vc, win->eventstate->x - vc.ar->winrct.xmin, win->eventstate->y - vc.ar->winrct.ymin);

				if(index && index<=me->totpoly) {
					const int defbase_tot= BLI_countlist(&vc.obact->defbase);
					if(defbase_tot) {
						MPoly *mf= ((MPoly *)me->mpoly) + index-1;
						unsigned int fidx= mf->totloop - 1;
						int *groups= MEM_callocN(defbase_tot*sizeof(int), "groups");
						int found= FALSE;

						do {
							MDeformVert *dvert= me->dvert + me->mloop[mf->loopstart + fidx].v;
							int i= dvert->totweight;
							MDeformWeight *dw;
							for(dw= dvert->dw; i > 0; dw++, i--) {
								if (dw->def_nr < defbase_tot) {
									groups[dw->def_nr]= TRUE;
									found= TRUE;
								}
							}
						} while (fidx--);

						if(found==FALSE) {
							MEM_freeN(groups);
						}
						else {
							EnumPropertyItem *item= NULL, item_tmp= {0};
							int totitem= 0;
							int i= 0;
							bDeformGroup *dg;
							for(dg= vc.obact->defbase.first; dg && i<defbase_tot; i++, dg= dg->next) {
								if(groups[i]) {
									item_tmp.identifier= item_tmp.name= dg->name;
									item_tmp.value= i;
									RNA_enum_item_add(&item, &totitem, &item_tmp);
								}
							}

							RNA_enum_item_end(&item, &totitem);
							*free= 1;

							MEM_freeN(groups);
							return item;
						}
					}
				}
			}
		}
	}

	return DummyRNA_NULL_items;
}

static int weight_sample_group_exec(bContext *C, wmOperator *op)
{
	int type= RNA_enum_get(op->ptr, "group");
	ViewContext vc;
	view3d_set_viewcontext(C, &vc);

	BLI_assert(type + 1 >= 0);
	vc.obact->actdef= type + 1;

	DAG_id_tag_update(&vc.obact->id, OB_RECALC_DATA);
	WM_event_add_notifier(C, NC_OBJECT|ND_DRAW, vc.obact);
	return OPERATOR_FINISHED;
}

/* TODO, we could make this a menu into OBJECT_OT_vertex_group_set_active rather than its own operator */
void PAINT_OT_weight_sample_group(wmOperatorType *ot)
{
	PropertyRNA *prop= NULL;

	/* identifiers */
	ot->name= "Weight Paint Sample Group";
	ot->idname= "PAINT_OT_weight_sample_group";

	/* api callbacks */
	ot->exec= weight_sample_group_exec;
	ot->invoke= WM_menu_invoke;
	ot->poll= weight_paint_mode_poll;

	/* flags */
	ot->flag= OPTYPE_UNDO;

	/* keyingset to use (dynamic enum) */
	prop= RNA_def_enum(ot->srna, "group", DummyRNA_DEFAULT_items, 0, "Keying Set", "The Keying Set to use");
	RNA_def_enum_funcs(prop, weight_paint_sample_enum_itemf);
	ot->prop= prop;
}

static void do_weight_paint_normalize_all(MDeformVert *dvert, const int defbase_tot, const char *vgroup_validmap)
{
	float sum= 0.0f, fac;
	unsigned int i, tot=0;
	MDeformWeight *dw;

	for (i= dvert->totweight, dw= dvert->dw; i != 0; i--, dw++) {
		if (dw->def_nr < defbase_tot && vgroup_validmap[dw->def_nr]) {
			tot++;
			sum += dw->weight;
		}
	}

	if ((tot == 0) || (sum == 1.0f)) {
		return;
	}

	if (sum != 0.0f) {
		fac= 1.0f / sum;

		for (i= dvert->totweight, dw= dvert->dw; i != 0; i--, dw++) {
			if (dw->def_nr < defbase_tot && vgroup_validmap[dw->def_nr]) {
					dw->weight *= fac;
			}
		}
	}
	else {
		/* hrmf, not a factor in this case */
		fac = 1.0f / tot;

		for (i= dvert->totweight, dw= dvert->dw; i != 0; i--, dw++) {
			if (dw->def_nr < defbase_tot && vgroup_validmap[dw->def_nr]) {
				dw->weight = fac;
			}
		}
	}
}

/* same as function above except it normalizes against the active vgroup which remains unchanged
 *
 * note that the active is just the group which is unchanged, it can be any,
 * can also be -1 to normalize all but in that case call 'do_weight_paint_normalize_all' */
static void do_weight_paint_normalize_all_active(MDeformVert *dvert, const int defbase_tot, const char *vgroup_validmap,
                                                 const int vgroup_active)
{
	float sum= 0.0f, fac;
	unsigned int i, tot=0;
	MDeformWeight *dw;
	float act_weight = 0.0f;

	for (i= dvert->totweight, dw= dvert->dw; i != 0; i--, dw++) {
		if (dw->def_nr < defbase_tot && vgroup_validmap[dw->def_nr]) {
			if (dw->def_nr != vgroup_active) {
				sum += dw->weight;
				tot++;
			}
			else {
				act_weight = dw->weight;
			}
		}
	}

	if ((tot == 0) || (sum + act_weight == 1.0f)) {
		return;
	}

	if (sum != 0.0f) {
		fac = (1.0f / sum) * (1.0f - act_weight);

		for (i= dvert->totweight, dw= dvert->dw; i != 0; i--, dw++) {
			if (dw->def_nr < defbase_tot && vgroup_validmap[dw->def_nr]) {
				if (dw->def_nr != vgroup_active) {
					dw->weight *= fac;

					/* paranoid but possibly with float error */
					CLAMP(dw->weight, 0.0f, 1.0f);
				}
			}
		}
	}
	else {
		/* corner case where we need to scale all weights evenly because they're all zero */

		/* hrmf, not a factor in this case */
		fac = (1.0f - act_weight) / tot;

		/* paranoid but possibly with float error */
		CLAMP(fac, 0.0f, 1.0f);

		for (i= dvert->totweight, dw= dvert->dw; i != 0; i--, dw++) {
			if (dw->def_nr < defbase_tot && vgroup_validmap[dw->def_nr]) {
				if (dw->def_nr != vgroup_active) {
					dw->weight = fac;
				}
			}
		}
	}
}

/*
See if the current deform vertex has a locked group
*/
static char has_locked_group(MDeformVert *dvert, const int defbase_tot,
                             const char *bone_groups, const char *lock_flags)
{
	int i;
	MDeformWeight *dw;

	for (i= dvert->totweight, dw= dvert->dw; i != 0; i--, dw++) {
		if (dw->def_nr < defbase_tot) {
			if (bone_groups[dw->def_nr] && lock_flags[dw->def_nr] && dw->weight > 0.0f) {
				return TRUE;
			}
		}
	}
	return FALSE;
}
/* 
 * gen_lck_flags gets the status of "flag" for each bDeformGroup
 *in ob->defbase and returns an array containing them
 */
static char *gen_lock_flags(Object* ob, int defbase_tot)
{
	char is_locked = FALSE;
	int i;
	//int defbase_tot = BLI_countlist(&ob->defbase);
	char *lock_flags = MEM_mallocN(defbase_tot*sizeof(char), "defflags");
	bDeformGroup *defgroup;

	for(i = 0, defgroup = ob->defbase.first; i < defbase_tot && defgroup; defgroup = defgroup->next, i++) {
		lock_flags[i] = ((defgroup->flag & DG_LOCK_WEIGHT) != 0);
		is_locked |= lock_flags[i];
	}
	if (is_locked) {
		return lock_flags;
	}

	MEM_freeN(lock_flags);
	return NULL;
}

static int has_locked_group_selected(int defbase_tot, const char *defbase_sel, const char *lock_flags)
{
	int i;
	for(i = 0; i < defbase_tot; i++) {
		if(defbase_sel[i] && lock_flags[i]) {
			return TRUE;
		}
	}
	return FALSE;
}


#if 0 /* UNUSED */
static int has_unselected_unlocked_bone_group(int defbase_tot, char *defbase_sel, int selected, char *lock_flags, char *vgroup_validmap)
{
	int i;
	if(defbase_tot == selected) {
		return FALSE;
	}
	for(i = 0; i < defbase_tot; i++) {
		if(vgroup_validmap[i] && !defbase_sel[i] && !lock_flags[i]) {
			return TRUE;
		}
	}
	return FALSE;
}
#endif


static void multipaint_selection(MDeformVert *dvert, const int defbase_tot, float change, const char *defbase_sel)
{
	int i;
	MDeformWeight *dw;
	float val;
	/* make sure they are all at most 1 after the change */
	for(i = 0; i < defbase_tot; i++) {
		if(defbase_sel[i]) {
			dw = defvert_find_index(dvert, i);
			if(dw && dw->weight) {
				val = dw->weight * change;
				if(val > 1) {
					/* TODO: when the change is reduced, you need to recheck
					 * the earlier values to make sure they are not 0
					 * (precision error) */
					change = 1.0f/dw->weight;
				}
				/* the value should never reach zero while multi-painting if it
				 * was nonzero beforehand */
				if(val <= 0) {
					return;
				}
			}
		}
	}
	/* apply the valid change */
	for(i = 0; i < defbase_tot; i++) {
		if(defbase_sel[i]) {
			dw = defvert_find_index(dvert, i);
			if(dw && dw->weight) {
				dw->weight = dw->weight * change;
			}
		}
	}
}

/* move all change onto valid, unchanged groups.  If there is change left over,
 * then return it.
 * assumes there are valid groups to shift weight onto */
static float redistribute_change(MDeformVert *ndv, const int defbase_tot,
                                 char *change_status, const char change_me, int changeto,
                                 float totchange, float total_valid,
                                 char do_auto_normalize)
{
	float was_change;
	float change;
	float oldval;
	MDeformWeight *ndw;
	int i;
	do {
		/* assume there is no change until you see one */
		was_change = FALSE;
		/* change each group by the same amount each time */
		change = totchange/total_valid;
		for(i = 0; i < ndv->totweight && total_valid && totchange; i++) {
			ndw = (ndv->dw+i);

			/* ignore anything outside the value range */
			if (ndw->def_nr < defbase_tot) {

				/* change only the groups with a valid status */
				if(change_status[ndw->def_nr] == change_me) {
					oldval = ndw->weight;
					/* if auto normalize is active, don't worry about upper bounds */
					if(do_auto_normalize == FALSE && ndw->weight + change > 1) {
						totchange -= 1-ndw->weight;
						ndw->weight = 1;
						/* stop the changes to this group */
						change_status[ndw->def_nr] = changeto;
						total_valid--;
					}
					else if(ndw->weight + change < 0) { /* check the lower bound */
						totchange -= ndw->weight;
						ndw->weight = 0;
						change_status[ndw->def_nr] = changeto;
						total_valid--;
					}
					else {/* a perfectly valid change occurred to ndw->weight */
						totchange -= change;
						ndw->weight += change;
					}
					/* see if there was a change */
					if(oldval != ndw->weight) {
						was_change = TRUE;
					}
				}
			}
		}
		/* don't go again if there was no change, if there is no valid group,
		 * or there is no change left */
	} while(was_change && total_valid && totchange);
	/* left overs */
	return totchange;
}
static float get_mp_change(MDeformVert *odv, const int defbase_tot, const char *defbase_sel, float brush_change);
/* observe the changes made to the weights of groups.
 * make sure all locked groups on the vertex have the same deformation
 * by moving the changes made to groups onto other unlocked groups */
static void enforce_locks(MDeformVert *odv, MDeformVert *ndv,
                          const int defbase_tot, const char *defbase_sel,
                          const char *lock_flags, const char *vgroup_validmap,
                          char do_auto_normalize, char do_multipaint)
{
	float totchange = 0.0f;
	float totchange_allowed = 0.0f;
	float left_over;

	int total_valid = 0;
	int total_changed = 0;
	unsigned int i;
	MDeformWeight *ndw;
	MDeformWeight *odw;

	float changed_sum = 0.0f;

	char *change_status;

	if(!lock_flags || !has_locked_group(ndv, defbase_tot, vgroup_validmap, lock_flags)) {
		return;
	}
	/* record if a group was changed, unlocked and not changed, or locked */
	change_status = MEM_callocN(sizeof(char)*defbase_tot, "unlocked_unchanged");

	for(i = 0; i < defbase_tot; i++) {
		ndw = defvert_find_index(ndv, i);
		odw = defvert_find_index(odv, i);
		/* the weights are zero, so we can assume a lot */
		if(!ndw || !odw) {
			if (!lock_flags[i] && vgroup_validmap[i]) {
				defvert_verify_index(odv, i);
				defvert_verify_index(ndv, i);
				total_valid++;
				change_status[i] = 1; /* can be altered while redistributing */
			}
			continue;
		}
		/* locked groups should not be changed */
		if(lock_flags[i]) {
			ndw->weight = odw->weight;
		}
		else if(ndw->weight != odw->weight) { /* changed groups are handled here */
			totchange += ndw->weight - odw->weight;
			changed_sum += ndw->weight;
			change_status[i] = 2; /* was altered already */
			total_changed++;
		} /* unchanged, unlocked bone groups are handled here */
		else if (vgroup_validmap[i]) {
			totchange_allowed += ndw->weight;
			total_valid++;
			change_status[i] = 1; /* can be altered while redistributing */
		}
	}
	/* if there was any change, redistribute it */
	if(total_changed) {
		/* auto normalize will allow weights to temporarily go above 1 in redistribution */
		if(vgroup_validmap && total_changed < 0 && total_valid) {
			totchange_allowed = total_valid;
		}
		/* the way you modify the unlocked+unchanged groups is different depending
		 * on whether or not you are painting the weight(s) up or down */
		if(totchange < 0) {
			totchange_allowed = total_valid - totchange_allowed;
		}
		else {
			totchange_allowed *= -1;
		}
		/* there needs to be change allowed, or you should not bother */
		if(totchange_allowed) {
			left_over = 0;
			if(fabsf(totchange_allowed) < fabsf(totchange)) {
				/* this amount goes back onto the changed, unlocked weights */
				left_over = fabsf(fabsf(totchange) - fabsf(totchange_allowed));
				if(totchange > 0) {
					left_over *= -1;
				}
			}
			else {
				/* all of the change will be permitted */
				totchange_allowed = -totchange;
			}
			/* move the weight evenly between the allowed groups, move excess back onto the used groups based on the change */
			totchange_allowed = redistribute_change(ndv, defbase_tot, change_status, 1, -1, totchange_allowed, total_valid, do_auto_normalize);
			left_over += totchange_allowed;
			if(left_over) {
				/* more than one nonzero weights were changed with the same ratio with multipaint, so keep them changed that way! */
				if(total_changed > 1 && do_multipaint) {
					float undo_change = get_mp_change(ndv, defbase_tot, defbase_sel, left_over);
					multipaint_selection(ndv, defbase_tot, undo_change, defbase_sel);
				}	
				/* or designatedw is still -1 put weight back as evenly as possible */
				else {
					redistribute_change(ndv, defbase_tot, change_status, 2, -2, left_over, total_changed, do_auto_normalize);
				}
			}
		}
		else {
			/* reset the weights */
			unsigned int i;
			MDeformWeight *dw_old= odv->dw;
			MDeformWeight *dw_new= ndv->dw;

			for (i= odv->totweight; i != 0; i--, dw_old++, dw_new++) {
				dw_new->weight= dw_old->weight;
			}
		}
	}

	MEM_freeN(change_status);
}

/* multi-paint's initial, potential change is computed here based on the user's stroke */
static float get_mp_change(MDeformVert *odv, const int defbase_tot, const char *defbase_sel, float brush_change)
{
	float selwsum = 0.0f;
	unsigned int i;
	MDeformWeight *dw= odv->dw;

	for (i= odv->totweight; i != 0; i--, dw++) {
		if (dw->def_nr < defbase_tot) {
			if(defbase_sel[dw->def_nr]) {
				selwsum += dw->weight;
			}
		}
	}
	if(selwsum && selwsum+brush_change > 0) {
		return (selwsum+brush_change)/selwsum;
	}
	return 0.0f;
}

/* change the weights back to the wv's weights
 * it assumes you already have the correct pointer index */
static void defvert_reset_to_prev(MDeformVert *dv_prev, MDeformVert *dv)
{
	MDeformWeight *dw= dv->dw;
	MDeformWeight *dw_prev;
	unsigned int i;
	for (i= dv->totweight; i != 0; i--, dw++) {
		dw_prev= defvert_find_index(dv_prev, dw->def_nr);
		/* if there was no w when there is a d, then the old weight was 0 */
		dw->weight = dw_prev ? dw_prev->weight : 0.0f;
	}
}

static void clamp_weights(MDeformVert *dvert)
{
	MDeformWeight *dw= dvert->dw;
	unsigned int i;
	for (i= dvert->totweight; i != 0; i--, dw++) {
		CLAMP(dw->weight, 0.0f, 1.0f);
	}
}

/* struct to avoid passing many args each call to do_weight_paint_vertex()
 * this _could_ be made a part of the operators 'WPaintData' struct, or at
 * least a member, but for now keep its own struct, initialized on every
 * paint stroke update - campbell */
typedef struct WeightPaintInfo {

	int defbase_tot;

	/* both must add up to 'defbase_tot' */
	int defbase_tot_sel;
	int defbase_tot_unsel;

	int vgroup_active; /* (ob->actdef - 1) */
	int vgroup_mirror; /* mirror group or -1 */

	const char *lock_flags;  /* boolean array for locked bones,
	                          * length of defbase_tot */
	const char *defbase_sel; /* boolean array for selected bones,
	                          * length of defbase_tot, cant be const because of how its passed */

	const char *vgroup_validmap; /* same as WeightPaintData.vgroup_validmap,
	                              * only added here for convenience */

	char do_flip;
	char do_multipaint;
	char do_auto_normalize;
} WeightPaintInfo;

/* fresh start to make multi-paint and locking modular */
/* returns TRUE if it thinks you need to reset the weights due to
 * normalizing while multi-painting
 *
 * note: this assumes dw->def_nr range has been checked by the caller
 */
static int apply_mp_locks_normalize(Mesh *me, const WeightPaintInfo *wpi,
                                    const unsigned int index,
                                    MDeformWeight *dw, MDeformWeight *tdw,
                                    float change, float oldChange,
                                    float oldw, float neww)
{
	MDeformVert *dv= &me->dvert[index];
	MDeformVert dv_test= {NULL};

	dv_test.dw= BLI_cellalloc_dupalloc(dv->dw);
	dv_test.flag = dv->flag;
	dv_test.totweight = dv->totweight;
	/* do not multi-paint if a locked group is selected or the active group is locked
	 * !lock_flags[dw->def_nr] helps if nothing is selected, but active group is locked */
	if ( (wpi->lock_flags == NULL) ||
	     ((wpi->lock_flags[dw->def_nr] == FALSE) && /* def_nr range has to be checked for by caller */
	      has_locked_group_selected(wpi->defbase_tot, wpi->defbase_sel, wpi->lock_flags) == FALSE))
	{
		if(wpi->do_multipaint && wpi->defbase_tot_sel > 1) {
			if(change && change!=1) {
				multipaint_selection(dv, wpi->defbase_tot, change, wpi->defbase_sel);
			}
		}
		else { /* this lets users paint normally, but don't let them paint locked groups */
			dw->weight = neww;
		}
	}
	clamp_weights(dv);

	enforce_locks(&dv_test, dv, wpi->defbase_tot, wpi->defbase_sel, wpi->lock_flags, wpi->vgroup_validmap, wpi->do_auto_normalize, wpi->do_multipaint);

	if (wpi->do_auto_normalize) {
		/* XXX - should we pass the active group? - currently '-1' */
		do_weight_paint_normalize_all(dv, wpi->defbase_tot, wpi->vgroup_validmap);
	}

	if(oldChange && wpi->do_multipaint && wpi->defbase_tot_sel > 1) {
		if(tdw->weight != oldw) {
			if(neww > oldw) {
				if(tdw->weight <= oldw) {
					BLI_cellalloc_free(dv_test.dw);
					return TRUE;
				}
			}
			else {
				if(tdw->weight >= oldw) {
					BLI_cellalloc_free(dv_test.dw);
					return TRUE;
				}
			}
		}
	}
	BLI_cellalloc_free(dv_test.dw);
	return FALSE;
}

/* within the current dvert index, get the dw that is selected and has a weight
 * above 0, this helps multi-paint */
static int get_first_selected_nonzero_weight(MDeformVert *dvert, const int defbase_tot, const char *defbase_sel)
{
	int i;
	MDeformWeight *dw= dvert->dw;
	for(i=0; i< dvert->totweight; i++, dw++) {
		if (dw->def_nr < defbase_tot) {
			if (defbase_sel[dw->def_nr] && dw->weight > 0.0f) {
				return i;
			}
		}
	}
	return -1;
}


static char *wpaint_make_validmap(Object *ob);


static void do_weight_paint_vertex( /* vars which remain the same for every vert */
                                   VPaint *wp, Object *ob, const WeightPaintInfo *wpi,
                                    /* vars which change on each stroke */
                                   const unsigned int index, float alpha, float paintweight
                                   )
{
	Mesh *me= ob->data;
	MDeformVert *dv= &me->dvert[index];
	
	MDeformWeight *dw, *dw_prev;

	/* mirror vars */
	int index_mirr;
	int vgroup_mirr;

	MDeformVert *dv_mirr;
	MDeformWeight *dw_mirr;

	if(wp->flag & VP_ONLYVGROUP) {
		dw= defvert_find_index(dv, wpi->vgroup_active);
		dw_prev= defvert_find_index(wp->wpaint_prev+index, wpi->vgroup_active);
	}
	else {
		dw= defvert_verify_index(dv, wpi->vgroup_active);
		dw_prev= defvert_verify_index(wp->wpaint_prev+index, wpi->vgroup_active);
	}

	if(dw==NULL || dw_prev==NULL) {
		return;
	}


	/* from now on we can check if mirrors enabled if this var is -1 and not bother with the flag */
	if (me->editflag & ME_EDIT_MIRROR_X) {
		index_mirr = mesh_get_x_mirror_vert(ob, index);
		vgroup_mirr = (wpi->vgroup_mirror != -1) ? wpi->vgroup_mirror : wpi->vgroup_active;

		/* another possible error - mirror group _and_ active group are the same (which is fine),
		 * but we also are painting onto a center vertex - this would paint the same weight twice */
		if (index_mirr == index && vgroup_mirr == wpi->vgroup_active) {
			index_mirr = vgroup_mirr = -1;
		}
	}
	else {
		index_mirr = vgroup_mirr = -1;
	}


	/* get the mirror def vars */
	if (index_mirr != -1) {
		dv_mirr = &me->dvert[index_mirr];
		if (wp->flag & VP_ONLYVGROUP) {
			dw_mirr = defvert_find_index(dv_mirr, vgroup_mirr);

			if (dw_mirr == NULL) {
				index_mirr = vgroup_mirr = -1;
				dv_mirr = NULL;
			}
		}
		else {
			dw_mirr = defvert_verify_index(dv_mirr, vgroup_mirr);
		}
	}
	else {
		dv_mirr = NULL;
		dw_mirr = NULL;
	}


	/* TODO: De-duplicate the simple weight paint - jason */
	/* ... or not, since its <10 SLOC - campbell */

	/* If there are no locks or multipaint,
	 * then there is no need to run the more complicated checks */
	if ( (wpi->do_multipaint == FALSE || wpi->defbase_tot_sel <= 1) &&
	     (wpi->lock_flags == NULL || has_locked_group(dv, wpi->defbase_tot, wpi->vgroup_validmap, wpi->lock_flags) == FALSE))
	{
		wpaint_blend(wp, dw, dw_prev, alpha, paintweight, wpi->do_flip, FALSE);

		/* WATCH IT: take care of the ordering of applying mirror -> normalize,
		 * can give wrong results [#26193], least confusing if normalize is done last */

		/* apply mirror */
		if(index_mirr != -1) {
			/* copy, not paint again */
			dw_mirr->weight = dw->weight;
		}

		/* apply normalize */
		if (wpi->do_auto_normalize) {
			/* note on normalize - this used to be applied after painting and normalize all weights,
			 * in some ways this is good because there is feedback where the more weights involved would
			 * 'risist' so you couldn't instantly zero out other weights by painting 1.0 on the active.
			 *
			 * However this gave a problem since applying mirror, then normalize both verts
			 * the resulting weight wont match on both sides.
			 *
			 * If this 'resisting', slower normalize is nicer, we could call
			 * do_weight_paint_normalize_all() and only use...
			 * do_weight_paint_normalize_all_active() when normalizing the mirror vertex.
			 * - campbell
			 */
			do_weight_paint_normalize_all_active(dv, wpi->defbase_tot, wpi->vgroup_validmap, wpi->vgroup_active);

			if (index_mirr != -1) {
				/* only normalize if this is not a center vertex, else we get a conflict, normalizing twice */
				if (index != index_mirr) {
					do_weight_paint_normalize_all_active(dv_mirr, wpi->defbase_tot, wpi->vgroup_validmap, vgroup_mirr);
				}
				else {
					/* this case accounts for...
					 * - painting onto a center vertex of a mesh
					 * - x mirror is enabled
					 * - auto normalize is enabled
					 * - the group you are painting onto has a L / R version
					 *
					 * We wan't L/R vgroups to have the same weight but this cant be if both are over 0.5,
					 * We _could_ have special check for that, but this would need its own normalize function which
					 * holds 2 groups from changing at once.
					 *
					 * So! just balance out the 2 weights, it keeps them equal and everything normalized.
					 *
					 * While it wont hit the desired weight immediatelty as the user waggles their mouse,
					 * constant painting and re-normalizing will get there. this is also just simpler logic.
					 * - campbell */
					dw_mirr->weight = dw->weight = (dw_mirr->weight + dw->weight) * 0.5f;
				}
			}
		}
	}
	else {
		/* use locks and/or multipaint */
		float oldw;
		float neww;
		float testw=0;
		float change = 0;
		float oldChange = 0;
		int i;
		MDeformWeight *tdw = NULL, *tdw_prev;
		MDeformVert dv_copy= {NULL};

		oldw = dw->weight;
		wpaint_blend(wp, dw, dw_prev, alpha, paintweight, wpi->do_flip, wpi->do_multipaint && wpi->defbase_tot_sel >1);
		neww = dw->weight;
		dw->weight = oldw;
		
		/* setup multi-paint */
		if(wpi->defbase_tot_sel > 1 && wpi->do_multipaint) {
			dv_copy.dw= BLI_cellalloc_dupalloc(dv->dw);
			dv_copy.flag = dv->flag;
			dv_copy.totweight = dv->totweight;
			tdw = dw;
			tdw_prev = dw_prev;
			change = get_mp_change(&wp->wpaint_prev[index], wpi->defbase_tot, wpi->defbase_sel, neww - oldw);
			if(change) {
				if(!tdw->weight) {
					i = get_first_selected_nonzero_weight(dv, wpi->defbase_tot, wpi->defbase_sel);
					if(i>=0) {
						tdw = &(dv->dw[i]);
						tdw_prev = defvert_verify_index(&wp->wpaint_prev[index], tdw->def_nr);
					}
					else {
						change = 0;
					}
				}
				if(change && tdw_prev->weight && tdw_prev->weight * change) {
					if(tdw->weight != tdw_prev->weight) {
						oldChange = tdw->weight/tdw_prev->weight;
						testw = tdw_prev->weight*change;
						if( testw > tdw_prev->weight ) {
							if(change > oldChange) {
								/* reset the weights and use the new change */
								defvert_reset_to_prev(wp->wpaint_prev+index, dv);
							}
							else {
								/* the old change was more significant, so set
								 * the change to 0 so that it will not do another multi-paint */
								change = 0;
							}
						}
						else {
							if(change < oldChange) {
								defvert_reset_to_prev(wp->wpaint_prev+index, dv);
							}
							else {
								change = 0;
							}
						}
					}
				}
				else {
					change = 0;
				}
			}
		}
		
		if(apply_mp_locks_normalize(me, wpi, index, dw, tdw, change, oldChange, oldw, neww)) {
			defvert_reset_to_prev(&dv_copy, dv);
			change = 0;
			oldChange = 0;
		}
		if(dv_copy.dw) {
			BLI_cellalloc_free(dv_copy.dw);
		}
#if 0
		/* dv may have been altered greatly */
		dw = defvert_find_index(dv, vgroup);
#else
		dw = NULL; /* UNUSED after assignment, set to NULL to ensuyre we don't
			        * use again, we thats needed un-ifdef the line above */
		(void)dw;  /* quiet warnigns */
#endif

		/* x mirror painting */
		if(index_mirr != -1) {
			/* copy, not paint again */

			/* dw_mirr->weight = dw->weight; */  /* TODO, explain the logic in not assigning weight! - campbell */
			apply_mp_locks_normalize(me, wpi, index_mirr, dw_mirr, tdw, change, oldChange, oldw, neww);
		}
	}
}


/* *************** set wpaint operator ****************** */

static int set_wpaint(bContext *C, wmOperator *UNUSED(op))		/* toggle */
{		
	Object *ob= CTX_data_active_object(C);
	Scene *scene= CTX_data_scene(C);
	VPaint *wp= scene->toolsettings->wpaint;
	Mesh *me;
	
	me= get_mesh(ob);
	if(ob->id.lib || me==NULL) return OPERATOR_PASS_THROUGH;
	
	if(ob->mode & OB_MODE_WEIGHT_PAINT) ob->mode &= ~OB_MODE_WEIGHT_PAINT;
	else ob->mode |= OB_MODE_WEIGHT_PAINT;
	
	
	/* Weightpaint works by overriding colors in mesh,
		* so need to make sure we recalc on enter and
		* exit (exit needs doing regardless because we
				* should redeform).
		*/
	DAG_id_tag_update(&me->id, 0);
	
	if(ob->mode & OB_MODE_WEIGHT_PAINT) {
		Object *par;
		
		if(wp==NULL)
			wp= scene->toolsettings->wpaint= new_vpaint(1);

		paint_init(&wp->paint, PAINT_CURSOR_WEIGHT_PAINT);
		paint_cursor_start(C, weight_paint_poll);
		
		mesh_octree_table(ob, NULL, NULL, 's');
		
		/* verify if active weight group is also active bone */
		par= modifiers_isDeformedByArmature(ob);
		if(par && (par->mode & OB_MODE_POSE)) {
			bArmature *arm= par->data;

			if(arm->act_bone)
				ED_vgroup_select_by_name(ob, arm->act_bone->name);
		}
	}
	else {
		mesh_octree_table(NULL, NULL, NULL, 'e');
		mesh_mirrtopo_table(NULL, 'e');
	}
	
	WM_event_add_notifier(C, NC_SCENE|ND_MODE, scene);
	
	return OPERATOR_FINISHED;
}

/* for switching to/from mode */
static int paint_poll_test(bContext *C)
{
	Object *ob= CTX_data_active_object(C);
	if(CTX_data_edit_object(C))
		return 0;
	if(CTX_data_active_object(C)==NULL)
		return 0;
	if(!ob->data || ((ID *)ob->data)->lib)
		return 0;
	return 1;
}

void PAINT_OT_weight_paint_toggle(wmOperatorType *ot)
{
	
	/* identifiers */
	ot->name= "Weight Paint Mode";
	ot->idname= "PAINT_OT_weight_paint_toggle";
	
	/* api callbacks */
	ot->exec= set_wpaint;
	ot->poll= paint_poll_test;
	
	/* flags */
	ot->flag= OPTYPE_REGISTER|OPTYPE_UNDO;
	
}

/* ************ weight paint operator ********** */

struct WPaintData {
	ViewContext vc;
	int *indexar;
	int vgroup_active;
	int vgroup_mirror;
	float *vertexcosnos;
	float wpimat[3][3];
	
	/*variables for auto normalize*/
	const char *vgroup_validmap; /*stores if vgroups tie to deforming bones or not*/
	const char *lock_flags;
	int defbase_tot;
};

static char *wpaint_make_validmap(Object *ob)
{
	bDeformGroup *dg;
	ModifierData *md;
	char *vgroup_validmap;
	GHash *gh;
	int i, step1=1;

	if(ob->defbase.first == NULL) {
		return NULL;
	}

	gh= BLI_ghash_new(BLI_ghashutil_strhash, BLI_ghashutil_strcmp, "wpaint_make_validmap gh");

	/*add all names to a hash table*/
	for (dg=ob->defbase.first; dg; dg=dg->next) {
		BLI_ghash_insert(gh, dg->name, NULL);
	}

	/*now loop through the armature modifiers and identify deform bones*/
	for (md = ob->modifiers.first; md; md= !md->next && step1 ? (step1=0), modifiers_getVirtualModifierList(ob) : md->next) {
		if (!(md->mode & (eModifierMode_Realtime|eModifierMode_Virtual)))
			continue;

		if (md->type == eModifierType_Armature) {
			ArmatureModifierData *amd= (ArmatureModifierData*) md;

			if(amd->object && amd->object->pose) {
				bPose *pose= amd->object->pose;
				bPoseChannel *chan;
				
				for (chan=pose->chanbase.first; chan; chan=chan->next) {
					if (chan->bone->flag & BONE_NO_DEFORM)
						continue;

					if (BLI_ghash_haskey(gh, chan->name)) {
						BLI_ghash_remove(gh, chan->name, NULL, NULL);
						BLI_ghash_insert(gh, chan->name, SET_INT_IN_POINTER(1));
					}
				}
			}
		}
	}

	vgroup_validmap= MEM_mallocN(BLI_ghash_size(gh), "wpaint valid map");

	/*add all names to a hash table*/
	for (dg=ob->defbase.first, i=0; dg; dg=dg->next, i++) {
		vgroup_validmap[i]= (BLI_ghash_lookup(gh, dg->name) != NULL);
	}

	BLI_assert(i == BLI_ghash_size(gh));

	BLI_ghash_free(gh, NULL, NULL);

	return vgroup_validmap;
}

static int wpaint_stroke_test_start(bContext *C, wmOperator *op, wmEvent *UNUSED(event))
{
	Scene *scene= CTX_data_scene(C);
	struct PaintStroke *stroke = op->customdata;
	ToolSettings *ts= scene->toolsettings;
	VPaint *wp= ts->wpaint;
	Object *ob= CTX_data_active_object(C);
	struct WPaintData *wpd;
	Mesh *me;
	bDeformGroup *dg;

	float mat[4][4], imat[4][4];
	
	if(scene->obedit) {
		return FALSE;
	}
	
	me= get_mesh(ob);
	if(me==NULL || me->totpoly==0) return OPERATOR_PASS_THROUGH;
	
	/* if nothing was added yet, we make dverts and a vertex deform group */
	if (!me->dvert) {
		ED_vgroup_data_create(&me->id);
		WM_event_add_notifier(C, NC_GEOM|ND_DATA, me);
	}

	/* this happens on a Bone select, when no vgroup existed yet */
	if (ob->actdef <= 0) {
		Object *modob;
		if((modob = modifiers_isDeformedByArmature(ob))) {
			Bone *actbone= ((bArmature *)modob->data)->act_bone;
			if(actbone) {
				bPoseChannel *pchan= get_pose_channel(modob->pose, actbone->name);

				if(pchan) {
					bDeformGroup *dg= defgroup_find_name(ob, pchan->name);
					if(dg==NULL) {
						dg= ED_vgroup_add_name(ob, pchan->name);	/* sets actdef */
					}
					else {
						int actdef = 1 + BLI_findindex(&ob->defbase, dg);
						BLI_assert(actdef >= 0);
						ob->actdef= actdef;
					}
				}
			}
		}
	}
	if(ob->defbase.first==NULL) {
		ED_vgroup_add(ob);
	}

	/* ensure we dont try paint onto an invalid group */
	if (ob->actdef <= 0) {
		BKE_report(op->reports, RPT_WARNING, "No active vertex group for painting, aborting");
		return FALSE;
	}

	/* check if we are attempting to paint onto a locked vertex group,
	 * and other options disallow it from doing anything useful */
	dg = BLI_findlink(&ob->defbase, (ob->actdef-1));
	if (dg->flag & DG_LOCK_WEIGHT) {
		BKE_report(op->reports, RPT_WARNING, "Active group is locked, aborting");
		return FALSE;
	}

	/* ALLOCATIONS! no return after this line */
	/* make mode data storage */
	wpd= MEM_callocN(sizeof(struct WPaintData), "WPaintData");
	paint_stroke_set_mode_data(stroke, wpd);
	view3d_set_viewcontext(C, &wpd->vc);

	wpd->vgroup_active = ob->actdef - 1;
	wpd->vgroup_mirror = -1;

	/* set up auto-normalize, and generate map for detecting which
	 * vgroups affect deform bones*/
	wpd->defbase_tot = BLI_countlist(&ob->defbase);
	wpd->lock_flags = gen_lock_flags(ob, wpd->defbase_tot);
	if (ts->auto_normalize || ts->multipaint || wpd->lock_flags) {
		wpd->vgroup_validmap = wpaint_make_validmap(ob);
	}

	/* painting on subsurfs should give correct points too, this returns me->totvert amount */
	wpd->vertexcosnos= mesh_get_mapped_verts_nors(scene, ob);
	wpd->indexar= get_indexarray(me);
	copy_wpaint_prev(wp, me->dvert, me->totvert);

	/* imat for normals */
	mult_m4_m4m4(mat, wpd->vc.rv3d->viewmat, ob->obmat);
	invert_m4_m4(imat, mat);
	copy_m3_m4(wpd->wpimat, imat);

	/* if mirror painting, find the other group */
	if(me->editflag & ME_EDIT_MIRROR_X) {
		wpd->vgroup_mirror = wpaint_mirror_vgroup_ensure(ob, wpd->vgroup_active);
	}
	
	return TRUE;
}

static void wpaint_stroke_update_step(bContext *C, struct PaintStroke *stroke, PointerRNA *itemptr)
{
	const Scene *scene= CTX_data_scene(C);
	ToolSettings *ts= CTX_data_tool_settings(C);
	VPaint *wp= ts->wpaint;
	Brush *brush = paint_brush(&wp->paint);
	struct WPaintData *wpd= paint_stroke_mode_data(stroke);
	ViewContext *vc;
	Object *ob;
	Mesh *me;
	float mat[4][4];
	float paintweight;
	int *indexar;
	float totw;
	unsigned int index, totindex;
	float alpha;
	float mval[2];
	int use_vert_sel;
	char *defbase_sel;

	const float pressure = RNA_float_get(itemptr, "pressure");
	const float brush_size_final = brush_size(brush) * (brush_use_size_pressure(scene, brush) ? pressure : 1.0f);
	const float brush_alpha_final = brush_alpha(brush) * (brush_use_alpha_pressure(scene, brush) ? pressure : 1.0f);

	/* intentionally dont initialize as NULL, make sure we initialize all members below */
	WeightPaintInfo wpi;

	/* cannot paint if there is no stroke data */
	if (wpd == NULL) {
		/* XXX: force a redraw here, since even though we can't paint,
		 * at least view won't freeze until stroke ends */
		ED_region_tag_redraw(CTX_wm_region(C));
		return;
	}
		
	vc= &wpd->vc;
	ob= vc->obact;
	me= ob->data;
	indexar= wpd->indexar;
	
	view3d_operator_needs_opengl(C);
		
	/* load projection matrix */
	mult_m4_m4m4(mat, vc->rv3d->persmat, ob->obmat);

	RNA_float_get_array(itemptr, "mouse", mval);
	mval[0]-= vc->ar->winrct.xmin;
	mval[1]-= vc->ar->winrct.ymin;



	/* *** setup WeightPaintInfo - pass onto do_weight_paint_vertex *** */
	wpi.defbase_tot=        wpd->defbase_tot;
	defbase_sel=            MEM_mallocN(wpi.defbase_tot*sizeof(char), "wpi.defbase_sel");
	wpi.defbase_tot_sel=    get_selected_defgroups(ob, defbase_sel, wpi.defbase_tot);
	wpi.defbase_sel=        defbase_sel; /* so we can stay const */
	if(wpi.defbase_tot_sel == 0 && ob->actdef > 0) wpi.defbase_tot_sel = 1;

	wpi.defbase_tot_unsel=  wpi.defbase_tot - wpi.defbase_tot_sel;
	wpi.vgroup_active=      wpd->vgroup_active;
	wpi.vgroup_mirror=      wpd->vgroup_mirror;
	wpi.lock_flags=         wpd->lock_flags;
	wpi.vgroup_validmap=    wpd->vgroup_validmap;
	wpi.do_flip=            RNA_boolean_get(itemptr, "pen_flip");
	wpi.do_multipaint=      (ts->multipaint != 0);
	wpi.do_auto_normalize=	((ts->auto_normalize != 0) && (wpi.vgroup_validmap != NULL));
	/* *** done setting up WeightPaintInfo *** */



	swap_m4m4(wpd->vc.rv3d->persmat, mat);

	use_vert_sel= (me->editflag & ME_EDIT_VERT_SEL) != 0;

	/* which faces are involved */
	if(wp->flag & VP_AREA) {
		/* Ugly hack, to avoid drawing vertex index when getting the face index buffer - campbell */
		me->editflag &= ~ME_EDIT_VERT_SEL;
		totindex= sample_backbuf_area(vc, indexar, me->totpoly, mval[0], mval[1], brush_size_final);
		me->editflag |= use_vert_sel ? ME_EDIT_VERT_SEL : 0;
	}
	else {
		indexar[0]= view3d_sample_backbuf(vc, mval[0], mval[1]);
		if(indexar[0]) totindex= 1;
		else totindex= 0;
	}
			
	if(wp->flag & VP_COLINDEX) {
		for(index=0; index<totindex; index++) {
			if(indexar[index] && indexar[index]<=me->totpoly) {
				MPoly *mpoly= ((MPoly *)me->mpoly) + (indexar[index]-1);
						
				if(mpoly->mat_nr!=ob->actcol-1) {
					indexar[index]= 0;
				}
			}
		}
	}
			
	if((me->editflag & ME_EDIT_PAINT_MASK) && me->mpoly) {
		for(index=0; index<totindex; index++) {
			if(indexar[index] && indexar[index]<=me->totpoly) {
				MPoly *mpoly= ((MPoly *)me->mpoly) + (indexar[index]-1);
						
				if((mpoly->flag & ME_FACE_SEL)==0) {
					indexar[index]= 0;
				}
			}					
		}
	}
			
	/* make sure each vertex gets treated only once */
	/* and calculate filter weight */
	totw= 0.0f;
	if(brush->vertexpaint_tool==VP_BLUR) 
		paintweight= 0.0f;
	else
		paintweight= ts->vgroup_weight;
			
	for(index=0; index<totindex; index++) {
		if(indexar[index] && indexar[index]<=me->totpoly) {
			MPoly *mpoly= me->mpoly + (indexar[index]-1);
			MLoop *ml = me->mloop + mpoly->loopstart;
			int i;

			if(use_vert_sel) {
				for (i=0; i<mpoly->totloop; i++, ml++) {
					me->dvert[ml->v].flag = (me->mvert[ml->v].flag & SELECT);
				}
			}
			else {
				for (i=0; i<mpoly->totloop; i++, ml++) {
					me->dvert[ml->v].flag = 1;
				}
			}
					
			if(brush->vertexpaint_tool==VP_BLUR) {
				MDeformWeight *dw, *(*dw_func)(MDeformVert *, const int);
						
				if(wp->flag & VP_ONLYVGROUP)
					dw_func= (MDeformWeight *(*)(MDeformVert *, const int))defvert_find_index;
				else
					dw_func= defvert_verify_index;
						
				ml = me->mloop + mpoly->loopstart;
				for (i=0; i<mpoly->totloop; i++, ml++) {
					const float fac = calc_vp_strength_dl(wp, vc, wpd->vertexcosnos+6*ml->v, mval, brush_size_final);
					if (fac > 0.0f) {
						dw = dw_func(&me->dvert[ml->v], wpi.vgroup_active);
						paintweight += dw ? (dw->weight * fac) : 0.0f;
						totw += fac;
					}
				}
			}
		}
	}
			
	if (brush->vertexpaint_tool==VP_BLUR) {
		paintweight /= totw;
	}

	for(index=0; index<totindex; index++) {
		if(indexar[index] && indexar[index]<=me->totpoly) {
			MPoly *mpoly= me->mpoly + (indexar[index]-1);
			MLoop *ml=me->mloop+mpoly->loopstart;
			int i;

			for (i=0; i<mpoly->totloop; i++, ml++) {
				unsigned int vidx= ml->v;
				if (me->dvert[vidx].flag) {
					alpha= calc_vp_alpha_dl(wp, vc, wpd->wpimat, wpd->vertexcosnos+6*vidx,
					                        mval, brush_size_final, brush_alpha_final);
					if(alpha) {
						do_weight_paint_vertex(wp, ob, &wpi, vidx, alpha, paintweight);
					}
					me->dvert[vidx].flag= 0;
				}
			}
		}
	}


	/* *** free wpi members */
	MEM_freeN((void *)wpi.defbase_sel);
	/* *** dont freeing wpi members */


	swap_m4m4(vc->rv3d->persmat, mat);
			
	DAG_id_tag_update(ob->data, 0);
	ED_region_tag_redraw(vc->ar);
}

static void wpaint_stroke_done(bContext *C, struct PaintStroke *stroke)
{
	ToolSettings *ts= CTX_data_tool_settings(C);
	Object *ob= CTX_data_active_object(C);
	struct WPaintData *wpd= paint_stroke_mode_data(stroke);
	
	if(wpd) {
		if(wpd->vertexcosnos)
			MEM_freeN(wpd->vertexcosnos);
		MEM_freeN(wpd->indexar);
		
		if (wpd->vgroup_validmap)
			MEM_freeN((void *)wpd->vgroup_validmap);
		if(wpd->lock_flags)
			MEM_freeN((void *)wpd->lock_flags);

		MEM_freeN(wpd);
	}
	
	/* frees prev buffer */
	copy_wpaint_prev(ts->wpaint, NULL, 0);
	
	/* and particles too */
	if(ob->particlesystem.first) {
		ParticleSystem *psys;
		int i;
		
		for(psys= ob->particlesystem.first; psys; psys= psys->next) {
			for(i=0; i<PSYS_TOT_VG; i++) {
				if(psys->vgroup[i]==ob->actdef) {
					psys->recalc |= PSYS_RECALC_RESET;
					break;
				}
			}
		}
	}
	
	DAG_id_tag_update(ob->data, 0);
}


static int wpaint_invoke(bContext *C, wmOperator *op, wmEvent *event)
{
	
	op->customdata = paint_stroke_new(C, NULL, wpaint_stroke_test_start,
	                                  wpaint_stroke_update_step,
	                                  wpaint_stroke_done, event->type);
	
	/* add modal handler */
	WM_event_add_modal_handler(C, op);

	op->type->modal(C, op, event);
	
	return OPERATOR_RUNNING_MODAL;
}

static int wpaint_cancel(bContext *C, wmOperator *op)
{
	paint_stroke_cancel(C, op);

	return OPERATOR_CANCELLED;
}

void PAINT_OT_weight_paint(wmOperatorType *ot)
{
	
	/* identifiers */
	ot->name= "Weight Paint";
	ot->idname= "PAINT_OT_weight_paint";
	
	/* api callbacks */
	ot->invoke= wpaint_invoke;
	ot->modal= paint_stroke_modal;
	/* ot->exec= vpaint_exec; <-- needs stroke property */
	ot->poll= weight_paint_poll;
	ot->cancel= wpaint_cancel;
	
	/* flags */
	ot->flag= OPTYPE_REGISTER|OPTYPE_UNDO|OPTYPE_BLOCKING;

	RNA_def_collection_runtime(ot->srna, "stroke", &RNA_OperatorStrokeElement, "Stroke", "");
}

static int weight_paint_set_exec(bContext *C, wmOperator *UNUSED(op))
{
	struct Scene *scene= CTX_data_scene(C);
	Object *obact = CTX_data_active_object(C);

	wpaint_fill(scene->toolsettings->wpaint, obact, scene->toolsettings->vgroup_weight);
	ED_region_tag_redraw(CTX_wm_region(C)); /* XXX - should redraw all 3D views */
	return OPERATOR_FINISHED;
}

void PAINT_OT_weight_set(wmOperatorType *ot)
{
	/* identifiers */
	ot->name= "Set Weight";
	ot->idname= "PAINT_OT_weight_set";

	/* api callbacks */
	ot->exec= weight_paint_set_exec;
	ot->poll= mask_paint_poll; /* it was facemask_paint_poll */

	/* flags */
	ot->flag= OPTYPE_REGISTER|OPTYPE_UNDO;
}

/* ************ set / clear vertex paint mode ********** */


static int set_vpaint(bContext *C, wmOperator *op)		/* toggle */
{	
	Object *ob= CTX_data_active_object(C);
	Scene *scene= CTX_data_scene(C);
	VPaint *vp= scene->toolsettings->vpaint;
	Mesh *me;
	
	me= get_mesh(ob);
	
	if(me==NULL || object_data_is_libdata(ob)) {
		ob->mode &= ~OB_MODE_VERTEX_PAINT;
		return OPERATOR_PASS_THROUGH;
	}
	
	if(me && me->mloopcol==NULL) make_vertexcol(ob);
	
	/* toggle: end vpaint */
	if(ob->mode & OB_MODE_VERTEX_PAINT) {
		
		ob->mode &= ~OB_MODE_VERTEX_PAINT;
	}
	else {
		ob->mode |= OB_MODE_VERTEX_PAINT;
		/* Turn off weight painting */
		if (ob->mode & OB_MODE_WEIGHT_PAINT)
			set_wpaint(C, op);
		
		if(vp==NULL)
			vp= scene->toolsettings->vpaint= new_vpaint(0);
		
		paint_cursor_start(C, vertex_paint_poll);

		paint_init(&vp->paint, PAINT_CURSOR_VERTEX_PAINT);
	}
	
	if (me)
		/* update modifier stack for mapping requirements */
		DAG_id_tag_update(&me->id, 0);
	
	WM_event_add_notifier(C, NC_SCENE|ND_MODE, scene);
	
	return OPERATOR_FINISHED;
}

void PAINT_OT_vertex_paint_toggle(wmOperatorType *ot)
{
	
	/* identifiers */
	ot->name= "Vertex Paint Mode";
	ot->idname= "PAINT_OT_vertex_paint_toggle";
	
	/* api callbacks */
	ot->exec= set_vpaint;
	ot->poll= paint_poll_test;
	
	/* flags */
	ot->flag= OPTYPE_REGISTER|OPTYPE_UNDO;
}



/* ********************** vertex paint operator ******************* */

/* Implementation notes:

Operator->invoke()
  - validate context (add mcol)
  - create customdata storage
  - call paint once (mouse click)
  - add modal handler 

Operator->modal()
  - for every mousemove, apply vertex paint
  - exit on mouse release, free customdata
	(return OPERATOR_FINISHED also removes handler and operator)

For future:
  - implement a stroke event (or mousemove with past positons)
  - revise whether op->customdata should be added in object, in set_vpaint

*/

typedef struct polyfacemap_e {
	struct polyfacemap_e *next, *prev;
	int facenr;
} polyfacemap_e;

typedef struct VPaintData {
	ViewContext vc;
	unsigned int paintcol;
	int *indexar;
	float *vertexcosnos;
	float vpimat[3][3];
	
	/*mpoly -> mface mapping*/
	MemArena *arena;
	ListBase *polyfacemap;
} VPaintData;

static void vpaint_build_poly_facemap(struct VPaintData *vd, Mesh *me)
{
	MFace *mf;
	polyfacemap_e *e;
	int *origIndex;
	int i;

	vd->arena = BLI_memarena_new(1<<13, "vpaint tmp");
	BLI_memarena_use_calloc(vd->arena);

	vd->polyfacemap = BLI_memarena_alloc(vd->arena, sizeof(ListBase)*me->totpoly);

	origIndex = CustomData_get_layer(&me->fdata, CD_POLYINDEX);
	mf = me->mface;

	if (!origIndex)
		return;

	for (i=0; i<me->totface; i++, mf++, origIndex++) {
		if (*origIndex == ORIGINDEX_NONE)
			continue;

		e = BLI_memarena_alloc(vd->arena, sizeof(polyfacemap_e));
		e->facenr = i;
		
		BLI_addtail(&vd->polyfacemap[*origIndex], e);
	}
}

static int vpaint_stroke_test_start(bContext *C, struct wmOperator *op, wmEvent *UNUSED(event))
{
	ToolSettings *ts= CTX_data_tool_settings(C);
	struct PaintStroke *stroke = op->customdata;
	VPaint *vp= ts->vpaint;
	struct VPaintData *vpd;
	Object *ob= CTX_data_active_object(C);
	Mesh *me;
	float mat[4][4], imat[4][4];

	/* context checks could be a poll() */
	me= get_mesh(ob);
	if(me==NULL || me->totpoly==0)
		return OPERATOR_PASS_THROUGH;
	
	if(me->mloopcol==NULL)
		make_vertexcol(ob);
	if(me->mloopcol==NULL)
		return OPERATOR_CANCELLED;
	
	/* make mode data storage */
	vpd= MEM_callocN(sizeof(struct VPaintData), "VPaintData");
	paint_stroke_set_mode_data(stroke, vpd);
	view3d_set_viewcontext(C, &vpd->vc);
	
	vpd->vertexcosnos= mesh_get_mapped_verts_nors(vpd->vc.scene, ob);
	vpd->indexar= get_indexarray(me);
	vpd->paintcol= vpaint_get_current_col(vp);
	vpaint_build_poly_facemap(vpd, me);
	
	/* for filtering */
	copy_vpaint_prev(vp, (unsigned int *)me->mloopcol, me->totloop);
	
	/* some old cruft to sort out later */
	mult_m4_m4m4(mat, vpd->vc.rv3d->viewmat, ob->obmat);
	invert_m4_m4(imat, mat);
	copy_m3_m4(vpd->vpimat, imat);

	return 1;
}

#if 0
static void vpaint_paint_face(VPaint *vp, VPaintData *vpd, Object *ob,
                              const unsigned int index, const float mval[2],
                              const float brush_size_final, const float brush_alpha_final,
                              int UNUSED(flip))
{
	ViewContext *vc = &vpd->vc;
	Brush *brush = paint_brush(&vp->paint);
	Mesh *me = get_mesh(ob);
	MFace *mface= &me->mface[index];
	unsigned int *mcol= ((unsigned int*)me->mcol) + 4*index;
	unsigned int *mcolorig= ((unsigned int*)vp->vpaint_prev) + 4*index;
	float alpha;
	int i;
	
	if((vp->flag & VP_COLINDEX && mface->mat_nr!=ob->actcol-1) ||
	   ((me->editflag & ME_EDIT_PAINT_MASK) && !(mface->flag & ME_FACE_SEL)))
		return;

	if(brush->vertexpaint_tool==VP_BLUR) {
		unsigned int fcol1= mcol_blend( mcol[0], mcol[1], 128);
		if(mface->v4) {
			unsigned int fcol2= mcol_blend( mcol[2], mcol[3], 128);
			vpd->paintcol= mcol_blend( fcol1, fcol2, 128);
		}
		else {
			vpd->paintcol= mcol_blend( mcol[2], fcol1, 170);
		}
		
	}

	for(i = 0; i < (mface->v4 ? 4 : 3); ++i) {
		alpha = calc_vp_alpha_dl(vp, vc, vpd->vpimat, vpd->vertexcosnos+6*(&mface->v1)[i],
		                         mval, brush_size_final, brush_alpha_final);
		if(alpha) {
			vpaint_blend(vp, mcol+i, mcolorig+i, vpd->paintcol, (int)(alpha*255.0f));
		}
	}
}
#endif

static void vpaint_stroke_update_step(bContext *C, struct PaintStroke *stroke, PointerRNA *itemptr)
{
	const Scene *scene= CTX_data_scene(C);
	ToolSettings *ts= CTX_data_tool_settings(C);
	struct VPaintData *vpd = paint_stroke_mode_data(stroke);
	VPaint *vp= ts->vpaint;
	Brush *brush = paint_brush(&vp->paint);
	ViewContext *vc= &vpd->vc;
	Object *ob= vc->obact;
	polyfacemap_e *e;
	Mesh *me= ob->data;
	float mat[4][4];
	int *indexar= vpd->indexar;
	int totindex, index, flip;
	float mval[2];

	const float pressure = RNA_float_get(itemptr, "pressure");
	const float brush_size_final = brush_size(brush) * (brush_use_size_pressure(scene, brush) ? pressure : 1.0f);
	const float brush_alpha_final = brush_alpha(brush) * (brush_use_alpha_pressure(scene, brush) ? pressure : 1.0f);

	RNA_float_get_array(itemptr, "mouse", mval);
	flip = RNA_boolean_get(itemptr, "pen_flip");

	(void)flip; /* BMESH_TODO */

	view3d_operator_needs_opengl(C);
			
	/* load projection matrix */
	mult_m4_m4m4(mat, vc->rv3d->persmat, ob->obmat);

	mval[0]-= vc->ar->winrct.xmin;
	mval[1]-= vc->ar->winrct.ymin;

			
	/* which faces are involved */
	if(vp->flag & VP_AREA) {
		totindex= sample_backbuf_area(vc, indexar, me->totpoly, mval[0], mval[1], brush_size_final);
	}
	else {
		indexar[0]= view3d_sample_backbuf(vc, mval[0], mval[1]);
		if(indexar[0]) totindex= 1;
		else totindex= 0;
	}
			
	swap_m4m4(vc->rv3d->persmat, mat);
			
	if(vp->flag & VP_COLINDEX) {
		for(index=0; index<totindex; index++) {
			if(indexar[index] && indexar[index]<=me->totpoly) {
				MPoly *mpoly= ((MPoly *)me->mpoly) + (indexar[index]-1);
						
				if(mpoly->mat_nr!=ob->actcol-1) {
					indexar[index]= 0;
				}
			}
		}
	}

	if((me->editflag & ME_EDIT_PAINT_MASK) && me->mpoly) {
		for(index=0; index<totindex; index++) {
			if(indexar[index] && indexar[index]<=me->totpoly) {
				MPoly *mpoly= ((MPoly *)me->mpoly) + (indexar[index]-1);
						
				if((mpoly->flag & ME_FACE_SEL)==0)
					indexar[index]= 0;
			}					
		}
	}
	
	swap_m4m4(vc->rv3d->persmat, mat);

	/* was disabled because it is slow, but necessary for blur */
	if(brush->vertexpaint_tool == VP_BLUR)
		do_shared_vertexcol(me);
			
	for(index=0; index<totindex; index++) {
				
		if(indexar[index] && indexar[index]<=me->totpoly) {
			MPoly *mpoly= ((MPoly *)me->mpoly) + (indexar[index]-1);
			MFace *mf;
			MCol *mc;
			MLoop *ml;
			MLoopCol *mlc;
			unsigned int *lcol = ((unsigned int*)me->mloopcol) + mpoly->loopstart;
			unsigned int *lcolorig = ((unsigned int*)vp->vpaint_prev) + mpoly->loopstart;
			float alpha;
			int i, j;
					
			if(brush->vertexpaint_tool==VP_BLUR) {
				unsigned int blend[5] = {0};
				char *col;

				for (j=0; j<mpoly->totloop; j += 2) {
					col = (char*)(lcol + j);
					blend[0] += col[0];
					blend[1] += col[1];
					blend[2] += col[2];
					blend[3] += col[3];
				}

				blend[0] /= mpoly->totloop;
				blend[1] /= mpoly->totloop;
				blend[2] /= mpoly->totloop;
				blend[3] /= mpoly->totloop;
				col = (char*)(blend + 4);
				col[0] = blend[0];
				col[1] = blend[1];
				col[2] = blend[2];
				col[3] = blend[3];

				vpd->paintcol = *((unsigned int*)col);
			}

			ml = me->mloop + mpoly->loopstart;
			for (i=0; i<mpoly->totloop; i++, ml++) {
				alpha= calc_vp_alpha_dl(vp, vc, vpd->vpimat, 
				                        vpd->vertexcosnos+6*ml->v, mval,
				                        brush_size_final, brush_alpha_final);
				if(alpha > 0.0f) vpaint_blend(vp, lcol+i, lcolorig+i, vpd->paintcol, (int)(alpha*255.0f));
			}
	
			#ifdef CPYCOL
			#undef CPYCOL
			#endif
			#define CPYCOL(c, l) (c)->a = (l)->a, (c)->r = (l)->r, (c)->g = (l)->g, (c)->b = (l)->b

			/*update vertex colors for tesselations incrementally,
			  rather then regenerating the tesselation altogether.*/
			for (e=vpd->polyfacemap[(indexar[index]-1)].first; e; e=e->next) {
				mf = me->mface + e->facenr;
				mc = me->mcol + e->facenr*4;
				
				ml = me->mloop + mpoly->loopstart;
				mlc = me->mloopcol + mpoly->loopstart;
				for (j=0; j<mpoly->totloop; j++, ml++, mlc++) {
					if (ml->v == mf->v1)
						CPYCOL(mc, mlc);
					else if (ml->v == mf->v2)
						CPYCOL(mc+1, mlc);
					else if (ml->v == mf->v3)
						CPYCOL(mc+2, mlc);
					else if (mf->v4 && ml->v == mf->v4)
						CPYCOL(mc+3, mlc);

				}
			}
			#undef CPYCOL
		}
	}
		
	swap_m4m4(vc->rv3d->persmat, mat);
			
	/* was disabled because it is slow, but necessary for blur */
	if(brush->vertexpaint_tool == VP_BLUR) {
		do_shared_vertexcol(me);
	}

	ED_region_tag_redraw(vc->ar);		
	DAG_id_tag_update(ob->data, 0);
}

static void vpaint_stroke_done(bContext *C, struct PaintStroke *stroke)
{
	ToolSettings *ts= CTX_data_tool_settings(C);
	struct VPaintData *vpd= paint_stroke_mode_data(stroke);
	
	if(vpd->vertexcosnos)
		MEM_freeN(vpd->vertexcosnos);
	MEM_freeN(vpd->indexar);
	
	/* frees prev buffer */
	copy_vpaint_prev(ts->vpaint, NULL, 0);
	BLI_memarena_free(vpd->arena);

	MEM_freeN(vpd);
}

static int vpaint_invoke(bContext *C, wmOperator *op, wmEvent *event)
{
	
	op->customdata = paint_stroke_new(C, NULL, vpaint_stroke_test_start,
					  vpaint_stroke_update_step,
					  vpaint_stroke_done, event->type);
	
	/* add modal handler */
	WM_event_add_modal_handler(C, op);

	op->type->modal(C, op, event);
	
	return OPERATOR_RUNNING_MODAL;
}

static int vpaint_cancel(bContext *C, wmOperator *op)
{
	paint_stroke_cancel(C, op);

	return OPERATOR_CANCELLED;
}

void PAINT_OT_vertex_paint(wmOperatorType *ot)
{
	/* identifiers */
	ot->name= "Vertex Paint";
	ot->idname= "PAINT_OT_vertex_paint";
	
	/* api callbacks */
	ot->invoke= vpaint_invoke;
	ot->modal= paint_stroke_modal;
	/* ot->exec= vpaint_exec; <-- needs stroke property */
	ot->poll= vertex_paint_poll;
	ot->cancel= vpaint_cancel;
	
	/* flags */
	ot->flag= OPTYPE_REGISTER|OPTYPE_UNDO|OPTYPE_BLOCKING;

	RNA_def_collection_runtime(ot->srna, "stroke", &RNA_OperatorStrokeElement, "Stroke", "");
}

/* ********************** weight from bones operator ******************* */

static int weight_from_bones_poll(bContext *C)
{
	Object *ob= CTX_data_active_object(C);

	return (ob && (ob->mode & OB_MODE_WEIGHT_PAINT) && modifiers_isDeformedByArmature(ob));
}

static int weight_from_bones_exec(bContext *C, wmOperator *op)
{
	Scene *scene= CTX_data_scene(C);
	Object *ob= CTX_data_active_object(C);
	Object *armob= modifiers_isDeformedByArmature(ob);
	Mesh *me= ob->data;
	int type= RNA_enum_get(op->ptr, "type");

	create_vgroups_from_armature(op->reports, scene, ob, armob, type, (me->editflag & ME_EDIT_MIRROR_X));

	DAG_id_tag_update(&me->id, 0);
	WM_event_add_notifier(C, NC_GEOM|ND_DATA, me);

	return OPERATOR_FINISHED;
}

void PAINT_OT_weight_from_bones(wmOperatorType *ot)
{
	static EnumPropertyItem type_items[]= {
		{ARM_GROUPS_AUTO, "AUTOMATIC", 0, "Automatic", "Automatic weights froms bones"},
		{ARM_GROUPS_ENVELOPE, "ENVELOPES", 0, "From Envelopes", "Weights from envelopes with user defined radius"},
		{0, NULL, 0, NULL, NULL}};

	/* identifiers */
	ot->name= "Weight from Bones";
	ot->idname= "PAINT_OT_weight_from_bones";
	
	/* api callbacks */
	ot->exec= weight_from_bones_exec;
	ot->invoke= WM_menu_invoke;
	ot->poll= weight_from_bones_poll;
	
	/* flags */
	ot->flag= OPTYPE_REGISTER|OPTYPE_UNDO;

	/* properties */
	ot->prop= RNA_def_enum(ot->srna, "type", type_items, 0, "Type", "Method to use for assigning weights");
}
<|MERGE_RESOLUTION|>--- conflicted
+++ resolved
@@ -469,13 +469,8 @@
 void wpaint_fill(VPaint *wp, Object *ob, float paintweight)
 {
 	Mesh *me= ob->data;
-<<<<<<< HEAD
 	MPoly *mf;
-	MDeformWeight *dw, *uw;
-=======
-	MFace *mf;
 	MDeformWeight *dw, *dw_prev;
->>>>>>> 80c71903
 	int vgroup_active, vgroup_mirror= -1;
 	unsigned int index;
 
