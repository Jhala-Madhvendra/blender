--- conflicted
+++ resolved
@@ -3024,11 +3024,7 @@
 		 * avoid this if we can! */
 		DAG_id_tag_update(ob->data, 0);
 	}
-<<<<<<< HEAD
-	else if (!GPU_buffer_legacy(ob->derivedFinal, GPU_SORT_MATERIAL)) {
-=======
 	else {
->>>>>>> 54670647
 		/* If using new VBO drawing, mark mcol as dirty to force colors gpu buffer refresh! */
 		ob->derivedFinal->dirty |= DM_DIRTY_MCOL_UPDATE_DRAW;
 	}
