--- conflicted
+++ resolved
@@ -490,27 +490,10 @@
 
 
 /* ***************** add primitives *************** */
-<<<<<<< HEAD
-
-static EnumPropertyItem prop_metaball_types[]= {
-	{MB_BALL, "MBALL_BALL", ICON_META_BALL, "Meta Ball", ""},
-	{MB_TUBE, "MBALL_CAPSULE", ICON_META_CAPSULE, "Meta Capsule", ""},
-	{MB_PLANE, "MBALL_PLANE", ICON_META_PLANE, "Meta Plane", ""},
-	{MB_CUBE, "MBALL_CUBE", ICON_META_CUBE, "Meta Cube", ""},
-	{MB_ELIPSOID, "MBALL_ELLIPSOID", ICON_META_ELLIPSOID, "Meta Ellipsoid", ""},
-	{0, NULL, 0, NULL, NULL}
-};
-
-static int object_metaball_add_exec(bContext *C, wmOperator *op)
-{
-	Object *obedit= CTX_data_edit_object(C);
-	MetaElem *elem;
-=======
 static int object_metaball_add_exec(bContext *C, wmOperator *op)
 {
 	Object *obedit= CTX_data_edit_object(C);
 	/*MetaElem *elem;*/ /*UNUSED*/
->>>>>>> 2198cfdb
 	int newob= 0;
 	int enter_editmode;
 	unsigned int layer;
@@ -530,13 +513,8 @@
 	
 	ED_object_new_primitive_matrix(C, obedit, loc, rot, mat);
 	
-<<<<<<< HEAD
-	elem= (MetaElem*)add_metaball_primitive(C, mat, RNA_enum_get(op->ptr, "type"), newob);
-	
-=======
 	/* elem= (MetaElem *) */ add_metaball_primitive(C, mat, RNA_enum_get(op->ptr, "type"), newob);
 
->>>>>>> 2198cfdb
 	/* userdef */
 	if (newob && !enter_editmode) {
 		ED_object_exit_editmode(C, EM_FREEDATA);
@@ -1825,7 +1803,6 @@
 		return 0;
 }
 
-
 static int join_exec(bContext *C, wmOperator *op)
 {
 	Scene *scene= CTX_data_scene(C);
@@ -1839,7 +1816,7 @@
 		BKE_report(op->reports, RPT_ERROR, "Can't edit external libdata.");
 		return OPERATOR_CANCELLED;
 	}
-
+	
 	if(ob->type == OB_MESH)
 		return join_mesh_exec(C, op);
 	else if(ELEM(ob->type, OB_CURVE, OB_SURF))
