--- conflicted
+++ resolved
@@ -3503,10 +3503,6 @@
   }
 
   /* prepare dupli */
-<<<<<<< HEAD
-  /* TODO don't copy for assets! */
-  basen = object_add_duplicate_internal(bmain, scene, view_layer, ob, dupflag, 0);
-=======
   if (duplicate) {
     basen = object_add_duplicate_internal(
         bmain,
@@ -3525,7 +3521,6 @@
     /* basen is actually not a new base in this case. */
     basen = object_add_ensure_in_view_layer(bmain, view_layer, ob);
   }
->>>>>>> f45d0910
 
   if (basen == NULL) {
     BKE_report(op->reports,
