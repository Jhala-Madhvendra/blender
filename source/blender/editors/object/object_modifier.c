--- conflicted
+++ resolved
@@ -692,11 +692,7 @@
 }
 
 int ED_object_modifier_apply(
-<<<<<<< HEAD
-        ReportList *reports, Main *bmain, Depsgraph *depsgraph,
-=======
         Main *bmain, ReportList *reports, Depsgraph *depsgraph,
->>>>>>> 43eebdfe
         Scene *scene, Object *ob, ModifierData *md, int mode)
 {
 	int prev_mode;
@@ -1057,11 +1053,7 @@
 	ModifierData *md = edit_modifier_property_get(op, ob, 0);
 	int apply_as = RNA_enum_get(op->ptr, "apply_as");
 
-<<<<<<< HEAD
-	if (!md || !ED_object_modifier_apply(op->reports, bmain, depsgraph, scene, ob, md, apply_as)) {
-=======
 	if (!md || !ED_object_modifier_apply(bmain, op->reports, depsgraph, scene, ob, md, apply_as)) {
->>>>>>> 43eebdfe
 		return OPERATOR_CANCELLED;
 	}
 
