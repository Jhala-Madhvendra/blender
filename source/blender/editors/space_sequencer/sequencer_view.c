/*
 * ***** BEGIN GPL LICENSE BLOCK *****
 *
 * This program is free software; you can redistribute it and/or
 * modify it under the terms of the GNU General Public License
 * as published by the Free Software Foundation; either version 2
 * of the License, or (at your option) any later version.
 *
 * This program is distributed in the hope that it will be useful,
 * but WITHOUT ANY WARRANTY; without even the implied warranty of
 * MERCHANTABILITY or FITNESS FOR A PARTICULAR PURPOSE.  See the
 * GNU General Public License for more details.
 *
 * You should have received a copy of the GNU General Public License
 * along with this program; if not, write to the Free Software Foundation,
 * Inc., 51 Franklin Street, Fifth Floor, Boston, MA 02110-1301, USA.
 *
 * The Original Code is Copyright (C) 2012 Blender Foundation.
 * All rights reserved.
 *
 * Contributor(s): Blender Foundation,
 *                 Sergey Sharybin
 *
 * ***** END GPL LICENSE BLOCK *****
 */


/** \file blender/editors/space_sequencer/sequencer_view.c
 *  \ingroup spseq
 */

#include "MEM_guardedalloc.h"

#include "BLI_math.h"
#include "BLI_utildefines.h"
#include "BLI_rect.h"

#include "DNA_scene_types.h"
#include "DNA_widget_types.h"

#include "BKE_context.h"
#include "BKE_main.h"
#include "BKE_sequencer.h"
#include "BKE_screen.h"

#include "WM_api.h"
#include "WM_types.h"

#include "ED_image.h"
#include "ED_screen.h"
#include "ED_space_api.h"
#include "ED_sequencer.h"

#include "IMB_imbuf.h"
#include "IMB_imbuf_types.h"
#include "IMB_colormanagement.h"

#include "UI_view2d.h"

#include "RNA_define.h"

/* own include */
#include "sequencer_intern.h"

/******************** sample backdrop operator ********************/

typedef struct ImageSampleInfo {
	ARegionType *art;
	void *draw_handle;
	int x, y;
	int channels;

	unsigned char col[4];
	float colf[4];
	float linearcol[4];

	unsigned char *colp;
	const float *colfp;

	int draw;
int color_manage;
} ImageSampleInfo;

static void sample_draw(const bContext *C, ARegion *ar, void *arg_info)
{
	Scene *scene = CTX_data_scene(C);
	ImageSampleInfo *info = arg_info;

	if (info->draw) {
		ED_image_draw_info(scene, ar, info->color_manage, false, info->channels,
		                   info->x, info->y, info->colp, info->colfp,
		                   info->linearcol, NULL, NULL);
	}
}

static void sample_apply(bContext *C, wmOperator *op, const wmEvent *event)
{
	Main *bmain = CTX_data_main(C);
	Scene *scene = CTX_data_scene(C);
	SpaceSeq *sseq = (SpaceSeq *) CTX_wm_space_data(C);
	ARegion *ar = CTX_wm_region(C);
	ImBuf *ibuf = sequencer_ibuf_get(bmain, scene, sseq, CFRA, 0, NULL);
	ImageSampleInfo *info = op->customdata;
	float fx, fy;
	
	if (ibuf == NULL) {
		IMB_freeImBuf(ibuf);
		info->draw = 0;
		return;
	}

	UI_view2d_region_to_view(&ar->v2d, event->mval[0], event->mval[1], &fx, &fy);

	fx += (float) ibuf->x / 2.0f;
	fy += (float) ibuf->y / 2.0f;

	if (fx >= 0.0f && fy >= 0.0f && fx < ibuf->x && fy < ibuf->y) {
		const float *fp;
		unsigned char *cp;
		int x = (int) fx, y = (int) fy;

		info->x = x;
		info->y = y;
		info->draw = 1;
		info->channels = ibuf->channels;

		info->colp = NULL;
		info->colfp = NULL;
		
		if (ibuf->rect) {
			cp = (unsigned char *)(ibuf->rect + y * ibuf->x + x);

			info->col[0] = cp[0];
			info->col[1] = cp[1];
			info->col[2] = cp[2];
			info->col[3] = cp[3];
			info->colp = info->col;

			info->colf[0] = (float)cp[0] / 255.0f;
			info->colf[1] = (float)cp[1] / 255.0f;
			info->colf[2] = (float)cp[2] / 255.0f;
			info->colf[3] = (float)cp[3] / 255.0f;
			info->colfp = info->colf;

			copy_v4_v4(info->linearcol, info->colf);
			IMB_colormanagement_colorspace_to_scene_linear_v4(info->linearcol, false, ibuf->rect_colorspace);

			info->color_manage = true;
		}
		if (ibuf->rect_float) {
			fp = (ibuf->rect_float + (ibuf->channels) * (y * ibuf->x + x));

			info->colf[0] = fp[0];
			info->colf[1] = fp[1];
			info->colf[2] = fp[2];
			info->colf[3] = fp[3];
			info->colfp = info->colf;

			/* sequencer's image buffers are in non-linear space, need to make them linear */
			copy_v4_v4(info->linearcol, info->colf);
			BKE_sequencer_pixel_from_sequencer_space_v4(scene, info->linearcol);

			info->color_manage = true;
		}
	}
	else {
		info->draw = 0;
	}

	IMB_freeImBuf(ibuf);
	ED_area_tag_redraw(CTX_wm_area(C));
}

static void sample_exit(bContext *C, wmOperator *op)
{
	ImageSampleInfo *info = op->customdata;

	ED_region_draw_cb_exit(info->art, info->draw_handle);
	ED_area_tag_redraw(CTX_wm_area(C));
	MEM_freeN(info);
}

static int sample_invoke(bContext *C, wmOperator *op, const wmEvent *event)
{
	ARegion *ar = CTX_wm_region(C);
	SpaceSeq *sseq = CTX_wm_space_seq(C);
	ImageSampleInfo *info;

	if (sseq->mainb != SEQ_DRAW_IMG_IMBUF)
		return OPERATOR_CANCELLED;

	info = MEM_callocN(sizeof(ImageSampleInfo), "ImageSampleInfo");
	info->art = ar->type;
	info->draw_handle = ED_region_draw_cb_activate(ar->type, sample_draw, info, REGION_DRAW_POST_PIXEL);
	op->customdata = info;

	sample_apply(C, op, event);

	WM_event_add_modal_handler(C, op);

	return OPERATOR_RUNNING_MODAL;
}

static int sample_modal(bContext *C, wmOperator *op, const wmEvent *event)
{
	switch (event->type) {
		case LEFTMOUSE:
		case RIGHTMOUSE: /* XXX hardcoded */
			if (event->val == KM_RELEASE) {
				sample_exit(C, op);
				return OPERATOR_CANCELLED;
			}
			break;
		case MOUSEMOVE:
			sample_apply(C, op, event);
			break;
	}

	return OPERATOR_RUNNING_MODAL;
}

static void sample_cancel(bContext *C, wmOperator *op)
{
	sample_exit(C, op);
}

static int sample_poll(bContext *C)
{
	SpaceSeq *sseq = CTX_wm_space_seq(C);
	return sseq && BKE_sequencer_editing_get(CTX_data_scene(C), false) != NULL;
}

void SEQUENCER_OT_sample(wmOperatorType *ot)
{
	/* identifiers */
	ot->name = "Sample Color";
	ot->idname = "SEQUENCER_OT_sample";
	ot->description = "Use mouse to sample color in current frame";

	/* api callbacks */
	ot->invoke = sample_invoke;
	ot->modal = sample_modal;
	ot->cancel = sample_cancel;
	ot->poll = sample_poll;

	/* flags */
	ot->flag = OPTYPE_BLOCKING;
}

/******** Backdrop Transform *******/

typedef struct OverDropTransformData {
	ImBuf *ibuf; /* image to be transformed (preview image transformation widget) */
	int init_size[2];
	float init_zoom;
	float init_offset[2];
	int event_type;
	wmWidgetGroupType *cagetype;
} OverDropTransformData;

static int sequencer_overdrop_transform_poll(bContext *C)
{
	SpaceSeq *sseq = CTX_wm_space_seq(C);
	ARegion *ar = CTX_wm_region(C);

	return (sseq && ar && ar->type->regionid == RGN_TYPE_WINDOW && (sseq->draw_flag & SEQ_DRAW_OVERDROP));
}

static void widgetgroup_overdrop_create(const struct bContext *C, struct wmWidgetGroup *wgroup)
{
	ARegion *ar = CTX_wm_region(C);
	wmOperator *op = wgroup->type->op;
	Scene *sce = CTX_data_scene(C);
	int sizex = (sce->r.size * sce->r.xsch) / 100;
	int sizey = (sce->r.size * sce->r.ysch) / 100;
	float origin[3];	
	
	wmWidget *cage = WIDGET_rect_transform_new(
	                     wgroup, "overdrop_cage",
	                     WIDGET_RECT_TRANSFORM_STYLE_SCALE_UNIFORM | WIDGET_RECT_TRANSFORM_STYLE_TRANSLATE,
	                     sizex, sizey);
<<<<<<< HEAD
	WM_widget_property(cage, RECT_TRANSFORM_SLOT_OFFSET, op->ptr, "offset");
	WM_widget_property(cage, RECT_TRANSFORM_SLOT_SCALE, op->ptr, "scale");
=======
	WM_widget_set_property(cage, RECT_TRANSFORM_SLOT_OFFSET, op->ptr, "offset");
	WM_widget_set_property(cage, RECT_TRANSFORM_SLOT_SCALE, op->ptr, "scale");
>>>>>>> 6ec01dcb
	
	origin[0] = BLI_rcti_size_x(&ar->winrct)/2.0f;
	origin[1] = BLI_rcti_size_y(&ar->winrct)/2.0f;
	
	WM_widget_set_origin(cage, origin);
}

static int sequencer_overdrop_transform_invoke(bContext *C, wmOperator *op, const wmEvent *event)
{
	ScrArea *sa = CTX_wm_area(C);
	SpaceSeq *sseq = CTX_wm_space_seq(C);
	/* no poll, lives always for the duration of the operator */
<<<<<<< HEAD
	wmWidgetGroupType *cagetype = WM_widgetgrouptype_new(NULL, widgetgroup_overdrop_create, CTX_data_main(C), "Seq_Canvas", SPACE_SEQ, RGN_TYPE_WINDOW, false);
=======
	wmWidgetGroupType *cagetype = WM_widgetgrouptype_new(NULL, widgetgroup_overdrop_create,
	                                                     WM_widgetgroup_keymap_common, CTX_data_main(C),
	                                                     "Seq_Canvas", "Backdrop Transform Widgets",
	                                                     SPACE_SEQ, RGN_TYPE_WINDOW, false);
>>>>>>> 6ec01dcb
	struct wmEventHandler *handler = WM_event_add_modal_handler(C, op);
	OverDropTransformData *data = MEM_mallocN(sizeof(OverDropTransformData), "overdrop transform data");
	WM_modal_handler_attach_widgetgroup(C, handler, cagetype, op);
	
	RNA_float_set_array(op->ptr, "offset", sseq->overdrop_offset);
	RNA_float_set(op->ptr, "scale", sseq->overdrop_zoom);

	copy_v2_v2(data->init_offset, sseq->overdrop_offset);
	data->init_zoom = sseq->overdrop_zoom;
	data->cagetype = cagetype;
	data->event_type = event->type;

	op->customdata = data;

	ED_area_headerprint(sa, "Drag to place, and scale, Space/Enter/Caller key to confirm, R to recenter, RClick/Esc to cancel");
	
	return OPERATOR_RUNNING_MODAL;
}

static void sequencer_overdrop_finish(bContext *C, OverDropTransformData *data)
{
	ScrArea *sa = CTX_wm_area(C);
	ED_area_headerprint(sa, NULL);
	WM_widgetgrouptype_unregister(C, CTX_data_main(C), data->cagetype);
	MEM_freeN(data);
}

static void sequencer_overdrop_cancel(struct bContext *C, struct wmOperator *op)
{
	OverDropTransformData *data = op->customdata;
	sequencer_overdrop_finish(C, data);
}

static int sequencer_overdrop_transform_modal(bContext *C, wmOperator *op, const wmEvent *event)
{
	OverDropTransformData *data = op->customdata;

	if (event->type == data->event_type && event->val == KM_PRESS) {
		sequencer_overdrop_finish(C, data);
		return OPERATOR_FINISHED;
	}
	
	switch (event->type) {
<<<<<<< HEAD
		case EVT_WIDGET_UPDATE: {
=======
		case EVT_WIDGET_UPDATE:
		case EVT_WIDGET_RELEASED:
		{
>>>>>>> 6ec01dcb
			SpaceSeq *sseq = CTX_wm_space_seq(C);
			RNA_float_get_array(op->ptr, "offset", sseq->overdrop_offset);
			sseq->overdrop_zoom = RNA_float_get(op->ptr, "scale");
			break;
		}
<<<<<<< HEAD
			
		case RKEY: 
=======
		case RKEY:
>>>>>>> 6ec01dcb
		{
			SpaceSeq *sseq = CTX_wm_space_seq(C);
			ARegion *ar = CTX_wm_region(C);
			float zero[2] = {0.0f};
			RNA_float_set_array(op->ptr, "offset", zero);
			RNA_float_set(op->ptr, "scale", 1.0f);
			copy_v2_v2(sseq->overdrop_offset, zero);
			sseq->overdrop_zoom = 1.0;
			ED_region_tag_redraw(ar);
			/* add a mousemove to refresh the widget */
			WM_event_add_mousemove(C);
			break;
		}
		case RETKEY:
		case PADENTER:
		case SPACEKEY:
		{
			sequencer_overdrop_finish(C, data);
			return OPERATOR_FINISHED;
		}
			
		case ESCKEY:
		case RIGHTMOUSE:
		{
<<<<<<< HEAD
			SpaceSeq *sseq = CTX_wm_space_seq(C);
			copy_v2_v2(sseq->overdrop_offset, data->init_offset);
			sseq->overdrop_zoom = data->init_zoom;
			
			sequencer_overdrop_finish(C, data);
			return OPERATOR_CANCELLED;
=======
			ARegion *ar = CTX_wm_region(C);
			wmWidgetMap *wmap = ar->widgetmaps.first;
			SpaceSeq *sseq = CTX_wm_space_seq(C);

			/* only end modal if we're not dragging a widget */
			if (!wmap->active_widget && event->val == KM_PRESS) {
				copy_v2_v2(sseq->overdrop_offset, data->init_offset);
				sseq->overdrop_zoom = data->init_zoom;

				sequencer_overdrop_finish(C, data);
				return OPERATOR_CANCELLED;
			}
>>>>>>> 6ec01dcb
		}
	}
	
	return OPERATOR_RUNNING_MODAL;
}

void SEQUENCER_OT_overdrop_transform(struct wmOperatorType *ot)
{
	float default_offset[2] = {0.0f, 0.0f};
	
	/* identifiers */
	ot->name = "Change Data/Files";
	ot->idname = "SEQUENCER_OT_overdrop_transform";
	ot->description = "";

	/* api callbacks */
	ot->invoke = sequencer_overdrop_transform_invoke;
	ot->modal = sequencer_overdrop_transform_modal;
	ot->poll = sequencer_overdrop_transform_poll;
	ot->cancel = sequencer_overdrop_cancel;

	/* flags */
	ot->flag = OPTYPE_REGISTER | OPTYPE_UNDO;
	
	RNA_def_float_array(ot->srna, "offset", 2, default_offset, FLT_MIN, FLT_MAX, "Offset", "Offset of the backdrop", FLT_MIN, FLT_MAX);
	RNA_def_float(ot->srna, "scale", 1.0f, 0.0f, FLT_MAX, "Scale", "Scale of the backdrop", 0.0f, FLT_MAX);
}

/******** transform widget (preview area) *******/

typedef struct ImageTransformData {
	ImBuf *ibuf; /* image to be transformed (preview image transformation widget) */
	int init_size[2];
	int event_type;
	wmWidgetGroupType *cagetype;
} ImageTransformData;

static int sequencer_image_transform_widget_poll(bContext *C)
{
	SpaceSeq *sseq = CTX_wm_space_seq(C);
	ARegion *ar = CTX_wm_region(C);

	return (sseq && ar && ar->type->regionid == RGN_TYPE_PREVIEW);
}

static void widgetgroup_image_transform_create(const struct bContext *C, struct wmWidgetGroup *wgroup)
{
	ARegion *ar = CTX_wm_region(C);
	View2D *v2d = &ar->v2d;
	wmOperator *op = wgroup->type->op;
	wmWidget *cage;
	float origin[3];
	float viewrect[2];
	float scale[2];

	sequencer_display_size(CTX_data_scene(C), CTX_wm_space_seq(C), viewrect);
	UI_view2d_scale_get(v2d, &scale[0], &scale[1]);

	cage = WIDGET_rect_transform_new(
	           wgroup, "image_cage",
	           WIDGET_RECT_TRANSFORM_STYLE_SCALE_UNIFORM | WIDGET_RECT_TRANSFORM_STYLE_TRANSLATE,
	           viewrect[0] * scale[0], viewrect[1] * scale[1]);
<<<<<<< HEAD
	WM_widget_property(cage, RECT_TRANSFORM_SLOT_SCALE, op->ptr, "scale");
=======
	WM_widget_set_property(cage, RECT_TRANSFORM_SLOT_SCALE, op->ptr, "scale");
>>>>>>> 6ec01dcb

	origin[0] = -(v2d->cur.xmin * scale[0]);
	origin[1] = -(v2d->cur.ymin * scale[1]);
	WM_widget_set_origin(cage, origin);
}

static int sequencer_image_transform_widget_invoke(bContext *C, wmOperator *op, const wmEvent *event)
{
	ScrArea *sa = CTX_wm_area(C);
	SpaceSeq *sseq = CTX_wm_space_seq(C);
	Scene *scene = CTX_data_scene(C);
	/* no poll, lives always for the duration of the operator */
<<<<<<< HEAD
	wmWidgetGroupType *cagetype = WM_widgetgrouptype_new(NULL, widgetgroup_image_transform_create, CTX_data_main(C),
	                                                     "Seq_Canvas", SPACE_SEQ, RGN_TYPE_PREVIEW, false);
=======
	wmWidgetGroupType *cagetype = WM_widgetgrouptype_new(NULL, widgetgroup_image_transform_create,
	                                                     WM_widgetgroup_keymap_common, CTX_data_main(C),
	                                                     "Seq_Canvas", "Image Transform Widgets",
	                                                     SPACE_SEQ, RGN_TYPE_PREVIEW, false);
>>>>>>> 6ec01dcb
	struct wmEventHandler *handler = WM_event_add_modal_handler(C, op);
	ImageTransformData *data = MEM_mallocN(sizeof(ImageTransformData), "overdrop transform data");
	ImBuf *ibuf = sequencer_ibuf_get(CTX_data_main(C), scene, sseq, CFRA, 0, NULL);

	if (!ibuf || !ED_space_sequencer_check_show_imbuf(sseq)) {
		return OPERATOR_CANCELLED;
	}

	WM_modal_handler_attach_widgetgroup(C, handler, cagetype, op);

	copy_v2_v2_int(data->init_size, &ibuf->x);
	data->cagetype = cagetype;
	data->event_type = event->type;
	data->ibuf = ibuf;

	op->customdata = data;

	ED_area_headerprint(sa, "Drag to place, and scale, Space/Enter/Caller key to confirm, R to recenter, RClick/Esc to cancel");

	return OPERATOR_RUNNING_MODAL;
}

static void sequencer_image_transform_widget_finish(bContext *C, ImageTransformData *data)
{
	ScrArea *sa = CTX_wm_area(C);
	ED_area_headerprint(sa, NULL);
	WM_widgetgrouptype_unregister(C, CTX_data_main(C), data->cagetype);
	MEM_freeN(data);
}

static void sequencer_image_transform_widget_cancel(struct bContext *C, struct wmOperator *op)
{
	ImageTransformData *data = op->customdata;
	sequencer_image_transform_widget_finish(C, data);
}

static int sequencer_image_transform_widget_modal(bContext *C, wmOperator *op, const wmEvent *event)
{
	ImageTransformData *data = op->customdata;

	if (event->type == data->event_type && event->val == KM_PRESS) {
		sequencer_image_transform_widget_finish(C, data);
		return OPERATOR_FINISHED;
	}

	switch (event->type) {
		case EVT_WIDGET_UPDATE:
		{
			ARegion *ar = CTX_wm_region(C);
			Scene *scene = CTX_data_scene(C);
			wmWidgetMap *wmap = ar->widgetmaps.first;
			float scale_fac = RNA_float_get(op->ptr, "scale");
			float new_size[2];
			float offset[2];

			new_size[0] = (float)data->init_size[0] * scale_fac;
			new_size[1] = (float)data->init_size[1] * scale_fac;

			/* sale image */
			IMB_scalefastImBuf(data->ibuf, (unsigned int)new_size[0], (unsigned int)new_size[1]);

			/* update view */
			scene->r.xsch = (int)(new_size[0] / ((float)scene->r.size / 100));
			scene->r.ysch = (int)(new_size[1] / ((float)scene->r.size / 100));

			/* no offset needed in this case */
			offset[0] = offset[1] = 0;
<<<<<<< HEAD
			WIDGET_rect_transform_set_offset(wmap->active_widget, offset);
=======
			WM_widget_set_offset(wmap->active_widget, offset);
>>>>>>> 6ec01dcb
			break;
		}

		case RKEY:
		{
//			SpaceSeq *sseq = CTX_wm_space_seq(C);
			ARegion *ar = CTX_wm_region(C);
//			float zero[2] = {0.0f};
//			RNA_float_set_array(op->ptr, "offset", zero);
//			RNA_float_set(op->ptr, "scale", 1.0f);
//			copy_v2_v2(sseq->overdrop_offset, zero);
//			sseq->overdrop_zoom = 1.0;
			ED_region_tag_redraw(ar);
			/* add a mousemove to refresh the widget */
			WM_event_add_mousemove(C);
			break;
		}
		case RETKEY:
		case PADENTER:
		case SPACEKEY:
		{
			sequencer_image_transform_widget_finish(C, data);
			return OPERATOR_FINISHED;
		}

		case ESCKEY:
		case RIGHTMOUSE:
		{
//			SpaceSeq *sseq = CTX_wm_space_seq(C);
//			copy_v2_v2(sseq->overdrop_offset, data->init_offset);
//			sseq->overdrop_zoom = data->init_zoom;

			sequencer_image_transform_widget_finish(C, data);
			return OPERATOR_CANCELLED;
		}
	}

	return OPERATOR_RUNNING_MODAL;
}

void SEQUENCER_OT_image_transform_widget(struct wmOperatorType *ot)
{
	/* identifiers */
	ot->name = "Image Transform";
	ot->idname = "SEQUENCER_OT_image_transform_widget";
	ot->description = "Transform the image using a widget";

	/* api callbacks */
	ot->invoke = sequencer_image_transform_widget_invoke;
	ot->modal = sequencer_image_transform_widget_modal;
	ot->poll = sequencer_image_transform_widget_poll;
	ot->cancel = sequencer_image_transform_widget_cancel;

	/* flags */
	ot->flag = OPTYPE_REGISTER | OPTYPE_UNDO;

	RNA_def_float(ot->srna, "scale", 1.0f, 0.0f, FLT_MAX, "Scale", "Scale of the backdrop", 0.0f, FLT_MAX);
}
<|MERGE_RESOLUTION|>--- conflicted
+++ resolved
@@ -279,13 +279,8 @@
 	                     wgroup, "overdrop_cage",
 	                     WIDGET_RECT_TRANSFORM_STYLE_SCALE_UNIFORM | WIDGET_RECT_TRANSFORM_STYLE_TRANSLATE,
 	                     sizex, sizey);
-<<<<<<< HEAD
-	WM_widget_property(cage, RECT_TRANSFORM_SLOT_OFFSET, op->ptr, "offset");
-	WM_widget_property(cage, RECT_TRANSFORM_SLOT_SCALE, op->ptr, "scale");
-=======
 	WM_widget_set_property(cage, RECT_TRANSFORM_SLOT_OFFSET, op->ptr, "offset");
 	WM_widget_set_property(cage, RECT_TRANSFORM_SLOT_SCALE, op->ptr, "scale");
->>>>>>> 6ec01dcb
 	
 	origin[0] = BLI_rcti_size_x(&ar->winrct)/2.0f;
 	origin[1] = BLI_rcti_size_y(&ar->winrct)/2.0f;
@@ -298,14 +293,10 @@
 	ScrArea *sa = CTX_wm_area(C);
 	SpaceSeq *sseq = CTX_wm_space_seq(C);
 	/* no poll, lives always for the duration of the operator */
-<<<<<<< HEAD
-	wmWidgetGroupType *cagetype = WM_widgetgrouptype_new(NULL, widgetgroup_overdrop_create, CTX_data_main(C), "Seq_Canvas", SPACE_SEQ, RGN_TYPE_WINDOW, false);
-=======
 	wmWidgetGroupType *cagetype = WM_widgetgrouptype_new(NULL, widgetgroup_overdrop_create,
 	                                                     WM_widgetgroup_keymap_common, CTX_data_main(C),
 	                                                     "Seq_Canvas", "Backdrop Transform Widgets",
 	                                                     SPACE_SEQ, RGN_TYPE_WINDOW, false);
->>>>>>> 6ec01dcb
 	struct wmEventHandler *handler = WM_event_add_modal_handler(C, op);
 	OverDropTransformData *data = MEM_mallocN(sizeof(OverDropTransformData), "overdrop transform data");
 	WM_modal_handler_attach_widgetgroup(C, handler, cagetype, op);
@@ -349,24 +340,15 @@
 	}
 	
 	switch (event->type) {
-<<<<<<< HEAD
-		case EVT_WIDGET_UPDATE: {
-=======
 		case EVT_WIDGET_UPDATE:
 		case EVT_WIDGET_RELEASED:
 		{
->>>>>>> 6ec01dcb
 			SpaceSeq *sseq = CTX_wm_space_seq(C);
 			RNA_float_get_array(op->ptr, "offset", sseq->overdrop_offset);
 			sseq->overdrop_zoom = RNA_float_get(op->ptr, "scale");
 			break;
 		}
-<<<<<<< HEAD
-			
-		case RKEY: 
-=======
 		case RKEY:
->>>>>>> 6ec01dcb
 		{
 			SpaceSeq *sseq = CTX_wm_space_seq(C);
 			ARegion *ar = CTX_wm_region(C);
@@ -391,14 +373,6 @@
 		case ESCKEY:
 		case RIGHTMOUSE:
 		{
-<<<<<<< HEAD
-			SpaceSeq *sseq = CTX_wm_space_seq(C);
-			copy_v2_v2(sseq->overdrop_offset, data->init_offset);
-			sseq->overdrop_zoom = data->init_zoom;
-			
-			sequencer_overdrop_finish(C, data);
-			return OPERATOR_CANCELLED;
-=======
 			ARegion *ar = CTX_wm_region(C);
 			wmWidgetMap *wmap = ar->widgetmaps.first;
 			SpaceSeq *sseq = CTX_wm_space_seq(C);
@@ -411,7 +385,6 @@
 				sequencer_overdrop_finish(C, data);
 				return OPERATOR_CANCELLED;
 			}
->>>>>>> 6ec01dcb
 		}
 	}
 	
@@ -474,11 +447,7 @@
 	           wgroup, "image_cage",
 	           WIDGET_RECT_TRANSFORM_STYLE_SCALE_UNIFORM | WIDGET_RECT_TRANSFORM_STYLE_TRANSLATE,
 	           viewrect[0] * scale[0], viewrect[1] * scale[1]);
-<<<<<<< HEAD
-	WM_widget_property(cage, RECT_TRANSFORM_SLOT_SCALE, op->ptr, "scale");
-=======
 	WM_widget_set_property(cage, RECT_TRANSFORM_SLOT_SCALE, op->ptr, "scale");
->>>>>>> 6ec01dcb
 
 	origin[0] = -(v2d->cur.xmin * scale[0]);
 	origin[1] = -(v2d->cur.ymin * scale[1]);
@@ -491,15 +460,10 @@
 	SpaceSeq *sseq = CTX_wm_space_seq(C);
 	Scene *scene = CTX_data_scene(C);
 	/* no poll, lives always for the duration of the operator */
-<<<<<<< HEAD
-	wmWidgetGroupType *cagetype = WM_widgetgrouptype_new(NULL, widgetgroup_image_transform_create, CTX_data_main(C),
-	                                                     "Seq_Canvas", SPACE_SEQ, RGN_TYPE_PREVIEW, false);
-=======
 	wmWidgetGroupType *cagetype = WM_widgetgrouptype_new(NULL, widgetgroup_image_transform_create,
 	                                                     WM_widgetgroup_keymap_common, CTX_data_main(C),
 	                                                     "Seq_Canvas", "Image Transform Widgets",
 	                                                     SPACE_SEQ, RGN_TYPE_PREVIEW, false);
->>>>>>> 6ec01dcb
 	struct wmEventHandler *handler = WM_event_add_modal_handler(C, op);
 	ImageTransformData *data = MEM_mallocN(sizeof(ImageTransformData), "overdrop transform data");
 	ImBuf *ibuf = sequencer_ibuf_get(CTX_data_main(C), scene, sseq, CFRA, 0, NULL);
@@ -567,11 +531,7 @@
 
 			/* no offset needed in this case */
 			offset[0] = offset[1] = 0;
-<<<<<<< HEAD
-			WIDGET_rect_transform_set_offset(wmap->active_widget, offset);
-=======
 			WM_widget_set_offset(wmap->active_widget, offset);
->>>>>>> 6ec01dcb
 			break;
 		}
 
