--- conflicted
+++ resolved
@@ -111,13 +111,8 @@
 	if (ELEM(NULL, act, keys.first))
 		return;
 
-<<<<<<< HEAD
-	/* draw a darkened region behind the strips 
-	 *	- get and reset the background color, this time without the alpha to stand out better 
-=======
 	/* draw a darkened region behind the strips
 	 *	- get and reset the background color, this time without the alpha to stand out better
->>>>>>> 95011f6d
 	 *	  (amplified alpha is used instead)
 	 */
 	float color[4];
@@ -218,11 +213,7 @@
 static void nla_strip_draw_markers(NlaStrip *strip, float yminc, float ymaxc)
 {
 	glLineWidth(2.0f);
-<<<<<<< HEAD
-	
-=======
-
->>>>>>> 95011f6d
+
 	if (strip->type == NLASTRIP_TYPE_CLIP) {
 		/* try not to be too conspicuous, while being visible enough when transforming */
 		int shade = (strip->flag & NLASTRIP_FLAG_SELECT) ? -60 : -40;
@@ -240,11 +231,7 @@
 			}
 		}
 	}
-<<<<<<< HEAD
-	
-=======
-
->>>>>>> 95011f6d
+
 	glLineWidth(1.0f);
 }
 
@@ -316,15 +303,9 @@
 static void nla_draw_strip_curves(NlaStrip *strip, float yminc, float ymaxc, unsigned int pos)
 {
 	const float yheight = ymaxc - yminc;
-<<<<<<< HEAD
-	
+
 	immUniformColor3f(0.7f, 0.7f, 0.7f);
-		
-=======
-
-	immUniformColor3f(0.7f, 0.7f, 0.7f);
-
->>>>>>> 95011f6d
+
 	/* draw with AA'd line */
 	glEnable(GL_LINE_SMOOTH);
 	glEnable(GL_BLEND);
@@ -362,11 +343,7 @@
 			}
 			else
 				immVertex2f(pos, strip->start, ymaxc);
-<<<<<<< HEAD
-					
-=======
-
->>>>>>> 95011f6d
+
 			/* end of strip */
 			if (IS_EQF(strip->blendout, 0.0f) == 0) {
 				immVertex2f(pos, strip->end - strip->blendout,    ymaxc);
@@ -390,25 +367,14 @@
 	/* Note that we use dashed shader here, and make it draw solid lines if not muted... */
 	uint shdr_pos = GWN_vertformat_attr_add(immVertexFormat(), "pos", GWN_COMP_F32, 2, GWN_FETCH_FLOAT);
 	immBindBuiltinProgram(GPU_SHADER_2D_LINE_DASHED_UNIFORM_COLOR);
-<<<<<<< HEAD
-	
+
 	float viewport_size[4];
 	glGetFloatv(GL_VIEWPORT, viewport_size);
 	immUniform2f("viewport_size", viewport_size[2] / UI_DPI_FAC, viewport_size[3] / UI_DPI_FAC);
-	
+
 	immUniform1i("num_colors", 0);  /* Simple dashes. */
 	immUniformColor3fv(color);
-	
-=======
-
-	float viewport_size[4];
-	glGetFloatv(GL_VIEWPORT, viewport_size);
-	immUniform2f("viewport_size", viewport_size[2] / UI_DPI_FAC, viewport_size[3] / UI_DPI_FAC);
-
-	immUniform1i("num_colors", 0);  /* Simple dashes. */
-	immUniformColor3fv(color);
-
->>>>>>> 95011f6d
+
 	/* line style: dotted for muted */
 	if (muted) {
 		/* dotted - and slightly thicker for readability of the dashes */
@@ -421,11 +387,7 @@
 		immUniform1f("dash_factor", 2.0f);
 		glLineWidth(1.0f);
 	}
-<<<<<<< HEAD
-	
-=======
-
->>>>>>> 95011f6d
+
 	return shdr_pos;
 }
 
@@ -436,23 +398,13 @@
 	const bool muted = ((nlt->flag & NLATRACK_MUTED) || (strip->flag & NLASTRIP_FLAG_MUTED));
 	float color[4] = {1.0f, 1.0f, 1.0f, 1.0f};
 	uint shdr_pos;
-<<<<<<< HEAD
-	
+
 	/* get color of strip */
 	nla_strip_get_color_inside(adt, strip, color);
-	
+
 	shdr_pos = GWN_vertformat_attr_add(immVertexFormat(), "pos", GWN_COMP_F32, 2, GWN_FETCH_FLOAT);
 	immBindBuiltinProgram(GPU_SHADER_2D_UNIFORM_COLOR);
-	
-=======
-
-	/* get color of strip */
-	nla_strip_get_color_inside(adt, strip, color);
-
-	shdr_pos = GWN_vertformat_attr_add(immVertexFormat(), "pos", GWN_COMP_F32, 2, GWN_FETCH_FLOAT);
-	immBindBuiltinProgram(GPU_SHADER_2D_UNIFORM_COLOR);
-
->>>>>>> 95011f6d
+
 	/* draw extrapolation info first (as backdrop)
 	 *	- but this should only be drawn if track has some contribution
 	 */
@@ -482,11 +434,7 @@
 				if ((strip->next == NULL) || (IS_EQF(strip->next->start, strip->end) == 0)) {
 					/* set the drawing color to the color of the strip, but this time less faint */
 					immUniformColor3fvAlpha(color, 0.3f);
-<<<<<<< HEAD
-					
-=======
-
->>>>>>> 95011f6d
+
 					/* draw the rect to the next strip or the edge of the screen */
 					float x2 = strip->next ? strip->next->start : v2d->cur.xmax;
 					immRectf(shdr_pos, strip->end, yminc, x2, ymaxc);
@@ -513,11 +461,7 @@
 	else {
 		/* strip is in disabled track - make less visible */
 		immUniformColor3fvAlpha(color, 0.1f);
-<<<<<<< HEAD
-		
-=======
-
->>>>>>> 95011f6d
+
 		glEnable(GL_BLEND);
 		immRectf(shdr_pos, strip->start, yminc, strip->end, ymaxc);
 		glDisable(GL_BLEND);
@@ -550,11 +494,7 @@
 		color[0] = color[1] = color[2] = 0.0f; /* FIXME: or 1.0f ?? */
 	}
 
-<<<<<<< HEAD
-	/* draw outline 
-=======
 	/* draw outline
->>>>>>> 95011f6d
 	 * - dashed-line shader is loaded after this block
 	 */
 	if (muted) {
@@ -565,11 +505,7 @@
 	else {
 		/* non-muted - draw solid, rounded outline */
 		UI_draw_roundbox_shade_x(false, strip->start, yminc, strip->end, ymaxc, 0.0, 0.0, 0.1, color);
-<<<<<<< HEAD
-		
-=======
-
->>>>>>> 95011f6d
+
 		/* restore current vertex format & program (roundbox trashes it) */
 		shdr_pos = nla_draw_use_dashed_outlines(color, muted);
 	}
@@ -601,11 +537,7 @@
 
 		/* only draw first-level of child-strips, but don't draw any lines on the endpoints */
 		for (NlaStrip *cs = strip->strips.first; cs; cs = cs->next) {
-<<<<<<< HEAD
-			/* draw start-line if not same as end of previous (and only if not the first strip) 
-=======
 			/* draw start-line if not same as end of previous (and only if not the first strip)
->>>>>>> 95011f6d
 			 *	- on upper half of strip
 			 */
 			if ((cs->prev) && IS_EQF(cs->prev->end, cs->start) == 0) {
@@ -637,11 +569,7 @@
 	char str[256];
 	size_t str_len;
 	char col[4];
-<<<<<<< HEAD
-	
-=======
-
->>>>>>> 95011f6d
+
 	/* just print the name and the range */
 	if (strip->flag & NLASTRIP_FLAG_TEMP_META) {
 		str_len = BLI_snprintf_rlen(str, sizeof(str), "%d) Temp-Meta", index);
@@ -716,11 +644,7 @@
 	ListBase anim_data = {NULL, NULL};
 	int filter = (ANIMFILTER_DATA_VISIBLE | ANIMFILTER_LIST_VISIBLE | ANIMFILTER_LIST_CHANNELS);
 	size_t items = ANIM_animdata_filter(ac, &anim_data, filter, ac->data, ac->datatype);
-<<<<<<< HEAD
-	
-=======
-
->>>>>>> 95011f6d
+
 	/* Update max-extent of channels here (taking into account scrollers):
 	 *  - this is done to allow the channel list to be scrollable, but must be done here
 	 *    to avoid regenerating the list again and/or also because channels list is drawn first
@@ -728,25 +652,15 @@
 	 *	  start of list offset, and the second is as a correction for the scrollers.
 	 */
 	int height = ((items * NLACHANNEL_STEP(snla)) + (NLACHANNEL_HEIGHT(snla) * 2));
-<<<<<<< HEAD
-	
-	/* don't use totrect set, as the width stays the same 
-	 * (NOTE: this is ok here, the configuration is pretty straightforward) 
-=======
 
 	/* don't use totrect set, as the width stays the same
 	 * (NOTE: this is ok here, the configuration is pretty straightforward)
->>>>>>> 95011f6d
 	 */
 	v2d->tot.ymin = (float)(-height);
 
 	/* loop through channels, and set up drawing depending on their type  */
 	float y = (float)(-NLACHANNEL_HEIGHT(snla));
-<<<<<<< HEAD
-	
-=======
-
->>>>>>> 95011f6d
+
 	for (bAnimListElem *ale = anim_data.first; ale; ale = ale->next) {
 		const float yminc = (float)(y - NLACHANNEL_HEIGHT_HALF(snla));
 		const float ymaxc = (float)(y + NLACHANNEL_HEIGHT_HALF(snla));
@@ -809,11 +723,7 @@
 					 * but also slightly shorter for some more contrast when viewing the strips
 					 */
 					immRectf(pos, v2d->cur.xmin, yminc + NLACHANNEL_SKIP, v2d->cur.xmax, ymaxc - NLACHANNEL_SKIP);
-<<<<<<< HEAD
-					
-=======
-
->>>>>>> 95011f6d
+
 					/* draw 'embossed' lines above and below the strip for effect */
 					/* white base-lines */
 					glLineWidth(2.0f);
@@ -869,11 +779,7 @@
 	View2D *v2d = &ar->v2d;
 	float y = 0.0f;
 	size_t items;
-<<<<<<< HEAD
-	
-=======
-
->>>>>>> 95011f6d
+
 	/* build list of channels to draw */
 	filter = (ANIMFILTER_DATA_VISIBLE | ANIMFILTER_LIST_VISIBLE | ANIMFILTER_LIST_CHANNELS);
 	items = ANIM_animdata_filter(ac, &anim_data, filter, ac->data, ac->datatype);
@@ -885,13 +791,8 @@
 	 *	  start of list offset, and the second is as a correction for the scrollers.
 	 */
 	int height = ((items * NLACHANNEL_STEP(snla)) + (NLACHANNEL_HEIGHT(snla) * 2));
-<<<<<<< HEAD
-	/* don't use totrect set, as the width stays the same 
-	 * (NOTE: this is ok here, the configuration is pretty straightforward) 
-=======
 	/* don't use totrect set, as the width stays the same
 	 * (NOTE: this is ok here, the configuration is pretty straightforward)
->>>>>>> 95011f6d
 	 */
 	v2d->tot.ymin = (float)(-height);
 	/* need to do a view-sync here, so that the keys area doesn't jump around (it must copy this) */
