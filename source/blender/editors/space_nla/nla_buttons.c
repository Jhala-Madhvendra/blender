--- conflicted
+++ resolved
@@ -141,15 +141,12 @@
 			case ANIMTYPE_DSPART:
 			case ANIMTYPE_DSMBALL:
 			case ANIMTYPE_DSARM:
-<<<<<<< HEAD
+			case ANIMTYPE_DSMESH:
+			case ANIMTYPE_DSTEX:
+			case ANIMTYPE_DSLAT:
 #ifdef WITH_FREESTYLE
 			case ANIMTYPE_DSLINESTYLE:
 #endif
-=======
-			case ANIMTYPE_DSMESH:
-			case ANIMTYPE_DSTEX:
-			case ANIMTYPE_DSLAT:
->>>>>>> 66a35e08
 			case ANIMTYPE_DSSPK:
 			{
 				/* for these channels, we only do AnimData */
