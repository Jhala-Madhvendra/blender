/*
 * ***** BEGIN GPL LICENSE BLOCK *****
 *
 * This program is free software; you can redistribute it and/or
 * modify it under the terms of the GNU General Public License
 * as published by the Free Software Foundation; either version 2
 * of the License, or (at your option) any later version. 
 *
 * This program is distributed in the hope that it will be useful,
 * but WITHOUT ANY WARRANTY; without even the implied warranty of
 * MERCHANTABILITY or FITNESS FOR A PARTICULAR PURPOSE.  See the
 * GNU General Public License for more details.
 *
 * You should have received a copy of the GNU General Public License
 * along with this program; if not, write to the Free Software Foundation,
 * Inc., 51 Franklin Street, Fifth Floor, Boston, MA 02110-1301, USA.
 *
 * The Original Code is Copyright (C) 2009 Blender Foundation.
 * All rights reserved.
 *
 * 
 * Contributor(s): Blender Foundation, Joshua Leung
 *
 * ***** END GPL LICENSE BLOCK *****
 */

/** \file blender/editors/space_nla/nla_buttons.c
 *  \ingroup spnla
 */


#include <string.h>
#include <stdio.h>
#include <math.h>
#include <float.h>

#include "DNA_anim_types.h"

#include "BLI_utildefines.h"

#include "MEM_guardedalloc.h"

#include "BLI_math.h"
#include "BLI_blenlib.h"
#include "BLI_editVert.h"
#include "BLI_rand.h"

#include "BKE_nla.h"
#include "BKE_context.h"
#include "BKE_screen.h"


#include "WM_api.h"
#include "WM_types.h"

#include "RNA_access.h"

#include "ED_anim_api.h"
#include "ED_screen.h"

#include "UI_interface.h"
#include "UI_resources.h"

#include "nla_intern.h"	// own include


/* ******************* nla editor space & buttons ************** */

#define B_NOP		1
#define B_REDR		2

/* -------------- */

static void do_nla_region_buttons(bContext *C, void *UNUSED(arg), int event)
{
	//Scene *scene= CTX_data_scene(C);
	
	switch(event) {

	}
	
	/* default for now */
	WM_event_add_notifier(C, NC_OBJECT|ND_TRANSFORM, NULL);
	WM_event_add_notifier(C, NC_SCENE|ND_TRANSFORM, NULL);
}

static int nla_panel_context(const bContext *C, PointerRNA *adt_ptr, PointerRNA *nlt_ptr, PointerRNA *strip_ptr)
{
	bAnimContext ac;
	bAnimListElem *ale= NULL;
	ListBase anim_data = {NULL, NULL};
	short found=0;
	int filter;
	
	/* for now, only draw if we could init the anim-context info (necessary for all animation-related tools) 
	 * to work correctly is able to be correctly retrieved. There's no point showing empty panels?
	 */
	if (ANIM_animdata_get_context(C, &ac) == 0) 
		return 0;
	
	/* extract list of active channel(s), of which we should only take the first one 
	 *	- we need the channels flag to get the active AnimData block when there are no NLA Tracks
	 */
	// XXX: double-check active!
	filter= (ANIMFILTER_DATA_VISIBLE|ANIMFILTER_LIST_VISIBLE|ANIMFILTER_ACTIVE|ANIMFILTER_LIST_CHANNELS);
	ANIM_animdata_filter(&ac, &anim_data, filter, ac.data, ac.datatype);
	
	for (ale= anim_data.first; ale; ale= ale->next) {
		switch (ale->type) {
			case ANIMTYPE_NLATRACK: /* NLA Track - The primary data type which should get caught */
			{
				NlaTrack *nlt= (NlaTrack *)ale->data;
				AnimData *adt= ale->adt;
				
				/* found it, now set the pointers */
				if (adt_ptr) {
					/* AnimData pointer */
					RNA_pointer_create(ale->id, &RNA_AnimData, adt, adt_ptr);
				}
				if (nlt_ptr) {
					/* NLA-Track pointer */
					RNA_pointer_create(ale->id, &RNA_NlaTrack, nlt, nlt_ptr);
				}
				if (strip_ptr) {
					/* NLA-Strip pointer */
					NlaStrip *strip= BKE_nlastrip_find_active(nlt);
					RNA_pointer_create(ale->id, &RNA_NlaStrip, strip, strip_ptr);
				}
				
				found= 1;
			}
				break;
				
			case ANIMTYPE_SCENE: 	/* Top-Level Widgets doubling up as datablocks */
			case ANIMTYPE_OBJECT:
			case ANIMTYPE_FILLACTD: /* Action Expander */
			case ANIMTYPE_DSMAT:	/* Datablock AnimData Expanders */
			case ANIMTYPE_DSLAM:
			case ANIMTYPE_DSCAM:
			case ANIMTYPE_DSCUR:
			case ANIMTYPE_DSSKEY:
			case ANIMTYPE_DSWOR:
			case ANIMTYPE_DSNTREE:
			case ANIMTYPE_DSPART:
			case ANIMTYPE_DSMBALL:
			case ANIMTYPE_DSARM:
<<<<<<< HEAD
			case ANIMTYPE_DSLINESTYLE:
=======
			case ANIMTYPE_DSSPK:
>>>>>>> 812d5d2e
			{
				/* for these channels, we only do AnimData */
				if (ale->id && ale->adt) {
					if (adt_ptr) {
						/* AnimData pointer */
						RNA_pointer_create(ale->id, &RNA_AnimData, ale->adt, adt_ptr);
						
						/* set found status to -1, since setting to 1 would break the loop 
						 * and potentially skip an active NLA-Track in some cases...
						 */
						found= -1;
					}
				}
			}	
				break;
		}
		
		if (found > 0)
			break;
	}
	
	/* free temp data */
	BLI_freelistN(&anim_data);
	
	return found;
}

#if 0
static int nla_panel_poll(const bContext *C, PanelType *pt)
{
	return nla_panel_context(C, NULL, NULL);
}
#endif

static int nla_animdata_panel_poll(const bContext *C, PanelType *UNUSED(pt))
{
	PointerRNA ptr;
	return (nla_panel_context(C, &ptr, NULL, NULL) && (ptr.data != NULL));
}

static int nla_track_panel_poll(const bContext *C, PanelType *UNUSED(pt))
{
	PointerRNA ptr;
	return (nla_panel_context(C, NULL, &ptr, NULL) && (ptr.data != NULL));
}

static int nla_strip_panel_poll(const bContext *C, PanelType *UNUSED(pt))
{
	PointerRNA ptr;
	return (nla_panel_context(C, NULL, NULL, &ptr) && (ptr.data != NULL));
}

static int nla_strip_actclip_panel_poll(const bContext *C, PanelType *UNUSED(pt))
{
	PointerRNA ptr;
	NlaStrip *strip;
	
	if (!nla_panel_context(C, NULL, NULL, &ptr))
		return 0;
	if (ptr.data == NULL)
		return 0;
	
	strip= ptr.data;
	return (strip->type == NLASTRIP_TYPE_CLIP);
}

static int nla_strip_eval_panel_poll(const bContext *C, PanelType *UNUSED(pt))
{
	PointerRNA ptr;
	NlaStrip *strip;
	
	if (!nla_panel_context(C, NULL, NULL, &ptr))
		return 0;
	if (ptr.data == NULL)
		return 0;
	
	strip= ptr.data;
	
	if (strip->type == NLASTRIP_TYPE_SOUND)
		return 0;
		
	return 1;
}

/* -------------- */

/* active AnimData */
static void nla_panel_animdata (const bContext *C, Panel *pa)
{
	PointerRNA adt_ptr;
	/* AnimData *adt; */
	uiLayout *layout= pa->layout;
	uiLayout *row;
	uiBlock *block;
	
	/* check context and also validity of pointer */
	if (!nla_panel_context(C, &adt_ptr, NULL, NULL))
		return;

	/* adt= adt_ptr.data; */
	
	block= uiLayoutGetBlock(layout);
	uiBlockSetHandleFunc(block, do_nla_region_buttons, NULL);
	
	/* Active Action Properties ------------------------------------- */
	/* action */
	row= uiLayoutRow(layout, 1);
		uiTemplateID(row, (bContext *)C, &adt_ptr, "action", "ACTION_OT_new", NULL, NULL /*"ACTION_OT_unlink"*/); // XXX: need to make these operators
	
	/* extrapolation */
	row= uiLayoutRow(layout, 1);
		uiItemR(row, &adt_ptr, "action_extrapolation", 0, NULL, ICON_NONE);
	
	/* blending */
	row= uiLayoutRow(layout, 1);
		uiItemR(row, &adt_ptr, "action_blend_type", 0, NULL, ICON_NONE);
		
	/* influence */
	row= uiLayoutRow(layout, 1);
		uiItemR(row, &adt_ptr, "action_influence", 0, NULL, ICON_NONE);
}

/* active NLA-Track */
static void nla_panel_track (const bContext *C, Panel *pa)
{
	PointerRNA nlt_ptr;
	uiLayout *layout= pa->layout;
	uiLayout *row;
	uiBlock *block;
	
	/* check context and also validity of pointer */
	if (!nla_panel_context(C, NULL, &nlt_ptr, NULL))
		return;
	
	block= uiLayoutGetBlock(layout);
	uiBlockSetHandleFunc(block, do_nla_region_buttons, NULL);
	
	/* Info - Active NLA-Context:Track ----------------------  */
	row= uiLayoutRow(layout, 1);
		uiItemR(row, &nlt_ptr, "name", 0, NULL, ICON_NLA);
}

/* generic settings for active NLA-Strip */
static void nla_panel_properties(const bContext *C, Panel *pa)
{
	PointerRNA strip_ptr;
	uiLayout *layout= pa->layout;
	uiLayout *column, *row, *subcol;
	uiBlock *block;
	short showEvalProps = 1;
	
	if (!nla_panel_context(C, NULL, NULL, &strip_ptr))
		return;
	
	block= uiLayoutGetBlock(layout);
	uiBlockSetHandleFunc(block, do_nla_region_buttons, NULL);
	
	/* Strip Properties ------------------------------------- */
	/* strip type */
	row= uiLayoutColumn(layout, 1);
		uiItemR(row, &strip_ptr, "name", 0, NULL, ICON_NLA); // XXX icon?
		uiItemR(row, &strip_ptr, "type", 0, NULL, ICON_NONE);
	
	/* strip extents */
	column= uiLayoutColumn(layout, 1);
		uiItemL(column, "Strip Extents:", ICON_NONE);
		uiItemR(column, &strip_ptr, "frame_start", 0, NULL, ICON_NONE);
		uiItemR(column, &strip_ptr, "frame_end", 0, NULL, ICON_NONE);
	
	/* Evaluation-Related Strip Properties ------------------ */
	
	/* sound properties strips don't have these settings */
	if (RNA_enum_get(&strip_ptr, "type") == NLASTRIP_TYPE_SOUND)
		showEvalProps = 0;
	
	/* only show if allowed to... */
	if (showEvalProps) {
		/* extrapolation */
		row= uiLayoutRow(layout, 1);
			uiItemR(row, &strip_ptr, "extrapolation", 0, NULL, ICON_NONE);
		
		/* blending */
		row= uiLayoutRow(layout, 1);
			uiItemR(row, &strip_ptr, "blend_type", 0, NULL, ICON_NONE);
			
		/* blend in/out + autoblending
		 *	- blend in/out can only be set when autoblending is off
		 */
		column= uiLayoutColumn(layout, 1);
			uiLayoutSetActive(column, RNA_boolean_get(&strip_ptr, "use_animated_influence")==0); 
			uiItemR(column, &strip_ptr, "use_auto_blend", 0, NULL, ICON_NONE); // XXX as toggle?
			
			subcol= uiLayoutColumn(column, 1);
				uiLayoutSetActive(subcol, RNA_boolean_get(&strip_ptr, "use_auto_blend")==0); 
				uiItemR(subcol, &strip_ptr, "blend_in", 0, NULL, ICON_NONE);
				uiItemR(subcol, &strip_ptr, "blend_out", 0, NULL, ICON_NONE);
			
		/* settings */
		column= uiLayoutColumn(layout, 1);
			uiLayoutSetActive(column, !(RNA_boolean_get(&strip_ptr, "use_animated_influence") || RNA_boolean_get(&strip_ptr, "use_animated_time"))); 
			uiItemL(column, "Playback Settings:", ICON_NONE);
			uiItemR(column, &strip_ptr, "mute", 0, NULL, ICON_NONE);
			uiItemR(column, &strip_ptr, "use_reverse", 0, NULL, ICON_NONE);
	}
}


/* action-clip only settings for active NLA-Strip */
static void nla_panel_actclip(const bContext *C, Panel *pa)
{
	PointerRNA strip_ptr;
	uiLayout *layout= pa->layout;
	uiLayout *column, *row;
	uiBlock *block;

	/* check context and also validity of pointer */
	if (!nla_panel_context(C, NULL, NULL, &strip_ptr))
		return;
	
	block= uiLayoutGetBlock(layout);
	uiBlockSetHandleFunc(block, do_nla_region_buttons, NULL);
		
	/* Strip Properties ------------------------------------- */
	/* action pointer */
	row= uiLayoutRow(layout, 1);
		uiItemR(row, &strip_ptr, "action", 0, NULL, ICON_ACTION);
		
	/* action extents */
	// XXX custom names were used here (to avoid the prefixes)... probably not necessary in future?
	column= uiLayoutColumn(layout, 1);
		uiItemL(column, "Action Extents:", ICON_NONE);
		uiItemR(column, &strip_ptr, "action_frame_start", 0, "Start Frame", ICON_NONE);
		uiItemR(column, &strip_ptr, "action_frame_end", 0, "End Frame", ICON_NONE);
		uiItemO(column, NULL, ICON_NONE, "NLA_OT_action_sync_length");
		
	/* action usage */
	column= uiLayoutColumn(layout, 1);
		uiLayoutSetActive(column, RNA_boolean_get(&strip_ptr, "use_animated_time")==0); 
		uiItemL(column, "Playback Settings:", ICON_NONE);
		uiItemR(column, &strip_ptr, "scale", 0, NULL, ICON_NONE);
		uiItemR(column, &strip_ptr, "repeat", 0, NULL, ICON_NONE);
}

/* evaluation settings for active NLA-Strip */
static void nla_panel_evaluation(const bContext *C, Panel *pa)
{
	PointerRNA strip_ptr;
	uiLayout *layout= pa->layout;
	uiLayout *column, *subcolumn, *subrow;
	uiBlock *block;

	/* check context and also validity of pointer */
	if (!nla_panel_context(C, NULL, NULL, &strip_ptr))
		return;
		
	block= uiLayoutGetBlock(layout);
	uiBlockSetHandleFunc(block, do_nla_region_buttons, NULL);
		
	column= uiLayoutColumn(layout, 1);
		uiItemR(column, &strip_ptr, "use_animated_influence", 0, NULL, ICON_NONE);
		
		subcolumn= uiLayoutColumn(column, 1);
		uiLayoutSetEnabled(subcolumn, RNA_boolean_get(&strip_ptr, "use_animated_influence"));	
			uiItemR(subcolumn, &strip_ptr, "influence", 0, NULL, ICON_NONE);
		
	
	column= uiLayoutColumn(layout, 1);
		subrow= uiLayoutRow(column, 0);
		uiItemR(subrow, &strip_ptr, "use_animated_time", 0, NULL, ICON_NONE);
		uiItemR(subrow, &strip_ptr, "use_animated_time_cyclic", 0, NULL, ICON_NONE);

		subcolumn= uiLayoutColumn(column, 1);
		subrow= uiLayoutRow(subcolumn, 0);
		uiLayoutSetEnabled(subrow, RNA_boolean_get(&strip_ptr, "use_animated_time"));
			uiItemR(subcolumn, &strip_ptr, "strip_time", 0, NULL, ICON_NONE);
}

/* F-Modifiers for active NLA-Strip */
static void nla_panel_modifiers(const bContext *C, Panel *pa)
{
	PointerRNA strip_ptr;
	NlaStrip *strip;
	FModifier *fcm;
	uiLayout *col, *row;
	uiBlock *block;

	/* check context and also validity of pointer */
	if (!nla_panel_context(C, NULL, NULL, &strip_ptr))
		return;
	strip= strip_ptr.data;
		
	block= uiLayoutGetBlock(pa->layout);
	uiBlockSetHandleFunc(block, do_nla_region_buttons, NULL);
	
	/* 'add modifier' button at top of panel */
	{
		row= uiLayoutRow(pa->layout, 0);
		block= uiLayoutGetBlock(row);
		
		// XXX for now, this will be a operator button which calls a temporary 'add modifier' operator
		// FIXME: we need to set the only-active property so that this will only add modifiers for the active strip (not all selected)
		uiDefButO(block, BUT, "NLA_OT_fmodifier_add", WM_OP_INVOKE_REGION_WIN, "Add Modifier", 10, 0, 150, 20, "Adds a new F-Modifier for the active NLA Strip");
		
		/* copy/paste (as sub-row)*/
		row= uiLayoutRow(row, 1);
			uiItemO(row, "", ICON_COPYDOWN, "NLA_OT_fmodifier_copy");
			uiItemO(row, "", ICON_PASTEDOWN, "NLA_OT_fmodifier_paste");
	}
	
	/* draw each modifier */
	for (fcm= strip->modifiers.first; fcm; fcm= fcm->next) {
		col= uiLayoutColumn(pa->layout, 1);
		
		ANIM_uiTemplate_fmodifier_draw(col, strip_ptr.id.data, &strip->modifiers, fcm);
	}
}

/* ******************* general ******************************** */


void nla_buttons_register(ARegionType *art)
{
	PanelType *pt;
	
	pt= MEM_callocN(sizeof(PanelType), "spacetype nla panel animdata");
	strcpy(pt->idname, "NLA_PT_animdata");
	strcpy(pt->label, "Animation Data");
	pt->draw= nla_panel_animdata;
	pt->poll= nla_animdata_panel_poll;
	pt->flag= PNL_DEFAULT_CLOSED;
	BLI_addtail(&art->paneltypes, pt);
	
	pt= MEM_callocN(sizeof(PanelType), "spacetype nla panel track");
	strcpy(pt->idname, "NLA_PT_track");
	strcpy(pt->label, "Active Track");
	pt->draw= nla_panel_track;
	pt->poll= nla_track_panel_poll;
	BLI_addtail(&art->paneltypes, pt);
	
	pt= MEM_callocN(sizeof(PanelType), "spacetype nla panel properties");
	strcpy(pt->idname, "NLA_PT_properties");
	strcpy(pt->label, "Active Strip");
	pt->draw= nla_panel_properties;
	pt->poll= nla_strip_panel_poll;
	BLI_addtail(&art->paneltypes, pt);
	
	pt= MEM_callocN(sizeof(PanelType), "spacetype nla panel properties");
	strcpy(pt->idname, "NLA_PT_actionclip");
	strcpy(pt->label, "Action Clip");
	pt->draw= nla_panel_actclip;
	pt->poll= nla_strip_actclip_panel_poll;
	BLI_addtail(&art->paneltypes, pt);
	
	pt= MEM_callocN(sizeof(PanelType), "spacetype nla panel evaluation");
	strcpy(pt->idname, "NLA_PT_evaluation");
	strcpy(pt->label, "Evaluation");
	pt->draw= nla_panel_evaluation;
	pt->poll= nla_strip_eval_panel_poll;
	BLI_addtail(&art->paneltypes, pt);
	
	pt= MEM_callocN(sizeof(PanelType), "spacetype nla panel modifiers");
	strcpy(pt->idname, "NLA_PT_modifiers");
	strcpy(pt->label, "Modifiers");
	pt->draw= nla_panel_modifiers;
	pt->poll= nla_strip_eval_panel_poll;
	BLI_addtail(&art->paneltypes, pt);
}

static int nla_properties(bContext *C, wmOperator *UNUSED(op))
{
	ScrArea *sa= CTX_wm_area(C);
	ARegion *ar= nla_has_buttons_region(sa);
	
	if(ar)
		ED_region_toggle_hidden(C, ar);

	return OPERATOR_FINISHED;
}

void NLA_OT_properties(wmOperatorType *ot)
{
	ot->name= "Properties";
	ot->idname= "NLA_OT_properties";
	ot->description= "Toggle display properties panel";
	
	ot->exec= nla_properties;
	ot->poll= ED_operator_nla_active;

	/* flags */
	ot->flag= 0;
}<|MERGE_RESOLUTION|>--- conflicted
+++ resolved
@@ -144,11 +144,8 @@
 			case ANIMTYPE_DSPART:
 			case ANIMTYPE_DSMBALL:
 			case ANIMTYPE_DSARM:
-<<<<<<< HEAD
 			case ANIMTYPE_DSLINESTYLE:
-=======
 			case ANIMTYPE_DSSPK:
->>>>>>> 812d5d2e
 			{
 				/* for these channels, we only do AnimData */
 				if (ale->id && ale->adt) {
