--- conflicted
+++ resolved
@@ -605,19 +605,13 @@
 		immUniformArray4fv("colors", (float *)(float[][4]){{1.0f, 1.0f, 1.0f, 1.0f}, {0.0f, 0.0f, 0.0f, 1.0f}}, 2);
 		immUniform1f("dash_width", 2.0f);
 
-<<<<<<< HEAD
 		float co[2][2];
 		add_v2_v2v2(co[0], hist->co[0], hist->draw_offset);
 		add_v2_v2v2(co[1], hist->co[1], hist->draw_offset);
 
-		immBegin(GWN_PRIM_LINES, 2);
+		immBegin(GPU_PRIM_LINES, 2);
 		immVertex2fv(shdr_dashed_pos, co[0]);
 		immVertex2fv(shdr_dashed_pos, co[1]);
-=======
-		immBegin(GPU_PRIM_LINES, 2);
-		immVertex2fv(shdr_dashed_pos, hist->co[0]);
-		immVertex2fv(shdr_dashed_pos, hist->co[1]);
->>>>>>> f0714094
 		immEnd();
 
 		immUnbindProgram();
@@ -694,12 +688,12 @@
 	float stepx = BLI_rcti_size_x(&ar->v2d.mask) / BLI_rctf_size_x(&ar->v2d.cur);
 	float stepy = BLI_rcti_size_y(&ar->v2d.mask) / BLI_rctf_size_y(&ar->v2d.cur);
 
-	Gwn_VertFormat *format = immVertexFormat();
-	unsigned int pos = GWN_vertformat_attr_add(format, "pos", GWN_COMP_F32, 2, GWN_FETCH_FLOAT);
-	unsigned color = GWN_vertformat_attr_add(format, "color", GWN_COMP_F32, 3, GWN_FETCH_FLOAT);
+	GPUVertFormat *format = immVertexFormat();
+	unsigned int pos = GPU_vertformat_attr_add(format, "pos", GPU_COMP_F32, 2, GPU_FETCH_FLOAT);
+	unsigned color = GPU_vertformat_attr_add(format, "color", GPU_COMP_F32, 3, GPU_FETCH_FLOAT);
 
 	immBindBuiltinProgram(GPU_SHADER_2D_FLAT_COLOR);
-	immBegin(GWN_PRIM_LINES, 8*num_tiles);
+	immBegin(GPU_PRIM_LINES, 8*num_tiles);
 
 	float theme_color[3], selected_color[3];
 	UI_GetThemeColorShade3fv(TH_BACK, 60.0f, theme_color);
