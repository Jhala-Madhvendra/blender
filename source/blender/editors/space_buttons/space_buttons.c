/*
 * ***** BEGIN GPL LICENSE BLOCK *****
 *
 * This program is free software; you can redistribute it and/or
 * modify it under the terms of the GNU General Public License
 * as published by the Free Software Foundation; either version 2
 * of the License, or (at your option) any later version.
 *
 * This program is distributed in the hope that it will be useful,
 * but WITHOUT ANY WARRANTY; without even the implied warranty of
 * MERCHANTABILITY or FITNESS FOR A PARTICULAR PURPOSE.  See the
 * GNU General Public License for more details.
 *
 * You should have received a copy of the GNU General Public License
 * along with this program; if not, write to the Free Software Foundation,
 * Inc., 51 Franklin Street, Fifth Floor, Boston, MA 02110-1301, USA.
 *
 * The Original Code is Copyright (C) 2008 Blender Foundation.
 * All rights reserved.
 *
 *
 * Contributor(s): Blender Foundation
 *
 * ***** END GPL LICENSE BLOCK *****
 */

/** \file blender/editors/space_buttons/space_buttons.c
 *  \ingroup spbuttons
 */

#include <string.h>
#include <stdio.h>

#include "MEM_guardedalloc.h"

#include "BLI_blenlib.h"
#include "BLI_utildefines.h"

#include "BKE_context.h"
#include "BKE_screen.h"

#include "ED_space_api.h"
#include "ED_screen.h"

#include "WM_api.h"
#include "WM_types.h"
#include "WM_message.h"

#include "RNA_access.h"
#include "RNA_define.h"
#include "RNA_enum_types.h"

#include "UI_resources.h"

#include "GPU_glew.h"

#include "buttons_intern.h"  /* own include */

/* ******************** default callbacks for buttons space ***************** */

static SpaceLink *buttons_new(const ScrArea *UNUSED(area), const Scene *UNUSED(scene))
{
	ARegion *ar;
	SpaceButs *sbuts;

	sbuts = MEM_callocN(sizeof(SpaceButs), "initbuts");
	sbuts->spacetype = SPACE_BUTS;

	sbuts->mainb = sbuts->mainbuser = BCONTEXT_OBJECT;

	/* header */
	ar = MEM_callocN(sizeof(ARegion), "header for buts");

	BLI_addtail(&sbuts->regionbase, ar);
	ar->regiontype = RGN_TYPE_HEADER;
	ar->alignment = RGN_ALIGN_TOP;

#if 0
	/* context region */
	ar = MEM_callocN(sizeof(ARegion), "context region for buts");
	BLI_addtail(&sbuts->regionbase, ar);
	ar->regiontype = RGN_TYPE_CHANNELS;
	ar->alignment = RGN_ALIGN_TOP;
#endif

	/* main region */
	ar = MEM_callocN(sizeof(ARegion), "main region for buts");

	BLI_addtail(&sbuts->regionbase, ar);
	ar->regiontype = RGN_TYPE_WINDOW;

	return (SpaceLink *)sbuts;
}

/* not spacelink itself */
static void buttons_free(SpaceLink *sl)
{
	SpaceButs *sbuts = (SpaceButs *) sl;

	if (sbuts->path)
		MEM_freeN(sbuts->path);

	if (sbuts->texuser) {
		ButsContextTexture *ct = sbuts->texuser;
		BLI_freelistN(&ct->users);
		MEM_freeN(ct);
	}
}

/* spacetype; init callback */
static void buttons_init(struct wmWindowManager *UNUSED(wm), ScrArea *UNUSED(sa))
{
}

static SpaceLink *buttons_duplicate(SpaceLink *sl)
{
	SpaceButs *sbutsn = MEM_dupallocN(sl);

	/* clear or remove stuff from old */
	sbutsn->path = NULL;
	sbutsn->texuser = NULL;

	return (SpaceLink *)sbutsn;
}

/* add handlers, stuff you only do once or on area/region changes */
static void buttons_main_region_init(wmWindowManager *wm, ARegion *ar)
{
	wmKeyMap *keymap;

	ED_region_panels_init(wm, ar);

	keymap = WM_keymap_find(wm->defaultconf, "Property Editor", SPACE_BUTS, 0);
	WM_event_add_keymap_handler(&ar->handlers, keymap);
}

static void buttons_main_region_layout_properties(const bContext *C, SpaceButs *sbuts, ARegion *ar)
{
	buttons_context_compute(C, sbuts);

	const char *contexts[2] = {NULL, NULL};

	switch (sbuts->mainb) {
		case BCONTEXT_SCENE:
			contexts[0] = "scene";
			break;
		case BCONTEXT_RENDER:
			contexts[0] = "render";
			break;
		case BCONTEXT_VIEW_LAYER:
			contexts[0] = "view_layer";
			break;
		case BCONTEXT_WORLD:
			contexts[0] = "world";
			break;
		case BCONTEXT_WORKSPACE:
			contexts[0] = "workspace";
			break;
		case BCONTEXT_OBJECT:
			contexts[0] = "object";
			break;
		case BCONTEXT_DATA:
			contexts[0] = "data";
			break;
		case BCONTEXT_MATERIAL:
			contexts[0] = "material";
			break;
		case BCONTEXT_TEXTURE:
			contexts[0] = "texture";
			break;
		case BCONTEXT_PARTICLE:
			contexts[0] = "particle";
			break;
		case BCONTEXT_PHYSICS:
			contexts[0] = "physics";
			break;
		case BCONTEXT_BONE:
			contexts[0] = "bone";
			break;
		case BCONTEXT_MODIFIER:
			contexts[0] = "modifier";
			break;
		case BCONTEXT_SHADERFX:
			contexts[0] = "shaderfx";
			break;
		case BCONTEXT_CONSTRAINT:
			contexts[0] = "constraint";
			break;
		case BCONTEXT_BONE_CONSTRAINT:
			contexts[0] = "bone_constraint";
			break;
		case BCONTEXT_TOOL:
			contexts[0] = "tool";
			break;
	}

	const bool vertical = true;
	ED_region_panels_layout_ex(C, ar, contexts, sbuts->mainb, vertical);
}

static void buttons_main_region_layout_tool(const bContext *C, ARegion *ar)
{
	const char *contexts[3] = {NULL};

	const WorkSpace *workspace = CTX_wm_workspace(C);
	const int mode = CTX_data_mode_enum(C);

	if (workspace->tools_space_type == SPACE_VIEW3D) {
		switch (mode) {
			case CTX_MODE_EDIT_MESH:
				ARRAY_SET_ITEMS(contexts, ".mesh_edit");
				break;
			case CTX_MODE_EDIT_CURVE:
				ARRAY_SET_ITEMS(contexts, ".curve_edit");
				break;
			case CTX_MODE_EDIT_SURFACE:
				ARRAY_SET_ITEMS(contexts, ".curve_edit");
				break;
			case CTX_MODE_EDIT_TEXT:
				ARRAY_SET_ITEMS(contexts, ".text_edit");
				break;
			case CTX_MODE_EDIT_ARMATURE:
				ARRAY_SET_ITEMS(contexts, ".armature_edit");
				break;
			case CTX_MODE_EDIT_METABALL:
				ARRAY_SET_ITEMS(contexts, ".mball_edit");
				break;
			case CTX_MODE_EDIT_LATTICE:
				ARRAY_SET_ITEMS(contexts, ".lattice_edit");
				break;
			case CTX_MODE_POSE:
				ARRAY_SET_ITEMS(contexts, ".posemode");
				break;
			case CTX_MODE_SCULPT:
				ARRAY_SET_ITEMS(contexts, ".paint_common", ".sculpt_mode");
				break;
			case CTX_MODE_PAINT_WEIGHT:
				ARRAY_SET_ITEMS(contexts, ".paint_common", ".weightpaint");
				break;
			case CTX_MODE_PAINT_VERTEX:
				ARRAY_SET_ITEMS(contexts, ".paint_common", ".vertexpaint");
				break;
			case CTX_MODE_PAINT_TEXTURE:
				ARRAY_SET_ITEMS(contexts, ".paint_common", ".imagepaint");
				break;
			case CTX_MODE_PARTICLE:
				ARRAY_SET_ITEMS(contexts, ".paint_common", ".particlemode");
				break;
			case CTX_MODE_OBJECT:
				ARRAY_SET_ITEMS(contexts, ".objectmode");
				break;
			case CTX_MODE_GPENCIL_PAINT:
				ARRAY_SET_ITEMS(contexts, ".greasepencil_paint");
				break;
			case CTX_MODE_GPENCIL_SCULPT:
				ARRAY_SET_ITEMS(contexts, ".greasepencil_sculpt");
				break;
			case CTX_MODE_GPENCIL_WEIGHT:
				ARRAY_SET_ITEMS(contexts, ".greasepencil_weight");
				break;
		}
	}
	else if (workspace->tools_space_type == SPACE_IMAGE) {
		/* TODO */
	}

	/* for grease pencil we don't use tool system yet, so we need check outside
	 * workspace->tools_space_type because this value is not available
	 */
	switch (mode) {
		case CTX_MODE_GPENCIL_PAINT:
			ARRAY_SET_ITEMS(contexts, ".greasepencil_paint");
			break;
		case CTX_MODE_GPENCIL_SCULPT:
			ARRAY_SET_ITEMS(contexts, ".greasepencil_sculpt");
			break;
		case CTX_MODE_GPENCIL_WEIGHT:
			ARRAY_SET_ITEMS(contexts, ".greasepencil_weight");
			break;
		case CTX_MODE_GPENCIL_EDIT:
			ARRAY_SET_ITEMS(contexts, ".greasepencil_edit");
			break;
	}

	const bool vertical = true;
	ED_region_panels_layout_ex(C, ar, contexts, -1, vertical);
}

static void buttons_main_region_layout(const bContext *C, ARegion *ar)
{
	/* draw entirely, view changes should be handled here */
	SpaceButs *sbuts = CTX_wm_space_buts(C);

	if (sbuts->mainb == BCONTEXT_TOOL) {
		buttons_main_region_layout_tool(C, ar);
	}
	else {
		buttons_main_region_layout_properties(C, sbuts, ar);
	}

	sbuts->mainbo = sbuts->mainb;
}

static void buttons_main_region_listener(
        wmWindow *UNUSED(win), ScrArea *UNUSED(sa), ARegion *ar, wmNotifier *wmn,
        const Scene *UNUSED(scene))
{
	/* context changes */
	switch (wmn->category) {
		case NC_SCREEN:
			if (ELEM(wmn->data, ND_LAYER)) {
				ED_region_tag_redraw(ar);
			}
			break;
	}
}

static void buttons_operatortypes(void)
{
	WM_operatortype_append(BUTTONS_OT_context_menu);
	WM_operatortype_append(BUTTONS_OT_file_browse);
	WM_operatortype_append(BUTTONS_OT_directory_browse);
}

static void buttons_keymap(struct wmKeyConfig *keyconf)
{
	wmKeyMap *keymap = WM_keymap_find(keyconf, "Property Editor", SPACE_BUTS, 0);

	WM_keymap_add_item(keymap, "BUTTONS_OT_context_menu", RIGHTMOUSE, KM_PRESS, 0, 0);
}

/* add handlers, stuff you only do once or on area/region changes */
static void buttons_header_region_init(wmWindowManager *UNUSED(wm), ARegion *ar)
{
	ED_region_header_init(ar);
}

static void buttons_header_region_draw(const bContext *C, ARegion *ar)
{
	SpaceButs *sbuts = CTX_wm_space_buts(C);

	/* Needed for RNA to get the good values! */
	buttons_context_compute(C, sbuts);

	ED_region_header(C, ar);
}

static void buttons_header_region_message_subscribe(
        const bContext *UNUSED(C),
        WorkSpace *UNUSED(workspace), Scene *UNUSED(scene),
        bScreen *UNUSED(screen), ScrArea *sa, ARegion *ar,
        struct wmMsgBus *mbus)
{
	SpaceButs *sbuts = sa->spacedata.first;
	wmMsgSubscribeValue msg_sub_value_region_tag_redraw = {
		.owner = ar,
		.user_data = ar,
		.notify = ED_region_do_msg_notify_tag_redraw,
	};

	/* Don't check for SpaceButs.mainb here, we may toggle between view-layers
	 * where one has no active object, so that available contexts changes. */
	WM_msg_subscribe_rna_anon_prop(mbus, Window, view_layer, &msg_sub_value_region_tag_redraw);

	if (!ELEM(sbuts->mainb, BCONTEXT_RENDER, BCONTEXT_SCENE, BCONTEXT_WORLD)) {
		WM_msg_subscribe_rna_anon_prop(mbus, ViewLayer, name, &msg_sub_value_region_tag_redraw);
	}
}

/* draw a certain button set only if properties area is currently
 * showing that button set, to reduce unnecessary drawing. */
static void buttons_area_redraw(ScrArea *sa, short buttons)
{
	SpaceButs *sbuts = sa->spacedata.first;

	/* if the area's current button set is equal to the one to redraw */
	if (sbuts->mainb == buttons)
		ED_area_tag_redraw(sa);
}

/* reused! */
static void buttons_area_listener(
        wmWindow *UNUSED(win), ScrArea *sa, wmNotifier *wmn, Scene *UNUSED(scene))
{
	SpaceButs *sbuts = sa->spacedata.first;

	/* context changes */
	switch (wmn->category) {
		case NC_SCENE:
			switch (wmn->data) {
				case ND_RENDER_OPTIONS:
					buttons_area_redraw(sa, BCONTEXT_RENDER);
					buttons_area_redraw(sa, BCONTEXT_VIEW_LAYER);
					break;
				case ND_WORLD:
					buttons_area_redraw(sa, BCONTEXT_WORLD);
					sbuts->preview = 1;
					break;
				case ND_FRAME:
					/* any buttons area can have animated properties so redraw all */
					ED_area_tag_redraw(sa);
					sbuts->preview = 1;
					break;
				case ND_OB_ACTIVE:
					ED_area_tag_redraw(sa);
					sbuts->preview = 1;
					break;
				case ND_KEYINGSET:
					buttons_area_redraw(sa, BCONTEXT_SCENE);
					break;
				case ND_RENDER_RESULT:
					break;
				case ND_MODE:
				case ND_LAYER:
				default:
					ED_area_tag_redraw(sa);
					break;
			}
			break;
		case NC_OBJECT:
			switch (wmn->data) {
				case ND_TRANSFORM:
					buttons_area_redraw(sa, BCONTEXT_OBJECT);
					buttons_area_redraw(sa, BCONTEXT_DATA); /* autotexpace flag */
					break;
				case ND_POSE:
					buttons_area_redraw(sa, BCONTEXT_DATA);
					break;
				case ND_BONE_ACTIVE:
				case ND_BONE_SELECT:
					buttons_area_redraw(sa, BCONTEXT_BONE);
					buttons_area_redraw(sa, BCONTEXT_BONE_CONSTRAINT);
					buttons_area_redraw(sa, BCONTEXT_DATA);
					break;
				case ND_MODIFIER:
					if (wmn->action == NA_RENAME)
						ED_area_tag_redraw(sa);
					else
						buttons_area_redraw(sa, BCONTEXT_MODIFIER);
					buttons_area_redraw(sa, BCONTEXT_PHYSICS);
					break;
				case ND_CONSTRAINT:
					buttons_area_redraw(sa, BCONTEXT_CONSTRAINT);
					buttons_area_redraw(sa, BCONTEXT_BONE_CONSTRAINT);
					break;
				case ND_PARTICLE:
					if (wmn->action == NA_EDITED)
						buttons_area_redraw(sa, BCONTEXT_PARTICLE);
					sbuts->preview = 1;
					break;
				case ND_DRAW:
					buttons_area_redraw(sa, BCONTEXT_OBJECT);
					buttons_area_redraw(sa, BCONTEXT_DATA);
					buttons_area_redraw(sa, BCONTEXT_PHYSICS);
					break;
				case ND_SHADING:
				case ND_SHADING_DRAW:
				case ND_SHADING_LINKS:
				case ND_SHADING_PREVIEW:
					/* currently works by redraws... if preview is set, it (re)starts job */
					sbuts->preview = 1;
					break;
				default:
					/* Not all object RNA props have a ND_ notifier (yet) */
					ED_area_tag_redraw(sa);
					break;
			}
			break;
		case NC_GEOM:
			switch (wmn->data) {
				case ND_SELECT:
				case ND_DATA:
				case ND_VERTEX_GROUP:
					ED_area_tag_redraw(sa);
					break;
			}
			break;
		case NC_MATERIAL:
			ED_area_tag_redraw(sa);
			switch (wmn->data) {
				case ND_SHADING:
				case ND_SHADING_DRAW:
				case ND_SHADING_LINKS:
				case ND_SHADING_PREVIEW:
				case ND_NODES:
					/* currently works by redraws... if preview is set, it (re)starts job */
					sbuts->preview = 1;
					break;
			}
			break;
		case NC_WORLD:
			buttons_area_redraw(sa, BCONTEXT_WORLD);
			sbuts->preview = 1;
			break;
		case NC_LAMP:
			buttons_area_redraw(sa, BCONTEXT_DATA);
			sbuts->preview = 1;
			break;
		case NC_GROUP:
			buttons_area_redraw(sa, BCONTEXT_OBJECT);
			break;
		case NC_BRUSH:
			buttons_area_redraw(sa, BCONTEXT_TEXTURE);
			sbuts->preview = 1;
			break;
		case NC_TEXTURE:
		case NC_IMAGE:
			if (wmn->action != NA_PAINTING) {
				ED_area_tag_redraw(sa);
				sbuts->preview = 1;
			}
			break;
		case NC_SPACE:
			if (wmn->data == ND_SPACE_PROPERTIES)
				ED_area_tag_redraw(sa);
			break;
		case NC_ID:
			if (wmn->action == NA_RENAME)
				ED_area_tag_redraw(sa);
			break;
		case NC_ANIMATION:
			switch (wmn->data) {
				case ND_KEYFRAME:
					if (ELEM(wmn->action, NA_EDITED, NA_ADDED, NA_REMOVED))
						ED_area_tag_redraw(sa);
					break;
			}
			break;
		case NC_GPENCIL:
<<<<<<< HEAD
			switch(wmn->data) {
=======
			switch (wmn->data) {
>>>>>>> 6cad7984
				case ND_DATA:
					if (ELEM(wmn->action, NA_EDITED, NA_ADDED, NA_REMOVED))
						ED_area_tag_redraw(sa);
					break;
			}
			break;
		case NC_NODE:
			if (wmn->action == NA_SELECTED) {
				ED_area_tag_redraw(sa);
				/* new active node, update texture preview */
				if (sbuts->mainb == BCONTEXT_TEXTURE)
					sbuts->preview = 1;
			}
			break;
		/* Listener for preview render, when doing an global undo. */
		case NC_WM:
			if (wmn->data == ND_UNDO) {
				ED_area_tag_redraw(sa);
				sbuts->preview = 1;
			}
			break;
#ifdef WITH_FREESTYLE
		case NC_LINESTYLE:
			ED_area_tag_redraw(sa);
			sbuts->preview = 1;
			break;
#endif
	}

	if (wmn->data == ND_KEYS)
		ED_area_tag_redraw(sa);
}

static void buttons_id_remap(ScrArea *UNUSED(sa), SpaceLink *slink, ID *old_id, ID *new_id)
{
	SpaceButs *sbuts = (SpaceButs *)slink;

	if (sbuts->pinid == old_id) {
		sbuts->pinid = new_id;
		if (new_id == NULL) {
			sbuts->flag &= ~SB_PIN_CONTEXT;
		}
	}

	if (sbuts->path) {
		ButsContextPath *path = sbuts->path;
		int i;

		for (i = 0; i < path->len; i++) {
			if (path->ptr[i].id.data == old_id) {
				break;
			}
		}

		if (i == path->len) {
			/* pass */
		}
		else if (new_id == NULL) {
			if (i == 0) {
				MEM_SAFE_FREE(sbuts->path);
			}
			else {
				memset(&path->ptr[i], 0, sizeof(path->ptr[i]) * (path->len - i));
				path->len = i;
			}
		}
		else {
			RNA_id_pointer_create(new_id, &path->ptr[i]);
			/* There is no easy way to check/make path downwards valid, just nullify it.
			 * Next redraw will rebuild this anyway. */
			i++;
			memset(&path->ptr[i], 0, sizeof(path->ptr[i]) * (path->len - i));
			path->len = i;
		}
	}

	if (sbuts->texuser) {
		ButsContextTexture *ct = sbuts->texuser;
		if ((ID *)ct->texture == old_id) {
			ct->texture = (Tex *)new_id;
		}
		BLI_freelistN(&ct->users);
		ct->user = NULL;
	}
}

/* only called once, from space/spacetypes.c */
void ED_spacetype_buttons(void)
{
	SpaceType *st = MEM_callocN(sizeof(SpaceType), "spacetype buttons");
	ARegionType *art;

	st->spaceid = SPACE_BUTS;
	strncpy(st->name, "Buttons", BKE_ST_MAXNAME);

	st->new = buttons_new;
	st->free = buttons_free;
	st->init = buttons_init;
	st->duplicate = buttons_duplicate;
	st->operatortypes = buttons_operatortypes;
	st->keymap = buttons_keymap;
	st->listener = buttons_area_listener;
	st->context = buttons_context;
	st->id_remap = buttons_id_remap;

	/* regions: main window */
	art = MEM_callocN(sizeof(ARegionType), "spacetype buttons region");
	art->regionid = RGN_TYPE_WINDOW;
	art->init = buttons_main_region_init;
	art->layout = buttons_main_region_layout;
	art->draw = ED_region_panels_draw;
	art->listener = buttons_main_region_listener;
	art->keymapflag = ED_KEYMAP_UI | ED_KEYMAP_FRAMES;
	BLI_addhead(&st->regiontypes, art);

	buttons_context_register(art);

	/* regions: header */
	art = MEM_callocN(sizeof(ARegionType), "spacetype buttons region");
	art->regionid = RGN_TYPE_HEADER;
	art->prefsizey = HEADERY;
	art->keymapflag = ED_KEYMAP_UI | ED_KEYMAP_VIEW2D | ED_KEYMAP_FRAMES | ED_KEYMAP_HEADER;

	art->init = buttons_header_region_init;
	art->draw = buttons_header_region_draw;
	art->message_subscribe = buttons_header_region_message_subscribe;
	BLI_addhead(&st->regiontypes, art);

	BKE_spacetype_register(st);
}<|MERGE_RESOLUTION|>--- conflicted
+++ resolved
@@ -527,11 +527,7 @@
 			}
 			break;
 		case NC_GPENCIL:
-<<<<<<< HEAD
-			switch(wmn->data) {
-=======
 			switch (wmn->data) {
->>>>>>> 6cad7984
 				case ND_DATA:
 					if (ELEM(wmn->action, NA_EDITED, NA_ADDED, NA_REMOVED))
 						ED_area_tag_redraw(sa);
