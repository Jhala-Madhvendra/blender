/*
 * This program is free software; you can redistribute it and/or
 * modify it under the terms of the GNU General Public License
 * as published by the Free Software Foundation; either version 2
 * of the License, or (at your option) any later version.
 *
 * This program is distributed in the hope that it will be useful,
 * but WITHOUT ANY WARRANTY; without even the implied warranty of
 * MERCHANTABILITY or FITNESS FOR A PARTICULAR PURPOSE.  See the
 * GNU General Public License for more details.
 *
 * You should have received a copy of the GNU General Public License
 * along with this program; if not, write to the Free Software Foundation,
 * Inc., 51 Franklin Street, Fifth Floor, Boston, MA 02110-1301, USA.
 *
 * The Original Code is Copyright (C) 2008 Blender Foundation.
 * All rights reserved.
 */

/** \file
 * \ingroup spbuttons
 */

#include <stdio.h>
#include <string.h>

#include "MEM_guardedalloc.h"

#include "BLI_blenlib.h"
#include "BLI_utildefines.h"

#include "BKE_context.h"
<<<<<<< HEAD
#include "BKE_gpencil_modifier.h" /* Types for regiestering panels. */
=======
>>>>>>> 9b099c86
#include "BKE_modifier.h"
#include "BKE_screen.h"
#include "BKE_shader_fx.h"

#include "DNA_gpencil_modifier_types.h" /* Registering list panels. */
#include "DNA_modifier_types.h"
#include "DNA_shader_fx_types.h"

#include "DNA_modifier_types.h"

#include "ED_screen.h"
#include "ED_space_api.h"
#include "ED_view3d.h" /* To draw toolbar UI. */

#include "WM_api.h"
#include "WM_message.h"
#include "WM_types.h"

#include "RNA_access.h"
#include "RNA_define.h"
#include "RNA_enum_types.h"

#include "UI_resources.h"

#include "GPU_glew.h"

#include "buttons_intern.h" /* own include */

/* ******************** default callbacks for buttons space ***************** */

static SpaceLink *buttons_new(const ScrArea *UNUSED(area), const Scene *UNUSED(scene))
{
  ARegion *region;
  SpaceProperties *sbuts;

  sbuts = MEM_callocN(sizeof(SpaceProperties), "initbuts");
  sbuts->spacetype = SPACE_PROPERTIES;

  sbuts->mainb = sbuts->mainbuser = BCONTEXT_OBJECT;

  /* header */
  region = MEM_callocN(sizeof(ARegion), "header for buts");

  BLI_addtail(&sbuts->regionbase, region);
  region->regiontype = RGN_TYPE_HEADER;
  region->alignment = (U.uiflag & USER_HEADER_BOTTOM) ? RGN_ALIGN_BOTTOM : RGN_ALIGN_TOP;

  /* navigation bar */
  region = MEM_callocN(sizeof(ARegion), "navigation bar for buts");

  BLI_addtail(&sbuts->regionbase, region);
  region->regiontype = RGN_TYPE_NAV_BAR;
  region->alignment = RGN_ALIGN_LEFT;

#if 0
  /* context region */
  region = MEM_callocN(sizeof(ARegion), "context region for buts");
  BLI_addtail(&sbuts->regionbase, region);
  region->regiontype = RGN_TYPE_CHANNELS;
  region->alignment = RGN_ALIGN_TOP;
#endif

  /* main region */
  region = MEM_callocN(sizeof(ARegion), "main region for buts");

  BLI_addtail(&sbuts->regionbase, region);
  region->regiontype = RGN_TYPE_WINDOW;

  return (SpaceLink *)sbuts;
}

/* not spacelink itself */
static void buttons_free(SpaceLink *sl)
{
  SpaceProperties *sbuts = (SpaceProperties *)sl;

  if (sbuts->path) {
    MEM_freeN(sbuts->path);
  }

  if (sbuts->texuser) {
    ButsContextTexture *ct = sbuts->texuser;
    BLI_freelistN(&ct->users);
    MEM_freeN(ct);
  }
}

/* spacetype; init callback */
static void buttons_init(struct wmWindowManager *UNUSED(wm), ScrArea *UNUSED(area))
{
}

static SpaceLink *buttons_duplicate(SpaceLink *sl)
{
  SpaceProperties *sbutsn = MEM_dupallocN(sl);

  /* clear or remove stuff from old */
  sbutsn->path = NULL;
  sbutsn->texuser = NULL;

  return (SpaceLink *)sbutsn;
}

/* add handlers, stuff you only do once or on area/region changes */
static void buttons_main_region_init(wmWindowManager *wm, ARegion *region)
{
  wmKeyMap *keymap;

  ED_region_panels_init(wm, region);

  keymap = WM_keymap_ensure(wm->defaultconf, "Property Editor", SPACE_PROPERTIES, 0);
  WM_event_add_keymap_handler(&region->handlers, keymap);
}

static void buttons_main_region_layout_properties(const bContext *C,
                                                  SpaceProperties *sbuts,
                                                  ARegion *region)
{
  buttons_context_compute(C, sbuts);

  const char *contexts[2] = {NULL, NULL};

  switch (sbuts->mainb) {
    case BCONTEXT_SCENE:
      contexts[0] = "scene";
      break;
    case BCONTEXT_RENDER:
      contexts[0] = "render";
      break;
    case BCONTEXT_OUTPUT:
      contexts[0] = "output";
      break;
    case BCONTEXT_VIEW_LAYER:
      contexts[0] = "view_layer";
      break;
    case BCONTEXT_WORLD:
      contexts[0] = "world";
      break;
    case BCONTEXT_OBJECT:
      contexts[0] = "object";
      break;
    case BCONTEXT_DATA:
      contexts[0] = "data";
      break;
    case BCONTEXT_MATERIAL:
      contexts[0] = "material";
      break;
    case BCONTEXT_TEXTURE:
      contexts[0] = "texture";
      break;
    case BCONTEXT_PARTICLE:
      contexts[0] = "particle";
      break;
    case BCONTEXT_PHYSICS:
      contexts[0] = "physics";
      break;
    case BCONTEXT_BONE:
      contexts[0] = "bone";
      break;
    case BCONTEXT_MODIFIER:
      contexts[0] = "modifier";
      break;
    case BCONTEXT_SHADERFX:
      contexts[0] = "shaderfx";
      break;
    case BCONTEXT_CONSTRAINT:
      contexts[0] = "constraint";
      break;
    case BCONTEXT_BONE_CONSTRAINT:
      contexts[0] = "bone_constraint";
      break;
    case BCONTEXT_TOOL:
      contexts[0] = "tool";
      break;
  }

  const bool vertical = true;
  ED_region_panels_layout_ex(
      C, region, &region->type->paneltypes, contexts, sbuts->mainb, vertical, NULL);
}

static void buttons_main_region_layout(const bContext *C, ARegion *region)
{
  /* draw entirely, view changes should be handled here */
  SpaceProperties *sbuts = CTX_wm_space_properties(C);

  if (sbuts->mainb == BCONTEXT_TOOL) {
    ED_view3d_buttons_region_layout_ex(C, region, "Tool");
  }
  else {
    buttons_main_region_layout_properties(C, sbuts, region);
  }

  sbuts->mainbo = sbuts->mainb;
}

static void buttons_main_region_listener(wmWindow *UNUSED(win),
                                         ScrArea *UNUSED(area),
                                         ARegion *region,
                                         wmNotifier *wmn,
                                         const Scene *UNUSED(scene))
{
  /* context changes */
  switch (wmn->category) {
    case NC_SCREEN:
      if (ELEM(wmn->data, ND_LAYER)) {
        ED_region_tag_redraw(region);
      }
      break;
  }
}

static void buttons_operatortypes(void)
{
  WM_operatortype_append(BUTTONS_OT_context_menu);
  WM_operatortype_append(BUTTONS_OT_file_browse);
  WM_operatortype_append(BUTTONS_OT_directory_browse);
}

static void buttons_keymap(struct wmKeyConfig *keyconf)
{
  WM_keymap_ensure(keyconf, "Property Editor", SPACE_PROPERTIES, 0);
}

/* add handlers, stuff you only do once or on area/region changes */
static void buttons_header_region_init(wmWindowManager *UNUSED(wm), ARegion *region)
{
#ifdef USE_HEADER_CONTEXT_PATH
  /* Reinsert context buttons header-type at the end of the list so it's drawn last. */
  HeaderType *context_ht = BLI_findstring(
      &region->type->headertypes, "BUTTONS_HT_context", offsetof(HeaderType, idname));
  BLI_remlink(&region->type->headertypes, context_ht);
  BLI_addtail(&region->type->headertypes, context_ht);
#endif

  ED_region_header_init(region);
}

static void buttons_header_region_draw(const bContext *C, ARegion *region)
{
  SpaceProperties *sbuts = CTX_wm_space_properties(C);

  /* Needed for RNA to get the good values! */
  buttons_context_compute(C, sbuts);

  ED_region_header(C, region);
}

static void buttons_header_region_message_subscribe(const bContext *UNUSED(C),
                                                    WorkSpace *UNUSED(workspace),
                                                    Scene *UNUSED(scene),
                                                    bScreen *UNUSED(screen),
                                                    ScrArea *area,
                                                    ARegion *region,
                                                    struct wmMsgBus *mbus)
{
  SpaceProperties *sbuts = area->spacedata.first;
  wmMsgSubscribeValue msg_sub_value_region_tag_redraw = {
      .owner = region,
      .user_data = region,
      .notify = ED_region_do_msg_notify_tag_redraw,
  };

  /* Don't check for SpaceProperties.mainb here, we may toggle between view-layers
   * where one has no active object, so that available contexts changes. */
  WM_msg_subscribe_rna_anon_prop(mbus, Window, view_layer, &msg_sub_value_region_tag_redraw);

  if (!ELEM(sbuts->mainb, BCONTEXT_RENDER, BCONTEXT_OUTPUT, BCONTEXT_SCENE, BCONTEXT_WORLD)) {
    WM_msg_subscribe_rna_anon_prop(mbus, ViewLayer, name, &msg_sub_value_region_tag_redraw);
  }

  if (sbuts->mainb == BCONTEXT_TOOL) {
    WM_msg_subscribe_rna_anon_prop(mbus, WorkSpace, tools, &msg_sub_value_region_tag_redraw);
  }

#ifdef USE_HEADER_CONTEXT_PATH
  WM_msg_subscribe_rna_anon_prop(mbus, SpaceProperties, context, &msg_sub_value_region_tag_redraw);
#endif
}

static void buttons_navigation_bar_region_init(wmWindowManager *wm, ARegion *region)
{
  region->flag |= RGN_FLAG_PREFSIZE_OR_HIDDEN;

  ED_region_panels_init(wm, region);
  region->v2d.keepzoom |= V2D_LOCKZOOM_X | V2D_LOCKZOOM_Y;
}

static void buttons_navigation_bar_region_draw(const bContext *C, ARegion *region)
{
  LISTBASE_FOREACH (PanelType *, pt, &region->type->paneltypes) {
    pt->flag |= PNL_LAYOUT_VERT_BAR;
  }

  ED_region_panels_layout(C, region);
  /* ED_region_panels_layout adds vertical scrollbars, we don't want them. */
  region->v2d.scroll &= ~V2D_SCROLL_VERTICAL;
  ED_region_panels_draw(C, region);
}

static void buttons_navigation_bar_region_message_subscribe(const bContext *UNUSED(C),
                                                            WorkSpace *UNUSED(workspace),
                                                            Scene *UNUSED(scene),
                                                            bScreen *UNUSED(screen),
                                                            ScrArea *UNUSED(area),
                                                            ARegion *region,
                                                            struct wmMsgBus *mbus)
{
  wmMsgSubscribeValue msg_sub_value_region_tag_redraw = {
      .owner = region,
      .user_data = region,
      .notify = ED_region_do_msg_notify_tag_redraw,
  };

  WM_msg_subscribe_rna_anon_prop(mbus, Window, view_layer, &msg_sub_value_region_tag_redraw);
}

/* draw a certain button set only if properties area is currently
 * showing that button set, to reduce unnecessary drawing. */
static void buttons_area_redraw(ScrArea *area, short buttons)
{
  SpaceProperties *sbuts = area->spacedata.first;

  /* if the area's current button set is equal to the one to redraw */
  if (sbuts->mainb == buttons) {
    ED_area_tag_redraw(area);
  }
}

/* reused! */
static void buttons_area_listener(wmWindow *UNUSED(win),
                                  ScrArea *area,
                                  wmNotifier *wmn,
                                  Scene *UNUSED(scene))
{
  SpaceProperties *sbuts = area->spacedata.first;

  /* context changes */
  switch (wmn->category) {
    case NC_SCENE:
      switch (wmn->data) {
        case ND_RENDER_OPTIONS:
          buttons_area_redraw(area, BCONTEXT_RENDER);
          buttons_area_redraw(area, BCONTEXT_OUTPUT);
          buttons_area_redraw(area, BCONTEXT_VIEW_LAYER);
          break;
        case ND_WORLD:
          buttons_area_redraw(area, BCONTEXT_WORLD);
          sbuts->preview = 1;
          break;
        case ND_FRAME:
          /* any buttons area can have animated properties so redraw all */
          ED_area_tag_redraw(area);
          sbuts->preview = 1;
          break;
        case ND_OB_ACTIVE:
          ED_area_tag_redraw(area);
          sbuts->preview = 1;
          break;
        case ND_KEYINGSET:
          buttons_area_redraw(area, BCONTEXT_SCENE);
          break;
        case ND_RENDER_RESULT:
          break;
        case ND_MODE:
        case ND_LAYER:
        default:
          ED_area_tag_redraw(area);
          break;
      }
      break;
    case NC_OBJECT:
      switch (wmn->data) {
        case ND_TRANSFORM:
          buttons_area_redraw(area, BCONTEXT_OBJECT);
          buttons_area_redraw(area, BCONTEXT_DATA); /* autotexpace flag */
          break;
        case ND_POSE:
        case ND_BONE_ACTIVE:
        case ND_BONE_SELECT:
          buttons_area_redraw(area, BCONTEXT_BONE);
          buttons_area_redraw(area, BCONTEXT_BONE_CONSTRAINT);
          buttons_area_redraw(area, BCONTEXT_DATA);
          break;
        case ND_MODIFIER:
          if (wmn->action == NA_RENAME) {
            ED_area_tag_redraw(area);
          }
          else {
            buttons_area_redraw(area, BCONTEXT_MODIFIER);
          }
          buttons_area_redraw(area, BCONTEXT_PHYSICS);
          break;
        case ND_CONSTRAINT:
          buttons_area_redraw(area, BCONTEXT_CONSTRAINT);
          buttons_area_redraw(area, BCONTEXT_BONE_CONSTRAINT);
          break;
        case ND_PARTICLE:
          if (wmn->action == NA_EDITED) {
            buttons_area_redraw(area, BCONTEXT_PARTICLE);
          }
          sbuts->preview = 1;
          break;
        case ND_DRAW:
          buttons_area_redraw(area, BCONTEXT_OBJECT);
          buttons_area_redraw(area, BCONTEXT_DATA);
          buttons_area_redraw(area, BCONTEXT_PHYSICS);
          /* Needed to refresh context path when changing active particle system index. */
          buttons_area_redraw(area, BCONTEXT_PARTICLE);
          break;
        case ND_SHADING:
        case ND_SHADING_DRAW:
        case ND_SHADING_LINKS:
        case ND_SHADING_PREVIEW:
          /* currently works by redraws... if preview is set, it (re)starts job */
          sbuts->preview = 1;
          break;
        default:
          /* Not all object RNA props have a ND_ notifier (yet) */
          ED_area_tag_redraw(area);
          break;
      }
      break;
    case NC_GEOM:
      switch (wmn->data) {
        case ND_SELECT:
        case ND_DATA:
        case ND_VERTEX_GROUP:
          ED_area_tag_redraw(area);
          break;
      }
      break;
    case NC_MATERIAL:
      ED_area_tag_redraw(area);
      switch (wmn->data) {
        case ND_SHADING:
        case ND_SHADING_DRAW:
        case ND_SHADING_LINKS:
        case ND_SHADING_PREVIEW:
        case ND_NODES:
          /* currently works by redraws... if preview is set, it (re)starts job */
          sbuts->preview = 1;
          break;
      }
      break;
    case NC_WORLD:
      buttons_area_redraw(area, BCONTEXT_WORLD);
      sbuts->preview = 1;
      break;
    case NC_LAMP:
      buttons_area_redraw(area, BCONTEXT_DATA);
      sbuts->preview = 1;
      break;
    case NC_GROUP:
      buttons_area_redraw(area, BCONTEXT_OBJECT);
      break;
    case NC_BRUSH:
      buttons_area_redraw(area, BCONTEXT_TEXTURE);
      buttons_area_redraw(area, BCONTEXT_TOOL);
      sbuts->preview = 1;
      break;
    case NC_TEXTURE:
    case NC_IMAGE:
      if (wmn->action != NA_PAINTING) {
        ED_area_tag_redraw(area);
        sbuts->preview = 1;
      }
      break;
    case NC_SPACE:
      if (wmn->data == ND_SPACE_PROPERTIES) {
        ED_area_tag_redraw(area);
      }
      break;
    case NC_ID:
      if (wmn->action == NA_RENAME) {
        ED_area_tag_redraw(area);
      }
      break;
    case NC_ANIMATION:
      switch (wmn->data) {
        case ND_KEYFRAME:
          if (ELEM(wmn->action, NA_EDITED, NA_ADDED, NA_REMOVED)) {
            ED_area_tag_redraw(area);
          }
          break;
      }
      break;
    case NC_GPENCIL:
      switch (wmn->data) {
        case ND_DATA:
          if (ELEM(wmn->action, NA_EDITED, NA_ADDED, NA_REMOVED, NA_SELECTED)) {
            ED_area_tag_redraw(area);
          }
          break;
      }
      break;
    case NC_NODE:
      if (wmn->action == NA_SELECTED) {
        ED_area_tag_redraw(area);
        /* new active node, update texture preview */
        if (sbuts->mainb == BCONTEXT_TEXTURE) {
          sbuts->preview = 1;
        }
      }
      break;
    /* Listener for preview render, when doing an global undo. */
    case NC_WM:
      if (wmn->data == ND_UNDO) {
        ED_area_tag_redraw(area);
        sbuts->preview = 1;
      }
      break;
#ifdef WITH_FREESTYLE
    case NC_LINESTYLE:
      ED_area_tag_redraw(area);
      sbuts->preview = 1;
      break;
#endif
  }

  if (wmn->data == ND_KEYS) {
    ED_area_tag_redraw(area);
  }
}

static void buttons_id_remap(ScrArea *UNUSED(area), SpaceLink *slink, ID *old_id, ID *new_id)
{
  SpaceProperties *sbuts = (SpaceProperties *)slink;

  if (sbuts->pinid == old_id) {
    sbuts->pinid = new_id;
    if (new_id == NULL) {
      sbuts->flag &= ~SB_PIN_CONTEXT;
    }
  }

  if (sbuts->path) {
    ButsContextPath *path = sbuts->path;
    int i;

    for (i = 0; i < path->len; i++) {
      if (path->ptr[i].owner_id == old_id) {
        break;
      }
    }

    if (i == path->len) {
      /* pass */
    }
    else if (new_id == NULL) {
      if (i == 0) {
        MEM_SAFE_FREE(sbuts->path);
      }
      else {
        memset(&path->ptr[i], 0, sizeof(path->ptr[i]) * (path->len - i));
        path->len = i;
      }
    }
    else {
      RNA_id_pointer_create(new_id, &path->ptr[i]);
      /* There is no easy way to check/make path downwards valid, just nullify it.
       * Next redraw will rebuild this anyway. */
      i++;
      memset(&path->ptr[i], 0, sizeof(path->ptr[i]) * (path->len - i));
      path->len = i;
    }
  }

  if (sbuts->texuser) {
    ButsContextTexture *ct = sbuts->texuser;
    if ((ID *)ct->texture == old_id) {
      ct->texture = (Tex *)new_id;
    }
    BLI_freelistN(&ct->users);
    ct->user = NULL;
  }
}

/* only called once, from space/spacetypes.c */
void ED_spacetype_buttons(void)
{
  SpaceType *st = MEM_callocN(sizeof(SpaceType), "spacetype buttons");
  ARegionType *art;

  st->spaceid = SPACE_PROPERTIES;
  strncpy(st->name, "Buttons", BKE_ST_MAXNAME);

  st->new = buttons_new;
  st->free = buttons_free;
  st->init = buttons_init;
  st->duplicate = buttons_duplicate;
  st->operatortypes = buttons_operatortypes;
  st->keymap = buttons_keymap;
  st->listener = buttons_area_listener;
  st->context = buttons_context;
  st->id_remap = buttons_id_remap;

  /* regions: main window */
  art = MEM_callocN(sizeof(ARegionType), "spacetype buttons region");
  art->regionid = RGN_TYPE_WINDOW;
  art->init = buttons_main_region_init;
  art->layout = buttons_main_region_layout;
  art->draw = ED_region_panels_draw;
  art->listener = buttons_main_region_listener;
  art->keymapflag = ED_KEYMAP_UI | ED_KEYMAP_FRAMES;
#ifndef USE_HEADER_CONTEXT_PATH
  buttons_context_register(art);
#endif
  BLI_addhead(&st->regiontypes, art);

  /* Register the panel types from modifiers. The actual panels are built per modifier rather than
   * per modifier type. */
  for (ModifierType i = 0; i < NUM_MODIFIER_TYPES; i++) {
    const ModifierTypeInfo *mti = BKE_modifier_get_info(i);
    if (mti != NULL && mti->panelRegister != NULL) {
      mti->panelRegister(art);
    }
  }
<<<<<<< HEAD
  for (int i = 0; i < NUM_GREASEPENCIL_MODIFIER_TYPES; i++) {
    const GpencilModifierTypeInfo *mti = BKE_gpencil_modifier_get_info(i);
    if (mti != NULL && mti->panelRegister != NULL) {
      mti->panelRegister(art);
    }
  }
  for (int i = 0; i < NUM_SHADER_FX_TYPES; i++) {
    if (i == eShaderFxType_Light_deprecated) {
      continue;
    }
    const ShaderFxTypeInfo *fxti = BKE_shaderfx_get_info(i);
    if (fxti != NULL && fxti->panelRegister != NULL) {
      fxti->panelRegister(art);
    }
  }
=======
>>>>>>> 9b099c86

  /* regions: header */
  art = MEM_callocN(sizeof(ARegionType), "spacetype buttons region");
  art->regionid = RGN_TYPE_HEADER;
  art->prefsizey = HEADERY;
  art->keymapflag = ED_KEYMAP_UI | ED_KEYMAP_VIEW2D | ED_KEYMAP_FRAMES | ED_KEYMAP_HEADER;

  art->init = buttons_header_region_init;
  art->draw = buttons_header_region_draw;
  art->message_subscribe = buttons_header_region_message_subscribe;
#ifdef USE_HEADER_CONTEXT_PATH
  buttons_context_register(art);
#endif
  BLI_addhead(&st->regiontypes, art);

  /* regions: navigation bar */
  art = MEM_callocN(sizeof(ARegionType), "spacetype nav buttons region");
  art->regionid = RGN_TYPE_NAV_BAR;
  art->prefsizex = AREAMINX - 3; /* XXX Works and looks best,
                                  * should we update AREAMINX accordingly? */
  art->keymapflag = ED_KEYMAP_UI | ED_KEYMAP_FRAMES | ED_KEYMAP_NAVBAR;
  art->init = buttons_navigation_bar_region_init;
  art->draw = buttons_navigation_bar_region_draw;
  art->message_subscribe = buttons_navigation_bar_region_message_subscribe;
  BLI_addhead(&st->regiontypes, art);

  BKE_spacetype_register(st);
}<|MERGE_RESOLUTION|>--- conflicted
+++ resolved
@@ -30,10 +30,7 @@
 #include "BLI_utildefines.h"
 
 #include "BKE_context.h"
-<<<<<<< HEAD
-#include "BKE_gpencil_modifier.h" /* Types for regiestering panels. */
-=======
->>>>>>> 9b099c86
+#include "BKE_gpencil_modifier.h" /* Types for registering panels. */
 #include "BKE_modifier.h"
 #include "BKE_screen.h"
 #include "BKE_shader_fx.h"
@@ -652,7 +649,6 @@
       mti->panelRegister(art);
     }
   }
-<<<<<<< HEAD
   for (int i = 0; i < NUM_GREASEPENCIL_MODIFIER_TYPES; i++) {
     const GpencilModifierTypeInfo *mti = BKE_gpencil_modifier_get_info(i);
     if (mti != NULL && mti->panelRegister != NULL) {
@@ -668,8 +664,6 @@
       fxti->panelRegister(art);
     }
   }
-=======
->>>>>>> 9b099c86
 
   /* regions: header */
   art = MEM_callocN(sizeof(ARegionType), "spacetype buttons region");
