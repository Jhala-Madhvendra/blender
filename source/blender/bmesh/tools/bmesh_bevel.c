--- conflicted
+++ resolved
@@ -5211,11 +5211,7 @@
 	double sum;
 	double temp;
 
-<<<<<<< HEAD
 	bool precision_reached = true;
-=======
-	bool precision_reached = true; /* Exception: var used without being initialized */
->>>>>>> fea5f26e
 	bool seg_odd = seg % 2;
 	bool rbig;
 
