/*
 * This program is free software; you can redistribute it and/or
 * modify it under the terms of the GNU General Public License
 * as published by the Free Software Foundation; either version 2
 * of the License, or (at your option) any later version.
 *
 * This program is distributed in the hope that it will be useful,
 * but WITHOUT ANY WARRANTY; without even the implied warranty of
 * MERCHANTABILITY or FITNESS FOR A PARTICULAR PURPOSE.  See the
 * GNU General Public License for more details.
 *
 * You should have received a copy of the GNU General Public License
 * along with this program; if not, write to the Free Software Foundation,
 * Inc., 51 Franklin Street, Fifth Floor, Boston, MA 02110-1301, USA.
 */

/** \file
 * \ingroup collada
 */

/* COLLADABU_ASSERT, may be able to remove later */
#include "COLLADABUPlatform.h"

#include "COLLADAFWGeometry.h"
#include "COLLADAFWMeshPrimitive.h"
#include "COLLADAFWMeshVertexData.h"

#include <set>
#include <string>

#include "MEM_guardedalloc.h"

#include "DNA_armature_types.h"
#include "DNA_constraint_types.h"
#include "DNA_customdata_types.h"
#include "DNA_key_types.h"
#include "DNA_mesh_types.h"
#include "DNA_modifier_types.h"
#include "DNA_object_types.h"
#include "DNA_scene_types.h"

#include "BLI_linklist.h"
#include "BLI_listbase.h"
#include "BLI_math.h"

#include "BKE_action.h"
#include "BKE_armature.h"
#include "BKE_constraint.h"
#include "BKE_context.h"
#include "BKE_customdata.h"
#include "BKE_global.h"
#include "BKE_key.h"
#include "BKE_layer.h"
#include "BKE_lib_id.h"
#include "BKE_material.h"
#include "BKE_mesh.h"
#include "BKE_mesh_runtime.h"
#include "BKE_node.h"
#include "BKE_object.h"
#include "BKE_scene.h"

#include "ED_node.h"
#include "ED_object.h"
#include "ED_screen.h"

#include "WM_api.h" /* XXX hrm, see if we can do without this */
#include "WM_types.h"

#include "bmesh.h"
#include "bmesh_tools.h"

#include "DEG_depsgraph.h"
#include "DEG_depsgraph_query.h"
#if 0
#  include "NOD_common.h"
#endif

#include "BlenderContext.h"
#include "ExportSettings.h"
#include "collada_utils.h"

float bc_get_float_value(const COLLADAFW::FloatOrDoubleArray &array, unsigned int index)
{
  if (index >= array.getValuesCount()) {
    return 0.0f;
  }

  if (array.getType() == COLLADAFW::MeshVertexData::DATA_TYPE_FLOAT) {
    return array.getFloatValues()->getData()[index];
  }

  return array.getDoubleValues()->getData()[index];
}

/* copied from /editors/object/object_relations.c */
int bc_test_parent_loop(Object *par, Object *ob)
{
  /* test if 'ob' is a parent somewhere in par's parents */

  if (par == nullptr) {
    return 0;
  }
  if (ob == par) {
    return 1;
  }

  return bc_test_parent_loop(par->parent, ob);
}

bool bc_validateConstraints(bConstraint *con)
{
  const bConstraintTypeInfo *cti = BKE_constraint_typeinfo_get(con);

  /* these we can skip completely (invalid constraints...) */
  if (cti == nullptr) {
    return false;
  }
  if (con->flag & (CONSTRAINT_DISABLE | CONSTRAINT_OFF)) {
    return false;
  }

  /* these constraints can't be evaluated anyway */
  if (cti->evaluate_constraint == nullptr) {
    return false;
  }

  /* influence == 0 should be ignored */
  if (con->enforce == 0.0f) {
    return false;
  }

  /* validation passed */
  return true;
}

bool bc_set_parent(Object *ob, Object *par, bContext *C, bool is_parent_space)
{
  Scene *scene = CTX_data_scene(C);
  int partype = PAR_OBJECT;
  const bool xmirror = false;
  const bool keep_transform = false;

  if (par && is_parent_space) {
    mul_m4_m4m4(ob->obmat, par->obmat, ob->obmat);
  }

<<<<<<< HEAD
  bool ok = ED_object_parent_set(nullptr, C, scene, ob, par, partype, xmirror, keep_transform, nullptr);
=======
  bool ok = ED_object_parent_set(
      nullptr, C, scene, ob, par, partype, xmirror, keep_transform, nullptr);
>>>>>>> 29fb12da
  return ok;
}

std::vector<bAction *> bc_getSceneActions(const bContext *C, Object *ob, bool all_actions)
{
  std::vector<bAction *> actions;
  if (all_actions) {
    Main *bmain = CTX_data_main(C);
    ID *id;

    for (id = (ID *)bmain->actions.first; id; id = (ID *)(id->next)) {
      bAction *act = (bAction *)id;
      /* XXX This currently creates too many actions.
       * TODO Need to check if the action is compatible to the given object. */
      actions.push_back(act);
    }
  }
  else {
    bAction *action = bc_getSceneObjectAction(ob);
    actions.push_back(action);
  }

  return actions;
}

std::string bc_get_action_id(std::string action_name,
                             std::string ob_name,
                             std::string channel_type,
                             std::string axis_name,
                             std::string axis_separator)
{
  std::string result = action_name + "_" + channel_type;
  if (ob_name.length() > 0) {
    result = ob_name + "_" + result;
  }
  if (axis_name.length() > 0) {
    result += axis_separator + axis_name;
  }
  return translate_id(result);
}

void bc_update_scene(BlenderContext &blender_context, float ctime)
{
  Main *bmain = blender_context.get_main();
  Scene *scene = blender_context.get_scene();
  Depsgraph *depsgraph = blender_context.get_depsgraph();

  /* See remark in physics_fluid.c lines 395...) */
  // BKE_scene_update_for_newframe(ev_context, bmain, scene, scene->lay);
  BKE_scene_frame_set(scene, ctime);
  ED_update_for_newframe(bmain, depsgraph);
}

Object *bc_add_object(Main *bmain, Scene *scene, ViewLayer *view_layer, int type, const char *name)
{
  Object *ob = BKE_object_add_only_object(bmain, type, name);

  ob->data = BKE_object_obdata_add_from_type(bmain, type, name);
  DEG_id_tag_update(&ob->id, ID_RECALC_TRANSFORM | ID_RECALC_GEOMETRY | ID_RECALC_ANIMATION);

  LayerCollection *layer_collection = BKE_layer_collection_get_active(view_layer);
  BKE_collection_object_add(bmain, layer_collection->collection, ob);

  Base *base = BKE_view_layer_base_find(view_layer, ob);
  /* TODO: is setting active needed? */
  BKE_view_layer_base_select_and_set_active(view_layer, base);

  return ob;
}

Mesh *bc_get_mesh_copy(BlenderContext &blender_context,
                       Object *ob,
                       BC_export_mesh_type export_mesh_type,
                       bool apply_modifiers,
                       bool triangulate)
{
  CustomData_MeshMasks mask = CD_MASK_MESH;
  Mesh *tmpmesh = nullptr;
  if (apply_modifiers) {
#if 0 /* Not supported by new system currently... */
    switch (export_mesh_type) {
      case BC_MESH_TYPE_VIEW: {
        dm = mesh_create_derived_view(depsgraph, scene, ob, &mask);
        break;
      }
      case BC_MESH_TYPE_RENDER: {
        dm = mesh_create_derived_render(depsgraph, scene, ob, &mask);
        break;
      }
    }
#else
    Depsgraph *depsgraph = blender_context.get_depsgraph();
    Scene *scene_eval = blender_context.get_evaluated_scene();
    Object *ob_eval = blender_context.get_evaluated_object(ob);
    tmpmesh = mesh_get_eval_final(depsgraph, scene_eval, ob_eval, &mask);
#endif
  }
  else {
    tmpmesh = (Mesh *)ob->data;
  }

  tmpmesh = (Mesh *)BKE_id_copy_ex(nullptr, &tmpmesh->id, nullptr, LIB_ID_COPY_LOCALIZE);

  if (triangulate) {
    bc_triangulate_mesh(tmpmesh);
  }
  BKE_mesh_tessface_ensure(tmpmesh);
  return tmpmesh;
}

Object *bc_get_assigned_armature(Object *ob)
{
  Object *ob_arm = nullptr;

  if (ob->parent && ob->partype == PARSKEL && ob->parent->type == OB_ARMATURE) {
    ob_arm = ob->parent;
  }
  else {
    ModifierData *mod;
    for (mod = (ModifierData *)ob->modifiers.first; mod; mod = mod->next) {
      if (mod->type == eModifierType_Armature) {
        ob_arm = ((ArmatureModifierData *)mod)->object;
      }
    }
  }

  return ob_arm;
}

bool bc_has_object_type(LinkNode *export_set, short obtype)
{
  LinkNode *node;

  for (node = export_set; node; node = node->next) {
    Object *ob = (Object *)node->link;
    /* XXX - why is this checking for ob->data? - we could be looking for empties */
    if (ob->type == obtype && ob->data) {
      return true;
    }
  }
  return false;
}

/* Use bubble sort algorithm for sorting the export set */
void bc_bubble_sort_by_Object_name(LinkNode *export_set)
{
  bool sorted = false;
  LinkNode *node;
  for (node = export_set; node->next && !sorted; node = node->next) {

    sorted = true;

    LinkNode *current;
    for (current = export_set; current->next; current = current->next) {
      Object *a = (Object *)current->link;
      Object *b = (Object *)current->next->link;

      if (strcmp(a->id.name, b->id.name) > 0) {
        current->link = b;
        current->next->link = a;
        sorted = false;
      }
    }
  }
}

/* Check if a bone is the top most exportable bone in the bone hierarchy.
 * When deform_bones_only == false, then only bones with NO parent
 * can be root bones. Otherwise the top most deform bones in the hierarchy
 * are root bones.
 */
bool bc_is_root_bone(Bone *aBone, bool deform_bones_only)
{
  if (deform_bones_only) {
    Bone *root = nullptr;
    Bone *bone = aBone;
    while (bone) {
      if (!(bone->flag & BONE_NO_DEFORM)) {
        root = bone;
      }
      bone = bone->parent;
    }
    return (aBone == root);
  }

  return !(aBone->parent);
}

int bc_get_active_UVLayer(Object *ob)
{
  Mesh *me = (Mesh *)ob->data;
  return CustomData_get_active_layer_index(&me->ldata, CD_MLOOPUV);
}

std::string bc_url_encode(std::string data)
{
  /* XXX We probably do not need to do a full encoding.
   * But in case that is necessary,then it can be added here.
   */
  return bc_replace_string(data, "#", "%23");
}

std::string bc_replace_string(std::string data,
                              const std::string &pattern,
                              const std::string &replacement)
{
  size_t pos = 0;
  while ((pos = data.find(pattern, pos)) != std::string::npos) {
    data.replace(pos, pattern.length(), replacement);
    pos += replacement.length();
  }
  return data;
}

/**
 * Calculate a rescale factor such that the imported scene's scale
 * is preserved. I.e. 1 meter in the import will also be
 * 1 meter in the current scene.
 */

void bc_match_scale(Object *ob, UnitConverter &bc_unit, bool scale_to_scene)
{
  if (scale_to_scene) {
    mul_m4_m4m4(ob->obmat, bc_unit.get_scale(), ob->obmat);
  }
  mul_m4_m4m4(ob->obmat, bc_unit.get_rotation(), ob->obmat);
  BKE_object_apply_mat4(ob, ob->obmat, false, false);
}

void bc_match_scale(std::vector<Object *> *objects_done,
                    UnitConverter &bc_unit,
                    bool scale_to_scene)
{
<<<<<<< HEAD
  for (std::vector<Object *>::iterator it = objects_done->begin(); it != objects_done->end();
       ++it) {
    Object *ob = *it;
    if (ob->parent == nullptr) {
      bc_match_scale(*it, bc_unit, scale_to_scene);
=======
  for (Object *ob : *objects_done) {
    if (ob->parent == nullptr) {
      bc_match_scale(ob, bc_unit, scale_to_scene);
>>>>>>> 29fb12da
    }
  }
}

/*
 * Convenience function to get only the needed components of a matrix
 */
void bc_decompose(float mat[4][4], float *loc, float eul[3], float quat[4], float *size)
{
  if (size) {
    mat4_to_size(size, mat);
  }

  if (eul) {
    mat4_to_eul(eul, mat);
  }

  if (quat) {
    mat4_to_quat(quat, mat);
  }

  if (loc) {
    copy_v3_v3(loc, mat[3]);
  }
}

/*
 * Create rotation_quaternion from a delta rotation and a reference quat
 *
 * Input:
 * mat_from: The rotation matrix before rotation
 * mat_to  : The rotation matrix after rotation
 * qref    : the quat corresponding to mat_from
 *
 * Output:
 * rot     : the calculated result (quaternion)
 */
void bc_rotate_from_reference_quat(float quat_to[4], float quat_from[4], float mat_to[4][4])
{
  float qd[4];
  float matd[4][4];
  float mati[4][4];
  float mat_from[4][4];
  quat_to_mat4(mat_from, quat_from);

  /* Calculate the difference matrix matd between mat_from and mat_to */
  invert_m4_m4(mati, mat_from);
  mul_m4_m4m4(matd, mati, mat_to);

  mat4_to_quat(qd, matd);

  mul_qt_qtqt(quat_to, qd, quat_from); /* rot is the final rotation corresponding to mat_to */
}

void bc_triangulate_mesh(Mesh *me)
{
  bool use_beauty = false;
  bool tag_only = false;

  /* XXX: The triangulation method selection could be offered in the UI. */
  int quad_method = MOD_TRIANGULATE_QUAD_SHORTEDGE;

  const struct BMeshCreateParams bm_create_params = {0};
  BMesh *bm = BM_mesh_create(&bm_mesh_allocsize_default, &bm_create_params);
  BMeshFromMeshParams bm_from_me_params = {0};
  bm_from_me_params.calc_face_normal = true;
<<<<<<< HEAD
  BM_mesh_bm_from_me(nullptr, bm, me, &bm_from_me_params);
=======
  BM_mesh_bm_from_me(bm, me, &bm_from_me_params);
>>>>>>> 29fb12da
  BM_mesh_triangulate(bm, quad_method, use_beauty, 4, tag_only, nullptr, nullptr, nullptr);

  BMeshToMeshParams bm_to_me_params = {0};
  bm_to_me_params.calc_object_remap = false;
<<<<<<< HEAD
  BM_mesh_bm_to_me(nullptr, nullptr, bm, me, &bm_to_me_params);
=======
  BM_mesh_bm_to_me(nullptr, bm, me, &bm_to_me_params);
>>>>>>> 29fb12da
  BM_mesh_free(bm);
}

/*
 * A bone is a leaf when it has no children or all children are not connected.
 */
bool bc_is_leaf_bone(Bone *bone)
{
  for (Bone *child = (Bone *)bone->childbase.first; child; child = child->next) {
    if (child->flag & BONE_CONNECTED) {
      return false;
    }
  }
  return true;
}

EditBone *bc_get_edit_bone(bArmature *armature, char *name)
{
  EditBone *eBone;

  for (eBone = (EditBone *)armature->edbo->first; eBone; eBone = eBone->next) {
    if (STREQ(name, eBone->name)) {
      return eBone;
    }
  }

  return nullptr;
}
int bc_set_layer(int bitfield, int layer)
{
  return bc_set_layer(bitfield, layer, true); /* enable */
}

int bc_set_layer(int bitfield, int layer, bool enable)
{
  int bit = 1u << layer;

  if (enable) {
    bitfield |= bit;
  }
  else {
    bitfield &= ~bit;
  }

  return bitfield;
}

/**
 * This method creates a new extension map when needed.
 * \note The ~BoneExtensionManager destructor takes care
 * to delete the created maps when the manager is removed.
 */
BoneExtensionMap &BoneExtensionManager::getExtensionMap(bArmature *armature)
{
  std::string key = armature->id.name;
  BoneExtensionMap *result = extended_bone_maps[key];
  if (result == nullptr) {
    result = new BoneExtensionMap();
    extended_bone_maps[key] = result;
  }
  return *result;
}

BoneExtensionManager::~BoneExtensionManager()
{
  std::map<std::string, BoneExtensionMap *>::iterator map_it;
  for (map_it = extended_bone_maps.begin(); map_it != extended_bone_maps.end(); ++map_it) {
    BoneExtensionMap *extended_bones = map_it->second;
    for (auto &extended_bone : *extended_bones) {
      delete extended_bone.second;
    }
    extended_bones->clear();
    delete extended_bones;
  }
}

/**
 * BoneExtended is a helper class needed for the Bone chain finder
 * See ArmatureImporter::fix_leaf_bones()
 * and ArmatureImporter::connect_bone_chains()
 */

BoneExtended::BoneExtended(EditBone *aBone)
{
  this->set_name(aBone->name);
  this->chain_length = 0;
  this->is_leaf = false;
  this->tail[0] = 0.0f;
  this->tail[1] = 0.5f;
  this->tail[2] = 0.0f;
  this->use_connect = -1;
  this->roll = 0;
  this->bone_layers = 0;

  this->has_custom_tail = false;
  this->has_custom_roll = false;
}

char *BoneExtended::get_name()
{
  return name;
}

void BoneExtended::set_name(char *aName)
{
  BLI_strncpy(name, aName, MAXBONENAME);
}

int BoneExtended::get_chain_length()
{
  return chain_length;
}

void BoneExtended::set_chain_length(const int aLength)
{
  chain_length = aLength;
}

void BoneExtended::set_leaf_bone(bool state)
{
  is_leaf = state;
}

bool BoneExtended::is_leaf_bone()
{
  return is_leaf;
}

void BoneExtended::set_roll(float roll)
{
  this->roll = roll;
  this->has_custom_roll = true;
}

bool BoneExtended::has_roll()
{
  return this->has_custom_roll;
}

float BoneExtended::get_roll()
{
  return this->roll;
}

void BoneExtended::set_tail(const float vec[])
{
  this->tail[0] = vec[0];
  this->tail[1] = vec[1];
  this->tail[2] = vec[2];
  this->has_custom_tail = true;
}

bool BoneExtended::has_tail()
{
  return this->has_custom_tail;
}

float *BoneExtended::get_tail()
{
  return this->tail;
}

inline bool isInteger(const std::string &s)
{
  if (s.empty() || ((!isdigit(s[0])) && (s[0] != '-') && (s[0] != '+'))) {
    return false;
  }

  char *p;
  strtol(s.c_str(), &p, 10);

  return (*p == 0);
}

void BoneExtended::set_bone_layers(std::string layerString, std::vector<std::string> &layer_labels)
{
  std::stringstream ss(layerString);
  std::string layer;
  int pos;

  while (ss >> layer) {

    /* Blender uses numbers to specify layers*/
    if (isInteger(layer)) {
      pos = atoi(layer.c_str());
      if (pos >= 0 && pos < 32) {
        this->bone_layers = bc_set_layer(this->bone_layers, pos);
        continue;
      }
    }

    /* layer uses labels (not supported by blender). Map to layer numbers:*/
    pos = find(layer_labels.begin(), layer_labels.end(), layer) - layer_labels.begin();
    if (pos >= layer_labels.size()) {
      layer_labels.push_back(layer); /* remember layer number for future usage*/
    }

    if (pos > 31) {
      fprintf(stderr,
              "Too many layers in Import. Layer %s mapped to Blender layer 31\n",
              layer.c_str());
      pos = 31;
    }

    /* If numeric layers and labeled layers are used in parallel (unlikely),
     * we get a potential mixup. Just leave as is for now.
     */
    this->bone_layers = bc_set_layer(this->bone_layers, pos);
  }
}

std::string BoneExtended::get_bone_layers(int bitfield)
{
  std::string sep;
  int bit = 1u;

  std::ostringstream ss;
  for (int i = 0; i < 32; i++) {
    if (bit & bitfield) {
      ss << sep << i;
      sep = " ";
    }
    bit = bit << 1;
  }
  return ss.str();
}

int BoneExtended::get_bone_layers()
{
  /* ensure that the bone is in at least one bone layer! */
  return (bone_layers == 0) ? 1 : bone_layers;
}

void BoneExtended::set_use_connect(int use_connect)
{
  this->use_connect = use_connect;
}

int BoneExtended::get_use_connect()
{
  return this->use_connect;
}

/**
 * Stores a 4*4 matrix as a custom bone property array of size 16
 */
void bc_set_IDPropertyMatrix(EditBone *ebone, const char *key, float mat[4][4])
{
  IDProperty *idgroup = (IDProperty *)ebone->prop;
  if (idgroup == nullptr) {
    IDPropertyTemplate val = {0};
    idgroup = IDP_New(IDP_GROUP, &val, "RNA_EditBone ID properties");
    ebone->prop = idgroup;
  }

  IDPropertyTemplate val = {0};
  val.array.len = 16;
  val.array.type = IDP_FLOAT;

  IDProperty *data = IDP_New(IDP_ARRAY, &val, key);
  float *array = (float *)IDP_Array(data);
  for (int i = 0; i < 4; i++) {
    for (int j = 0; j < 4; j++) {
      array[4 * i + j] = mat[i][j];
    }
  }

  IDP_AddToGroup(idgroup, data);
}

#if 0
/**
 * Stores a Float value as a custom bone property
 *
 * Note: This function is currently not needed. Keep for future usage
 */
static void bc_set_IDProperty(EditBone *ebone, const char *key, float value)
{
  if (ebone->prop == NULL) {
    IDPropertyTemplate val = {0};
    ebone->prop = IDP_New(IDP_GROUP, &val, "RNA_EditBone ID properties");
  }

  IDProperty *pgroup = (IDProperty *)ebone->prop;
  IDPropertyTemplate val = {0};
  IDProperty *prop = IDP_New(IDP_FLOAT, &val, key);
  IDP_Float(prop) = value;
  IDP_AddToGroup(pgroup, prop);
}
#endif

/**
 * Get a custom property when it exists.
 * This function is also used to check if a property exists.
 */
IDProperty *bc_get_IDProperty(Bone *bone, std::string key)
{
  return (bone->prop == nullptr) ? nullptr : IDP_GetPropertyFromGroup(bone->prop, key.c_str());
}

/**
 * Read a custom bone property and convert to float
 * Return def if the property does not exist.
 */
float bc_get_property(Bone *bone, std::string key, float def)
{
  float result = def;
  IDProperty *property = bc_get_IDProperty(bone, key);
  if (property) {
    switch (property->type) {
      case IDP_INT:
        result = (float)(IDP_Int(property));
        break;
      case IDP_FLOAT:
        result = (float)(IDP_Float(property));
        break;
      case IDP_DOUBLE:
        result = (float)(IDP_Double(property));
        break;
      default:
        result = def;
    }
  }
  return result;
}

/**
 * Read a custom bone property and convert to matrix
 * Return true if conversion was successful
 *
 * Return false if:
 * - the property does not exist
 * - is not an array of size 16
 */
bool bc_get_property_matrix(Bone *bone, std::string key, float mat[4][4])
{
  IDProperty *property = bc_get_IDProperty(bone, key);
  if (property && property->type == IDP_ARRAY && property->len == 16) {
    float *array = (float *)IDP_Array(property);
    for (int i = 0; i < 4; i++) {
      for (int j = 0; j < 4; j++) {
        mat[i][j] = array[4 * i + j];
      }
    }
    return true;
  }
  return false;
}

/**
 * get a vector that is stored in 3 custom properties (used in Blender <= 2.78)
 */
void bc_get_property_vector(Bone *bone, std::string key, float val[3], const float def[3])
{
  val[0] = bc_get_property(bone, key + "_x", def[0]);
  val[1] = bc_get_property(bone, key + "_y", def[1]);
  val[2] = bc_get_property(bone, key + "_z", def[2]);
}

/**
 * Check if vector exist stored in 3 custom properties (used in Blender <= 2.78)
 */
static bool has_custom_props(Bone *bone, bool enabled, std::string key)
{
  if (!enabled) {
    return false;
  }

  return (bc_get_IDProperty(bone, key + "_x") || bc_get_IDProperty(bone, key + "_y") ||
          bc_get_IDProperty(bone, key + "_z"));
}

void bc_enable_fcurves(bAction *act, char *bone_name)
{
  FCurve *fcu;
  char prefix[200];

  if (bone_name) {
    BLI_snprintf(prefix, sizeof(prefix), "pose.bones[\"%s\"]", bone_name);
  }

  for (fcu = (FCurve *)act->curves.first; fcu; fcu = fcu->next) {
    if (bone_name) {
      if (STREQLEN(fcu->rna_path, prefix, strlen(prefix))) {
        fcu->flag &= ~FCURVE_DISABLED;
      }
      else {
        fcu->flag |= FCURVE_DISABLED;
      }
    }
    else {
      fcu->flag &= ~FCURVE_DISABLED;
    }
  }
}

bool bc_bone_matrix_local_get(Object *ob, Bone *bone, Matrix &mat, bool for_opensim)
{

  /* Ok, lets be super cautious and check if the bone exists */
  bPose *pose = ob->pose;
  bPoseChannel *pchan = BKE_pose_channel_find_name(pose, bone->name);
  if (!pchan) {
    return false;
  }

  bAction *action = bc_getSceneObjectAction(ob);
  bPoseChannel *parchan = pchan->parent;

  bc_enable_fcurves(action, bone->name);
  float ipar[4][4];

  if (bone->parent) {
    invert_m4_m4(ipar, parchan->pose_mat);
    mul_m4_m4m4(mat, ipar, pchan->pose_mat);
  }
  else {
    copy_m4_m4(mat, pchan->pose_mat);
  }

  /* OPEN_SIM_COMPATIBILITY
   * AFAIK animation to second life is via BVH, but no
   * reason to not have the collada-animation be correct */
  if (for_opensim) {
    float temp[4][4];
    copy_m4_m4(temp, bone->arm_mat);
    temp[3][0] = temp[3][1] = temp[3][2] = 0.0f;
    invert_m4(temp);

    mul_m4_m4m4(mat, mat, temp);

    if (bone->parent) {
      copy_m4_m4(temp, bone->parent->arm_mat);
      temp[3][0] = temp[3][1] = temp[3][2] = 0.0f;

      mul_m4_m4m4(mat, temp, mat);
    }
  }
  bc_enable_fcurves(action, nullptr);
  return true;
}

bool bc_is_animated(BCMatrixSampleMap &values)
{
  static float MIN_DISTANCE = 0.00001;

  if (values.size() < 2) {
    return false; /* need at least 2 entries to be not flat */
  }

  BCMatrixSampleMap::iterator it;
  const BCMatrix *refmat = nullptr;
  for (it = values.begin(); it != values.end(); ++it) {
    const BCMatrix *matrix = it->second;

    if (refmat == nullptr) {
      refmat = matrix;
      continue;
    }

    if (!matrix->in_range(*refmat, MIN_DISTANCE)) {
      return true;
    }
  }
  return false;
}

bool bc_has_animations(Object *ob)
{
  /* Check for object, light and camera transform animations */
  if ((bc_getSceneObjectAction(ob) && bc_getSceneObjectAction(ob)->curves.first) ||
      (bc_getSceneLightAction(ob) && bc_getSceneLightAction(ob)->curves.first) ||
      (bc_getSceneCameraAction(ob) && bc_getSceneCameraAction(ob)->curves.first)) {
    return true;
  }

  /* Check Material Effect parameter animations. */
  for (int a = 0; a < ob->totcol; a++) {
    Material *ma = BKE_object_material_get(ob, a + 1);
    if (!ma) {
      continue;
    }
    if (ma->adt && ma->adt->action && ma->adt->action->curves.first) {
      return true;
    }
  }

  Key *key = BKE_key_from_object(ob);
  if ((key && key->adt && key->adt->action) && key->adt->action->curves.first) {
    return true;
  }

  return false;
}

bool bc_has_animations(Scene *sce, LinkNode *export_set)
{
  LinkNode *node;
  if (export_set) {
    for (node = export_set; node; node = node->next) {
      Object *ob = (Object *)node->link;

      if (bc_has_animations(ob)) {
        return true;
      }
    }
  }
  return false;
}

void bc_add_global_transform(Matrix &to_mat,
                             const Matrix &from_mat,
                             const BCMatrix &global_transform,
                             const bool invert)
{
  copy_m4_m4(to_mat, from_mat);
  bc_add_global_transform(to_mat, global_transform, invert);
}

void bc_add_global_transform(Vector &to_vec,
                             const Vector &from_vec,
                             const BCMatrix &global_transform,
                             const bool invert)
{
  copy_v3_v3(to_vec, from_vec);
  bc_add_global_transform(to_vec, global_transform, invert);
}

void bc_add_global_transform(Matrix &to_mat, const BCMatrix &global_transform, const bool invert)
{
  BCMatrix mat(to_mat);
  mat.add_transform(global_transform, invert);
  mat.get_matrix(to_mat);
}

void bc_add_global_transform(Vector &to_vec, const BCMatrix &global_transform, const bool invert)
{
  Matrix mat;
  Vector from_vec;
  copy_v3_v3(from_vec, to_vec);
  global_transform.get_matrix(mat, false, 6, invert);
  mul_v3_m4v3(to_vec, mat, from_vec);
}

void bc_apply_global_transform(Matrix &to_mat, const BCMatrix &global_transform, const bool invert)
{
  BCMatrix mat(to_mat);
  mat.apply_transform(global_transform, invert);
  mat.get_matrix(to_mat);
}

void bc_apply_global_transform(Vector &to_vec, const BCMatrix &global_transform, const bool invert)
{
  Matrix transform;
  global_transform.get_matrix(transform);
  mul_v3_m4v3(to_vec, transform, to_vec);
}

/**
 * Check if custom information about bind matrix exists and modify the from_mat
 * accordingly.
 *
 * Note: This is old style for Blender <= 2.78 only kept for compatibility
 */
void bc_create_restpose_mat(BCExportSettings &export_settings,
                            Bone *bone,
                            float to_mat[4][4],
                            float from_mat[4][4],
                            bool use_local_space)
{
  float loc[3];
  float rot[3];
  float scale[3];
  static const float V0[3] = {0, 0, 0};

  if (!has_custom_props(bone, export_settings.get_keep_bind_info(), "restpose_loc") &&
      !has_custom_props(bone, export_settings.get_keep_bind_info(), "restpose_rot") &&
      !has_custom_props(bone, export_settings.get_keep_bind_info(), "restpose_scale")) {
    /* No need */
    copy_m4_m4(to_mat, from_mat);
    return;
  }

  bc_decompose(from_mat, loc, rot, nullptr, scale);
  loc_eulO_size_to_mat4(to_mat, loc, rot, scale, 6);

  if (export_settings.get_keep_bind_info()) {
    bc_get_property_vector(bone, "restpose_loc", loc, loc);

    if (use_local_space && bone->parent) {
      Bone *b = bone;
      while (b->parent) {
        b = b->parent;
        float ploc[3];
        bc_get_property_vector(b, "restpose_loc", ploc, V0);
        loc[0] += ploc[0];
        loc[1] += ploc[1];
        loc[2] += ploc[2];
      }
    }
  }

  if (export_settings.get_keep_bind_info()) {
    if (bc_get_IDProperty(bone, "restpose_rot_x")) {
      rot[0] = DEG2RADF(bc_get_property(bone, "restpose_rot_x", 0));
    }
    if (bc_get_IDProperty(bone, "restpose_rot_y")) {
      rot[1] = DEG2RADF(bc_get_property(bone, "restpose_rot_y", 0));
    }
    if (bc_get_IDProperty(bone, "restpose_rot_z")) {
      rot[2] = DEG2RADF(bc_get_property(bone, "restpose_rot_z", 0));
    }
  }

  if (export_settings.get_keep_bind_info()) {
    bc_get_property_vector(bone, "restpose_scale", scale, scale);
  }

  loc_eulO_size_to_mat4(to_mat, loc, rot, scale, 6);
}

void bc_sanitize_v3(float v[3], int precision)
{
  for (int i = 0; i < 3; i++) {
    double val = (double)v[i];
    val = double_round(val, precision);
    v[i] = (float)val;
  }
}

void bc_sanitize_v3(double v[3], int precision)
{
  for (int i = 0; i < 3; i++) {
    v[i] = double_round(v[i], precision);
  }
}

void bc_copy_m4_farray(float r[4][4], float *a)
{
  for (int i = 0; i < 4; i++) {
    for (int j = 0; j < 4; j++) {
      r[i][j] = *a++;
    }
  }
}

void bc_copy_farray_m4(float *r, float a[4][4])
{
  for (int i = 0; i < 4; i++) {
    for (int j = 0; j < 4; j++) {
      *r++ = a[i][j];
    }
  }
}

void bc_copy_darray_m4d(double *r, double a[4][4])
{
  for (int i = 0; i < 4; i++) {
    for (int j = 0; j < 4; j++) {
      *r++ = a[i][j];
    }
  }
}

void bc_copy_v44_m4d(std::vector<std::vector<double>> &r, double (&a)[4][4])
{
  for (int i = 0; i < 4; i++) {
    for (int j = 0; j < 4; j++) {
      r[i][j] = a[i][j];
    }
  }
}

void bc_copy_m4d_v44(double (&r)[4][4], std::vector<std::vector<double>> &a)
{
  for (int i = 0; i < 4; i++) {
    for (int j = 0; j < 4; j++) {
      r[i][j] = a[i][j];
    }
  }
}

/**
 * Returns name of Active UV Layer or empty String if no active UV Layer defined
 */
static std::string bc_get_active_uvlayer_name(Mesh *me)
{
  int num_layers = CustomData_number_of_layers(&me->ldata, CD_MLOOPUV);
  if (num_layers) {
    char *layer_name = bc_CustomData_get_active_layer_name(&me->ldata, CD_MLOOPUV);
    if (layer_name) {
      return std::string(layer_name);
    }
  }
  return "";
}

/**
 * Returns name of Active UV Layer or empty String if no active UV Layer defined.
 * Assuming the Object is of type MESH
 */
static std::string bc_get_active_uvlayer_name(Object *ob)
{
  Mesh *me = (Mesh *)ob->data;
  return bc_get_active_uvlayer_name(me);
}

/**
 * Returns UV Layer name or empty string if layer index is out of range
 */
static std::string bc_get_uvlayer_name(Mesh *me, int layer)
{
  int num_layers = CustomData_number_of_layers(&me->ldata, CD_MLOOPUV);
  if (num_layers && layer < num_layers) {
    char *layer_name = bc_CustomData_get_layer_name(&me->ldata, CD_MLOOPUV, layer);
    if (layer_name) {
      return std::string(layer_name);
    }
  }
  return "";
}

std::string bc_find_bonename_in_path(std::string path, std::string probe)
{
  std::string result;
  char *boneName = BLI_str_quoted_substrN(path.c_str(), probe.c_str());
  if (boneName) {
    result = std::string(boneName);
    MEM_freeN(boneName);
  }
  return result;
}

static bNodeTree *prepare_material_nodetree(Material *ma)
{
  if (ma->nodetree == nullptr) {
    ma->nodetree = ntreeAddTree(nullptr, "Shader Nodetree", "ShaderNodeTree");
    ma->use_nodes = true;
  }
  return ma->nodetree;
}

static bNode *bc_add_node(
    bContext *C, bNodeTree *ntree, int node_type, int locx, int locy, std::string label)
{
  bNode *node = nodeAddStaticNode(C, ntree, node_type);
  if (node) {
    if (label.length() > 0) {
      strcpy(node->label, label.c_str());
    }
    node->locx = locx;
    node->locy = locy;
    node->flag |= NODE_SELECT;
  }
  return node;
}

static bNode *bc_add_node(bContext *C, bNodeTree *ntree, int node_type, int locx, int locy)
{
  return bc_add_node(C, ntree, node_type, locx, locy, "");
}

#if 0
/* experimental, probably not used */
static bNodeSocket *bc_group_add_input_socket(bNodeTree *ntree,
                                              bNode *to_node,
                                              int to_index,
                                              std::string label)
{
  bNodeSocket *to_socket = (bNodeSocket *)BLI_findlink(&to_node->inputs, to_index);

  //bNodeSocket *socket = ntreeAddSocketInterfaceFromSocket(ntree, to_node, to_socket);
  //return socket;

  bNodeSocket *gsock = ntreeAddSocketInterfaceFromSocket(ntree, to_node, to_socket);
  bNode *inputGroup = ntreeFindType(ntree, NODE_GROUP_INPUT);
  node_group_input_verify(ntree, inputGroup, (ID *)ntree);
  bNodeSocket *newsock = node_group_input_find_socket(inputGroup, gsock->identifier);
  nodeAddLink(ntree, inputGroup, newsock, to_node, to_socket);
  strcpy(newsock->name, label.c_str());
  return newsock;
}

static bNodeSocket *bc_group_add_output_socket(bNodeTree *ntree,
                                               bNode *from_node,
                                               int from_index,
                                               std::string label)
{
  bNodeSocket *from_socket = (bNodeSocket *)BLI_findlink(&from_node->outputs, from_index);

  //bNodeSocket *socket = ntreeAddSocketInterfaceFromSocket(ntree, to_node, to_socket);
  //return socket;

  bNodeSocket *gsock = ntreeAddSocketInterfaceFromSocket(ntree, from_node, from_socket);
  bNode *outputGroup = ntreeFindType(ntree, NODE_GROUP_OUTPUT);
  node_group_output_verify(ntree, outputGroup, (ID *)ntree);
  bNodeSocket *newsock = node_group_output_find_socket(outputGroup, gsock->identifier);
  nodeAddLink(ntree, from_node, from_socket, outputGroup, newsock);
  strcpy(newsock->name, label.c_str());
  return newsock;
}

void bc_make_group(bContext *C, bNodeTree *ntree, std::map<std::string, bNode *> nmap)
{
  bNode *gnode = node_group_make_from_selected(C, ntree, "ShaderNodeGroup", "ShaderNodeTree");
  bNodeTree *gtree = (bNodeTree *)gnode->id;

  bc_group_add_input_socket(gtree, nmap["main"], 0, "Diffuse");
  bc_group_add_input_socket(gtree, nmap["emission"], 0, "Emission");
  bc_group_add_input_socket(gtree, nmap["mix"], 0, "Transparency");
  bc_group_add_input_socket(gtree, nmap["emission"], 1, "Emission");
  bc_group_add_input_socket(gtree, nmap["main"], 4, "Metallic");
  bc_group_add_input_socket(gtree, nmap["main"], 5, "Specular");

  bc_group_add_output_socket(gtree, nmap["mix"], 0, "Shader");
}
#endif

static void bc_node_add_link(
    bNodeTree *ntree, bNode *from_node, int from_index, bNode *to_node, int to_index)
{
  bNodeSocket *from_socket = (bNodeSocket *)BLI_findlink(&from_node->outputs, from_index);
  bNodeSocket *to_socket = (bNodeSocket *)BLI_findlink(&to_node->inputs, to_index);

  nodeAddLink(ntree, from_node, from_socket, to_node, to_socket);
}

void bc_add_default_shader(bContext *C, Material *ma)
{
  bNodeTree *ntree = prepare_material_nodetree(ma);
  std::map<std::string, bNode *> nmap;
#if 0
  nmap["main"] = bc_add_node(C, ntree, SH_NODE_BSDF_PRINCIPLED, -300, 300);
  nmap["emission"] = bc_add_node(C, ntree, SH_NODE_EMISSION, -300, 500, "emission");
  nmap["add"] = bc_add_node(C, ntree, SH_NODE_ADD_SHADER, 100, 400);
  nmap["transparent"] = bc_add_node(C, ntree, SH_NODE_BSDF_TRANSPARENT, 100, 200);
  nmap["mix"] = bc_add_node(C, ntree, SH_NODE_MIX_SHADER, 400, 300, "transparency");
  nmap["out"] = bc_add_node(C, ntree, SH_NODE_OUTPUT_MATERIAL, 600, 300);
  nmap["out"]->flag &= ~NODE_SELECT;

  bc_node_add_link(ntree, nmap["emission"], 0, nmap["add"], 0);
  bc_node_add_link(ntree, nmap["main"], 0, nmap["add"], 1);
  bc_node_add_link(ntree, nmap["add"], 0, nmap["mix"], 1);
  bc_node_add_link(ntree, nmap["transparent"], 0, nmap["mix"], 2);

  bc_node_add_link(ntree, nmap["mix"], 0, nmap["out"], 0);
  /* experimental, probably not used. */
  bc_make_group(C, ntree, nmap);
#else
  nmap["main"] = bc_add_node(C, ntree, SH_NODE_BSDF_PRINCIPLED, 0, 300);
  nmap["out"] = bc_add_node(C, ntree, SH_NODE_OUTPUT_MATERIAL, 300, 300);
  bc_node_add_link(ntree, nmap["main"], 0, nmap["out"], 0);
#endif
}

COLLADASW::ColorOrTexture bc_get_base_color(Material *ma)
{
  /* for alpha see bc_get_alpha() */
  Color default_color = {ma->r, ma->g, ma->b, 1.0};
  bNode *shader = bc_get_master_shader(ma);
  if (ma->use_nodes && shader) {
    return bc_get_cot_from_shader(shader, "Base Color", default_color, false);
  }

  return bc_get_cot(default_color);
}

COLLADASW::ColorOrTexture bc_get_emission(Material *ma)
{
  Color default_color = {0, 0, 0, 1}; /* default black */
  bNode *shader = bc_get_master_shader(ma);
  if (!(ma->use_nodes && shader)) {
    return bc_get_cot(default_color);
  }

  double emission_strength = 0.0;
  bc_get_float_from_shader(shader, emission_strength, "Emission Strength");
  if (emission_strength == 0.0) {
    return bc_get_cot(default_color);
  }

  COLLADASW::ColorOrTexture cot = bc_get_cot_from_shader(shader, "Emission", default_color);

  /* If using texture, emission strength is not supported. */
  COLLADASW::Color col = cot.getColor();
  double final_color[3] = {col.getRed(), col.getGreen(), col.getBlue()};
  mul_v3db_db(final_color, emission_strength);

  /* Collada does not support HDR colors, so clamp to 1 keeping channels proportional. */
  double max_color = fmax(fmax(final_color[0], final_color[1]), final_color[2]);
  if (max_color > 1.0) {
    mul_v3db_db(final_color, 1.0 / max_color);
  }

  cot.getColor().set(final_color[0], final_color[1], final_color[2], col.getAlpha());

  return cot;
}

COLLADASW::ColorOrTexture bc_get_ambient(Material *ma)
{
  Color default_color = {0, 0, 0, 1.0};
  return bc_get_cot(default_color);
}

COLLADASW::ColorOrTexture bc_get_specular(Material *ma)
{
  Color default_color = {0, 0, 0, 1.0};
  return bc_get_cot(default_color);
}

COLLADASW::ColorOrTexture bc_get_reflective(Material *ma)
{
  Color default_color = {0, 0, 0, 1.0};
  return bc_get_cot(default_color);
}

double bc_get_alpha(Material *ma)
{
  double alpha = ma->a; /* fallback if no socket found */
  bNode *master_shader = bc_get_master_shader(ma);
  if (ma->use_nodes && master_shader) {
    bc_get_float_from_shader(master_shader, alpha, "Alpha");
  }
  return alpha;
}

double bc_get_ior(Material *ma)
{
  double ior = -1; /* fallback if no socket found */
  bNode *master_shader = bc_get_master_shader(ma);
  if (ma->use_nodes && master_shader) {
    bc_get_float_from_shader(master_shader, ior, "IOR");
  }
  return ior;
}

double bc_get_shininess(Material *ma)
{
  double ior = -1; /* fallback if no socket found */
  bNode *master_shader = bc_get_master_shader(ma);
  if (ma->use_nodes && master_shader) {
    bc_get_float_from_shader(master_shader, ior, "Roughness");
  }
  return ior;
}

double bc_get_reflectivity(Material *ma)
{
  double reflectivity = ma->spec; /* fallback if no socket found */
  bNode *master_shader = bc_get_master_shader(ma);
  if (ma->use_nodes && master_shader) {
    bc_get_float_from_shader(master_shader, reflectivity, "Metallic");
  }
  return reflectivity;
}

bool bc_get_float_from_shader(bNode *shader, double &val, std::string nodeid)
{
  bNodeSocket *socket = nodeFindSocket(shader, SOCK_IN, nodeid.c_str());
  if (socket) {
    bNodeSocketValueFloat *ref = (bNodeSocketValueFloat *)socket->default_value;
    val = (double)ref->value;
    return true;
  }
  return false;
}

COLLADASW::ColorOrTexture bc_get_cot_from_shader(bNode *shader,
                                                 std::string nodeid,
                                                 Color &default_color,
                                                 bool with_alpha)
{
  bNodeSocket *socket = nodeFindSocket(shader, SOCK_IN, nodeid.c_str());
  if (socket) {
    bNodeSocketValueRGBA *dcol = (bNodeSocketValueRGBA *)socket->default_value;
    float *col = dcol->value;
    return bc_get_cot(col, with_alpha);
  }

  return bc_get_cot(default_color, with_alpha);
}

bNode *bc_get_master_shader(Material *ma)
{
  bNodeTree *nodetree = ma->nodetree;
  if (nodetree) {
    for (bNode *node = (bNode *)nodetree->nodes.first; node; node = node->next) {
      if (node->typeinfo->type == SH_NODE_BSDF_PRINCIPLED) {
        return node;
      }
    }
  }
  return nullptr;
}

COLLADASW::ColorOrTexture bc_get_cot(float r, float g, float b, float a)
{
  COLLADASW::Color color(r, g, b, a);
  COLLADASW::ColorOrTexture cot(color);
  return cot;
}

COLLADASW::ColorOrTexture bc_get_cot(Color col, bool with_alpha)
{
  COLLADASW::Color color(col[0], col[1], col[2], (with_alpha) ? col[3] : 1.0);
  COLLADASW::ColorOrTexture cot(color);
  return cot;
}<|MERGE_RESOLUTION|>--- conflicted
+++ resolved
@@ -144,12 +144,8 @@
     mul_m4_m4m4(ob->obmat, par->obmat, ob->obmat);
   }
 
-<<<<<<< HEAD
-  bool ok = ED_object_parent_set(nullptr, C, scene, ob, par, partype, xmirror, keep_transform, nullptr);
-=======
   bool ok = ED_object_parent_set(
       nullptr, C, scene, ob, par, partype, xmirror, keep_transform, nullptr);
->>>>>>> 29fb12da
   return ok;
 }
 
@@ -383,17 +379,9 @@
                     UnitConverter &bc_unit,
                     bool scale_to_scene)
 {
-<<<<<<< HEAD
-  for (std::vector<Object *>::iterator it = objects_done->begin(); it != objects_done->end();
-       ++it) {
-    Object *ob = *it;
-    if (ob->parent == nullptr) {
-      bc_match_scale(*it, bc_unit, scale_to_scene);
-=======
   for (Object *ob : *objects_done) {
     if (ob->parent == nullptr) {
       bc_match_scale(ob, bc_unit, scale_to_scene);
->>>>>>> 29fb12da
     }
   }
 }
@@ -460,20 +448,12 @@
   BMesh *bm = BM_mesh_create(&bm_mesh_allocsize_default, &bm_create_params);
   BMeshFromMeshParams bm_from_me_params = {0};
   bm_from_me_params.calc_face_normal = true;
-<<<<<<< HEAD
-  BM_mesh_bm_from_me(nullptr, bm, me, &bm_from_me_params);
-=======
   BM_mesh_bm_from_me(bm, me, &bm_from_me_params);
->>>>>>> 29fb12da
   BM_mesh_triangulate(bm, quad_method, use_beauty, 4, tag_only, nullptr, nullptr, nullptr);
 
   BMeshToMeshParams bm_to_me_params = {0};
   bm_to_me_params.calc_object_remap = false;
-<<<<<<< HEAD
-  BM_mesh_bm_to_me(nullptr, nullptr, bm, me, &bm_to_me_params);
-=======
   BM_mesh_bm_to_me(nullptr, bm, me, &bm_to_me_params);
->>>>>>> 29fb12da
   BM_mesh_free(bm);
 }
 
