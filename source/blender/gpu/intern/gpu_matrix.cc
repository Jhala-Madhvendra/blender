/*
 * This program is free software; you can redistribute it and/or
 * modify it under the terms of the GNU General Public License
 * as published by the Free Software Foundation; either version 2
 * of the License, or (at your option) any later version.
 *
 * This program is distributed in the hope that it will be useful,
 * but WITHOUT ANY WARRANTY; without even the implied warranty of
 * MERCHANTABILITY or FITNESS FOR A PARTICULAR PURPOSE.  See the
 * GNU General Public License for more details.
 *
 * You should have received a copy of the GNU General Public License
 * along with this program; if not, write to the Free Software Foundation,
 * Inc., 51 Franklin Street, Fifth Floor, Boston, MA 02110-1301, USA.
 *
 * The Original Code is Copyright (C) 2012 Blender Foundation.
 * All rights reserved.
 */

/** \file
 * \ingroup gpu
 */

#include "gpu_context_private.hh"
#include "gpu_matrix_private.h"

#define SUPPRESS_GENERIC_MATRIX_API
#define USE_GPU_PY_MATRIX_API /* only so values are declared */
#include "GPU_matrix.h"
#undef USE_GPU_PY_MATRIX_API

#include "BLI_math_matrix.h"
#include "BLI_math_rotation.h"
#include "BLI_math_vector.h"

#include "MEM_guardedalloc.h"

#define MATRIX_STACK_DEPTH 32

typedef float Mat4[4][4];
typedef float Mat3[3][3];

typedef struct MatrixStack {
  Mat4 stack[MATRIX_STACK_DEPTH];
  uint top;
} MatrixStack;

typedef struct GPUMatrixState {
  MatrixStack model_view_stack;
  MatrixStack projection_stack;

  bool dirty;

  /* TODO: cache of derived matrices (Normal, MVP, inverse MVP, etc)
   * generate as needed for shaders, invalidate when original matrices change
   *
   * TODO: separate Model from View transform? Batches/objects have model,
   * camera/eye has view & projection
   */
} GPUMatrixState;

#define ModelViewStack gpu_context_active_matrix_state_get()->model_view_stack
#define ModelView ModelViewStack.stack[ModelViewStack.top]

#define ProjectionStack gpu_context_active_matrix_state_get()->projection_stack
#define Projection ProjectionStack.stack[ProjectionStack.top]

GPUMatrixState *GPU_matrix_state_create(void)
{
#define MATRIX_4X4_IDENTITY \
  { \
    {1.0f, 0.0f, 0.0f, 0.0f}, {0.0f, 1.0f, 0.0f, 0.0f}, {0.0f, 0.0f, 1.0f, 0.0f}, \
    { \
      0.0f, 0.0f, 0.0f, 1.0f \
    } \
  }

  GPUMatrixState *state = (GPUMatrixState *)MEM_mallocN(sizeof(*state), __func__);
  const MatrixStack identity_stack = {{MATRIX_4X4_IDENTITY}, 0};

  state->model_view_stack = state->projection_stack = identity_stack;
  state->dirty = true;

#undef MATRIX_4X4_IDENTITY

  return state;
}

void GPU_matrix_state_discard(GPUMatrixState *state)
{
  MEM_freeN(state);
}

static void gpu_matrix_state_active_set_dirty(bool value)
{
  GPUMatrixState *state = gpu_context_active_matrix_state_get();
  state->dirty = value;
}

void GPU_matrix_reset(void)
{
  GPUMatrixState *state = gpu_context_active_matrix_state_get();
  state->model_view_stack.top = 0;
  state->projection_stack.top = 0;
  unit_m4(ModelView);
  unit_m4(Projection);
  gpu_matrix_state_active_set_dirty(true);
}

#ifdef WITH_GPU_SAFETY

/* Check if matrix is numerically good */
static void checkmat(cosnt float *m)
{
  const int n = 16;
  for (int i = 0; i < n; i++) {
#  if _MSC_VER
    BLI_assert(_finite(m[i]));
#  else
    BLI_assert(!isinf(m[i]));
#  endif
  }
}

#  define CHECKMAT(m) checkmat((const float *)m)

#else

#  define CHECKMAT(m)

#endif

void GPU_matrix_push(void)
{
  BLI_assert(ModelViewStack.top + 1 < MATRIX_STACK_DEPTH);
  ModelViewStack.top++;
  copy_m4_m4(ModelView, ModelViewStack.stack[ModelViewStack.top - 1]);
}

void GPU_matrix_pop(void)
{
  BLI_assert(ModelViewStack.top > 0);
  ModelViewStack.top--;
  gpu_matrix_state_active_set_dirty(true);
}

void GPU_matrix_push_projection(void)
{
  BLI_assert(ProjectionStack.top + 1 < MATRIX_STACK_DEPTH);
  ProjectionStack.top++;
  copy_m4_m4(Projection, ProjectionStack.stack[ProjectionStack.top - 1]);
}

void GPU_matrix_pop_projection(void)
{
  BLI_assert(ProjectionStack.top > 0);
  ProjectionStack.top--;
  gpu_matrix_state_active_set_dirty(true);
}

void GPU_matrix_set(const float m[4][4])
{
  copy_m4_m4(ModelView, m);
  CHECKMAT(ModelView3D);
  gpu_matrix_state_active_set_dirty(true);
}

void GPU_matrix_identity_projection_set(void)
{
  unit_m4(Projection);
  CHECKMAT(Projection3D);
  gpu_matrix_state_active_set_dirty(true);
}

void GPU_matrix_projection_set(const float m[4][4])
{
  copy_m4_m4(Projection, m);
  CHECKMAT(Projection3D);
  gpu_matrix_state_active_set_dirty(true);
}

void GPU_matrix_identity_set(void)
{
  unit_m4(ModelView);
  gpu_matrix_state_active_set_dirty(true);
}

void GPU_matrix_translate_2f(float x, float y)
{
  Mat4 m;
  unit_m4(m);
  m[3][0] = x;
  m[3][1] = y;
  GPU_matrix_mul(m);
}

void GPU_matrix_translate_2fv(const float vec[2])
{
  GPU_matrix_translate_2f(vec[0], vec[1]);
}

void GPU_matrix_translate_3f(float x, float y, float z)
{
#if 1
  translate_m4(ModelView, x, y, z);
  CHECKMAT(ModelView);
#else /* above works well in early testing, below is generic version */
  Mat4 m;
  unit_m4(m);
  m[3][0] = x;
  m[3][1] = y;
  m[3][2] = z;
  GPU_matrix_mul(m);
#endif
  gpu_matrix_state_active_set_dirty(true);
}

void GPU_matrix_translate_3fv(const float vec[3])
{
  GPU_matrix_translate_3f(vec[0], vec[1], vec[2]);
}

void GPU_matrix_scale_1f(float factor)
{
  Mat4 m;
  scale_m4_fl(m, factor);
  GPU_matrix_mul(m);
}

void GPU_matrix_scale_2f(float x, float y)
{
  Mat4 m = {{0.0f}};
  m[0][0] = x;
  m[1][1] = y;
  m[2][2] = 1.0f;
  m[3][3] = 1.0f;
  GPU_matrix_mul(m);
}

void GPU_matrix_scale_2fv(const float vec[2])
{
  GPU_matrix_scale_2f(vec[0], vec[1]);
}

void GPU_matrix_scale_3f(float x, float y, float z)
{
  Mat4 m = {{0.0f}};
  m[0][0] = x;
  m[1][1] = y;
  m[2][2] = z;
  m[3][3] = 1.0f;
  GPU_matrix_mul(m);
}

void GPU_matrix_scale_3fv(const float vec[3])
{
  GPU_matrix_scale_3f(vec[0], vec[1], vec[2]);
}

void GPU_matrix_mul(const float m[4][4])
{
  mul_m4_m4_post(ModelView, m);
  CHECKMAT(ModelView);
  gpu_matrix_state_active_set_dirty(true);
}

void GPU_matrix_rotate_2d(float deg)
{
  /* essentially RotateAxis('Z')
   * TODO: simpler math for 2D case
   */
  rotate_m4(ModelView, 'Z', DEG2RADF(deg));
}

void GPU_matrix_rotate_3f(float deg, float x, float y, float z)
{
  const float axis[3] = {x, y, z};
  GPU_matrix_rotate_3fv(deg, axis);
}

void GPU_matrix_rotate_3fv(float deg, const float axis[3])
{
  Mat4 m;
  axis_angle_to_mat4(m, axis, DEG2RADF(deg));
  GPU_matrix_mul(m);
}

void GPU_matrix_rotate_axis(float deg, char axis)
{
  /* rotate_m4 works in place */
  rotate_m4(ModelView, axis, DEG2RADF(deg));
  CHECKMAT(ModelView);
  gpu_matrix_state_active_set_dirty(true);
}

static void mat4_ortho_set(
    float m[4][4], float left, float right, float bottom, float top, float near, float far)
{
  m[0][0] = 2.0f / (right - left);
  m[1][0] = 0.0f;
  m[2][0] = 0.0f;
  m[3][0] = -(right + left) / (right - left);

  m[0][1] = 0.0f;
  m[1][1] = 2.0f / (top - bottom);
  m[2][1] = 0.0f;
  m[3][1] = -(top + bottom) / (top - bottom);

  m[0][2] = 0.0f;
  m[1][2] = 0.0f;
  m[2][2] = -2.0f / (far - near);
  m[3][2] = -(far + near) / (far - near);

  m[0][3] = 0.0f;
  m[1][3] = 0.0f;
  m[2][3] = 0.0f;
  m[3][3] = 1.0f;

  gpu_matrix_state_active_set_dirty(true);
}

static void mat4_frustum_set(
    float m[4][4], float left, float right, float bottom, float top, float near, float far)
{
  m[0][0] = 2.0f * near / (right - left);
  m[1][0] = 0.0f;
  m[2][0] = (right + left) / (right - left);
  m[3][0] = 0.0f;

  m[0][1] = 0.0f;
  m[1][1] = 2.0f * near / (top - bottom);
  m[2][1] = (top + bottom) / (top - bottom);
  m[3][1] = 0.0f;

  m[0][2] = 0.0f;
  m[1][2] = 0.0f;
  m[2][2] = -(far + near) / (far - near);
  m[3][2] = -2.0f * far * near / (far - near);

  m[0][3] = 0.0f;
  m[1][3] = 0.0f;
  m[2][3] = -1.0f;
  m[3][3] = 0.0f;

  gpu_matrix_state_active_set_dirty(true);
}

static void mat4_look_from_origin(float m[4][4], float lookdir[3], float camup[3])
{
  /* This function is loosely based on Mesa implementation.
   *
   * SGI FREE SOFTWARE LICENSE B (Version 2.0, Sept. 18, 2008)
   * Copyright (C) 1991-2000 Silicon Graphics, Inc. All Rights Reserved.
   *
   * Permission is hereby granted, free of charge, to any person obtaining a
   * copy of this software and associated documentation files (the "Software"),
   * to deal in the Software without restriction, including without limitation
   * the rights to use, copy, modify, merge, publish, distribute, sublicense,
   * and/or sell copies of the Software, and to permit persons to whom the
   * Software is furnished to do so, subject to the following conditions:
   *
   * The above copyright notice including the dates of first publication and
   * either this permission notice or a reference to
   * http://oss.sgi.com/projects/FreeB/
   * shall be included in all copies or substantial portions of the Software.
   *
   * THE SOFTWARE IS PROVIDED "AS IS", WITHOUT WARRANTY OF ANY KIND, EXPRESS
   * OR IMPLIED, INCLUDING BUT NOT LIMITED TO THE WARRANTIES OF MERCHANTABILITY,
   * FITNESS FOR A PARTICULAR PURPOSE AND NONINFRINGEMENT. IN NO EVENT SHALL
   * SILICON GRAPHICS, INC. BE LIABLE FOR ANY CLAIM, DAMAGES OR OTHER LIABILITY,
   * WHETHER IN AN ACTION OF CONTRACT, TORT OR OTHERWISE, ARISING FROM, OUT OF
   * OR IN CONNECTION WITH THE SOFTWARE OR THE USE OR OTHER DEALINGS IN THE
   * SOFTWARE.
   *
   * Except as contained in this notice, the name of Silicon Graphics, Inc.
   * shall not be used in advertising or otherwise to promote the sale, use or
   * other dealings in this Software without prior written authorization from
   * Silicon Graphics, Inc.
   */
  float side[3];

  normalize_v3(lookdir);

  cross_v3_v3v3(side, lookdir, camup);

  normalize_v3(side);

  cross_v3_v3v3(camup, side, lookdir);

  m[0][0] = side[0];
  m[1][0] = side[1];
  m[2][0] = side[2];
  m[3][0] = 0.0f;

  m[0][1] = camup[0];
  m[1][1] = camup[1];
  m[2][1] = camup[2];
  m[3][1] = 0.0f;

  m[0][2] = -lookdir[0];
  m[1][2] = -lookdir[1];
  m[2][2] = -lookdir[2];
  m[3][2] = 0.0f;

  m[0][3] = 0.0f;
  m[1][3] = 0.0f;
  m[2][3] = 0.0f;
  m[3][3] = 1.0f;

  gpu_matrix_state_active_set_dirty(true);
}

void GPU_matrix_ortho_set(float left, float right, float bottom, float top, float near, float far)
{
  mat4_ortho_set(Projection, left, right, bottom, top, near, far);
  CHECKMAT(Projection);
  gpu_matrix_state_active_set_dirty(true);
}

void GPU_matrix_ortho_set_z(float near, float far)
{
  CHECKMAT(Projection);
  Projection[2][2] = -2.0f / (far - near);
  Projection[3][2] = -(far + near) / (far - near);
  gpu_matrix_state_active_set_dirty(true);
}

void GPU_matrix_ortho_2d_set(float left, float right, float bottom, float top)
{
  Mat4 m;
  mat4_ortho_set(m, left, right, bottom, top, -1.0f, 1.0f);
  CHECKMAT(Projection2D);
  gpu_matrix_state_active_set_dirty(true);
}

void GPU_matrix_frustum_set(
    float left, float right, float bottom, float top, float near, float far)
{
  mat4_frustum_set(Projection, left, right, bottom, top, near, far);
  CHECKMAT(Projection);
  gpu_matrix_state_active_set_dirty(true);
}

void GPU_matrix_perspective_set(float fovy, float aspect, float near, float far)
{
  float half_height = tanf(fovy * (float)(M_PI / 360.0)) * near;
  float half_width = half_height * aspect;
  GPU_matrix_frustum_set(-half_width, +half_width, -half_height, +half_height, near, far);
}

void GPU_matrix_look_at(float eyeX,
                        float eyeY,
                        float eyeZ,
                        float centerX,
                        float centerY,
                        float centerZ,
                        float upX,
                        float upY,
                        float upZ)
{
  Mat4 cm;
  float lookdir[3];
  float camup[3] = {upX, upY, upZ};

  lookdir[0] = centerX - eyeX;
  lookdir[1] = centerY - eyeY;
  lookdir[2] = centerZ - eyeZ;

  mat4_look_from_origin(cm, lookdir, camup);

  GPU_matrix_mul(cm);
  GPU_matrix_translate_3f(-eyeX, -eyeY, -eyeZ);
}

void GPU_matrix_project(const float world[3],
                        const float model[4][4],
                        const float proj[4][4],
                        const int view[4],
                        float win[3])
{
  float v[4];

  mul_v4_m4v3(v, model, world);
  mul_m4_v4(proj, v);

  if (v[3] != 0.0f) {
    mul_v3_fl(v, 1.0f / v[3]);
  }

  win[0] = view[0] + (view[2] * (v[0] + 1)) * 0.5f;
  win[1] = view[1] + (view[3] * (v[1] + 1)) * 0.5f;
  win[2] = (v[2] + 1) * 0.5f;
}

/**
 * The same result could be obtained as follows:
 *
 * \code{.c}
 * float projinv[4][4];
 * invert_m4_m4(projinv, projmat);
 * co[0] = 2 * co[0] - 1;
 * co[1] = 2 * co[1] - 1;
 * co[2] = 2 * co[2] - 1;
 * mul_project_m4_v3(projinv, co);
 * \endcode
 *
 * But that solution loses much precision.
 * Therefore, get the same result without inverting the matrix.
 */
static void gpu_mul_invert_projmat_m4_unmapped_v3_with_precalc(
    const struct GPUMatrixUnproject_Precalc *precalc, float co[3])
{
  /* 'precalc->dims' is the result of 'projmat_dimensions(proj, ...)'. */
  co[0] = precalc->dims.xmin + co[0] * (precalc->dims.xmax - precalc->dims.xmin);
  co[1] = precalc->dims.ymin + co[1] * (precalc->dims.ymax - precalc->dims.ymin);

  if (precalc->is_persp) {
    co[2] = precalc->dims.zmax * precalc->dims.zmin /
            (precalc->dims.zmax + co[2] * (precalc->dims.zmin - precalc->dims.zmax));
    co[0] *= co[2];
    co[1] *= co[2];
  }
  else {
    co[2] = precalc->dims.zmin + co[2] * (precalc->dims.zmax - precalc->dims.zmin);
  }
  co[2] *= -1;
}

bool GPU_matrix_unproject_precalc(struct GPUMatrixUnproject_Precalc *precalc,
                                  const float model[4][4],
                                  const float proj[4][4],
                                  const int view[4])
{
  precalc->is_persp = proj[3][3] == 0.0f;
  projmat_dimensions_db(proj,
                        &precalc->dims.xmin,
                        &precalc->dims.xmax,
                        &precalc->dims.ymin,
                        &precalc->dims.ymax,
                        &precalc->dims.zmin,
                        &precalc->dims.zmax);
  if (isinf(precalc->dims.zmax)) {
    /* We cannot retrieve the actual value of the clip_end.
     * Use `FLT_MAX` to avoid nans. */
    precalc->dims.zmax = FLT_MAX;
  }
  for (int i = 0; i < 4; i++) {
    precalc->view[i] = (float)view[i];
  }
  if (!invert_m4_m4(precalc->model_inverted, model)) {
    unit_m4(precalc->model_inverted);
    return false;
  }
  return true;
}

void GPU_matrix_unproject_with_precalc(const struct GPUMatrixUnproject_Precalc *precalc,
                                       const float win[3],
                                       float r_world[3])
{
  float in[3] = {
      (win[0] - precalc->view[0]) / precalc->view[2],
      (win[1] - precalc->view[1]) / precalc->view[3],
      win[2],
  };
  gpu_mul_invert_projmat_m4_unmapped_v3_with_precalc(precalc, in);
  mul_v3_m4v3(r_world, precalc->model_inverted, in);
}

bool GPU_matrix_unproject(const float win[3],
                          const float model[4][4],
                          const float proj[4][4],
                          const int view[4],
                          float r_world[3])
{
  struct GPUMatrixUnproject_Precalc precalc;
  if (!GPU_matrix_unproject_precalc(&precalc, model, proj, view)) {
    zero_v3(r_world);
    return false;
  }
  GPU_matrix_unproject_with_precalc(&precalc, win, r_world);
  return true;
}

const float (*GPU_matrix_model_view_get(float m[4][4]))[4]
{
  if (m) {
    copy_m4_m4(m, ModelView);
    return m;
  }

  return ModelView;
}

const float (*GPU_matrix_projection_get(float m[4][4]))[4]
{
  if (m) {
    copy_m4_m4(m, Projection);
    return m;
  }

  return Projection;
}

const float (*GPU_matrix_model_view_projection_get(float m[4][4]))[4]
{
  if (m == NULL) {
    static Mat4 temp;
    m = temp;
  }

  mul_m4_m4m4(m, Projection, ModelView);
  return m;
}

const float (*GPU_matrix_normal_get(float m[3][3]))[3]
{
  if (m == NULL) {
    static Mat3 temp3;
    m = temp3;
  }

  copy_m3_m4(m, (const float(*)[4])GPU_matrix_model_view_get(NULL));

  invert_m3(m);
  transpose_m3(m);

  return m;
}

const float (*GPU_matrix_normal_inverse_get(float m[3][3]))[3]
{
  if (m == NULL) {
    static Mat3 temp3;
    m = temp3;
  }

  GPU_matrix_normal_get(m);
  invert_m3(m);

  return m;
}

void GPU_matrix_bind(GPUShader *shader)
{
  /* set uniform values to matrix stack values
   * call this before a draw call if desired matrices are dirty
   * call glUseProgram before this, as glUniform expects program to be bound
   */
<<<<<<< HEAD
  const GPUShaderInterface *shaderface = shader->interface;
  int32_t MV = GPU_shaderinterface_uniform_builtin(shaderface, GPU_UNIFORM_MODELVIEW);
  int32_t P = GPU_shaderinterface_uniform_builtin(shaderface, GPU_UNIFORM_PROJECTION);
  int32_t MVP = GPU_shaderinterface_uniform_builtin(shaderface, GPU_UNIFORM_MVP);

  int32_t N = GPU_shaderinterface_uniform_builtin(shaderface, GPU_UNIFORM_NORMAL);
  int32_t MV_inv = GPU_shaderinterface_uniform_builtin(shaderface, GPU_UNIFORM_MODELVIEW_INV);
  int32_t P_inv = GPU_shaderinterface_uniform_builtin(shaderface, GPU_UNIFORM_PROJECTION_INV);
=======
  int32_t MV = GPU_shader_get_builtin_uniform(shader, GPU_UNIFORM_MODELVIEW);
  int32_t P = GPU_shader_get_builtin_uniform(shader, GPU_UNIFORM_PROJECTION);
  int32_t MVP = GPU_shader_get_builtin_uniform(shader, GPU_UNIFORM_MVP);

  int32_t N = GPU_shader_get_builtin_uniform(shader, GPU_UNIFORM_NORMAL);
  int32_t MV_inv = GPU_shader_get_builtin_uniform(shader, GPU_UNIFORM_MODELVIEW_INV);
  int32_t P_inv = GPU_shader_get_builtin_uniform(shader, GPU_UNIFORM_PROJECTION_INV);
>>>>>>> 019cd2e5

  if (MV != -1) {
    GPU_shader_uniform_vector(shader, MV, 16, 1, (const float *)GPU_matrix_model_view_get(NULL));
  }
  if (P != -1) {
    GPU_shader_uniform_vector(shader, P, 16, 1, (const float *)GPU_matrix_projection_get(NULL));
  }
  if (MVP != -1) {
    GPU_shader_uniform_vector(
        shader, MVP, 16, 1, (const float *)GPU_matrix_model_view_projection_get(NULL));
  }
  if (N != -1) {
    GPU_shader_uniform_vector(shader, N, 9, 1, (const float *)GPU_matrix_normal_get(NULL));
  }
  if (MV_inv != -1) {
    Mat4 m;
    GPU_matrix_model_view_get(m);
    invert_m4(m);
    GPU_shader_uniform_vector(shader, MV_inv, 16, 1, (const float *)m);
  }
  if (P_inv != -1) {
    Mat4 m;
    GPU_matrix_projection_get(m);
    invert_m4(m);
    GPU_shader_uniform_vector(shader, P_inv, 16, 1, (const float *)m);
  }

  gpu_matrix_state_active_set_dirty(false);
}

bool GPU_matrix_dirty_get(void)
{
  GPUMatrixState *state = gpu_context_active_matrix_state_get();
  return state->dirty;
}

/* -------------------------------------------------------------------- */
/** \name Python API Helpers
 * \{ */
BLI_STATIC_ASSERT(GPU_PY_MATRIX_STACK_LEN + 1 == MATRIX_STACK_DEPTH, "define mismatch");

/* Return int since caller is may subtract. */

int GPU_matrix_stack_level_get_model_view(void)
{
  GPUMatrixState *state = gpu_context_active_matrix_state_get();
  return (int)state->model_view_stack.top;
}

int GPU_matrix_stack_level_get_projection(void)
{
  GPUMatrixState *state = gpu_context_active_matrix_state_get();
  return (int)state->projection_stack.top;
}

/** \} */

/* -------------------------------------------------------------------- */
/** \name Polygon Offset Hack
 *
 * Workaround the fact that polygon-offset is implementation dependent.
 * We modify the projection matrix \a winmat in order to change the final depth a tiny amount.
 * \{ */

float GPU_polygon_offset_calc(const float (*winmat)[4], float viewdist, float dist)
{
  /* Seems like we have a factor of 2 more offset than 2.79 for some reason. Correct for this. */
  dist *= 0.5f;

  if (winmat[3][3] > 0.5f) {
#if 1
    return 0.00001f * dist * viewdist;  // ortho tweaking
#else
    static float depth_fac = 0.0f;
    if (depth_fac == 0.0f) {
      /* Hardcode for 24 bit precision. */
      int depthbits = 24;
      depth_fac = 1.0f / (float)((1 << depthbits) - 1);
    }
    offs = (-1.0 / winmat[2][2]) * dist * depth_fac;

    UNUSED_VARS(viewdist);
#endif
  }

  /* This adjustment effectively results in reducing the Z value by 0.25%.
   *
   * winmat[4][3] actually evaluates to `-2 * far * near / (far - near)`,
   * is very close to -0.2 with default clip range,
   * and is used as the coefficient multiplied by `w / z`,
   * thus controlling the z dependent part of the depth value.
   */
  return winmat[3][2] * -0.0025f * dist;
}

/**
 * \note \a viewdist is only for ortho at the moment.
 */
void GPU_polygon_offset(float viewdist, float dist)
{
  static float winmat[4][4], offset = 0.0f;

  if (dist != 0.0f) {
    /* hack below is to mimic polygon offset */
    GPU_matrix_projection_get(winmat);

    /* dist is from camera to center point */

    float offs = GPU_polygon_offset_calc(winmat, viewdist, dist);

    winmat[3][2] -= offs;
    offset += offs;
  }
  else {
    winmat[3][2] += offset;
    offset = 0.0;
  }

  GPU_matrix_projection_set(winmat);
}

/** \} */<|MERGE_RESOLUTION|>--- conflicted
+++ resolved
@@ -647,16 +647,6 @@
    * call this before a draw call if desired matrices are dirty
    * call glUseProgram before this, as glUniform expects program to be bound
    */
-<<<<<<< HEAD
-  const GPUShaderInterface *shaderface = shader->interface;
-  int32_t MV = GPU_shaderinterface_uniform_builtin(shaderface, GPU_UNIFORM_MODELVIEW);
-  int32_t P = GPU_shaderinterface_uniform_builtin(shaderface, GPU_UNIFORM_PROJECTION);
-  int32_t MVP = GPU_shaderinterface_uniform_builtin(shaderface, GPU_UNIFORM_MVP);
-
-  int32_t N = GPU_shaderinterface_uniform_builtin(shaderface, GPU_UNIFORM_NORMAL);
-  int32_t MV_inv = GPU_shaderinterface_uniform_builtin(shaderface, GPU_UNIFORM_MODELVIEW_INV);
-  int32_t P_inv = GPU_shaderinterface_uniform_builtin(shaderface, GPU_UNIFORM_PROJECTION_INV);
-=======
   int32_t MV = GPU_shader_get_builtin_uniform(shader, GPU_UNIFORM_MODELVIEW);
   int32_t P = GPU_shader_get_builtin_uniform(shader, GPU_UNIFORM_PROJECTION);
   int32_t MVP = GPU_shader_get_builtin_uniform(shader, GPU_UNIFORM_MVP);
@@ -664,7 +654,6 @@
   int32_t N = GPU_shader_get_builtin_uniform(shader, GPU_UNIFORM_NORMAL);
   int32_t MV_inv = GPU_shader_get_builtin_uniform(shader, GPU_UNIFORM_MODELVIEW_INV);
   int32_t P_inv = GPU_shader_get_builtin_uniform(shader, GPU_UNIFORM_PROJECTION_INV);
->>>>>>> 019cd2e5
 
   if (MV != -1) {
     GPU_shader_uniform_vector(shader, MV, 16, 1, (const float *)GPU_matrix_model_view_get(NULL));
