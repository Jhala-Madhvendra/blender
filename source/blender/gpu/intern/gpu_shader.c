/*
 * ***** BEGIN GPL LICENSE BLOCK *****
 *
 * This program is free software; you can redistribute it and/or
 * modify it under the terms of the GNU General Public License
 * as published by the Free Software Foundation; either version 2
 * of the License, or (at your option) any later version.
 *
 * This program is distributed in the hope that it will be useful,
 * but WITHOUT ANY WARRANTY; without even the implied warranty of
 * MERCHANTABILITY or FITNESS FOR A PARTICULAR PURPOSE.  See the
 * GNU General Public License for more details.
 *
 * You should have received a copy of the GNU General Public License
 * along with this program; if not, write to the Free Software Foundation,
 * Inc., 51 Franklin Street, Fifth Floor, Boston, MA 02110-1301, USA.
 *
 * The Original Code is Copyright (C) 2005 Blender Foundation.
 * All rights reserved.
 *
 * The Original Code is: all of this file.
 *
 * Contributor(s): Brecht Van Lommel.
 *
 * ***** END GPL LICENSE BLOCK *****
 */

#include "MEM_guardedalloc.h"

#include "BLI_utildefines.h"
#include "BLI_math_base.h"
#include "BLI_math_vector.h"

#include "BKE_global.h"

#include "GPU_compositing.h"
#include "GPU_debug.h"
#include "GPU_extensions.h"
#include "GPU_shader.h"
#include "GPU_uniformbuffer.h"
#include "GPU_texture.h"

#include "gpu_shader_private.h"

/* TODO(sergey): Find better default values for this constants. */
#define MAX_DEFINE_LENGTH 1024
#define MAX_EXT_DEFINE_LENGTH 1024

/* Non-generated shaders */
extern char datatoc_gpu_shader_depth_only_frag_glsl[];
extern char datatoc_gpu_shader_uniform_color_frag_glsl[];
extern char datatoc_gpu_shader_checker_frag_glsl[];
extern char datatoc_gpu_shader_simple_lighting_frag_glsl[];
extern char datatoc_gpu_shader_flat_color_frag_glsl[];
extern char datatoc_gpu_shader_flat_color_alpha_test_0_frag_glsl[];
extern char datatoc_gpu_shader_2D_vert_glsl[];
extern char datatoc_gpu_shader_2D_flat_color_vert_glsl[];
extern char datatoc_gpu_shader_2D_smooth_color_vert_glsl[];
extern char datatoc_gpu_shader_2D_smooth_color_frag_glsl[];
extern char datatoc_gpu_shader_2D_image_vert_glsl[];

extern char datatoc_gpu_shader_3D_image_vert_glsl[];
extern char datatoc_gpu_shader_image_color_frag_glsl[];
extern char datatoc_gpu_shader_image_interlace_frag_glsl[];
extern char datatoc_gpu_shader_image_mask_uniform_color_frag_glsl[];
extern char datatoc_gpu_shader_image_modulate_alpha_frag_glsl[];
extern char datatoc_gpu_shader_image_rect_modulate_alpha_frag_glsl[];
extern char datatoc_gpu_shader_image_depth_linear_frag_glsl[];
extern char datatoc_gpu_shader_3D_vert_glsl[];
extern char datatoc_gpu_shader_3D_flat_color_vert_glsl[];
extern char datatoc_gpu_shader_3D_smooth_color_vert_glsl[];
extern char datatoc_gpu_shader_3D_smooth_color_frag_glsl[];
<<<<<<< HEAD
extern char datatoc_gpu_shader_3D_clipped_uniform_color_vert_glsl[];
=======
extern char datatoc_gpu_shader_3D_passthrough_vert_glsl[];

extern char datatoc_gpu_shader_instance_vert_glsl[];
extern char datatoc_gpu_shader_instance_variying_size_variying_color_vert_glsl[];
extern char datatoc_gpu_shader_instance_screenspace_variying_color_vert_glsl[];

extern char datatoc_gpu_shader_3D_groundpoint_vert_glsl[];
extern char datatoc_gpu_shader_3D_groundline_geom_glsl[];
>>>>>>> b104057d

extern char datatoc_gpu_shader_point_uniform_color_frag_glsl[];
extern char datatoc_gpu_shader_point_uniform_color_smooth_frag_glsl[];
extern char datatoc_gpu_shader_point_uniform_color_outline_smooth_frag_glsl[];
extern char datatoc_gpu_shader_point_varying_color_outline_smooth_frag_glsl[];
extern char datatoc_gpu_shader_point_varying_color_frag_glsl[];
extern char datatoc_gpu_shader_3D_point_fixed_size_varying_color_vert_glsl[];
extern char datatoc_gpu_shader_3D_point_varying_size_vert_glsl[];
extern char datatoc_gpu_shader_3D_point_varying_size_varying_color_vert_glsl[];
extern char datatoc_gpu_shader_3D_point_uniform_size_smooth_vert_glsl[];
extern char datatoc_gpu_shader_3D_point_uniform_size_outline_smooth_vert_glsl[];
extern char datatoc_gpu_shader_2D_point_varying_size_varying_color_vert_glsl[];
extern char datatoc_gpu_shader_2D_point_uniform_size_smooth_vert_glsl[];
extern char datatoc_gpu_shader_2D_point_uniform_size_outline_smooth_vert_glsl[];
extern char datatoc_gpu_shader_2D_point_uniform_size_varying_color_outline_smooth_vert_glsl[];

extern char datatoc_gpu_shader_edges_front_back_persp_vert_glsl[];
extern char datatoc_gpu_shader_edges_front_back_persp_geom_glsl[];
extern char datatoc_gpu_shader_edges_front_back_persp_legacy_vert_glsl[];
extern char datatoc_gpu_shader_edges_front_back_ortho_vert_glsl[];
extern char datatoc_gpu_shader_edges_overlay_vert_glsl[];
extern char datatoc_gpu_shader_edges_overlay_geom_glsl[];
extern char datatoc_gpu_shader_edges_overlay_simple_geom_glsl[];
extern char datatoc_gpu_shader_edges_overlay_frag_glsl[];
extern char datatoc_gpu_shader_text_vert_glsl[];
extern char datatoc_gpu_shader_text_frag_glsl[];
extern char datatoc_gpu_shader_keyframe_diamond_vert_glsl[];
extern char datatoc_gpu_shader_keyframe_diamond_frag_glsl[];

extern char datatoc_gpu_shader_fire_frag_glsl[];
extern char datatoc_gpu_shader_smoke_vert_glsl[];
extern char datatoc_gpu_shader_smoke_frag_glsl[];
extern char datatoc_gpu_shader_vsm_store_vert_glsl[];
extern char datatoc_gpu_shader_vsm_store_frag_glsl[];
extern char datatoc_gpu_shader_sep_gaussian_blur_vert_glsl[];
extern char datatoc_gpu_shader_sep_gaussian_blur_frag_glsl[];
extern char datatoc_gpu_shader_fx_vert_glsl[];
extern char datatoc_gpu_shader_fx_ssao_frag_glsl[];
extern char datatoc_gpu_shader_fx_dof_frag_glsl[];
extern char datatoc_gpu_shader_fx_dof_vert_glsl[];
extern char datatoc_gpu_shader_fx_dof_hq_frag_glsl[];
extern char datatoc_gpu_shader_fx_dof_hq_vert_glsl[];
extern char datatoc_gpu_shader_fx_dof_hq_geo_glsl[];
extern char datatoc_gpu_shader_fx_depth_resolve_glsl[];
extern char datatoc_gpu_shader_fx_lib_glsl[];

/* cache of built-in shaders (each is created on first use) */
static GPUShader *builtin_shaders[GPU_NUM_BUILTIN_SHADERS] = { NULL };

/* cache for shader fx. Those can exist in combinations so store them here */
static GPUShader *fx_shaders[MAX_FX_SHADERS * 2] = { NULL };

typedef struct {
	const char *vert;
	const char *frag;
	const char *geom; /* geometry stage runs between vert & frag, but is less common, so it goes last */
} GPUShaderStages;

static void shader_print_errors(const char *task, const char *log, const char **code, int totcode)
{
	int line = 1;

	fprintf(stderr, "GPUShader: %s error:\n", task);

	for (int i = 0; i < totcode; i++) {
		const char *c, *pos, *end = code[i] + strlen(code[i]);

		if (G.debug & G_DEBUG) {
			fprintf(stderr, "===== shader string %d ====\n", i + 1);

			c = code[i];
			while ((c < end) && (pos = strchr(c, '\n'))) {
				fprintf(stderr, "%2d  ", line);
				fwrite(c, (pos + 1) - c, 1, stderr);
				c = pos + 1;
				line++;
			}
			
			fprintf(stderr, "%s", c);
		}
	}
	
	fprintf(stderr, "%s\n", log);
}

static const char *gpu_shader_version(void)
{
	if (GLEW_VERSION_3_3) {
		if (GPU_legacy_support()) {
			return "#version 330 compatibility\n";
			/* highest version that is widely supported
			 * gives us native geometry shaders!
			 * use compatibility profile so we can continue using builtin shader input/output names
			 */
		}
		else {
			return "#version 130\n";
			/* latest version that is compatible with existing shaders */
		}
	}
	else if (GLEW_VERSION_3_0) {
		return "#version 130\n";
		/* GLSL 1.3 has modern syntax/keywords/datatypes so use if available
		 * older features are deprecated but still available without compatibility extension or profile
		 */
	}
	else {
		return "#version 120\n";
		/* minimum supported */
	}
}


static void gpu_shader_standard_extensions(char defines[MAX_EXT_DEFINE_LENGTH], bool use_geometry_shader)
{
	/* enable extensions for features that are not part of our base GLSL version
	 * don't use an extension for something already available!
	 */

	if (GLEW_ARB_texture_query_lod) {
		/* a #version 400 feature, but we use #version 150 maximum so use extension */
		strcat(defines, "#extension GL_ARB_texture_query_lod: enable\n");
	}

	if (use_geometry_shader && GPU_geometry_shader_support_via_extension()) {
		strcat(defines, "#extension GL_EXT_geometry_shader4: enable\n");
	}

	if (GLEW_VERSION_3_1 && !GLEW_VERSION_3_2 && GLEW_ARB_compatibility) {
		strcat(defines, "#extension GL_ARB_compatibility: enable\n");
	}

	if (!GLEW_VERSION_3_1) {
		if (GLEW_ARB_draw_instanced) {
			strcat(defines, "#extension GL_ARB_draw_instanced: enable\n");
		}

		if (!GLEW_VERSION_3_0) {
			strcat(defines, "#extension GL_EXT_gpu_shader4: require\n");
		}
	}
}

static void gpu_shader_standard_defines(char defines[MAX_DEFINE_LENGTH],
                                        bool use_opensubdiv,
                                        bool use_new_shading)
{
	/* some useful defines to detect GPU type */
	if (GPU_type_matches(GPU_DEVICE_ATI, GPU_OS_ANY, GPU_DRIVER_ANY)) {
		strcat(defines, "#define GPU_ATI\n");
		if (GLEW_VERSION_3_0) {
			/* TODO(merwin): revisit this version check; GLEW_VERSION_3_0 means GL 3.0 or newer */
			strcat(defines, "#define CLIP_WORKAROUND\n");
		}
	}
	else if (GPU_type_matches(GPU_DEVICE_NVIDIA, GPU_OS_ANY, GPU_DRIVER_ANY))
		strcat(defines, "#define GPU_NVIDIA\n");
	else if (GPU_type_matches(GPU_DEVICE_INTEL, GPU_OS_ANY, GPU_DRIVER_ANY))
		strcat(defines, "#define GPU_INTEL\n");

	if (GPU_bicubic_bump_support())
		strcat(defines, "#define BUMP_BICUBIC\n");

	if (GLEW_VERSION_3_0) {
		strcat(defines, "#define BIT_OPERATIONS\n");
	}

#ifdef WITH_OPENSUBDIV
	/* TODO(sergey): Check whether we actually compiling shader for
	 * the OpenSubdiv mesh.
	 */
	if (use_opensubdiv) {
		strcat(defines, "#define USE_OPENSUBDIV\n");

		/* TODO(sergey): not strictly speaking a define, but this is
		 * a global typedef which we don't have better place to define
		 * in yet.
		 */
		strcat(defines, "struct VertexData {\n"
		                "  vec4 position;\n"
		                "  vec3 normal;\n"
		                "  vec2 uv;"
		                "};\n");
	}
#else
	UNUSED_VARS(use_opensubdiv);
#endif

	if (use_new_shading) {
		strcat(defines, "#define USE_NEW_SHADING\n");
	}

	return;
}

GPUShader *GPU_shader_create(const char *vertexcode,
                             const char *fragcode,
                             const char *geocode,
                             const char *libcode,
                             const char *defines,
                             int input,
                             int output,
                             int number)
{
	return GPU_shader_create_ex(vertexcode,
	                            fragcode,
	                            geocode,
	                            libcode,
	                            defines,
	                            input,
	                            output,
	                            number,
	                            GPU_SHADER_FLAGS_NONE);
}

GPUShader *GPU_shader_create_ex(const char *vertexcode,
                                const char *fragcode,
                                const char *geocode,
                                const char *libcode,
                                const char *defines,
                                int input,
                                int output,
                                int number,
                                const int flags)
{
#ifdef WITH_OPENSUBDIV
	/* TODO(sergey): used to add #version 150 to the geometry shader.
	 * Could safely be renamed to "use_geometry_code" since it's very
	 * likely any of geometry code will want to use GLSL 1.5.
	 */
	bool use_opensubdiv = (flags & GPU_SHADER_FLAGS_SPECIAL_OPENSUBDIV) != 0;
#else
	UNUSED_VARS(flags);
	bool use_opensubdiv = false;
#endif
	GLint status;
	GLchar log[5000];
	GLsizei length = 0;
	GPUShader *shader;
	char standard_defines[MAX_DEFINE_LENGTH] = "";
	char standard_extensions[MAX_EXT_DEFINE_LENGTH] = "";

	if (geocode && !GPU_geometry_shader_support())
		return NULL;

	shader = MEM_callocN(sizeof(GPUShader), "GPUShader");

	if (vertexcode)
		shader->vertex = glCreateShader(GL_VERTEX_SHADER);
	if (fragcode)
		shader->fragment = glCreateShader(GL_FRAGMENT_SHADER);
	if (geocode)
		shader->geometry = glCreateShader(GL_GEOMETRY_SHADER_EXT);

	shader->program = glCreateProgram();

	if (!shader->program ||
	    (vertexcode && !shader->vertex) ||
	    (fragcode && !shader->fragment) ||
	    (geocode && !shader->geometry))
	{
		fprintf(stderr, "GPUShader, object creation failed.\n");
		GPU_shader_free(shader);
		return NULL;
	}

	gpu_shader_standard_defines(standard_defines,
	                            use_opensubdiv,
	                            (flags & GPU_SHADER_FLAGS_NEW_SHADING) != 0);
	gpu_shader_standard_extensions(standard_extensions, geocode != NULL);

	if (vertexcode) {
		const char *source[5];
		/* custom limit, may be too small, beware */
		int num_source = 0;

		source[num_source++] = gpu_shader_version();
		source[num_source++] = standard_extensions;
		source[num_source++] = standard_defines;

		if (defines) source[num_source++] = defines;
		source[num_source++] = vertexcode;

		glAttachShader(shader->program, shader->vertex);
		glShaderSource(shader->vertex, num_source, source, NULL);

		glCompileShader(shader->vertex);
		glGetShaderiv(shader->vertex, GL_COMPILE_STATUS, &status);

		if (!status) {
			glGetShaderInfoLog(shader->vertex, sizeof(log), &length, log);
			shader_print_errors("compile", log, source, num_source);

			GPU_shader_free(shader);
			return NULL;
		}
	}

	if (fragcode) {
		const char *source[7];
		int num_source = 0;

		source[num_source++] = gpu_shader_version();
		source[num_source++] = standard_extensions;
		source[num_source++] = standard_defines;

#ifdef WITH_OPENSUBDIV
		/* TODO(sergey): Move to fragment shader source code generation. */
		if (use_opensubdiv) {
			source[num_source++] =
			        "#ifdef USE_OPENSUBDIV\n"
			        "in block {\n"
			        "	VertexData v;\n"
			        "} inpt;\n"
			        "#endif\n";
		}
#endif

		if (defines) source[num_source++] = defines;
		if (libcode) source[num_source++] = libcode;
		source[num_source++] = fragcode;

		glAttachShader(shader->program, shader->fragment);
		glShaderSource(shader->fragment, num_source, source, NULL);

		glCompileShader(shader->fragment);
		glGetShaderiv(shader->fragment, GL_COMPILE_STATUS, &status);

		if (!status) {
			glGetShaderInfoLog(shader->fragment, sizeof(log), &length, log);
			shader_print_errors("compile", log, source, num_source);

			GPU_shader_free(shader);
			return NULL;
		}
	}

	if (geocode) {
		const char *source[6];
		int num_source = 0;

		source[num_source++] = gpu_shader_version();
		source[num_source++] = standard_extensions;
		source[num_source++] = standard_defines;

		if (defines) source[num_source++] = defines;
		source[num_source++] = geocode;

		glAttachShader(shader->program, shader->geometry);
		glShaderSource(shader->geometry, num_source, source, NULL);

		glCompileShader(shader->geometry);
		glGetShaderiv(shader->geometry, GL_COMPILE_STATUS, &status);

		if (!status) {
			glGetShaderInfoLog(shader->geometry, sizeof(log), &length, log);
			shader_print_errors("compile", log, source, num_source);

			GPU_shader_free(shader);
			return NULL;
		}
		
		if (!use_opensubdiv) {
			GPU_shader_geometry_stage_primitive_io(shader, input, output, number);
		}
	}

#ifdef WITH_OPENSUBDIV
	if (use_opensubdiv) {
		glBindAttribLocation(shader->program, 0, "position");
		glBindAttribLocation(shader->program, 1, "normal");
		GPU_shader_geometry_stage_primitive_io(shader,
		                                       GL_LINES_ADJACENCY_EXT,
		                                       GL_TRIANGLE_STRIP,
		                                       4);
	}
#endif

	glLinkProgram(shader->program);
	glGetProgramiv(shader->program, GL_LINK_STATUS, &status);
	if (!status) {
		glGetProgramInfoLog(shader->program, sizeof(log), &length, log);
		/* print attached shaders in pipeline order */
		if (vertexcode) shader_print_errors("linking", log, &vertexcode, 1);
		if (geocode) shader_print_errors("linking", log, &geocode, 1);
		if (libcode) shader_print_errors("linking", log, &libcode, 1);
		if (fragcode) shader_print_errors("linking", log, &fragcode, 1);

		GPU_shader_free(shader);
		return NULL;
	}

#ifdef WITH_OPENSUBDIV
	/* TODO(sergey): Find a better place for this. */
	if (use_opensubdiv && GLEW_VERSION_4_1) {
		glProgramUniform1i(shader->program,
		                   glGetUniformLocation(shader->program, "FVarDataOffsetBuffer"),
		                   30);  /* GL_TEXTURE30 */

		glProgramUniform1i(shader->program,
		                   glGetUniformLocation(shader->program, "FVarDataBuffer"),
		                   31);  /* GL_TEXTURE31 */
	}
#endif

	return shader;
}

void GPU_shader_bind(GPUShader *shader)
{
	BLI_assert(shader && shader->program);

	glUseProgram(shader->program);
}

void GPU_shader_unbind(void)
{
	glUseProgram(0);
}

void GPU_shader_free(GPUShader *shader)
{
	BLI_assert(shader);

	if (shader->vertex)
		glDeleteShader(shader->vertex);
	if (shader->geometry)
		glDeleteShader(shader->geometry);
	if (shader->fragment)
		glDeleteShader(shader->fragment);
	if (shader->program)
		glDeleteProgram(shader->program);

	if (shader->uniform_interface)
		MEM_freeN(shader->uniform_interface);

	MEM_freeN(shader);
}

int GPU_shader_get_uniform(GPUShader *shader, const char *name)
{
	BLI_assert(shader && shader->program);

	return glGetUniformLocation(shader->program, name);
}

int GPU_shader_get_uniform_block(GPUShader *shader, const char *name)
{
	BLI_assert(shader && shader->program);

	return glGetUniformBlockIndex(shader->program, name);
}

void *GPU_shader_get_interface(GPUShader *shader)
{
	return shader->uniform_interface;
}

/* Clement : Temp */
int GPU_shader_get_program(GPUShader *shader)
{
	return (int)shader->program;
}

void GPU_shader_set_interface(GPUShader *shader, void *interface)
{
	shader->uniform_interface = interface;
}

void GPU_shader_uniform_vector(GPUShader *UNUSED(shader), int location, int length, int arraysize, const float *value)
{
	if (location == -1 || value == NULL)
		return;

	if (length == 1) glUniform1fv(location, arraysize, value);
	else if (length == 2) glUniform2fv(location, arraysize, value);
	else if (length == 3) glUniform3fv(location, arraysize, value);
	else if (length == 4) glUniform4fv(location, arraysize, value);
	else if (length == 9) glUniformMatrix3fv(location, arraysize, 0, value);
	else if (length == 16) glUniformMatrix4fv(location, arraysize, 0, value);
}

void GPU_shader_uniform_vector_int(GPUShader *UNUSED(shader), int location, int length, int arraysize, const int *value)
{
	if (location == -1)
		return;

	if (length == 1) glUniform1iv(location, arraysize, value);
	else if (length == 2) glUniform2iv(location, arraysize, value);
	else if (length == 3) glUniform3iv(location, arraysize, value);
	else if (length == 4) glUniform4iv(location, arraysize, value);
}

void GPU_shader_uniform_int(GPUShader *UNUSED(shader), int location, int value)
{
	if (location == -1)
		return;

	glUniform1i(location, value);
}

void GPU_shader_geometry_stage_primitive_io(GPUShader *shader, int input, int output, int number)
{
	if (GPU_geometry_shader_support_via_extension()) {
		/* geometry shaders must provide this info themselves for #version 150 and up */
		glProgramParameteriEXT(shader->program, GL_GEOMETRY_INPUT_TYPE_EXT, input);
		glProgramParameteriEXT(shader->program, GL_GEOMETRY_OUTPUT_TYPE_EXT, output);
		glProgramParameteriEXT(shader->program, GL_GEOMETRY_VERTICES_OUT_EXT, number);
	}
}

void GPU_shader_uniform_buffer(GPUShader *shader, int location, GPUUniformBuffer *ubo)
{
	int bindpoint = GPU_uniformbuffer_bindpoint(ubo);

	if (location == -1) {
		return;
	}

	glUniformBlockBinding(shader->program, location, bindpoint);
}

void GPU_shader_uniform_texture(GPUShader *UNUSED(shader), int location, GPUTexture *tex)
{
	int number = GPU_texture_bound_number(tex);
	int bindcode = GPU_texture_opengl_bindcode(tex);
	int target = GPU_texture_target(tex);

	if (number >= GPU_max_textures()) {
		fprintf(stderr, "Not enough texture slots.\n");
		return;
	}
		
	if (number == -1)
		return;

	if (location == -1)
		return;

	if (number != 0)
		glActiveTexture(GL_TEXTURE0 + number);

	if (bindcode != 0)
		glBindTexture(target, bindcode);
	else
		GPU_invalid_tex_bind(target);

	glUniform1i(location, number);

	if (number != 0)
		glActiveTexture(GL_TEXTURE0);
}

int GPU_shader_get_attribute(GPUShader *shader, const char *name)
{
	BLI_assert(shader && shader->program);

	return glGetAttribLocation(shader->program, name);
}

GPUShader *GPU_shader_get_builtin_shader(GPUBuiltinShader shader)
{
	BLI_assert(shader != GPU_NUM_BUILTIN_SHADERS); /* don't be a troll */

	static const GPUShaderStages builtin_shader_stages[GPU_NUM_BUILTIN_SHADERS] = {
		[GPU_SHADER_VSM_STORE] = { datatoc_gpu_shader_vsm_store_vert_glsl, datatoc_gpu_shader_vsm_store_frag_glsl },
		[GPU_SHADER_SEP_GAUSSIAN_BLUR] = { datatoc_gpu_shader_sep_gaussian_blur_vert_glsl,
		                                   datatoc_gpu_shader_sep_gaussian_blur_frag_glsl },
		[GPU_SHADER_SMOKE] = { datatoc_gpu_shader_smoke_vert_glsl, datatoc_gpu_shader_smoke_frag_glsl },
		[GPU_SHADER_SMOKE_FIRE] = { datatoc_gpu_shader_smoke_vert_glsl, datatoc_gpu_shader_smoke_frag_glsl },
		[GPU_SHADER_SMOKE_COBA] = { datatoc_gpu_shader_smoke_vert_glsl, datatoc_gpu_shader_smoke_frag_glsl },

		[GPU_SHADER_TEXT] = { datatoc_gpu_shader_text_vert_glsl, datatoc_gpu_shader_text_frag_glsl },
		[GPU_SHADER_KEYFRAME_DIAMOND] = { datatoc_gpu_shader_keyframe_diamond_vert_glsl,
		                                  datatoc_gpu_shader_keyframe_diamond_frag_glsl },
		[GPU_SHADER_EDGES_FRONT_BACK_PERSP] = { datatoc_gpu_shader_edges_front_back_persp_vert_glsl,
		        /*  this version is     */      datatoc_gpu_shader_flat_color_frag_glsl,
		       /*  magical but slooow  */       datatoc_gpu_shader_edges_front_back_persp_geom_glsl },
		[GPU_SHADER_EDGES_FRONT_BACK_ORTHO] = { datatoc_gpu_shader_edges_front_back_ortho_vert_glsl,
		                                        datatoc_gpu_shader_flat_color_frag_glsl },
		[GPU_SHADER_EDGES_OVERLAY_SIMPLE] = { datatoc_gpu_shader_3D_vert_glsl, datatoc_gpu_shader_edges_overlay_frag_glsl,
		                                      datatoc_gpu_shader_edges_overlay_simple_geom_glsl },
		[GPU_SHADER_EDGES_OVERLAY] = { datatoc_gpu_shader_edges_overlay_vert_glsl,
		                               datatoc_gpu_shader_edges_overlay_frag_glsl,
		                               datatoc_gpu_shader_edges_overlay_geom_glsl },
		[GPU_SHADER_SIMPLE_LIGHTING] = { datatoc_gpu_shader_3D_vert_glsl, datatoc_gpu_shader_simple_lighting_frag_glsl },

		[GPU_SHADER_2D_IMAGE_MASK_UNIFORM_COLOR] = { datatoc_gpu_shader_3D_image_vert_glsl,
		                                             datatoc_gpu_shader_image_mask_uniform_color_frag_glsl },
		[GPU_SHADER_3D_IMAGE_MODULATE_ALPHA] = { datatoc_gpu_shader_3D_image_vert_glsl,
		                                         datatoc_gpu_shader_image_modulate_alpha_frag_glsl },
		[GPU_SHADER_3D_IMAGE_RECT_MODULATE_ALPHA] = { datatoc_gpu_shader_3D_image_vert_glsl,
		                                              datatoc_gpu_shader_image_rect_modulate_alpha_frag_glsl },
		[GPU_SHADER_3D_IMAGE_DEPTH] = { datatoc_gpu_shader_3D_image_vert_glsl,
		                                datatoc_gpu_shader_image_depth_linear_frag_glsl },

		[GPU_SHADER_2D_IMAGE_INTERLACE] = { datatoc_gpu_shader_2D_image_vert_glsl,
		                                    datatoc_gpu_shader_image_interlace_frag_glsl },
		[GPU_SHADER_2D_CHECKER] = { datatoc_gpu_shader_2D_vert_glsl, datatoc_gpu_shader_checker_frag_glsl },

		[GPU_SHADER_2D_UNIFORM_COLOR] = { datatoc_gpu_shader_2D_vert_glsl, datatoc_gpu_shader_uniform_color_frag_glsl },
		[GPU_SHADER_2D_FLAT_COLOR] = { datatoc_gpu_shader_2D_flat_color_vert_glsl,
		                               datatoc_gpu_shader_flat_color_frag_glsl },
		[GPU_SHADER_2D_SMOOTH_COLOR] = { datatoc_gpu_shader_2D_smooth_color_vert_glsl,
		                                 datatoc_gpu_shader_2D_smooth_color_frag_glsl },
		[GPU_SHADER_2D_IMAGE_COLOR] = { datatoc_gpu_shader_2D_image_vert_glsl,
		                                datatoc_gpu_shader_image_color_frag_glsl },
		[GPU_SHADER_3D_UNIFORM_COLOR] = { datatoc_gpu_shader_3D_vert_glsl, datatoc_gpu_shader_uniform_color_frag_glsl },
		[GPU_SHADER_3D_FLAT_COLOR] = { datatoc_gpu_shader_3D_flat_color_vert_glsl,
		                               datatoc_gpu_shader_flat_color_frag_glsl },
		[GPU_SHADER_3D_SMOOTH_COLOR] = { datatoc_gpu_shader_3D_smooth_color_vert_glsl,
		                                 datatoc_gpu_shader_3D_smooth_color_frag_glsl },
		[GPU_SHADER_3D_DEPTH_ONLY] = { datatoc_gpu_shader_3D_vert_glsl, datatoc_gpu_shader_depth_only_frag_glsl },
		[GPU_SHADER_3D_CLIPPED_UNIFORM_COLOR] = { datatoc_gpu_shader_3D_clipped_uniform_color_vert_glsl,
		                                          datatoc_gpu_shader_uniform_color_frag_glsl },

		[GPU_SHADER_3D_GROUNDPOINT] = { datatoc_gpu_shader_3D_groundpoint_vert_glsl, datatoc_gpu_shader_point_uniform_color_frag_glsl },
		[GPU_SHADER_3D_GROUNDLINE] = { datatoc_gpu_shader_3D_passthrough_vert_glsl,
		                               datatoc_gpu_shader_uniform_color_frag_glsl,
		                               datatoc_gpu_shader_3D_groundline_geom_glsl },

		[GPU_SHADER_3D_SCREENSPACE_VARIYING_COLOR] = { datatoc_gpu_shader_instance_screenspace_variying_color_vert_glsl,
		                                               datatoc_gpu_shader_flat_color_frag_glsl},

		[GPU_SHADER_2D_POINT_FIXED_SIZE_UNIFORM_COLOR] =
			{ datatoc_gpu_shader_2D_vert_glsl, datatoc_gpu_shader_point_uniform_color_frag_glsl },
		[GPU_SHADER_2D_POINT_VARYING_SIZE_VARYING_COLOR] =
			{ datatoc_gpu_shader_2D_point_varying_size_varying_color_vert_glsl,
			  datatoc_gpu_shader_point_varying_color_frag_glsl },
		[GPU_SHADER_2D_POINT_UNIFORM_SIZE_UNIFORM_COLOR_SMOOTH] =
			{ datatoc_gpu_shader_2D_point_uniform_size_smooth_vert_glsl,
			  datatoc_gpu_shader_point_uniform_color_smooth_frag_glsl },
		[GPU_SHADER_2D_POINT_UNIFORM_SIZE_UNIFORM_COLOR_OUTLINE_SMOOTH] =
			{ datatoc_gpu_shader_2D_point_uniform_size_outline_smooth_vert_glsl,
			  datatoc_gpu_shader_point_uniform_color_outline_smooth_frag_glsl },
		[GPU_SHADER_2D_POINT_UNIFORM_SIZE_VARYING_COLOR_OUTLINE_SMOOTH] =
			{ datatoc_gpu_shader_2D_point_uniform_size_varying_color_outline_smooth_vert_glsl,
			  datatoc_gpu_shader_point_varying_color_outline_smooth_frag_glsl },
		[GPU_SHADER_3D_POINT_FIXED_SIZE_UNIFORM_COLOR] = { datatoc_gpu_shader_3D_vert_glsl,
		                                                   datatoc_gpu_shader_point_uniform_color_frag_glsl },
		[GPU_SHADER_3D_POINT_FIXED_SIZE_VARYING_COLOR] = { datatoc_gpu_shader_3D_point_fixed_size_varying_color_vert_glsl,
		                                                   datatoc_gpu_shader_point_varying_color_frag_glsl },
		[GPU_SHADER_3D_POINT_VARYING_SIZE_UNIFORM_COLOR] = { datatoc_gpu_shader_3D_point_varying_size_vert_glsl,
		                                                     datatoc_gpu_shader_point_uniform_color_frag_glsl },
		[GPU_SHADER_3D_POINT_VARYING_SIZE_VARYING_COLOR] =
			{ datatoc_gpu_shader_3D_point_varying_size_varying_color_vert_glsl,
			  datatoc_gpu_shader_point_varying_color_frag_glsl },
		[GPU_SHADER_3D_POINT_UNIFORM_SIZE_UNIFORM_COLOR_SMOOTH] =
			{ datatoc_gpu_shader_3D_point_uniform_size_smooth_vert_glsl,
			  datatoc_gpu_shader_point_uniform_color_smooth_frag_glsl },
		[GPU_SHADER_3D_POINT_UNIFORM_SIZE_UNIFORM_COLOR_OUTLINE_SMOOTH] =
			{ datatoc_gpu_shader_3D_point_uniform_size_outline_smooth_vert_glsl,
			  datatoc_gpu_shader_point_uniform_color_outline_smooth_frag_glsl },

		[GPU_SHADER_INSTANCE_UNIFORM_COLOR] = { datatoc_gpu_shader_instance_vert_glsl, datatoc_gpu_shader_uniform_color_frag_glsl },
		[GPU_SHADER_INSTANCE_VARIYING_COLOR_VARIYING_SIZE] = 
		    { datatoc_gpu_shader_instance_variying_size_variying_color_vert_glsl,
		      datatoc_gpu_shader_flat_color_frag_glsl },
	};

	if (builtin_shaders[shader] == NULL) {
		/* just a few special cases */
		const char *defines = (shader == GPU_SHADER_SMOKE_COBA) ? "#define USE_COBA;\n" :
		                      (shader == GPU_SHADER_SIMPLE_LIGHTING) ? "#define USE_NORMALS;\n" : NULL;

		const GPUShaderStages *stages = builtin_shader_stages + shader;

		if (shader == GPU_SHADER_EDGES_FRONT_BACK_PERSP && !GLEW_VERSION_3_2) {
			/* TODO: remove after switch to core profile (maybe) */
			static const GPUShaderStages legacy_fancy_edges =
				{ datatoc_gpu_shader_edges_front_back_persp_legacy_vert_glsl,
				  datatoc_gpu_shader_flat_color_alpha_test_0_frag_glsl };
			stages = &legacy_fancy_edges;
		}

		if (shader == GPU_SHADER_EDGES_FRONT_BACK_PERSP && !GLEW_VERSION_3_2) {
			/* TODO: remove after switch to core profile (maybe) */
			static const GPUShaderStages legacy_fancy_edges =
				{ datatoc_gpu_shader_edges_front_back_persp_legacy_vert_glsl,
				  datatoc_gpu_shader_flat_color_alpha_test_0_frag_glsl };
			stages = &legacy_fancy_edges;
		}

		/* common case */
		builtin_shaders[shader] = GPU_shader_create(stages->vert, stages->frag, stages->geom,
		                                            NULL, defines, 0, 0, 0);
	}

	return builtin_shaders[shader];
}

#define MAX_DEFINES 100

GPUShader *GPU_shader_get_builtin_fx_shader(int effect, bool persp)
{
	int offset;
	char defines[MAX_DEFINES] = "";
	/* avoid shaders out of range */
	if (effect >= MAX_FX_SHADERS)
		return NULL;

	offset = 2 * effect;

	if (persp) {
		offset += 1;
		strcat(defines, "#define PERSP_MATRIX\n");
	}

	if (!fx_shaders[offset]) {
		GPUShader *shader = NULL;

		switch (effect) {
			case GPU_SHADER_FX_SSAO:
				shader = GPU_shader_create(datatoc_gpu_shader_fx_vert_glsl, datatoc_gpu_shader_fx_ssao_frag_glsl, NULL, datatoc_gpu_shader_fx_lib_glsl, defines, 0, 0, 0);
				break;

			case GPU_SHADER_FX_DEPTH_OF_FIELD_PASS_ONE:
				strcat(defines, "#define FIRST_PASS\n");
				shader = GPU_shader_create(datatoc_gpu_shader_fx_dof_vert_glsl, datatoc_gpu_shader_fx_dof_frag_glsl, NULL, datatoc_gpu_shader_fx_lib_glsl, defines, 0, 0, 0);
				break;

			case GPU_SHADER_FX_DEPTH_OF_FIELD_PASS_TWO:
				strcat(defines, "#define SECOND_PASS\n");
				shader = GPU_shader_create(datatoc_gpu_shader_fx_dof_vert_glsl, datatoc_gpu_shader_fx_dof_frag_glsl, NULL, datatoc_gpu_shader_fx_lib_glsl, defines, 0, 0, 0);
				break;

			case GPU_SHADER_FX_DEPTH_OF_FIELD_PASS_THREE:
				strcat(defines, "#define THIRD_PASS\n");
				shader = GPU_shader_create(datatoc_gpu_shader_fx_dof_vert_glsl, datatoc_gpu_shader_fx_dof_frag_glsl, NULL, datatoc_gpu_shader_fx_lib_glsl, defines, 0, 0, 0);
				break;

			case GPU_SHADER_FX_DEPTH_OF_FIELD_PASS_FOUR:
				strcat(defines, "#define FOURTH_PASS\n");
				shader = GPU_shader_create(datatoc_gpu_shader_fx_dof_vert_glsl, datatoc_gpu_shader_fx_dof_frag_glsl, NULL, datatoc_gpu_shader_fx_lib_glsl, defines, 0, 0, 0);
				break;

			case GPU_SHADER_FX_DEPTH_OF_FIELD_PASS_FIVE:
				strcat(defines, "#define FIFTH_PASS\n");
				shader = GPU_shader_create(datatoc_gpu_shader_fx_dof_vert_glsl, datatoc_gpu_shader_fx_dof_frag_glsl, NULL, datatoc_gpu_shader_fx_lib_glsl, defines, 0, 0, 0);
				break;

			case GPU_SHADER_FX_DEPTH_OF_FIELD_HQ_PASS_ONE:
				strcat(defines, "#define FIRST_PASS\n");
				shader = GPU_shader_create(datatoc_gpu_shader_fx_dof_hq_vert_glsl, datatoc_gpu_shader_fx_dof_hq_frag_glsl, NULL, datatoc_gpu_shader_fx_lib_glsl, defines, 0, 0, 0);
				break;

			case GPU_SHADER_FX_DEPTH_OF_FIELD_HQ_PASS_TWO:
				strcat(defines, "#define SECOND_PASS\n");
				shader = GPU_shader_create(datatoc_gpu_shader_fx_dof_hq_vert_glsl, datatoc_gpu_shader_fx_dof_hq_frag_glsl, datatoc_gpu_shader_fx_dof_hq_geo_glsl, datatoc_gpu_shader_fx_lib_glsl,
				                           defines, GL_POINTS, GL_TRIANGLE_STRIP, 4);
				break;

			case GPU_SHADER_FX_DEPTH_OF_FIELD_HQ_PASS_THREE:
				strcat(defines, "#define THIRD_PASS\n");
				shader = GPU_shader_create(datatoc_gpu_shader_fx_dof_hq_vert_glsl, datatoc_gpu_shader_fx_dof_hq_frag_glsl, NULL, datatoc_gpu_shader_fx_lib_glsl, defines, 0, 0, 0);
				break;

			case GPU_SHADER_FX_DEPTH_RESOLVE:
				shader = GPU_shader_create(datatoc_gpu_shader_fx_vert_glsl, datatoc_gpu_shader_fx_depth_resolve_glsl, NULL, NULL, defines, 0, 0, 0);
				break;
		}

		fx_shaders[offset] = shader;
		GPU_fx_shader_init_interface(shader, effect);
	}

	return fx_shaders[offset];
}


void GPU_shader_free_builtin_shaders(void)
{
	for (int i = 0; i < GPU_NUM_BUILTIN_SHADERS; ++i) {
		if (builtin_shaders[i]) {
			GPU_shader_free(builtin_shaders[i]);
			builtin_shaders[i] = NULL;
		}
	}

	for (int i = 0; i < 2 * MAX_FX_SHADERS; ++i) {
		if (fx_shaders[i]) {
			GPU_shader_free(fx_shaders[i]);
			fx_shaders[i] = NULL;
		}
	}
}<|MERGE_RESOLUTION|>--- conflicted
+++ resolved
@@ -70,10 +70,8 @@
 extern char datatoc_gpu_shader_3D_flat_color_vert_glsl[];
 extern char datatoc_gpu_shader_3D_smooth_color_vert_glsl[];
 extern char datatoc_gpu_shader_3D_smooth_color_frag_glsl[];
-<<<<<<< HEAD
+extern char datatoc_gpu_shader_3D_passthrough_vert_glsl[];
 extern char datatoc_gpu_shader_3D_clipped_uniform_color_vert_glsl[];
-=======
-extern char datatoc_gpu_shader_3D_passthrough_vert_glsl[];
 
 extern char datatoc_gpu_shader_instance_vert_glsl[];
 extern char datatoc_gpu_shader_instance_variying_size_variying_color_vert_glsl[];
@@ -81,7 +79,6 @@
 
 extern char datatoc_gpu_shader_3D_groundpoint_vert_glsl[];
 extern char datatoc_gpu_shader_3D_groundline_geom_glsl[];
->>>>>>> b104057d
 
 extern char datatoc_gpu_shader_point_uniform_color_frag_glsl[];
 extern char datatoc_gpu_shader_point_uniform_color_smooth_frag_glsl[];
@@ -695,13 +692,13 @@
 		[GPU_SHADER_3D_SMOOTH_COLOR] = { datatoc_gpu_shader_3D_smooth_color_vert_glsl,
 		                                 datatoc_gpu_shader_3D_smooth_color_frag_glsl },
 		[GPU_SHADER_3D_DEPTH_ONLY] = { datatoc_gpu_shader_3D_vert_glsl, datatoc_gpu_shader_depth_only_frag_glsl },
-		[GPU_SHADER_3D_CLIPPED_UNIFORM_COLOR] = { datatoc_gpu_shader_3D_clipped_uniform_color_vert_glsl,
-		                                          datatoc_gpu_shader_uniform_color_frag_glsl },
 
 		[GPU_SHADER_3D_GROUNDPOINT] = { datatoc_gpu_shader_3D_groundpoint_vert_glsl, datatoc_gpu_shader_point_uniform_color_frag_glsl },
 		[GPU_SHADER_3D_GROUNDLINE] = { datatoc_gpu_shader_3D_passthrough_vert_glsl,
 		                               datatoc_gpu_shader_uniform_color_frag_glsl,
 		                               datatoc_gpu_shader_3D_groundline_geom_glsl },
+		[GPU_SHADER_3D_CLIPPED_UNIFORM_COLOR] = { datatoc_gpu_shader_3D_clipped_uniform_color_vert_glsl,
+		                                          datatoc_gpu_shader_uniform_color_frag_glsl },
 
 		[GPU_SHADER_3D_SCREENSPACE_VARIYING_COLOR] = { datatoc_gpu_shader_instance_screenspace_variying_color_vert_glsl,
 		                                               datatoc_gpu_shader_flat_color_frag_glsl},
