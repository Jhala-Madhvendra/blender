--- conflicted
+++ resolved
@@ -148,7 +148,6 @@
 	return GG.maxtexsize;
 }
 
-<<<<<<< HEAD
 /* Computes the maximum number of textures 'n' that
  * can be referenced by ActiveTexture(TEXTURE0+n-1)
  *
@@ -199,13 +198,11 @@
 }
 
 
-=======
 void GPU_get_dfdy_factors(float fac[2])
 {
 	copy_v2_v2(fac, GG.dfdyfactors);
 }
 
->>>>>>> 8e6e7010
 void gpu_extensions_init(void)
 {
 	GLint r, g, b;
@@ -306,10 +303,8 @@
 	GG.os = GPU_OS_UNIX;
 #endif
 
-
-<<<<<<< HEAD
 	GG.maxtextures = get_max_textures();
-=======
+
 	/* df/dy calculation factors, those are dependent on driver */
 	if ((strstr(vendor, "ATI") && strstr(version, "3.3.10750"))) {
 		GG.dfdyfactors[0] = 1.0;
@@ -324,7 +319,6 @@
 		GG.dfdyfactors[1] = 1.0;
 	}
 
->>>>>>> 8e6e7010
 
 	GPU_invalid_tex_init();
 	GPU_simple_shaders_init();
