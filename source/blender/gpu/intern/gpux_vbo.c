
#include "GPUx_vbo.h"
<<<<<<< HEAD
#include "gpux_buffer_id.h"
#include <stdlib.h>
=======
#include "MEM_guardedalloc.h"
>>>>>>> bcddec8a
#include <string.h>

/* VBOs are guaranteed for any GL >= 1.5
 * They can be turned off here (mostly for comparison). */
#define USE_VBO

/* VAOs are part of GL 3.0, and optionally available in 2.1 as an extension:
 * APPLE_vertex_array_object or ARB_vertex_array_object
 * the ARB version of VAOs *must* use VBOs for vertex data
 * so we should follow that restriction on all platforms. */
#ifdef USE_VBO
  #define USE_VAO

  #ifdef __linux__
    #define MESA_WORKAROUND
    /* For padded attributes (stride > size) Mesa likes the VBO to have some extra
     * space at the end, else it drops those attributes of our final vertex.
     * noticed this on Mesa 10.4.3 */
  #endif
#endif

#ifdef TRUST_NO_ONE
  #include "BLI_utildefines.h"
#endif /* TRUST_NO_ONE */

#ifdef PRINT
  #include <stdio.h>
#endif /* PRINT */

typedef unsigned char byte;

typedef struct {
	GLenum comp_type;
	unsigned comp_ct; /* 1 to 4 */
	unsigned sz; /* size in bytes, 1 to 16 */
	unsigned stride; /* natural stride in bytes, 1 to 16 */
	VertexFetchMode fetch_mode;
#ifdef GENERIC_ATTRIB
	char *name;
#else
	GLenum array;
#endif
	void *data;
	/* TODO: more storage options
	 * - single VBO for all attribs (sequential)
	 * - single VBO, attribs interleaved
	 * - distinguish between static & dynamic attribs, w/ separate storage */
#ifdef USE_VBO
	GLuint vbo_id;
#endif /* USE_VBO */
} Attrib;

static unsigned comp_sz(GLenum type)
{
	const GLubyte sizes[] = {1,1,2,2,4,4,4}; /* uint32 might result in smaller code? */
#ifdef TRUST_NO_ONE
	BLI_assert(type >= GL_BYTE && type <= GL_FLOAT);
#endif /* TRUST_NO_ONE */
	return sizes[type - GL_BYTE];
}

static unsigned attrib_sz(const Attrib *a)
{
	return a->comp_ct * comp_sz(a->comp_type);
}

static unsigned attrib_align(const Attrib *a)
{
	const unsigned c = comp_sz(a->comp_type);
	/* AMD HW can't fetch these well, so pad it out (other vendors too?) */
	if (a->comp_ct == 3 && c <= 2)
		return 4 * c;
	else
		return a->comp_ct * c;
}

struct VertexBuffer
{
	unsigned attrib_ct; /* 1 to 16 */
	unsigned vertex_ct;
	Attrib *attribs;
#ifdef USE_VAO
	GLuint vao_id;
#endif /* USE_VAO */
};

#ifdef PRINT
void GPUx_attrib_print(const VertexBuffer *buff, unsigned attrib_num)
{
	unsigned int comp_size, v;
	Attrib *a = buff->attribs + attrib_num;
	unsigned type_idx = a->comp_type - GL_BYTE;
	/* use GLSL names when they exist, or type_count for the others */
	const char *singular[] = {"byte","ubyte","short","ushort","int","uint","float"};
	const char *plural[] = {"byte_","ubyte_","short_","ushort_","ivec","uint_","vec"};
#ifdef GENERIC_ATTRIB
	const char *var_name = a->name ? a->name : "foo";
#else
	const char* var_name = "foo";
	switch (a->array) {
		case GL_VERTEX_ARRAY:
			var_name = "gl_Vertex";
			break;
		case GL_NORMAL_ARRAY:
			var_name = "gl_Normal";
			break;
		case GL_COLOR_ARRAY:
			var_name = "gl_Color";
			break;
		case GL_TEXTURE_COORD_ARRAY:
			var_name = "gl_MultiTexCoord0";
			break;
		default:
			;
	}
#endif
#ifdef TRUST_NO_ONE
	BLI_assert(attrib_num < buff->attrib_ct);
	BLI_assert(a->comp_type >= GL_BYTE && a->comp_type <= GL_FLOAT);
	BLI_assert(a->data != NULL); /* attribute must be specified */
#endif /* TRUST_NO_ONE */
	if (a->comp_ct == 1)
		printf("attrib %s %s = {\n", singular[type_idx], var_name);
	else
		printf("attrib %s%d %s = {\n", plural[type_idx], a->comp_ct, var_name);

	comp_size = comp_sz(a->comp_type);
	for (v = 0; v < buff->vertex_ct; ++v) {
		unsigned int offset;
		const void *data = (byte*)a->data + v * a->stride;
		for (offset = 0; offset < a->sz; ++offset) {
			if (offset % comp_size == 0)
				putchar(' ');
			printf("%02X", *(const byte*)data + offset);
		}
		putchar('\n');
	}
	puts("}");
}
#endif /* PRINT */

VertexBuffer *GPUx_vertex_buffer_create(unsigned a_ct, unsigned v_ct)
{
	VertexBuffer *buff = MEM_callocN(sizeof(VertexBuffer), "VertexBuffer");
#ifdef TRUST_NO_ONE
	BLI_assert(a_ct >= 1 && a_ct <= 16);
#endif /* TRUST_NO_ONE */
	buff->attrib_ct = a_ct;
	buff->vertex_ct = v_ct;
	buff->attribs = MEM_callocN(a_ct * sizeof(Attrib), "VertexBuffer.attribs");
	/* TODO: single allocation instead of 2 */
	return buff;
}

void GPUx_vertex_buffer_discard(VertexBuffer *buff)
{
	unsigned a_idx;
	for (a_idx = 0; a_idx < buff->attrib_ct; ++a_idx) {
		Attrib *a = buff->attribs + a_idx;
#ifdef USE_VBO
		if (a->vbo_id)
			buffer_id_free(a->vbo_id);
#endif /* USE_VBO */
#ifdef GENERIC_ATTRIB
		MEM_freeN(a->name);
#endif /* GENERIC_ATTRIB */
		MEM_freeN(a->data);
	}
#ifdef USE_VAO
	if (buff->vao_id)
		vao_id_free(buff->vao_id);
#endif /* USE_VAO */
	MEM_freeN(buff->attribs);
	MEM_freeN(buff);
}

static unsigned attrib_total_size(const VertexBuffer *buff, unsigned attrib_num)
{
	const Attrib *attrib = buff->attribs + attrib_num;
#ifdef TRUST_NO_ONE
	BLI_assert(attrib_num < buff->attrib_ct);
#endif /* TRUST_NO_ONE */

#ifdef MESA_WORKAROUND
	/* an over-estimate, with padding after each vertex */
	return buff->vertex_ct * attrib->stride;
#else
	/* just enough space for every vertex, with padding between but not after the last */
	return (buff->vertex_ct - 1) * attrib->stride + attrib->sz;
#endif /*  MESA_WORKAROUND */
}

unsigned GPUx_vertex_buffer_size(const VertexBuffer *buff)
{
	unsigned sz = 0;
	unsigned a_idx;
	for (a_idx = 0; a_idx < buff->attrib_ct; ++a_idx)
		sz += attrib_total_size(buff, a_idx);
	return sz;
}

void GPUx_specify_attrib(VertexBuffer *buff, unsigned attrib_num,
#ifdef GENERIC_ATTRIB
                    const char *name,
#else
                    GLenum attrib_array,
#endif
                    GLenum comp_type, unsigned comp_ct, VertexFetchMode fetch_mode)
{
	Attrib *attrib;
#ifdef TRUST_NO_ONE
	BLI_assert(attrib_num < buff->attrib_ct);
	BLI_assert(comp_type >= GL_BYTE && comp_type <= GL_FLOAT);
	BLI_assert(comp_ct >= 1 && comp_ct <= 4);

	if (comp_type == GL_FLOAT)
		BLI_assert(fetch_mode == KEEP_FLOAT);
	else
		BLI_assert(fetch_mode != KEEP_FLOAT);

  #ifndef GENERIC_ATTRIB
	/* classic (non-generic) attributes each have their quirks
	 * handle below */
	switch (attrib_array) {
		case GL_VERTEX_ARRAY:
			BLI_assert(comp_type == GL_FLOAT || comp_type == GL_SHORT || comp_type == GL_INT);
			if (comp_type != GL_FLOAT)
				BLI_assert(fetch_mode == CONVERT_INT_TO_FLOAT);
			BLI_assert(comp_ct >= 2);
			break;
		case GL_NORMAL_ARRAY:
			BLI_assert(comp_type == GL_FLOAT || comp_type == GL_BYTE || comp_type == GL_SHORT || comp_type == GL_INT);
			if (comp_type != GL_FLOAT)
				BLI_assert(fetch_mode == NORMALIZE_INT_TO_FLOAT);
			BLI_assert(comp_ct == 3);
			break;
		case GL_COLOR_ARRAY:
			/* any comp_type allowed */
			if (comp_type != GL_FLOAT)
				BLI_assert(fetch_mode == NORMALIZE_INT_TO_FLOAT);
			BLI_assert(comp_ct >= 3);
			break;
		case GL_TEXTURE_COORD_ARRAY:
			BLI_assert(comp_type == GL_FLOAT || comp_type == GL_SHORT || comp_type == GL_INT);
			if (comp_type != GL_FLOAT)
				BLI_assert(fetch_mode == CONVERT_INT_TO_FLOAT);
			break;
		/* not supporting these:
		 * GL_INDEX_ARRAY
		 * GL_SECONDARY_COLOR_ARRAY
		 * GL_EDGE_FLAG_ARRAY
		 * GL_FOG_COORD_ARRAY
		 */
		default:
			BLI_assert(false); /* bad or unsupported array */
	}
	BLI_assert(fetch_mode != KEEP_INT); /* glVertexPointer and friends have no int variants */
	/* TODO: allow only one of each type of array (scan other attribs) */
  #endif
#endif /* TRUST_NO_ONE */
	attrib = buff->attribs + attrib_num;
#ifdef GENERIC_ATTRIB
	attrib->name = strdup(name);
#else
	attrib->array = attrib_array;
#endif /* GENERIC_ATTRIB */
	attrib->comp_type = comp_type;
	attrib->comp_ct = comp_ct;
	attrib->sz = attrib_sz(attrib);
	attrib->stride = attrib_align(attrib);
	attrib->fetch_mode = fetch_mode;
	attrib->data = MEM_mallocN(attrib_total_size(buff, attrib_num), "Attrib.data");
#ifdef PRINT
	GPUx_attrib_print(buff, attrib_num);
#endif /* PRINT */
}

void GPUx_set_attrib(VertexBuffer *buff, unsigned attrib_num, unsigned vertex_num, const void *data)
{
	Attrib *attrib = buff->attribs + attrib_num;
#ifdef TRUST_NO_ONE
	BLI_assert(attrib_num < buff->attrib_ct);
	BLI_assert(vertex_num < buff->vertex_ct);
	BLI_assert(attrib->data != NULL); /* attribute must be specified */
#endif /* TRUST_NO_ONE */
	memcpy((byte*)attrib->data + vertex_num * attrib->stride, data, attrib->sz);
}

void GPUx_set_attrib_2f(VertexBuffer *buff, unsigned attrib_num, unsigned vertex_num, float x, float y)
{
	const GLfloat data[] = { x, y };
#ifdef TRUST_NO_ONE
	Attrib *attrib = buff->attribs + attrib_num;
	BLI_assert(attrib->comp_type == GL_FLOAT);
	BLI_assert(attrib->comp_ct == 2);
#endif /* TRUST_NO_ONE */
	GPUx_set_attrib(buff, attrib_num, vertex_num, data);
}

void GPUx_set_attrib_3f(VertexBuffer *buff, unsigned attrib_num, unsigned vertex_num, float x, float y, float z)
{
	const GLfloat data[] = { x, y, z };
#ifdef TRUST_NO_ONE
	Attrib *attrib = buff->attribs + attrib_num;
	BLI_assert(attrib->comp_type == GL_FLOAT);
	BLI_assert(attrib->comp_ct == 3);
#endif /* TRUST_NO_ONE */
	GPUx_set_attrib(buff, attrib_num, vertex_num, data);
}

void GPUx_fill_attrib(VertexBuffer *buff, unsigned attrib_num, const void *data)
	{
	Attrib *attrib = buff->attribs + attrib_num;
#ifdef TRUST_NO_ONE
	BLI_assert(attrib_num < buff->attrib_ct);
	BLI_assert(attrib->data != NULL); /* attribute must be specified */
#endif /* TRUST_NO_ONE */
	if (attrib->sz == attrib->stride) {
		/* tightly packed, so we can copy it all at once */
		memcpy(attrib->data, data, buff->vertex_ct * attrib->sz);
	}
	else {
		unsigned v;
		/* not tightly packed, so we must copy it per vertex
		 * (this is begging for vector (SSE) coding) */
		for (v = 0; v < buff->vertex_ct; ++v)
			memcpy((byte*)attrib->data + v * attrib->stride, (byte*)data + v * attrib->sz, attrib->sz);
	}
}

void GPUx_fill_attrib_stride(VertexBuffer *buff, unsigned attrib_num, const void *data, unsigned stride)
{
	Attrib *attrib = buff->attribs + attrib_num;
#ifdef TRUST_NO_ONE
	BLI_assert(attrib_num < buff->attrib_ct);
	BLI_assert(attrib->data != NULL); /* attribute must be specified */
	BLI_assert(stride >= attrib->sz); /* no overlapping attributes (legal but weird) */
#endif /* TRUST_NO_ONE */
	if (stride == attrib->stride) {
		/* natural stride used, so we can copy it all at once */
		memcpy(attrib->data, data, buff->vertex_ct * attrib->sz);
	}
	else {
		unsigned v;
		/* we must copy it per vertex */
		for (v = 0; v < buff->vertex_ct; ++v)
			memcpy((byte*)attrib->data + v * attrib->stride, (byte*)data + v * stride, attrib->sz);
	}
}

void GPUx_vertex_buffer_use(VertexBuffer *buff)
{
	unsigned a_idx;
	const void *data;
#ifdef USE_VAO
	if (buff->vao_id) {
		/* simply bind & exit */
		glBindVertexArray(buff->vao_id);
		return;
	}
	else {
		buff->vao_id = vao_id_alloc();
		glBindVertexArray(buff->vao_id);
	}
#endif /* USE_VAO */

	for (a_idx = 0; a_idx < buff->attrib_ct; ++a_idx) {
		Attrib *a = buff->attribs + a_idx;

#ifdef GENERIC_ATTRIB
		glEnableVertexAttribArray(a_idx);
#else
		glEnableClientState(a->array);
#endif /* GENERIC_ATTRIB */

#ifdef USE_VBO
		if (a->vbo_id)
			glBindBuffer(GL_ARRAY_BUFFER, a->vbo_id);
		else {
			a->vbo_id = buffer_id_alloc();
			glBindBuffer(GL_ARRAY_BUFFER, a->vbo_id);
			/* fill with delicious data & send to GPU the first time only */
			glBufferData(GL_ARRAY_BUFFER, attrib_total_size(buff, a_idx), a->data, GL_STATIC_DRAW);
		}

		data = 0;
#else /* client vertex array */
		data = a->data;
#endif /* USE_VBO */

#ifdef GENERIC_ATTRIB
		switch (a->fetch_mode) {
			case KEEP_FLOAT:
			case CONVERT_INT_TO_FLOAT:
				glVertexAttribPointer(a_idx, a->comp_ct, a->comp_type, GL_FALSE, a->stride, data);
				break;
			case NORMALIZE_INT_TO_FLOAT:
				glVertexAttribPointer(a_idx, a->comp_ct, a->comp_type, GL_TRUE, a->stride, data);
				break;
			case KEEP_INT:
				glVertexAttribIPointerEXT(a_idx, a->comp_ct, a->comp_type, a->stride, data);
		}
#else /* classic (non-generic) attributes */
		switch (a->array) {
			case GL_VERTEX_ARRAY:
				glVertexPointer(a->comp_ct, a->comp_type, a->stride, data);
				break;
			case GL_NORMAL_ARRAY:
				glNormalPointer(a->comp_type, a->stride, data);
				break;
			case GL_COLOR_ARRAY:
				glColorPointer(a->comp_ct, a->comp_type, a->stride, data);
				break;
			case GL_TEXTURE_COORD_ARRAY:
				glTexCoordPointer(a->comp_ct, a->comp_type, a->stride, data);
				/* TODO: transition to glMultiTexCoordPointer? */
				break;
			default:
				;
		}
#endif /* GENERIC_ATTRIB */
	}

#ifdef USE_VBO
	glBindBuffer(GL_ARRAY_BUFFER, 0);
#endif /* USE_VBO */
}

void GPUx_vertex_buffer_prime(VertexBuffer *buff)
{
	unsigned a_idx;
#ifdef USE_VAO
  #ifdef TRUST_NO_ONE
	BLI_assert(buff->vao_id == 0);
  #endif /* TRUST_NO_ONE */

	buff->vao_id = vao_id_alloc();
	glBindVertexArray(buff->vao_id);
#endif /* USE_VAO */

	(void)a_idx; /* avoid unused warnings */
	(void)buff;

#ifdef USE_VBO
	for (a_idx = 0; a_idx < buff->attrib_ct; ++a_idx) {
		Attrib *a = buff->attribs + a_idx;

  #ifdef USE_VAO
    #ifdef GENERIC_ATTRIB
		glEnableVertexAttribArray(a_idx);
    #else
		glEnableClientState(a->array);
    #endif /* GENERIC_ATTRIB */
  #endif /* USE_VAO */

  #ifdef TRUST_NO_ONE
		BLI_assert(a->vbo_id == 0);
  #endif /* TRUST_NO_ONE */

		a->vbo_id = buffer_id_alloc();
		glBindBuffer(GL_ARRAY_BUFFER, a->vbo_id);
		/* fill with delicious data & send to GPU the first time only */
		glBufferData(GL_ARRAY_BUFFER, attrib_total_size(buff, a_idx), a->data, GL_STATIC_DRAW);

  #ifdef USE_VAO
    #ifdef GENERIC_ATTRIB
		switch (a->fetch_mode) {
			case KEEP_FLOAT:
			case CONVERT_INT_TO_FLOAT:
				glVertexAttribPointer(a_idx, a->comp_ct, a->comp_type, GL_FALSE, a->stride, 0);
				break;
			case NORMALIZE_INT_TO_FLOAT:
				glVertexAttribPointer(a_idx, a->comp_ct, a->comp_type, GL_TRUE, a->stride, 0);
				break;
			case KEEP_INT:
				glVertexAttribIPointerEXT(a_idx, a->comp_ct, a->comp_type, a->stride, 0);
		}
    #else /* classic (non-generic) attributes */
		switch (a->array) {
			case GL_VERTEX_ARRAY:
				glVertexPointer(a->comp_ct, a->comp_type, a->stride, 0);
				break;
			case GL_NORMAL_ARRAY:
				glNormalPointer(a->comp_type, a->stride, 0);
				break;
			case GL_COLOR_ARRAY:
				glColorPointer(a->comp_ct, a->comp_type, a->stride, 0);
				break;
			case GL_TEXTURE_COORD_ARRAY:
				glTexCoordPointer(a->comp_ct, a->comp_type, a->stride, 0);
				break;
			default:
				;
		}
    #endif /* GENERIC_ATTRIB */
  #endif /* USE_VAO */
	}

	glBindBuffer(GL_ARRAY_BUFFER, 0);
#endif /* USE_VBO */

#ifdef USE_VAO
	glBindVertexArray(0);
#endif /* USE_VAO */
}

void GPUx_vertex_buffer_use_primed(const VertexBuffer *buff)
{
#ifdef USE_VAO
  #ifdef TRUST_NO_ONE
	BLI_assert(buff->vao_id);
  #endif /* TRUST_NO_ONE */

	/* simply bind & exit */
	glBindVertexArray(buff->vao_id);
#else
	unsigned int a_idx;

	for (a_idx = 0; a_idx < buff->attrib_ct; ++a_idx) {
		Attrib *a = buff->attribs + a_idx;
		const void *data;

  #ifdef GENERIC_ATTRIB
		glEnableVertexAttribArray(a_idx);
  #else
		glEnableClientState(a->array);
  #endif /* GENERIC_ATTRIB */

  #ifdef USE_VBO
    #ifdef TRUST_NO_ONE
		BLI_assert(a->vbo_id);
    #endif /* TRUST_NO_ONE */
		glBindBuffer(GL_ARRAY_BUFFER, a->vbo_id);

		data = 0;
  #else /* client vertex array */
		data = a->data;
  #endif /* USE_VBO */

  #ifdef GENERIC_ATTRIB
		switch (a->fetch_mode) {
			case KEEP_FLOAT:
			case CONVERT_INT_TO_FLOAT:
				glVertexAttribPointer(a_idx, a->comp_ct, a->comp_type, GL_FALSE, a->stride, data);
				break;
			case NORMALIZE_INT_TO_FLOAT:
				glVertexAttribPointer(a_idx, a->comp_ct, a->comp_type, GL_TRUE, a->stride, data);
				break;
			case KEEP_INT:
				glVertexAttribIPointerEXT(a_idx, a->comp_ct, a->comp_type, a->stride, data);
		}
  #else /* classic (non-generic) attributes */
		switch (a->array) {
			case GL_VERTEX_ARRAY:
				glVertexPointer(a->comp_ct, a->comp_type, a->stride, data);
				break;
			case GL_NORMAL_ARRAY:
				glNormalPointer(a->comp_type, a->stride, data);
				break;
			case GL_COLOR_ARRAY:
				glColorPointer(a->comp_ct, a->comp_type, a->stride, data);
				break;
			case GL_TEXTURE_COORD_ARRAY:
				glTexCoordPointer(a->comp_ct, a->comp_type, a->stride, data);
				break;
			default:
				;
		}
  #endif /* GENERIC_ATTRIB */
	}

  #ifdef USE_VBO
	glBindBuffer(GL_ARRAY_BUFFER, 0);
  #endif /* USE_VBO */
#endif /* USE_VAO */
}

void GPUx_vertex_buffer_done_using(const VertexBuffer *buff)
{
#ifdef USE_VAO
	(void)buff;
	glBindVertexArray(0);
#else
	unsigned int a_idx;

	for (a_idx = 0; a_idx < buff->attrib_ct; ++a_idx) {
  #ifdef GENERIC_ATTRIB
		glDisableVertexAttribArray(a_idx);
  #else
		glDisableClientState(buff->attribs[a_idx].array);
  #endif /* GENERIC_ATTRIB */
	}
#endif /* USE_VAO */
}

unsigned GPUx_vertex_ct(const VertexBuffer *buff)
{
	return buff->vertex_ct;
}<|MERGE_RESOLUTION|>--- conflicted
+++ resolved
@@ -1,11 +1,7 @@
 
 #include "GPUx_vbo.h"
-<<<<<<< HEAD
 #include "gpux_buffer_id.h"
-#include <stdlib.h>
-=======
 #include "MEM_guardedalloc.h"
->>>>>>> bcddec8a
 #include <string.h>
 
 /* VBOs are guaranteed for any GL >= 1.5
