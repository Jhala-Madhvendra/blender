# ##### BEGIN GPL LICENSE BLOCK #####
#
#  This program is free software; you can redistribute it and/or
#  modify it under the terms of the GNU General Public License
#  as published by the Free Software Foundation; either version 2
#  of the License, or (at your option) any later version.
#
#  This program is distributed in the hope that it will be useful,
#  but WITHOUT ANY WARRANTY; without even the implied warranty of
#  MERCHANTABILITY or FITNESS FOR A PARTICULAR PURPOSE.  See the
#  GNU General Public License for more details.
#
#  You should have received a copy of the GNU General Public License
#  along with this program; if not, write to the Free Software Foundation,
#  Inc., 51 Franklin Street, Fifth Floor, Boston, MA 02110-1301, USA.
#
# ##### END GPL LICENSE BLOCK #####

# <pep8 compliant>
import bpy
from bpy.types import Panel
from rna_prop_ui import PropertyPanel

from bpy.types import Curve, SurfaceCurve, TextCurve


class CurveButtonsPanel():
    bl_space_type = 'PROPERTIES'
    bl_region_type = 'WINDOW'
    bl_context = "data"

    @classmethod
    def poll(cls, context):
        return (context.curve is not None)


class CurveButtonsPanelCurve(CurveButtonsPanel):
    @classmethod
    def poll(cls, context):
        return (type(context.curve) is Curve)


class CurveButtonsPanelSurface(CurveButtonsPanel):
    @classmethod
    def poll(cls, context):
        return (type(context.curve) is SurfaceCurve)


class CurveButtonsPanelText(CurveButtonsPanel):
    @classmethod
    def poll(cls, context):
        return (type(context.curve) is TextCurve)


class CurveButtonsPanelActive(CurveButtonsPanel):
    """Same as above but for curves only"""

    @classmethod
    def poll(cls, context):
        curve = context.curve
        return (curve and type(curve) is not TextCurve and curve.splines.active)


class DATA_PT_context_curve(CurveButtonsPanel, Panel):
    bl_label = ""
    bl_options = {'HIDE_HEADER'}

    def draw(self, context):
        layout = self.layout

        obj = context.object
        curve = context.curve
        space = context.space_data

        if obj:
            layout.template_ID(obj, "data")
        elif curve:
            layout.template_ID(space, "pin_id")


class DATA_PT_shape_curve(CurveButtonsPanel, Panel):
    bl_label = "Shape"

    def draw(self, context):
        layout = self.layout

        curve = context.curve
        is_surf = type(curve) is SurfaceCurve
        is_curve = type(curve) is Curve
        is_text = type(curve) is TextCurve

        if is_curve:
            row = layout.row()
            row.prop(curve, "dimensions", expand=True)

        split = layout.split()

        col = split.column()
        col.label(text="Resolution:")
        sub = col.column(align=True)
        sub.prop(curve, "resolution_u", text="Preview U")
        sub.prop(curve, "render_resolution_u", text="Render U")
        if is_curve:
            col.label(text="Twisting:")
            col.prop(curve, "twist_mode", text="")
            col.prop(curve, "twist_smooth", text="Smooth")
        elif is_text:
            col.label(text="Display:")
            col.prop(curve, "use_fast_edit", text="Fast Editing")

        col = split.column()

        if is_surf:
            sub = col.column()
            sub.label(text="")
            sub = col.column(align=True)
            sub.prop(curve, "resolution_v", text="Preview V")
            sub.prop(curve, "render_resolution_v", text="Render V")

        if is_curve or is_text:
            col.label(text="Fill:")
            sub = col.column()
            sub.active = (curve.dimensions == '2D' or (curve.bevel_object is None and curve.dimensions == '3D'))
            sub.prop(curve, "fill_mode", text="")
            col.prop(curve, "use_fill_deform")

        if is_curve:
            col.label(text="Path / Curve-Deform:")
            sub = col.column()
            subsub = sub.row()
            subsub.prop(curve, "use_radius")
            subsub.prop(curve, "use_stretch")
            sub.prop(curve, "use_deform_bounds")


class DATA_PT_curve_texture_space(CurveButtonsPanel, Panel):
    bl_label = "Texture Space"
    bl_options = {'DEFAULT_CLOSED'}
    COMPAT_ENGINES = {'BLENDER_RENDER', 'BLENDER_GAME'}

    def draw(self, context):
        layout = self.layout

        curve = context.curve

        row = layout.row()
        row.prop(curve, "use_auto_texspace")
        row.prop(curve, "use_uv_as_generated")

        row = layout.row()
        row.column().prop(curve, "texspace_location", text="Location")
        row.column().prop(curve, "texspace_size", text="Size")

        layout.operator("curve.match_texture_space")
<<<<<<< HEAD

=======
>>>>>>> 5a91df32


class DATA_PT_geometry_curve(CurveButtonsPanelCurve, Panel):
    bl_label = "Geometry"

    def draw(self, context):
        layout = self.layout

        curve = context.curve

        split = layout.split()

        col = split.column()
        col.label(text="Modification:")
        col.prop(curve, "offset")
        col.prop(curve, "extrude")
        col.label(text="Taper Object:")
        col.prop(curve, "taper_object", text="")

        col = split.column()
        col.label(text="Bevel:")
        col.prop(curve, "bevel_depth", text="Depth")
        col.prop(curve, "bevel_resolution", text="Resolution")
        col.label(text="Bevel Object:")
        col.prop(curve, "bevel_object", text="")

        col = layout.column(align=True)
        col.prop(curve, "bevel_factor_start")
        col.prop(curve, "bevel_factor_end")

        row = col.row()
        row.active = (curve.bevel_object is not None)
        row.prop(curve, "use_fill_caps")
        row.prop(curve, "use_map_taper")


class DATA_PT_pathanim(CurveButtonsPanelCurve, Panel):
    bl_label = "Path Animation"

    def draw_header(self, context):
        curve = context.curve

        self.layout.prop(curve, "use_path", text="")

    def draw(self, context):
        layout = self.layout

        curve = context.curve

        layout.active = curve.use_path

        col = layout.column()
        col.prop(curve, "path_duration", text="Frames")
        col.prop(curve, "eval_time")

        # these are for paths only
        row = layout.row()
        row.prop(curve, "use_path_follow")
        row.prop(curve, "use_time_offset", text="Offset Children")


class DATA_PT_active_spline(CurveButtonsPanelActive, Panel):
    bl_label = "Active Spline"

    def draw(self, context):
        layout = self.layout

        curve = context.curve
        act_spline = curve.splines.active
        is_surf = type(curve) is SurfaceCurve
        is_poly = (act_spline.type == 'POLY')

        split = layout.split()

        if is_poly:
            # These settings are below but its easier to have
            # polys set aside since they use so few settings
            row = layout.row()
            row.label(text="Cyclic:")
            row.prop(act_spline, "use_cyclic_u", text="U")

            layout.prop(act_spline, "use_smooth")
        else:
            col = split.column()
            col.label(text="Cyclic:")
            if act_spline.type == 'NURBS':
                col.label(text="Bezier:")
                col.label(text="Endpoint:")
                col.label(text="Order:")

            col.label(text="Resolution:")

            col = split.column()
            col.prop(act_spline, "use_cyclic_u", text="U")

            if act_spline.type == 'NURBS':
                sub = col.column()
                # sub.active = (not act_spline.use_cyclic_u)
                sub.prop(act_spline, "use_bezier_u", text="U")
                sub.prop(act_spline, "use_endpoint_u", text="U")

                sub = col.column()
                sub.prop(act_spline, "order_u", text="U")
            col.prop(act_spline, "resolution_u", text="U")

            if is_surf:
                col = split.column()
                col.prop(act_spline, "use_cyclic_v", text="V")

                # its a surface, assume its a nurbs
                sub = col.column()
                sub.active = (not act_spline.use_cyclic_v)
                sub.prop(act_spline, "use_bezier_v", text="V")
                sub.prop(act_spline, "use_endpoint_v", text="V")
                sub = col.column()
                sub.prop(act_spline, "order_v", text="V")
                sub.prop(act_spline, "resolution_v", text="V")

            if not is_surf:
                col = layout.column()
                col.label(text="Interpolation:")

                sub = col.column()
                sub.active = (curve.dimensions == '3D')
                sub.prop(act_spline, "tilt_interpolation", text="Tilt")

                col.prop(act_spline, "radius_interpolation", text="Radius")

            layout.prop(act_spline, "use_smooth")


class DATA_PT_font(CurveButtonsPanelText, Panel):
    bl_label = "Font"

    def draw(self, context):
        layout = self.layout

        text = context.curve
        char = context.curve.edit_format

        row = layout.split(percentage=0.25)
        row.label(text="Regular")
        row.template_ID(text, "font", open="font.open", unlink="font.unlink")
        row = layout.split(percentage=0.25)
        row.label(text="Bold")
        row.template_ID(text, "font_bold", open="font.open", unlink="font.unlink")
        row = layout.split(percentage=0.25)
        row.label(text="Italic")
        row.template_ID(text, "font_italic", open="font.open", unlink="font.unlink")
        row = layout.split(percentage=0.25)
        row.label(text="Bold & Italic")
        row.template_ID(text, "font_bold_italic", open="font.open", unlink="font.unlink")

        #layout.prop(text, "font")

        split = layout.split()

        col = split.column()
        col.prop(text, "size", text="Size")
        col = split.column()
        col.prop(text, "shear")

        split = layout.split()

        col = split.column()
        col.label(text="Object Font:")
        col.prop(text, "family", text="")

        col = split.column()
        col.label(text="Text on Curve:")
        col.prop(text, "follow_curve", text="")

        split = layout.split()

        col = split.column()
        sub = col.column(align=True)
        sub.label(text="Underline:")
        sub.prop(text, "underline_position", text="Position")
        sub.prop(text, "underline_height", text="Thickness")

        col = split.column()
        col.label(text="Character:")
        col.prop(char, "use_bold")
        col.prop(char, "use_italic")
        col.prop(char, "use_underline")

        row = layout.row()
        row.prop(text, "small_caps_scale", text="Small Caps")
        row.prop(char, "use_small_caps")


class DATA_PT_paragraph(CurveButtonsPanelText, Panel):
    bl_label = "Paragraph"

    def draw(self, context):
        layout = self.layout

        text = context.curve

        layout.label(text="Align:")
        layout.prop(text, "align", expand=True)

        split = layout.split()

        col = split.column(align=True)
        col.label(text="Spacing:")
        col.prop(text, "space_character", text="Letter")
        col.prop(text, "space_word", text="Word")
        col.prop(text, "space_line", text="Line")

        col = split.column(align=True)
        col.label(text="Offset:")
        col.prop(text, "offset_x", text="X")
        col.prop(text, "offset_y", text="Y")


class DATA_PT_text_boxes(CurveButtonsPanelText, Panel):
    bl_label = "Text Boxes"

    def draw(self, context):
        layout = self.layout

        text = context.curve

        split = layout.split()
        col = split.column()
        col.operator("font.textbox_add", icon='ZOOMIN')
        col = split.column()

        for i, box in enumerate(text.text_boxes):

            boxy = layout.box()

            row = boxy.row()

            split = row.split()

            col = split.column(align=True)

            col.label(text="Dimensions:")
            col.prop(box, "width", text="Width")
            col.prop(box, "height", text="Height")

            col = split.column(align=True)

            col.label(text="Offset:")
            col.prop(box, "x", text="X")
            col.prop(box, "y", text="Y")

            row.operator("font.textbox_remove", text="", icon='X', emboss=False).index = i


class DATA_PT_custom_props_curve(CurveButtonsPanel, PropertyPanel, Panel):
    COMPAT_ENGINES = {'BLENDER_RENDER', 'BLENDER_GAME'}
    _context_path = "object.data"
    _property_type = bpy.types.Curve

if __name__ == "__main__":  # only for live edit.
    bpy.utils.register_module(__name__)<|MERGE_RESOLUTION|>--- conflicted
+++ resolved
@@ -152,10 +152,6 @@
         row.column().prop(curve, "texspace_size", text="Size")
 
         layout.operator("curve.match_texture_space")
-<<<<<<< HEAD
-
-=======
->>>>>>> 5a91df32
 
 
 class DATA_PT_geometry_curve(CurveButtonsPanelCurve, Panel):
