# ##### BEGIN GPL LICENSE BLOCK #####
#
#  This program is free software; you can redistribute it and/or
#  modify it under the terms of the GNU General Public License
#  as published by the Free Software Foundation; either version 2
#  of the License, or (at your option) any later version.
#
#  This program is distributed in the hope that it will be useful,
#  but WITHOUT ANY WARRANTY; without even the implied warranty of
#  MERCHANTABILITY or FITNESS FOR A PARTICULAR PURPOSE.  See the
#  GNU General Public License for more details.
#
#  You should have received a copy of the GNU General Public License
#  along with this program; if not, write to the Free Software Foundation,
#  Inc., 51 Franklin Street, Fifth Floor, Boston, MA 02110-1301, USA.
#
# ##### END GPL LICENSE BLOCK #####

# <pep8 compliant>

import bpy
from bpy.types import Header, Menu
from .space_time import *


#######################################
# DopeSheet Filtering

# used for DopeSheet, NLA, and Graph Editors
def dopesheet_filter(layout, context, genericFiltersOnly=False):
    dopesheet = context.space_data.dopesheet
    is_nla = context.area.type == 'NLA_EDITOR'

    row = layout.row(align=True)
    row.prop(dopesheet, "show_only_selected", text="")
    row.prop(dopesheet, "show_hidden", text="")

    if is_nla:
        row.prop(dopesheet, "show_missing_nla", text="")
    else:  # graph and dopesheet editors - F-Curves and drivers only
        row.prop(dopesheet, "show_only_errors", text="")

    if not genericFiltersOnly:
        if bpy.data.groups:
            row = layout.row(align=True)
            row.prop(dopesheet, "show_only_group_objects", text="")
            if dopesheet.show_only_group_objects:
                row.prop(dopesheet, "filter_group", text="")

    if not is_nla:
        row = layout.row(align=True)
        row.prop(dopesheet, "show_only_matching_fcurves", text="")
        if dopesheet.show_only_matching_fcurves:
            row.prop(dopesheet, "filter_fcurve_name", text="")
            row.prop(dopesheet, "use_multi_word_filter", text="")
    else:
        row = layout.row(align=True)
        row.prop(dopesheet, "use_filter_text", text="")
        if dopesheet.use_filter_text:
            row.prop(dopesheet, "filter_text", text="")
            row.prop(dopesheet, "use_multi_word_filter", text="")

    if not genericFiltersOnly:
        row = layout.row(align=True)
        row.prop(dopesheet, "show_datablock_filters", text="Filters")

        if dopesheet.show_datablock_filters:
            row.prop(dopesheet, "show_scenes", text="")
            row.prop(dopesheet, "show_worlds", text="")
            row.prop(dopesheet, "show_nodes", text="")

            row.prop(dopesheet, "show_transforms", text="")

            if bpy.data.meshes:
                row.prop(dopesheet, "show_meshes", text="")
            if bpy.data.shape_keys:
                row.prop(dopesheet, "show_shapekeys", text="")
            if bpy.data.meshes:
                row.prop(dopesheet, "show_modifiers", text="")
            if bpy.data.materials:
                row.prop(dopesheet, "show_materials", text="")
            if bpy.data.lamps:
                row.prop(dopesheet, "show_lamps", text="")
            if bpy.data.textures:
                row.prop(dopesheet, "show_textures", text="")
            if bpy.data.cameras:
                row.prop(dopesheet, "show_cameras", text="")
            if bpy.data.curves:
                row.prop(dopesheet, "show_curves", text="")
            if bpy.data.metaballs:
                row.prop(dopesheet, "show_metaballs", text="")
            if bpy.data.lattices:
                row.prop(dopesheet, "show_lattices", text="")
            if bpy.data.armatures:
                row.prop(dopesheet, "show_armatures", text="")
            if bpy.data.particles:
                row.prop(dopesheet, "show_particles", text="")
            if bpy.data.speakers:
                row.prop(dopesheet, "show_speakers", text="")
            if bpy.data.linestyles:
                row.prop(dopesheet, "show_linestyles", text="")
            if bpy.data.grease_pencil:
                row.prop(dopesheet, "show_gpencil", text="")
            if bpy.data.palettes:
                row.prop(dopesheet, "show_palettes", text="")

            layout.prop(dopesheet, "use_datablock_sort", text="")


#######################################
# DopeSheet Editor - General/Standard UI

class DOPESHEET_HT_header(Header):
    bl_space_type = 'DOPESHEET_EDITOR'

    def draw(self, context):
        layout = self.layout

        st = context.space_data
<<<<<<< HEAD
        scene = context.scene
        toolsettings = context.tool_settings
=======
>>>>>>> b8e79918

        row = layout.row(align=True)
        row.template_header()
        
        # XXX: perhaps our mode menu can be retired eventually when we get editor submodes in the main menu?
        layout.prop(st, "mode", text="")

        if st.mode == 'TIMELINE':
            TIME_MT_editor_menus.draw_collapsible(context, layout)
            TIME_HT_editor_buttons.draw_header(context, layout)
        else:
            DOPESHEET_MT_editor_menus.draw_collapsible(context, layout)
            DOPESHEET_HT_editor_buttons.draw_header(context, layout)


# Header for "normal" dopesheet editor modes (e.g. Dope Sheet, Action, Shape Keys, etc.)
# XXX: Temporary, until we have editor submodes in the actual editors menu
class DOPESHEET_HT_editor_buttons(Header):
    bl_idname = "DOPESHEET_HT_editor_buttons"
    bl_space_type = 'DOPESHEET_EDITOR'
    bl_label = ""

    def draw(self, context):
        pass

    @staticmethod
    def draw_header(context, layout):
        st = context.space_data
        toolsettings = context.tool_settings

        if st.mode in {'ACTION', 'SHAPEKEY'}:
            row = layout.row(align=True)
            row.operator("action.layer_prev", text="", icon='TRIA_DOWN')
            row.operator("action.layer_next", text="", icon='TRIA_UP')

            layout.template_ID(st, "action", new="action.new", unlink="action.unlink")

            row = layout.row(align=True)
            row.operator("action.push_down", text="Push Down", icon='NLA_PUSHDOWN')
            row.operator("action.stash", text="Stash", icon='FREEZE')

        layout.prop(st.dopesheet, "show_summary", text="Summary")

        if st.mode == 'DOPESHEET':
            dopesheet_filter(layout, context)
        elif st.mode == 'ACTION':
            # 'genericFiltersOnly' limits the options to only the relevant 'generic' subset of
            # filters which will work here and are useful (especially for character animation)
            dopesheet_filter(layout, context, genericFiltersOnly=True)
        elif st.mode == 'GPENCIL':
            row = layout.row(align=True)
            row.prop(st.dopesheet, "show_gpencil_3d_only", text="Active Only")
            row.prop(scene, "show_keys_from_selected_only", text="", icon="RESTRICT_SELECT_OFF")

            if st.dopesheet.show_gpencil_3d_only:
                row = layout.row(align=True)
                row.prop(st.dopesheet, "show_only_selected", text="")
                row.prop(st.dopesheet, "show_hidden", text="")

            row = layout.row(align=True)
            row.prop(st.dopesheet, "use_filter_text", text="")
            if st.dopesheet.use_filter_text:
                row.prop(st.dopesheet, "filter_text", text="")
                row.prop(st.dopesheet, "use_multi_word_filter", text="")

        row = layout.row(align=True)
        row.prop(toolsettings, "use_proportional_action",
                 text="", icon_only=True)
        if toolsettings.use_proportional_action:
            row.prop(toolsettings, "proportional_edit_falloff",
                     text="", icon_only=True)

        # Grease Pencil mode doesn't need snapping, as it's frame-aligned only
        if st.mode != 'GPENCIL':
            layout.prop(st, "auto_snap", text="")

        row = layout.row(align=True)
        row.operator("action.copy", text="", icon='COPYDOWN')
        row.operator("action.paste", text="", icon='PASTEDOWN')
        if st.mode not in ('GPENCIL', 'MASK'):
            row.operator("action.paste", text="", icon='PASTEFLIPDOWN').flipped = True


class DOPESHEET_MT_editor_menus(Menu):
    bl_idname = "DOPESHEET_MT_editor_menus"
    bl_label = ""

    def draw(self, context):
        self.draw_menus(self.layout, context)

    @staticmethod
    def draw_menus(layout, context):
        st = context.space_data

        layout.menu("DOPESHEET_MT_view")
        layout.menu("DOPESHEET_MT_select")
        layout.menu("DOPESHEET_MT_marker")

        if st.mode == 'DOPESHEET' or (st.mode == 'ACTION' and st.action is not None):
            layout.menu("DOPESHEET_MT_channel")
        elif st.mode == 'GPENCIL':
            layout.menu("DOPESHEET_MT_gpencil_channel")

        if st.mode != 'GPENCIL':
            layout.menu("DOPESHEET_MT_key")
        else:
            layout.menu("DOPESHEET_MT_gpencil_frame")


class DOPESHEET_MT_view(Menu):
    bl_label = "View"

    def draw(self, context):
        layout = self.layout

        st = context.space_data

        layout.operator("action.properties", icon='MENU_PANEL')
        layout.separator()

        layout.prop(st, "use_realtime_update")
        layout.prop(st, "show_frame_indicator")
        layout.prop(st, "show_sliders")
        layout.prop(st, "show_group_colors")
        layout.prop(st, "use_auto_merge_keyframes")
        layout.prop(st, "use_marker_sync")

        layout.prop(st, "show_seconds")
        layout.prop(st, "show_locked_time")

        layout.separator()
        layout.operator("anim.previewrange_set")
        layout.operator("anim.previewrange_clear")
        layout.operator("action.previewrange_set")

        layout.separator()
        layout.operator("action.view_all")
        layout.operator("action.view_selected")
        layout.operator("action.view_frame")

        layout.separator()
        layout.operator("screen.area_dupli")
        layout.operator("screen.screen_full_area")
        layout.operator("screen.screen_full_area", text="Toggle Fullscreen Area").use_hide_panels = True


class DOPESHEET_MT_select(Menu):
    bl_label = "Select"

    def draw(self, context):
        layout = self.layout

        # This is a bit misleading as the operator's default text is "Select All" while it actually *toggles* All/None
        layout.operator("action.select_all_toggle").invert = False
        layout.operator("action.select_all_toggle", text="Invert Selection").invert = True

        layout.separator()
        layout.operator("action.select_border").axis_range = False
        layout.operator("action.select_border", text="Border Axis Range").axis_range = True

        layout.operator("action.select_circle")

        layout.separator()
        layout.operator("action.select_column", text="Columns on Selected Keys").mode = 'KEYS'
        layout.operator("action.select_column", text="Column on Current Frame").mode = 'CFRA'

        layout.operator("action.select_column", text="Columns on Selected Markers").mode = 'MARKERS_COLUMN'
        layout.operator("action.select_column", text="Between Selected Markers").mode = 'MARKERS_BETWEEN'

        layout.separator()
        props = layout.operator("action.select_leftright", text="Before Current Frame")
        props.extend = False
        props.mode = 'LEFT'
        props = layout.operator("action.select_leftright", text="After Current Frame")
        props.extend = False
        props.mode = 'RIGHT'

        # FIXME: grease pencil mode isn't supported for these yet, so skip for that mode only
        if context.space_data.mode != 'GPENCIL':
            layout.separator()
            layout.operator("action.select_more")
            layout.operator("action.select_less")

            layout.separator()
            layout.operator("action.select_linked")


class DOPESHEET_MT_marker(Menu):
    bl_label = "Marker"

    def draw(self, context):
        layout = self.layout

        from .space_time import marker_menu_generic
        marker_menu_generic(layout)

        st = context.space_data

        if st.mode in {'ACTION', 'SHAPEKEY'} and st.action:
            layout.separator()
            layout.prop(st, "show_pose_markers")

            if st.show_pose_markers is False:
                layout.operator("action.markers_make_local")


#######################################
# Keyframe Editing

class DOPESHEET_MT_channel(Menu):
    bl_label = "Channel"

    def draw(self, context):
        layout = self.layout

        layout.operator_context = 'INVOKE_REGION_CHANNELS'

        layout.operator("anim.channels_delete")

        layout.separator()
        layout.operator("anim.channels_group")
        layout.operator("anim.channels_ungroup")

        layout.separator()
        layout.operator_menu_enum("anim.channels_setting_toggle", "type")
        layout.operator_menu_enum("anim.channels_setting_enable", "type")
        layout.operator_menu_enum("anim.channels_setting_disable", "type")

        layout.separator()
        layout.operator("anim.channels_editable_toggle")
        layout.operator_menu_enum("action.extrapolation_type", "type", text="Extrapolation Mode")

        layout.separator()
        layout.operator("anim.channels_expand")
        layout.operator("anim.channels_collapse")

        layout.separator()
        layout.operator_menu_enum("anim.channels_move", "direction", text="Move...")

        layout.separator()
        layout.operator("anim.channels_fcurves_enable")


class DOPESHEET_MT_key(Menu):
    bl_label = "Key"

    def draw(self, context):
        layout = self.layout

        layout.menu("DOPESHEET_MT_key_transform", text="Transform")

        layout.operator_menu_enum("action.snap", "type", text="Snap")
        layout.operator_menu_enum("action.mirror", "type", text="Mirror")

        layout.separator()
        layout.operator("action.keyframe_insert")

        layout.separator()
        layout.operator("action.frame_jump")

        layout.separator()
        layout.operator("action.duplicate_move")
        layout.operator("action.delete")

        layout.separator()
        layout.operator_menu_enum("action.keyframe_type", "type", text="Keyframe Type")
        layout.operator_menu_enum("action.handle_type", "type", text="Handle Type")
        layout.operator_menu_enum("action.interpolation_type", "type", text="Interpolation Mode")

        layout.separator()
        layout.operator("action.clean").channels = False
        layout.operator("action.clean", text="Clean Channels").channels = True
        layout.operator("action.sample")

        layout.separator()
        layout.operator("action.copy")
        layout.operator("action.paste")


class DOPESHEET_MT_key_transform(Menu):
    bl_label = "Transform"

    def draw(self, context):
        layout = self.layout

        layout.operator("transform.transform", text="Grab/Move").mode = 'TIME_TRANSLATE'
        layout.operator("transform.transform", text="Extend").mode = 'TIME_EXTEND'
        layout.operator("transform.transform", text="Slide").mode = 'TIME_SLIDE'
        layout.operator("transform.transform", text="Scale").mode = 'TIME_SCALE'


#######################################
# Grease Pencil Editing

class DOPESHEET_MT_gpencil_channel(Menu):
    bl_label = "Channel"

    def draw(self, context):
        layout = self.layout

        layout.operator_context = 'INVOKE_REGION_CHANNELS'

        layout.operator("anim.channels_delete")

        layout.separator()
        layout.operator("anim.channels_setting_toggle")
        layout.operator("anim.channels_setting_enable")
        layout.operator("anim.channels_setting_disable")

        layout.separator()
        layout.operator("anim.channels_editable_toggle")

        # XXX: to be enabled when these are ready for use!
        #layout.separator()
        #layout.operator("anim.channels_expand")
        #layout.operator("anim.channels_collapse")

        #layout.separator()
        #layout.operator_menu_enum("anim.channels_move", "direction", text="Move...")


class DOPESHEET_MT_gpencil_frame(Menu):
    bl_label = "Frame"

    def draw(self, context):
        layout = self.layout

        layout.menu("DOPESHEET_MT_key_transform", text="Transform")
        layout.operator_menu_enum("action.snap", "type", text="Snap")
        layout.operator_menu_enum("action.mirror", "type", text="Mirror")

        layout.separator()
        layout.operator("action.duplicate")
        layout.operator("action.delete")

        layout.separator()
        layout.operator("action.keyframe_type")

        #layout.separator()
        #layout.operator("action.copy")
        #layout.operator("action.paste")


class DOPESHEET_MT_delete(Menu):
    bl_label = "Delete"

    def draw(self, context):
        layout = self.layout

        layout.operator("action.delete")

        layout.separator()

        layout.operator("action.clean").channels = False
        layout.operator("action.clean", text="Clean Channels").channels = True


classes = (
    DOPESHEET_HT_header,
    DOPESHEET_HT_editor_buttons,
    DOPESHEET_MT_editor_menus,
    DOPESHEET_MT_view,
    DOPESHEET_MT_select,
    DOPESHEET_MT_marker,
    DOPESHEET_MT_channel,
    DOPESHEET_MT_key,
    DOPESHEET_MT_key_transform,
    DOPESHEET_MT_gpencil_channel,
    DOPESHEET_MT_gpencil_frame,
    DOPESHEET_MT_delete,
)

if __name__ == "__main__":  # only for live edit.
    from bpy.utils import register_class
    for cls in classes:
        register_class(cls)<|MERGE_RESOLUTION|>--- conflicted
+++ resolved
@@ -117,11 +117,6 @@
         layout = self.layout
 
         st = context.space_data
-<<<<<<< HEAD
-        scene = context.scene
-        toolsettings = context.tool_settings
-=======
->>>>>>> b8e79918
 
         row = layout.row(align=True)
         row.template_header()
