# ##### BEGIN GPL LICENSE BLOCK #####
#
#  This program is free software; you can redistribute it and/or
#  modify it under the terms of the GNU General Public License
#  as published by the Free Software Foundation; either version 2
#  of the License, or (at your option) any later version.
#
#  This program is distributed in the hope that it will be useful,
#  but WITHOUT ANY WARRANTY; without even the implied warranty of
#  MERCHANTABILITY or FITNESS FOR A PARTICULAR PURPOSE.  See the
#  GNU General Public License for more details.
#
#  You should have received a copy of the GNU General Public License
#  along with this program; if not, write to the Free Software Foundation,
#  Inc., 51 Franklin Street, Fifth Floor, Boston, MA 02110-1301, USA.
#
# ##### END GPL LICENSE BLOCK #####

# <pep8 compliant>

# For now group all tools together
# we may want to move these into per space-type files.
#
# For now keep this in a single file since it's an area that may change,
# so avoid making changes all over the place.

import bpy
from bpy.types import Panel

from bl_ui.space_toolsystem_common import (
    ToolSelectPanelHelper,
    ToolDef,
)

from bpy.app.translations import pgettext_tip as tip_


I18N_CTX_OPERATOR = bpy.app.translations.contexts_C_to_py['BLT_I18NCONTEXT_OPERATOR_DEFAULT']


def kmi_to_string_or_none(kmi):
    return kmi.to_string() if kmi else "<none>"


def generate_from_enum_ex(
        _context, *,
        idname_prefix,
        icon_prefix,
        type,
        attr,
        tooldef_keywords={},
):
    tool_defs = []
    for enum in type.bl_rna.properties[attr].enum_items_static:
        name = enum.name
        idname = enum.identifier
        tool_defs.append(
            ToolDef.from_dict(
                dict(
                    idname=idname_prefix + name,
                    label=name,
                    icon=icon_prefix + idname.lower(),
                    data_block=idname,
                    **tooldef_keywords,
                )
            )
        )
    return tuple(tool_defs)


# Use for shared widget data.
class _template_widget:
    class VIEW3D_GGT_xform_extrude:
        @staticmethod
        def draw_settings(_context, layout, tool):
            props = tool.gizmo_group_properties("VIEW3D_GGT_xform_extrude")
            layout.prop(props, "axis_type", expand=True)

    class VIEW3D_GGT_xform_gizmo:
        @staticmethod
        def draw_settings_with_index(context, layout, index):
            scene = context.scene
            orient_slot = scene.transform_orientation_slots[index]
            layout.prop(orient_slot, "type")


class _defs_view3d_generic:
    @ToolDef.from_fn
    def cursor():
        def draw_settings(_context, layout, tool):
            props = tool.operator_properties("view3d.cursor3d")
            layout.prop(props, "use_depth")
            layout.prop(props, "orientation")
        return dict(
            idname="builtin.cursor",
            label="Cursor",
            description=(
                "Set the cursor location, drag to transform"
            ),
            icon="ops.generic.cursor",
            keymap="3D View Tool: Cursor",
            draw_settings=draw_settings,
        )

    @ToolDef.from_fn
    def cursor_click():
        return dict(
            idname="builtin.none",
            label="None",
            icon="ops.generic.cursor",
            keymap=(),
        )

    @ToolDef.from_fn
    def ruler():
        def description(_context, _item, km):
            if km is not None:
                kmi_add = km.keymap_items.find_from_operator("view3d.ruler_add")
                kmi_remove = km.keymap_items.find_from_operator("view3d.ruler_remove")
            else:
                kmi_add = None
                kmi_remove = None
            return tip_(
                "Measure distance and angles.\n"
                "\u2022 {} anywhere for new measurement.\n"
                "\u2022 Drag ruler segment to measure an angle.\n"
                "\u2022 {} to remove the active ruler.\n"
                "\u2022 Ctrl while dragging to snap.\n"
                "\u2022 Shift while dragging to measure surface thickness."
            ).format(
                kmi_to_string_or_none(kmi_add),
                kmi_to_string_or_none(kmi_remove),
            )
        return dict(
            idname="builtin.measure",
            label="Measure",
            description=description,
            icon="ops.view3d.ruler",
            widget="VIEW3D_GGT_ruler",
            keymap="3D View Tool: Measure",
        )


class _defs_annotate:

    def draw_settings_common(context, layout, tool):
        if type(context.gpencil_data_owner) is bpy.types.Object:
            gpd = context.scene.grease_pencil
        else:
            gpd = context.gpencil_data

        if gpd is not None:
            if gpd.layers.active_note is not None:
                text = gpd.layers.active_note
                maxw = 25
                if len(text) > maxw:
                    text = text[:maxw - 5] + '..' + text[-3:]
            else:
                text = ""

            gpl = context.active_gpencil_layer
            if gpl is not None:
                layout.label(text="Annotation:")
                sub = layout.row(align=True)
                sub.ui_units_x = 8

                sub.prop(gpl, "color", text="")
                sub.popover(
                    panel="TOPBAR_PT_annotation_layers",
                    text=text,
                )

        tool_settings = context.tool_settings
        space_type = tool.space_type
        if space_type == 'VIEW_3D':
            layout.separator()

            row = layout.row(align=True)
            row.prop(tool_settings, "annotation_stroke_placement_view3d", text="Placement")
            if tool_settings.gpencil_stroke_placement_view3d == 'CURSOR':
                row.prop(tool_settings.gpencil_sculpt, "lockaxis")
            elif tool_settings.gpencil_stroke_placement_view3d in {'SURFACE', 'STROKE'}:
                row.prop(tool_settings, "use_gpencil_stroke_endpoints")

    @ToolDef.from_fn.with_args(draw_settings=draw_settings_common)
    def scribble(*, draw_settings):
        return dict(
            idname="builtin.annotate",
            label="Annotate",
            icon="ops.gpencil.draw",
            cursor='PAINT_BRUSH',
            keymap="Generic Tool: Annotate",
            draw_settings=draw_settings,
        )

    @ToolDef.from_fn.with_args(draw_settings=draw_settings_common)
    def line(*, draw_settings):
        return dict(
            idname="builtin.annotate_line",
            label="Annotate Line",
            icon="ops.gpencil.draw.line",
            cursor='CROSSHAIR',
            keymap="Generic Tool: Annotate Line",
            draw_settings=draw_settings,
        )

    @ToolDef.from_fn.with_args(draw_settings=draw_settings_common)
    def poly(*, draw_settings):
        return dict(
            idname="builtin.annotate_polygon",
            label="Annotate Polygon",
            icon="ops.gpencil.draw.poly",
            cursor='CROSSHAIR',
            keymap="Generic Tool: Annotate Polygon",
            draw_settings=draw_settings,
        )

    @ToolDef.from_fn
    def eraser():
        def draw_settings(context, layout, _tool):
            # TODO: Move this setting to tool_settings
            prefs = context.preferences
            layout.prop(prefs.edit, "grease_pencil_eraser_radius", text="Radius")
        return dict(
            idname="builtin.annotate_eraser",
            label="Annotate Eraser",
            icon="ops.gpencil.draw.eraser",
            cursor='CROSSHAIR',  # XXX: Always show brush circle when enabled
            keymap="Generic Tool: Annotate Eraser",
            draw_settings=draw_settings,
        )


class _defs_transform:

    @ToolDef.from_fn
    def translate():
        def draw_settings(context, layout, _tool):
            _template_widget.VIEW3D_GGT_xform_gizmo.draw_settings_with_index(context, layout, 1)
        return dict(
            idname="builtin.move",
            label="Move",
            # cursor='SCROLL_XY',
            icon="ops.transform.translate",
            widget="VIEW3D_GGT_xform_gizmo",
            operator="transform.translate",
            keymap="3D View Tool: Move",
            draw_settings=draw_settings,
        )

    @ToolDef.from_fn
    def rotate():
        def draw_settings(context, layout, _tool):
            _template_widget.VIEW3D_GGT_xform_gizmo.draw_settings_with_index(context, layout, 2)
        return dict(
            idname="builtin.rotate",
            label="Rotate",
            # cursor='SCROLL_XY',
            icon="ops.transform.rotate",
            widget="VIEW3D_GGT_xform_gizmo",
            operator="transform.rotate",
            keymap="3D View Tool: Rotate",
            draw_settings=draw_settings,
        )

    @ToolDef.from_fn
    def scale():
        def draw_settings(context, layout, _tool):
            _template_widget.VIEW3D_GGT_xform_gizmo.draw_settings_with_index(context, layout, 3)
        return dict(
            idname="builtin.scale",
            label="Scale",
            # cursor='SCROLL_XY',
            icon="ops.transform.resize",
            widget="VIEW3D_GGT_xform_gizmo",
            operator="transform.resize",
            keymap="3D View Tool: Scale",
            draw_settings=draw_settings,
        )

    @ToolDef.from_fn
    def scale_cage():
        def draw_settings(context, layout, _tool):
            _template_widget.VIEW3D_GGT_xform_gizmo.draw_settings_with_index(context, layout, 3)
        return dict(
            idname="builtin.scale_cage",
            label="Scale Cage",
            icon="ops.transform.resize.cage",
            widget="VIEW3D_GGT_xform_cage",
            operator="transform.resize",
            keymap="3D View Tool: Scale",
            draw_settings=draw_settings,
        )

    @ToolDef.from_fn
    def transform():
        def draw_settings(context, layout, tool):
            if layout.use_property_split:
                layout.label(text="Gizmos:")

            props = tool.gizmo_group_properties("VIEW3D_GGT_xform_gizmo")
            layout.prop(props, "drag_action")

            _template_widget.VIEW3D_GGT_xform_gizmo.draw_settings_with_index(context, layout, 1)

        return dict(
            idname="builtin.transform",
            label="Transform",
            description=(
                "Supports any combination of grab, rotate & scale at once"
            ),
            icon="ops.transform.transform",
            widget="VIEW3D_GGT_xform_gizmo",
            keymap="3D View Tool: Transform",
            draw_settings=draw_settings,
        )


class _defs_view3d_select:

    @ToolDef.from_fn
    def select():
        def draw_settings(_context, _layout, _tool):
            pass
        return dict(
            idname="builtin.select",
            label="Tweak",
            icon="ops.generic.select",
            widget=None,
            keymap="3D View Tool: Tweak",
            draw_settings=draw_settings,
        )

    @ToolDef.from_fn
    def box():
        def draw_settings(_context, layout, tool):
            props = tool.operator_properties("view3d.select_box")
            row = layout.row()
            row.use_property_split = False
            row.prop(props, "mode", text="", expand=True, icon_only=True)
        return dict(
            idname="builtin.select_box",
            label="Select Box",
            icon="ops.generic.select_box",
            widget=None,
            keymap="3D View Tool: Select Box",
            draw_settings=draw_settings,
        )

    @ToolDef.from_fn
    def lasso():
        def draw_settings(_context, layout, tool):
            props = tool.operator_properties("view3d.select_lasso")
            row = layout.row()
            row.use_property_split = False
            row.prop(props, "mode", text="", expand=True, icon_only=True)
        return dict(
            idname="builtin.select_lasso",
            label="Select Lasso",
            icon="ops.generic.select_lasso",
            widget=None,
            keymap="3D View Tool: Select Lasso",
            draw_settings=draw_settings,
        )

    @ToolDef.from_fn
    def circle():
        def draw_settings(_context, layout, tool):
            props = tool.operator_properties("view3d.select_circle")
            row = layout.row()
            row.use_property_split = False
            row.prop(props, "mode", text="", expand=True, icon_only=True)
            layout.prop(props, "radius")

        def draw_cursor(_context, tool, xy):
            from gpu_extras.presets import draw_circle_2d
            props = tool.operator_properties("view3d.select_circle")
            radius = props.radius
            draw_circle_2d(xy, (1.0,) * 4, radius, 32)

        return dict(
            idname="builtin.select_circle",
            label="Select Circle",
            icon="ops.generic.select_circle",
            widget=None,
            keymap="3D View Tool: Select Circle",
            draw_settings=draw_settings,
            draw_cursor=draw_cursor,
        )


# -----------------------------------------------------------------------------
# Object Modes (named based on context.mode)


class _defs_edit_armature:

    @ToolDef.from_fn
    def roll():
        return dict(
            idname="builtin.roll",
            label="Roll",
            icon="ops.armature.bone.roll",
            widget=None,
            keymap=(),
        )

    @ToolDef.from_fn
    def bone_envelope():
        return dict(
            idname="builtin.bone_envelope",
            label="Bone Envelope",
            icon="ops.transform.bone_envelope",
            widget=None,
            keymap=(),
        )

    @ToolDef.from_fn
    def bone_size():
        return dict(
            idname="builtin.bone_size",
            label="Bone Size",
            icon="ops.transform.bone_size",
            widget=None,
            keymap=(),
        )

    @ToolDef.from_fn
    def extrude():
        return dict(
            idname="builtin.extrude",
            label="Extrude",
            icon="ops.armature.extrude_move",
            widget="VIEW3D_GGT_xform_extrude",
            keymap=(),
            draw_settings=_template_widget.VIEW3D_GGT_xform_extrude.draw_settings,
        )

    @ToolDef.from_fn
    def extrude_cursor():
        return dict(
            idname="builtin.extrude_to_cursor",
            label="Extrude to Cursor",
            icon="ops.armature.extrude_cursor",
            widget=None,
            keymap=(),
        )


class _defs_edit_mesh:

    @ToolDef.from_fn
    def cube_add():
        return dict(
            idname="builtin.add_cube",
            label="Add Cube",
            icon="ops.mesh.primitive_cube_add_gizmo",
            description=(
                "Add cube to mesh interactively"
            ),
            widget=None,
            keymap=(),
        )

    @ToolDef.from_fn
    def rip_region():
        def draw_settings(_context, layout, tool):
            props = tool.operator_properties("mesh.rip_move")
            props_macro = props.MESH_OT_rip
            layout.prop(props_macro, "use_fill")

        return dict(
            idname="builtin.rip_region",
            label="Rip Region",
            icon="ops.mesh.rip",
            widget=None,
            keymap=(),
            draw_settings=draw_settings,
        )

    @ToolDef.from_fn
    def rip_edge():
        return dict(
            idname="builtin.rip_edge",
            label="Rip Edge",
            icon="ops.mesh.rip_edge",
            widget=None,
            keymap=(),
        )

    @ToolDef.from_fn
    def poly_build():
        def draw_settings(context, layout, tool):
            props = tool.operator_properties("mesh.polybuild_face_at_cursor_move")
            props_macro = props.MESH_OT_polybuild_face_at_cursor
            layout.prop(props_macro, "create_quads")
        return dict(
            idname="builtin.poly_build",
            label="Poly Build",
            icon="ops.mesh.polybuild_hover",
            widget="VIEW3D_GGT_mesh_preselect_elem",
            keymap=(),
            draw_settings=draw_settings,
        )

    @ToolDef.from_fn
    def edge_slide():
        def draw_settings(_context, layout, tool):
            props = tool.operator_properties("transform.edge_slide")
            layout.prop(props, "correct_uv")

        return dict(
            idname="builtin.edge_slide",
            label="Edge Slide",
            icon="ops.transform.edge_slide",
            widget=None,
            keymap=(),
            draw_settings=draw_settings,
        )

    @ToolDef.from_fn
    def vert_slide():
        def draw_settings(_context, layout, tool):
            props = tool.operator_properties("transform.vert_slide")
            layout.prop(props, "correct_uv")

        return dict(
            idname="builtin.vertex_slide",
            label="Vertex Slide",
            icon="ops.transform.vert_slide",
            widget=None,
            keymap=(),
            draw_settings=draw_settings,
        )

    @ToolDef.from_fn
    def spin():
        def draw_settings(_context, layout, tool):
            props = tool.operator_properties("mesh.spin")
            layout.prop(props, "steps")
            props = tool.gizmo_group_properties("MESH_GGT_spin")
            layout.prop(props, "axis")

        return dict(
            idname="builtin.spin",
            label="Spin",
            icon="ops.mesh.spin",
            widget="MESH_GGT_spin",
            keymap=(),
            draw_settings=draw_settings,
        )

    @ToolDef.from_fn
    def spin_duplicate():
        def draw_settings(_context, layout, tool):
            props = tool.operator_properties("mesh.spin")
            layout.prop(props, "steps")
            props = tool.gizmo_group_properties("MESH_GGT_spin")
            layout.prop(props, "axis")

        return dict(
            idname="builtin.spin_duplicates",
            label="Spin Duplicates",
            icon="ops.mesh.spin.duplicate",
            widget="MESH_GGT_spin",
            keymap=(),
            draw_settings=draw_settings,
        )

    @ToolDef.from_fn
    def inset():
        def draw_settings(_context, layout, tool):
            props = tool.operator_properties("mesh.inset")
            layout.prop(props, "use_outset")
            layout.prop(props, "use_individual")
            layout.prop(props, "use_even_offset")
            layout.prop(props, "use_relative_offset")

        return dict(
            idname="builtin.inset_faces",
            label="Inset Faces",
            icon="ops.mesh.inset",
            widget=None,
            keymap=(),
            draw_settings=draw_settings,
        )

    @ToolDef.from_fn
    def bevel():
        def draw_settings(_context, layout, tool):
            props = tool.operator_properties("mesh.bevel")
            layout.prop(props, "offset_type")
            layout.prop(props, "segments")
            layout.prop(props, "profile", slider=True)
            layout.prop(props, "vertex_only")

        return dict(
            idname="builtin.bevel",
            label="Bevel",
            icon="ops.mesh.bevel",
            widget=None,
            keymap=(),
            draw_settings=draw_settings,
        )

    @ToolDef.from_fn
    def extrude():
        return dict(
            idname="builtin.extrude_region",
            label="Extrude Region",
            # The operator description isn't useful in this case, give our own.
            description=(
                "Extrude freely or along an axis"
            ),
            icon="ops.mesh.extrude_region_move",
            widget="VIEW3D_GGT_xform_extrude",
            # Important to use same operator as 'E' key.
            operator="view3d.edit_mesh_extrude_move_normal",
            keymap=(),
            draw_settings=_template_widget.VIEW3D_GGT_xform_extrude.draw_settings,
        )

    @ToolDef.from_fn
    def extrude_normals():
        def draw_settings(_context, layout, tool):
            props = tool.operator_properties("mesh.extrude_region_shrink_fatten")
            props_macro = props.TRANSFORM_OT_shrink_fatten
            layout.prop(props_macro, "use_even_offset")
        return dict(
            idname="builtin.extrude_along_normals",
            label="Extrude Along Normals",
            icon="ops.mesh.extrude_region_shrink_fatten",
            widget=None,
            operator="mesh.extrude_region_shrink_fatten",
            keymap=(),
            draw_settings=draw_settings,
        )

    @ToolDef.from_fn
    def extrude_individual():
        return dict(
            idname="builtin.extrude_individual",
            label="Extrude Individual",
            icon="ops.mesh.extrude_faces_move",
            widget=None,
            keymap=(),
        )

    @ToolDef.from_fn
    def extrude_cursor():
        def draw_settings(_context, layout, tool):
            props = tool.operator_properties("mesh.dupli_extrude_cursor")
            layout.prop(props, "rotate_source")

        return dict(
            idname="builtin.extrude_to_cursor",
            label="Extrude to Cursor",
            icon="ops.mesh.dupli_extrude_cursor",
            widget=None,
            keymap=(),
            draw_settings=draw_settings,
        )

    @ToolDef.from_fn
    def loopcut_slide():

        def draw_settings(_context, layout, tool):
            props = tool.operator_properties("mesh.loopcut_slide")
            props_macro = props.MESH_OT_loopcut
            layout.prop(props_macro, "number_cuts")
            props_macro = props.TRANSFORM_OT_edge_slide
            layout.prop(props_macro, "correct_uv")

        return dict(
            idname="builtin.loop_cut",
            label="Loop Cut",
            icon="ops.mesh.loopcut_slide",
            widget="VIEW3D_GGT_mesh_preselect_edgering",
            keymap=(),
            draw_settings=draw_settings,
        )

    @ToolDef.from_fn
    def offset_edge_loops_slide():
        return dict(
            idname="builtin.offset_edge_loop_cut",
            label="Offset Edge Loop Cut",
            icon="ops.mesh.offset_edge_loops_slide",
            widget=None,
            keymap=(),
        )

    @ToolDef.from_fn
    def vertex_smooth():
        def draw_settings(_context, layout, tool):
            props = tool.operator_properties("mesh.vertices_smooth")
            layout.prop(props, "repeat")
        return dict(
            idname="builtin.smooth",
            label="Smooth",
            icon="ops.mesh.vertices_smooth",
            widget="WM_GGT_value_operator_redo",
            keymap=(),
            draw_settings=draw_settings,
        )

    @ToolDef.from_fn
    def vertex_randomize():
        def draw_settings(_context, layout, tool):
            props = tool.operator_properties("transform.vertex_random")
            layout.prop(props, "uniform")
            layout.prop(props, "normal")
            layout.prop(props, "seed")
        return dict(
            idname="builtin.randomize",
            label="Randomize",
            icon="ops.transform.vertex_random",
            widget="WM_GGT_value_operator_redo",
            keymap=(),
            draw_settings=draw_settings,
        )

    @ToolDef.from_fn
    def shear():
        def draw_settings(context, layout, tool):
            props = tool.operator_properties("transform.shear")
            _template_widget.VIEW3D_GGT_xform_gizmo.draw_settings_with_index(context, layout, 2)
        return dict(
            idname="builtin.shear",
            label="Shear",
            icon="ops.transform.shear",
            widget="VIEW3D_GGT_xform_shear",
            keymap=(),
            draw_settings=draw_settings,
        )

    @ToolDef.from_fn
    def tosphere():
        return dict(
            idname="builtin.to_sphere",
            label="To Sphere",
            icon="ops.transform.tosphere",
            widget=None,
            keymap=(),
        )

    @ToolDef.from_fn
    def shrink_fatten():
        def draw_settings(_context, layout, tool):
            props = tool.operator_properties("transform.shrink_fatten")
            layout.prop(props, "use_even_offset")

        return dict(
            idname="builtin.shrink_fatten",
            label="Shrink/Fatten",
            icon="ops.transform.shrink_fatten",
            widget=None,
            keymap=(),
            draw_settings=draw_settings,
        )

    @ToolDef.from_fn
    def push_pull():
        return dict(
            idname="builtin.push_pull",
            label="Push/Pull",
            icon="ops.transform.push_pull",
            widget=None,
            keymap=(),
        )

    @ToolDef.from_fn
    def knife():
        def draw_settings(_context, layout, tool):
            props = tool.operator_properties("mesh.knife_tool")
            layout.prop(props, "use_occlude_geometry")
            layout.prop(props, "only_selected")

        return dict(
            idname="builtin.knife",
            label="Knife",
            cursor='KNIFE',
            icon="ops.mesh.knife_tool",
            widget=None,
            keymap=(),
            draw_settings=draw_settings,
        )

    @ToolDef.from_fn
    def bisect():
        def draw_settings(_context, layout, tool):
            props = tool.operator_properties("mesh.bisect")
            layout.prop(props, "use_fill")
            layout.prop(props, "clear_inner")
            layout.prop(props, "clear_outer")
            layout.prop(props, "threshold")
        return dict(
            idname="builtin.bisect",
            label="Bisect",
            icon="ops.mesh.bisect",
            widget=None,
            keymap=(),
            draw_settings=draw_settings,
        )


class _defs_edit_curve:

    @ToolDef.from_fn
    def draw():
        def draw_settings(context, layout, _tool):
            # Tool settings initialize operator options.
            tool_settings = context.tool_settings
            cps = tool_settings.curve_paint_settings

            col = layout.column()

            col.prop(cps, "curve_type")

            if cps.curve_type == 'BEZIER':
                col.prop(cps, "error_threshold")
                col.prop(cps, "fit_method")
                col.prop(cps, "use_corners_detect")

                col = layout.row()
                col.active = cps.use_corners_detect
                col.prop(cps, "corner_angle")

        return dict(
            idname="builtin.draw",
            label="Draw",
            cursor='PAINT_BRUSH',
            icon="ops.curve.draw",
            widget=None,
            keymap=(),
            draw_settings=draw_settings,
        )

    @ToolDef.from_fn
    def extrude():
        return dict(
            idname="builtin.extrude",
            label="Extrude",
            icon="ops.curve.extrude_move",
            widget="VIEW3D_GGT_xform_extrude",
            keymap=(),
            draw_settings=_template_widget.VIEW3D_GGT_xform_extrude.draw_settings,
        )

    @ToolDef.from_fn
    def extrude_cursor():
        return dict(
            idname="builtin.extrude_cursor",
            label="Extrude Cursor",
            icon="ops.curve.extrude_cursor",
            widget=None,
            keymap=(),
        )

    @ToolDef.from_fn
    def tilt():
        return dict(
            idname="builtin.tilt",
            label="Tilt",
            icon="ops.transform.tilt",
            widget=None,
            keymap=(),
        )

    @ToolDef.from_fn
    def curve_radius():
        return dict(
            idname="builtin.radius",
            label="Radius",
            description=(
                "Expand or contract the radius of the selected curve points"
            ),
            icon="ops.curve.radius",
            widget=None,
            keymap=(),
        )

    @ToolDef.from_fn
    def curve_vertex_randomize():
        def draw_settings(_context, layout, tool):
            props = tool.operator_properties("transform.vertex_random")
            layout.prop(props, "uniform")
            layout.prop(props, "normal")
            layout.prop(props, "seed")
        return dict(
            idname="builtin.randomize",
            label="Randomize",
            icon="ops.curve.vertex_random",
            widget="WM_GGT_value_operator_redo",
            keymap=(),
            draw_settings=draw_settings,
        )


class _defs_pose:

    @ToolDef.from_fn
    def breakdown():
        return dict(
            idname="builtin.breakdowner",
            label="Breakdowner",
            icon="ops.pose.breakdowner",
            widget=None,
            keymap=(),
        )

    @ToolDef.from_fn
    def push():
        return dict(
            idname="builtin.push",
            label="Push",
            icon="ops.pose.push",
            widget=None,
            keymap=(),
        )

    @ToolDef.from_fn
    def relax():
        return dict(
            idname="builtin.relax",
            label="Relax",
            icon="ops.pose.relax",
            widget=None,
            keymap=(),
        )


class _defs_particle:

    @staticmethod
    def generate_from_brushes(context):
        return generate_from_enum_ex(
            context,
            idname_prefix="builtin_brush.",
            icon_prefix="brush.particle.",
            type=bpy.types.ParticleEdit,
            attr="tool",
        )


class _defs_sculpt:

    @staticmethod
    def generate_from_brushes(context):
        return generate_from_enum_ex(
            context,
            idname_prefix="builtin_brush.",
            icon_prefix="brush.sculpt.",
            type=bpy.types.Brush,
            attr="sculpt_tool",
        )

    @ToolDef.from_fn
    def hide_border():
        return dict(
            idname="builtin.box_hide",
            label="Box Hide",
            icon="ops.sculpt.border_hide",
            widget=None,
            keymap=(),
        )

    @ToolDef.from_fn
    def mask_border():
        return dict(
            idname="builtin.box_mask",
            label="Box Mask",
            icon="ops.sculpt.border_mask",
            widget=None,
            keymap=(),
        )

    @ToolDef.from_fn
    def mask_lasso():
        return dict(
            idname="builtin.lasso_mask",
            label="Lasso Mask",
            icon="ops.sculpt.lasso_mask",
            widget=None,
            keymap=(),
        )

    @ToolDef.from_fn
    def mesh_filter():
        def draw_settings(context, layout, tool):
            props = tool.operator_properties("sculpt.mesh_filter")
            layout.prop(props, "type", expand=False)
            layout.prop(props, "strength")
            layout.prop(props, "deform_axis")

        return dict(
            idname="builtin.mesh_filter",
            label="Mesh Filter",
            icon="ops.sculpt.mesh_filter",
            widget=None,
            keymap=(),
            draw_settings=draw_settings,
        )


class _defs_vertex_paint:

    @staticmethod
    def poll_select_mask(context):
        if context is None:
            return True
        ob = context.active_object
        return (ob and ob.type == 'MESH' and
                (ob.data.use_paint_mask or
                 ob.data.use_paint_mask_vertex))

    @staticmethod
    def generate_from_brushes(context):
        return generate_from_enum_ex(
            context,
            idname_prefix="builtin_brush.",
            icon_prefix="brush.paint_vertex.",
            type=bpy.types.Brush,
            attr="vertex_tool",
        )


class _defs_texture_paint:

    @staticmethod
    def poll_select_mask(context):
        if context is None:
            return True
        ob = context.active_object
        return (ob and ob.type == 'MESH' and
                (ob.data.use_paint_mask))

    @staticmethod
    def generate_from_brushes(context):
        return generate_from_enum_ex(
            context,
            idname_prefix="builtin_brush.",
            icon_prefix="brush.paint_texture.",
            type=bpy.types.Brush,
            attr="image_tool",
        )


class _defs_weight_paint:

    @staticmethod
    def poll_select_mask(context):
        if context is None:
            return True
        ob = context.active_object
        return (ob and ob.type == 'MESH' and
                (ob.data.use_paint_mask or
                 ob.data.use_paint_mask_vertex))

    @staticmethod
    def generate_from_brushes(context):
        return generate_from_enum_ex(
            context,
            idname_prefix="builtin_brush.",
            icon_prefix="brush.paint_weight.",
            type=bpy.types.Brush,
            attr="weight_tool",
        )

    @ToolDef.from_fn
    def sample_weight():
        return dict(
            idname="builtin.sample_weight",
            label="Sample Weight",
            icon="ops.paint.weight_sample",
            widget=None,
            keymap=(),
        )

    @ToolDef.from_fn
    def sample_weight_group():
        return dict(
            idname="builtin.sample_vertex_group",
            label="Sample Vertex Group",
            icon="ops.paint.weight_sample_group",
            widget=None,
            keymap=(),
        )

    @ToolDef.from_fn
    def gradient():
        def draw_settings(context, layout, tool):
            brush = context.tool_settings.weight_paint.brush
            if brush is not None:
                from bl_ui.properties_paint_common import UnifiedPaintPanel
                UnifiedPaintPanel.prop_unified_weight(layout, context, brush, "weight", slider=True)
                UnifiedPaintPanel.prop_unified_strength(layout, context, brush, "strength", slider=True)
            props = tool.operator_properties("paint.weight_gradient")
            layout.prop(props, "type")

        return dict(
            idname="builtin.gradient",
            label="Gradient",
            icon="ops.paint.weight_gradient",
            widget=None,
            keymap=(),
            draw_settings=draw_settings,
        )


class _defs_image_generic:

    @staticmethod
    def poll_uvedit(context):
        if context is None:
            return True
        ob = context.edit_object
        if ob is not None:
            data = ob.data
            if data is not None:
                return bool(getattr(data, "uv_layers", False))
        return False

    @ToolDef.from_fn
    def cursor():
        return dict(
            idname="builtin.cursor",
            label="Cursor",
            description=(
                "Set the cursor location, drag to transform"
            ),
            icon="ops.generic.cursor",
            keymap=(),
        )

    # Currently a place holder so we can switch away from the annotation tool.
    # Falls back to default image editor action.
    @ToolDef.from_fn
    def sample():
        def draw_settings(_context, layout, tool):
            props = tool.operator_properties("image.sample")
            layout.prop(props, "size")
        return dict(
            idname="builtin.sample",
            label="Sample",
            description=(
                "Sample pixel values under the cursor"
            ),
            icon="ops.paint.weight_sample",  # XXX, needs own icon.
            keymap="Image Editor Tool: Sample",
            draw_settings=draw_settings,
        )


class _defs_image_uv_transform:

    @ToolDef.from_fn
    def translate():
        return dict(
            idname="builtin.move",
            label="Move",
            icon="ops.transform.translate",
            # widget="VIEW3D_GGT_xform_gizmo",
            operator="transform.translate",
            keymap="Image Editor Tool: Uv, Move",
        )

    @ToolDef.from_fn
    def rotate():
        return dict(
            idname="builtin.rotate",
            label="Rotate",
            icon="ops.transform.rotate",
            # widget="VIEW3D_GGT_xform_gizmo",
            operator="transform.rotate",
            keymap="Image Editor Tool: Uv, Rotate",
        )

    @ToolDef.from_fn
    def scale():
        return dict(
            idname="builtin.scale",
            label="Scale",
            icon="ops.transform.resize",
            # widget="VIEW3D_GGT_xform_gizmo",
            operator="transform.resize",
            keymap="Image Editor Tool: Uv, Scale",
        )

    @ToolDef.from_fn
    def transform():
        return dict(
            idname="builtin.transform",
            label="Transform",
            description=(
                "Supports any combination of grab, rotate & scale at once"
            ),
            icon="ops.transform.transform",
            widget="IMAGE_GGT_gizmo2d",
            # No keymap default action, only for gizmo!
        )


class _defs_image_uv_select:

    @ToolDef.from_fn
    def select():
        def draw_settings(_context, _layout, _tool):
            pass
        return dict(
            idname="builtin.select",
            label="Tweak",
            icon="ops.generic.select",
            widget=None,
            keymap=(),
            draw_settings=draw_settings,
        )

    @ToolDef.from_fn
    def box():
        def draw_settings(_context, layout, tool):
            props = tool.operator_properties("uv.select_box")
            row = layout.row()
            row.use_property_split = False
            row.prop(props, "mode", text="", expand=True, icon_only=True)
        return dict(
            idname="builtin.select_box",
            label="Select Box",
            icon="ops.generic.select_box",
            widget=None,
            keymap=(),
            draw_settings=draw_settings,
        )

    @ToolDef.from_fn
    def lasso():
        def draw_settings(_context, layout, tool):
            props = tool.operator_properties("uv.select_lasso")
            row = layout.row()
            row.use_property_split = False
            row.prop(props, "mode", text="", expand=True, icon_only=True)
        return dict(
            idname="builtin.select_lasso",
            label="Select Lasso",
            icon="ops.generic.select_lasso",
            widget=None,
            keymap=(),
            draw_settings=draw_settings,
        )

    @ToolDef.from_fn
    def circle():
        def draw_settings(_context, layout, tool):
            props = tool.operator_properties("uv.select_circle")
            row = layout.row()
            row.use_property_split = False
            row.prop(props, "mode", text="", expand=True, icon_only=True)
            layout.prop(props, "radius")

        def draw_cursor(_context, tool, xy):
            from gpu_extras.presets import draw_circle_2d
            props = tool.operator_properties("uv.select_circle")
            radius = props.radius
            draw_circle_2d(xy, (1.0,) * 4, radius, 32)

        return dict(
            idname="builtin.select_circle",
            label="Select Circle",
            icon="ops.generic.select_circle",
            widget=None,
            keymap=(),
            draw_settings=draw_settings,
            draw_cursor=draw_cursor,
        )


class _defs_image_uv_sculpt:

    @staticmethod
    def generate_from_brushes(context):
        def draw_cursor(context, _tool, xy):
            from gpu_extras.presets import draw_circle_2d
            tool_settings = context.tool_settings
            uv_sculpt = tool_settings.uv_sculpt
            if not uv_sculpt.show_brush:
                return
            ups = tool_settings.unified_paint_settings
            if ups.use_unified_size:
                radius = ups.size
            else:
                brush = tool_settings.uv_sculpt.brush
                if brush is None:
                    return
                radius = brush.size
            draw_circle_2d(xy, (1.0,) * 4, radius, 32)

        return generate_from_enum_ex(
            context,
            idname_prefix="builtin_brush.",
            icon_prefix="brush.uv_sculpt.",
            type=bpy.types.Brush,
            attr="uv_sculpt_tool",
            tooldef_keywords=dict(
                operator="sculpt.uv_sculpt_stroke",
                keymap="Image Editor Tool: Uv, Sculpt Stroke",
                draw_cursor=draw_cursor,
            ),
        )


class _defs_gpencil_paint:

    @staticmethod
    def generate_from_brushes(context):
        return generate_from_enum_ex(
            context,
            idname_prefix="builtin_brush.",
            icon_prefix="brush.gpencil_draw.",
            type=bpy.types.Brush,
            attr="gpencil_tool",
            tooldef_keywords=dict(
                operator="gpencil.draw",
            ),
        )

    @ToolDef.from_fn
    def cutter():
        return dict(
            idname="builtin.cutter",
            label="Cutter",
            icon="ops.gpencil.stroke_cutter",
            cursor='KNIFE',
            widget=None,
            keymap=(),
        )

    @ToolDef.from_fn
    def line():
        return dict(
            idname="builtin.line",
            label="Line",
            icon="ops.gpencil.primitive_line",
            cursor='CROSSHAIR',
            widget=None,
            keymap=(),
        )

    @ToolDef.from_fn
    def box():
        return dict(
            idname="builtin.box",
            label="Box",
            icon="ops.gpencil.primitive_box",
            cursor='CROSSHAIR',
            widget=None,
            keymap=(),
        )

    @ToolDef.from_fn
    def circle():
        return dict(
            idname="builtin.circle",
            label="Circle",
            icon="ops.gpencil.primitive_circle",
            cursor='CROSSHAIR',
            widget=None,
            keymap=(),
        )

    @ToolDef.from_fn
    def arc():
        return dict(
            idname="builtin.arc",
            label="Arc",
            icon="ops.gpencil.primitive_arc",
            cursor='CROSSHAIR',
            widget=None,
            keymap=(),
        )

    @ToolDef.from_fn
    def curve():
        return dict(
            idname="builtin.curve",
            label="Curve",
            icon="ops.gpencil.primitive_curve",
            cursor='CROSSHAIR',
            widget=None,
            keymap=(),
        )


class _defs_gpencil_edit:
    @ToolDef.from_fn
    def bend():
        return dict(
            idname="builtin.bend",
            label="Bend",
            icon="ops.gpencil.edit_bend",
            widget=None,
            keymap=(),
        )

    @ToolDef.from_fn
    def select():
        def draw_settings(context, layout, _tool):
            layout.prop(context.tool_settings.gpencil_sculpt, "intersection_threshold")
        return dict(
            idname="builtin.select",
            label="Tweak",
            icon="ops.generic.select",
            widget=None,
            keymap=(),
            draw_settings=draw_settings,
        )

    @ToolDef.from_fn
    def box_select():
        def draw_settings(context, layout, tool):
            props = tool.operator_properties("gpencil.select_box")
            row = layout.row()
            row.use_property_split = False
            row.prop(props, "mode", text="", expand=True, icon_only=True)
            layout.prop(context.tool_settings.gpencil_sculpt, "intersection_threshold")
        return dict(
            idname="builtin.select_box",
            label="Select Box",
            icon="ops.generic.select_box",
            widget=None,
            keymap=(),
            draw_settings=draw_settings,
        )

    @ToolDef.from_fn
    def lasso_select():
        def draw_settings(context, layout, tool):
            props = tool.operator_properties("gpencil.select_lasso")
            row = layout.row()
            row.use_property_split = False
            row.prop(props, "mode", text="", expand=True, icon_only=True)
            layout.prop(context.tool_settings.gpencil_sculpt, "intersection_threshold")
        return dict(
            idname="builtin.select_lasso",
            label="Select Lasso",
            icon="ops.generic.select_lasso",
            widget=None,
            keymap=(),
            draw_settings=draw_settings,
        )

    @ToolDef.from_fn
    def circle_select():
        def draw_settings(context, layout, tool):
            props = tool.operator_properties("gpencil.select_circle")
            row = layout.row()
            row.use_property_split = False
            row.prop(props, "mode", text="", expand=True, icon_only=True)
            layout.prop(props, "radius")
            layout.prop(context.tool_settings.gpencil_sculpt, "intersection_threshold")

        def draw_cursor(_context, tool, xy):
            from gpu_extras.presets import draw_circle_2d
            props = tool.operator_properties("gpencil.select_circle")
            radius = props.radius
            draw_circle_2d(xy, (1.0,) * 4, radius, 32)

        return dict(
            idname="builtin.select_circle",
            label="Select Circle",
            icon="ops.generic.select_circle",
            widget=None,
            keymap=(),
            draw_settings=draw_settings,
            draw_cursor=draw_cursor,
        )

    @ToolDef.from_fn
    def radius():
        return dict(
            idname="builtin.radius",
            label="Radius",
            description=(
                "Expand or contract the radius of the selected points"
            ),
            icon="ops.gpencil.radius",

            widget=None,
            keymap=(),
        )

    @ToolDef.from_fn
    def shear():
        return dict(
            idname="builtin.shear",
            label="Shear",
            icon="ops.gpencil.edit_shear",
            widget=None,
            keymap=(),
        )

    @ToolDef.from_fn
    def tosphere():
        return dict(
            idname="builtin.to_sphere",
            label="To Sphere",
            icon="ops.transform.tosphere",
            widget=None,
            keymap=(),
        )

    @ToolDef.from_fn
    def extrude():
        return dict(
            idname="builtin.extrude",
            label="Extrude",
            icon="ops.gpencil.extrude_move",
            widget="VIEW3D_GGT_xform_extrude",
            keymap=(),
            draw_settings=_template_widget.VIEW3D_GGT_xform_extrude.draw_settings,
        )


class _defs_gpencil_sculpt:

    @staticmethod
    def poll_select_mask(context):
        if context is None:
            return True
        ob = context.active_object
        ts = context.scene.tool_settings
        return ob and ob.type == 'GPENCIL' and (ts.use_gpencil_select_mask_point or
                                                ts.use_gpencil_select_mask_stroke or
                                                ts.use_gpencil_select_mask_segment)

    @staticmethod
    def generate_from_brushes(context):
        return generate_from_enum_ex(
            context,
            idname_prefix="builtin_brush.",
            icon_prefix="ops.gpencil.sculpt_",
            type=bpy.types.GPencilSculptSettings,
            attr="sculpt_tool",
            tooldef_keywords=dict(
                operator="gpencil.sculpt_paint",
                keymap="3D View Tool: Sculpt Gpencil, Paint",
            ),
        )


class _defs_gpencil_weight:

    @staticmethod
    def generate_from_brushes(context):
        return generate_from_enum_ex(
            context,
            idname_prefix="builtin_brush.",
            icon_prefix="ops.gpencil.sculpt_",
            type=bpy.types.GPencilSculptSettings,
            attr="weight_tool",
            tooldef_keywords=dict(
                operator="gpencil.sculpt_paint",
                keymap="3D View Tool: Sculpt Gpencil, Paint",
            ),
        )


class _defs_node_select:

    @ToolDef.from_fn
    def select():
        def draw_settings(_context, _layout, _tool):
            pass
        return dict(
            idname="builtin.select",
            label="Tweak",
            icon="ops.generic.select",
            widget=None,
            keymap="Node Tool: Tweak",
            draw_settings=draw_settings,
        )

    @ToolDef.from_fn
    def box():
        def draw_settings(_context, layout, tool):
            props = tool.operator_properties("node.select_box")
            row = layout.row()
            row.use_property_split = False
            row.prop(props, "mode", text="", expand=True, icon_only=True)
            pass
        return dict(
            idname="builtin.select_box",
            label="Select Box",
            icon="ops.generic.select_box",
            widget=None,
            keymap="Node Tool: Select Box",
            draw_settings=draw_settings,
        )

    @ToolDef.from_fn
    def lasso():
        def draw_settings(_context, layout, tool):
            props = tool.operator_properties("node.select_lasso")
            row = layout.row()
            row.use_property_split = False
            row.prop(props, "mode", text="", expand=True, icon_only=True)
        return dict(
            idname="builtin.select_lasso",
            label="Select Lasso",
            icon="ops.generic.select_lasso",
            widget=None,
            keymap="Node Tool: Select Lasso",
            draw_settings=draw_settings,
        )

    @ToolDef.from_fn
    def circle():
        def draw_settings(_context, layout, tool):
            props = tool.operator_properties("node.select_circle")
            row = layout.row()
            row.use_property_split = False
            row.prop(props, "mode", text="", expand=True, icon_only=True)
            layout.prop(props, "radius")

        def draw_cursor(_context, tool, xy):
            from gpu_extras.presets import draw_circle_2d
            props = tool.operator_properties("node.select_circle")
            radius = props.radius
            draw_circle_2d(xy, (1.0,) * 4, radius, 32)

        return dict(
            idname="builtin.select_circle",
            label="Select Circle",
            icon="ops.generic.select_circle",
            widget=None,
            keymap="Node Tool: Select Circle",
            draw_settings=draw_settings,
            draw_cursor=draw_cursor,
        )


class _defs_node_edit:

    @ToolDef.from_fn
    def links_cut():
        return dict(
            idname="builtin.links_cut",
            label="Links Cut",
            icon="ops.node.links_cut",
            widget=None,
            keymap="Node Tool: Links Cut",
        )


class IMAGE_PT_tools_active(ToolSelectPanelHelper, Panel):
    bl_space_type = 'IMAGE_EDITOR'
    bl_region_type = 'TOOLS'
    bl_label = "Tools"  # not visible
    bl_options = {'HIDE_HEADER'}

    # Satisfy the 'ToolSelectPanelHelper' API.
    keymap_prefix = "Image Editor Tool:"

    @classmethod
    def tools_from_context(cls, context, mode=None):
        if mode is None:
            if context.space_data is None:
                mode = 'VIEW'
            else:
                mode = context.space_data.mode
        for tools in (cls._tools[None], cls._tools.get(mode, ())):
            for item in tools:
                if not (type(item) is ToolDef) and callable(item):
                    yield from item(context)
                else:
                    yield item

    @classmethod
    def tools_all(cls):
        yield from cls._tools.items()

    # for reuse
    _tools_transform = (
        _defs_image_uv_transform.translate,
        _defs_image_uv_transform.rotate,
        _defs_image_uv_transform.scale,
        _defs_image_uv_transform.transform,
    )

    _tools_select = (
        (
            _defs_image_uv_select.select,
            _defs_image_uv_select.box,
            _defs_image_uv_select.circle,
            _defs_image_uv_select.lasso,
        ),
    )

    _tools_annotate = (
        (
            _defs_annotate.scribble,
            _defs_annotate.line,
            _defs_annotate.poly,
            _defs_annotate.eraser,
        ),
    )

    _tools = {
        None: [
            # for all modes
        ],
        'VIEW': [
            _defs_image_generic.sample,
            *_tools_annotate,
        ],
        'UV': [
            *_tools_select,
            _defs_image_generic.cursor,
            None,
            *_tools_transform,
            None,
            *_tools_annotate,
            None,
            lambda context: (
                _defs_image_uv_sculpt.generate_from_brushes(context)
                if _defs_image_generic.poll_uvedit(context)
                else ()
            ),
        ],
        'MASK': [
            None,
        ],
        'PAINT': [
            _defs_texture_paint.generate_from_brushes,
        ],
    }


class NODE_PT_tools_active(ToolSelectPanelHelper, Panel):
    bl_space_type = 'NODE_EDITOR'
    bl_region_type = 'TOOLS'
    bl_label = "Tools"  # not visible
    bl_options = {'HIDE_HEADER'}

    # Satisfy the 'ToolSelectPanelHelper' API.
    keymap_prefix = "Node Editor Tool:"

    @classmethod
    def tools_from_context(cls, context, mode=None):
        if mode is None:
            if context.space_data is None:
                mode = None
            else:
                mode = context.space_data.tree_type
        for tools in (cls._tools[None], cls._tools.get(mode, ())):
            for item in tools:
                if not (type(item) is ToolDef) and callable(item):
                    yield from item(context)
                else:
                    yield item

    @classmethod
    def tools_all(cls):
        yield from cls._tools.items()

    _tools_select = (
        (
            _defs_node_select.select,
            _defs_node_select.box,
            _defs_node_select.lasso,
            _defs_node_select.circle,
        ),
    )

    _tools_annotate = (
        (
            _defs_annotate.scribble,
            _defs_annotate.line,
            _defs_annotate.poly,
            _defs_annotate.eraser,
        ),
    )

    _tools = {
        None: [
            *_tools_select,
            None,
            *_tools_annotate,
            None,
            _defs_node_edit.links_cut,
        ],
    }


class VIEW3D_PT_tools_active(ToolSelectPanelHelper, Panel):
    bl_space_type = 'VIEW_3D'
    bl_region_type = 'TOOLS'
    bl_label = "Tools"  # not visible
    bl_options = {'HIDE_HEADER'}

    # Satisfy the 'ToolSelectPanelHelper' API.
    keymap_prefix = "3D View Tool:"

    @classmethod
    def tools_from_context(cls, context, mode=None):
        if mode is None:
            mode = context.mode
        for tools in (cls._tools[None], cls._tools.get(mode, ())):
            for item in tools:
                if not (type(item) is ToolDef) and callable(item):
                    yield from item(context)
                else:
                    yield item

    @classmethod
    def tools_all(cls):
        yield from cls._tools.items()

    # for reuse
    _tools_transform = (
        _defs_transform.translate,
        _defs_transform.rotate,
        (
            _defs_transform.scale,
            _defs_transform.scale_cage,
        ),
        _defs_transform.transform,
    )

    _tools_select = (
        (
            _defs_view3d_select.select,
            _defs_view3d_select.box,
            _defs_view3d_select.circle,
            _defs_view3d_select.lasso,
        ),
    )

    _tools_annotate = (
        (
            _defs_annotate.scribble,
            _defs_annotate.line,
            _defs_annotate.poly,
            _defs_annotate.eraser,
        ),
    )

    _tools_gpencil_select = (
        (
            _defs_gpencil_edit.select,
            _defs_gpencil_edit.box_select,
            _defs_gpencil_edit.circle_select,
            _defs_gpencil_edit.lasso_select,
        ),
    )

    _tools_default = (
        *_tools_select,
        _defs_view3d_generic.cursor,
        None,
        *_tools_transform,
        None,
        *_tools_annotate,
        _defs_view3d_generic.ruler,
    )

    _tools = {
        None: [
            # Don't use this! because of paint modes.
            # _defs_view3d_generic.cursor,
            # End group.
        ],
        'OBJECT': [
            *_tools_default,
        ],
        'POSE': [
            *_tools_default,
            None,
            (
                _defs_pose.breakdown,
                _defs_pose.push,
                _defs_pose.relax,
            ),
        ],
        'EDIT_ARMATURE': [
            *_tools_default,
            None,
            _defs_edit_armature.roll,
            (
                _defs_edit_armature.bone_size,
                _defs_edit_armature.bone_envelope,
            ),
            None,
            (
                _defs_edit_armature.extrude,
                _defs_edit_armature.extrude_cursor,
            ),
        ],
        'EDIT_MESH': [
            *_tools_default,
            None,
            (
                _defs_edit_mesh.extrude,
                _defs_edit_mesh.extrude_normals,
                _defs_edit_mesh.extrude_individual,
                _defs_edit_mesh.extrude_cursor,
            ),
            _defs_edit_mesh.inset,
            _defs_edit_mesh.bevel,
            (
                _defs_edit_mesh.loopcut_slide,
                _defs_edit_mesh.offset_edge_loops_slide,
            ),
            (
                _defs_edit_mesh.knife,
                _defs_edit_mesh.bisect,
            ),
            _defs_edit_mesh.poly_build,
            (
                _defs_edit_mesh.spin,
                _defs_edit_mesh.spin_duplicate,
            ),
            (
                _defs_edit_mesh.vertex_smooth,
                _defs_edit_mesh.vertex_randomize,
            ),
            (
                _defs_edit_mesh.edge_slide,
                _defs_edit_mesh.vert_slide,
            ),
            (
                _defs_edit_mesh.shrink_fatten,
                _defs_edit_mesh.push_pull,
            ),
            (
                _defs_edit_mesh.shear,
                _defs_edit_mesh.tosphere,
            ),
            (
                _defs_edit_mesh.rip_region,
                _defs_edit_mesh.rip_edge,
            ),
        ],
        'EDIT_CURVE': [
            *_tools_default,
            None,
            _defs_edit_curve.draw,
            (
                _defs_edit_curve.extrude,
                _defs_edit_curve.extrude_cursor,
            ),
            None,
            _defs_edit_curve.curve_radius,
            _defs_edit_curve.tilt,
            None,
            _defs_edit_curve.curve_vertex_randomize,
        ],
        'EDIT_SURFACE': [
            *_tools_default,
        ],
        'EDIT_METABALL': [
            *_tools_default,
        ],
        'EDIT_LATTICE': [
            *_tools_default,
        ],
        'EDIT_TEXT': [
            _defs_view3d_generic.cursor,
            None,
            *_tools_annotate,
            _defs_view3d_generic.ruler,
        ],
        'PARTICLE': [
            *_tools_select,
            _defs_view3d_generic.cursor,
            None,
            _defs_particle.generate_from_brushes,
        ],
        'SCULPT': [
            _defs_sculpt.generate_from_brushes,
            None,
            (
                _defs_sculpt.mask_border,
                _defs_sculpt.mask_lasso,
            ),
            _defs_sculpt.hide_border,
            None,
            _defs_sculpt.mesh_filter,
            None,
<<<<<<< HEAD
=======
            _defs_transform.translate,
            _defs_transform.rotate,
            _defs_transform.scale,
            _defs_transform.transform,
            None,
>>>>>>> 70a93477
            *_tools_annotate,
        ],
        'PAINT_TEXTURE': [
            _defs_texture_paint.generate_from_brushes,
            None,
            lambda context: (
                VIEW3D_PT_tools_active._tools_select
                if _defs_texture_paint.poll_select_mask(context)
                else ()
            ),
            *_tools_annotate,
        ],
        'PAINT_VERTEX': [
            _defs_vertex_paint.generate_from_brushes,
            None,
            lambda context: (
                VIEW3D_PT_tools_active._tools_select
                if _defs_vertex_paint.poll_select_mask(context)
                else ()
            ),
            *_tools_annotate,
        ],
        'PAINT_WEIGHT': [
            _defs_weight_paint.generate_from_brushes,
            _defs_weight_paint.gradient,
            None,
            (
                _defs_weight_paint.sample_weight,
                _defs_weight_paint.sample_weight_group,
            ),
            None,
            lambda context: (
                (_defs_view3d_generic.cursor,)
                if context is None or context.pose_object
                else ()
            ),
            None,
            lambda context: (
                VIEW3D_PT_tools_active._tools_select
                if _defs_weight_paint.poll_select_mask(context)
                else ()
            ),
            *_tools_annotate,
        ],
        'PAINT_GPENCIL': [
            _defs_view3d_generic.cursor,
            None,
            _defs_gpencil_paint.generate_from_brushes,
            _defs_gpencil_paint.cutter,
            None,
            _defs_gpencil_paint.line,
            _defs_gpencil_paint.arc,
            _defs_gpencil_paint.curve,
            _defs_gpencil_paint.box,
            _defs_gpencil_paint.circle,
        ],
        'EDIT_GPENCIL': [
            *_tools_gpencil_select,
            _defs_view3d_generic.cursor,
            None,
            *_tools_transform,
            None,
            _defs_gpencil_edit.extrude,
            _defs_gpencil_edit.radius,
            _defs_gpencil_edit.bend,
            (
                _defs_gpencil_edit.shear,
                _defs_gpencil_edit.tosphere,
            ),

        ],
        'SCULPT_GPENCIL': [
            _defs_gpencil_sculpt.generate_from_brushes,
            None,
            lambda context: (
                VIEW3D_PT_tools_active._tools_gpencil_select
                if _defs_gpencil_sculpt.poll_select_mask(context)
                else ()
            ),
        ],
        'WEIGHT_GPENCIL': [
            _defs_gpencil_weight.generate_from_brushes,
        ],
    }


classes = (
    IMAGE_PT_tools_active,
    NODE_PT_tools_active,
    VIEW3D_PT_tools_active,
)

if __name__ == "__main__":  # only for live edit.
    from bpy.utils import register_class
    for cls in classes:
        register_class(cls)<|MERGE_RESOLUTION|>--- conflicted
+++ resolved
@@ -1986,14 +1986,11 @@
             None,
             _defs_sculpt.mesh_filter,
             None,
-<<<<<<< HEAD
-=======
             _defs_transform.translate,
             _defs_transform.rotate,
             _defs_transform.scale,
             _defs_transform.transform,
             None,
->>>>>>> 70a93477
             *_tools_annotate,
         ],
         'PAINT_TEXTURE': [
