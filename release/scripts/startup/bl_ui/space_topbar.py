--- conflicted
+++ resolved
@@ -834,11 +834,7 @@
 
         layout.separator()
 
-<<<<<<< HEAD
-        layout.operator("screen.settings_show", text="Settings...", icon='PREFERENCES')
-=======
         layout.operator("screen.userpref_show", text="Preferences...", icon='PREFERENCES')
->>>>>>> 4ee29d3f
 
 
 class TOPBAR_MT_window(Menu):
@@ -991,11 +987,7 @@
 
         layout.separator()
 
-<<<<<<< HEAD
-        layout.operator("screen.settings_show", text="Settings...", icon='PREFERENCES')
-=======
         layout.operator("screen.userpref_show", text="Preferences...", icon='PREFERENCES')
->>>>>>> 4ee29d3f
 
 
 class TOPBAR_MT_workspace_menu(Menu):
