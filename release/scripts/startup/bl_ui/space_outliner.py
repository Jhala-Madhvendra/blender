--- conflicted
+++ resolved
@@ -259,11 +259,7 @@
 
     @staticmethod
     def draw_without_context_menu(context, layout):
-<<<<<<< HEAD
         layout.operator_menu_enum("outliner.collection_new", "type", text="New Collection")
-=======
-        layout.operator("outliner.collection_new", text="New Collection").nested = True
->>>>>>> 289aac72
         layout.operator("outliner.id_paste", text="Paste Data-Blocks", icon='PASTEDOWN')
 
     def draw(self, context):
