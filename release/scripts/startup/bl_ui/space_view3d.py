--- conflicted
+++ resolved
@@ -2558,14 +2558,9 @@
 
         col = split.column()
         col.label()
-<<<<<<< HEAD
         if not with_freestyle:
             col.prop(mesh, "show_edge_seams", text="Seams")
-        col.prop(mesh, "show_edge_sharp", text="Sharp")
-=======
-        col.prop(mesh, "show_edge_seams", text="Seams")
         col.prop(mesh, "show_edge_sharp", text="Sharp", text_ctxt=i18n_contexts.plural)
->>>>>>> 689f3aa1
         col.prop(mesh, "show_edge_bevel_weight", text="Weights")
         if with_freestyle:
             col.prop(mesh, "show_freestyle_edge_marks", text="Edge Marks")
