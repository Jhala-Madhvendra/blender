--- conflicted
+++ resolved
@@ -93,14 +93,9 @@
         col.active = collection.lineart_use_intersection_mask
         row = col.row(align=True, heading="Masks")
         for i in range(8):
-<<<<<<< HEAD
-            row.prop(collection, "lineart_intersection_mask",
-                     index=i, text=str(i), toggle=True)
-=======
             row.prop(collection, "lineart_intersection_mask", index=i, text=" ", toggle=True)
             if i == 3:
                 row = col.row(align=True)
->>>>>>> c41b93bd
 
 
 classes = (
