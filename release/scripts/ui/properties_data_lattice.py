--- conflicted
+++ resolved
@@ -79,11 +79,7 @@
 
         row = layout.row()
         row.prop(lat, "use_outside")
-<<<<<<< HEAD
-        row.prop_object(lat, "vertex_group", context.object, "vertex_groups", text="")
-=======
         row.prop_search(lat, "vertex_group", context.object, "vertex_groups", text="")
->>>>>>> d59304e8
  
 
 class DATA_PT_custom_props_lattice(DataButtonsPanel, PropertyPanel, bpy.types.Panel):
