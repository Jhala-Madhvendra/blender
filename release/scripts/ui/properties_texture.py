# ##### BEGIN GPL LICENSE BLOCK #####
#
#  This program is free software; you can redistribute it and/or
#  modify it under the terms of the GNU General Public License
#  as published by the Free Software Foundation; either version 2
#  of the License, or (at your option) any later version.
#
#  This program is distributed in the hope that it will be useful,
#  but WITHOUT ANY WARRANTY; without even the implied warranty of
#  MERCHANTABILITY or FITNESS FOR A PARTICULAR PURPOSE.  See the
#  GNU General Public License for more details.
#
#  You should have received a copy of the GNU General Public License
#  along with this program; if not, write to the Free Software Foundation,
#  Inc., 59 Temple Place - Suite 330, Boston, MA  02111-1307, USA.
#
# ##### END GPL LICENSE BLOCK #####

# <pep8 compliant>
import bpy
from rna_prop_ui import PropertyPanel

narrowui = 180


def active_node_mat(mat):
    if mat:
        mat_node = mat.active_node_material
        if mat_node:
            return mat_node
        else:
            return mat

    return None


def context_tex_datablock(context):
    idblock = active_node_mat(context.material)
    if idblock:
        return idblock

    idblock = context.lamp
    if idblock:
        return idblock

    idblock = context.world
    if idblock:
        return idblock

    idblock = context.brush
    return idblock


class TextureButtonsPanel(bpy.types.Panel):
    bl_space_type = 'PROPERTIES'
    bl_region_type = 'WINDOW'
    bl_context = "texture"

    def poll(self, context):
        tex = context.texture
        return (tex and tex.type != 'NONE')


class TEXTURE_PT_preview(TextureButtonsPanel):
    bl_label = "Preview"

    def draw(self, context):
        layout = self.layout

        tex = context.texture
        slot = context.texture_slot

        idblock = context_tex_datablock(context)

        if idblock:
            layout.template_preview(tex, parent=idblock, slot=slot)
        else:
            layout.template_preview(tex, slot=slot)


class TEXTURE_PT_context_texture(TextureButtonsPanel):
    bl_label = ""
    bl_show_header = False

    def poll(self, context):
        return (context.material or context.world or context.lamp or context.brush or context.texture)

    def draw(self, context):
        layout = self.layout
        slot = context.texture_slot
        node = context.texture_node
        space = context.space_data
        tex = context.texture
        wide_ui = context.region.width > narrowui
        idblock = context_tex_datablock(context)
        tex_collection = space.pin_id == None and type(idblock) != bpy.types.Brush and not node

        if tex_collection:
            row = layout.row()

            row.template_list(idblock, "texture_slots", idblock, "active_texture_index", rows=2)

            col = row.column(align=True)
            col.operator("texture.slot_move", text="", icon='TRIA_UP').type = 'UP'
            col.operator("texture.slot_move", text="", icon='TRIA_DOWN').type = 'DOWN'

        if wide_ui:
            split = layout.split(percentage=0.65)
            col = split.column()
        else:
            col = layout.column()

        if tex_collection:
            col.template_ID(idblock, "active_texture", new="texture.new")
        elif node:
            col.template_ID(node, "texture", new="texture.new")
        elif idblock:
            col.template_ID(idblock, "texture", new="texture.new")

        if space.pin_id:
            col.template_ID(space, "pin_id")

        if wide_ui:
            col = split.column()

        if not space.pin_id:
            col.prop(space, "brush_texture", text="Brush", toggle=True)

        if tex:
            split = layout.split(percentage=0.2)

<<<<<<< HEAD
            if tex.type == 'NODES':
                slot = context.texture_slot
=======
            if tex.use_nodes:
>>>>>>> 5df1bb84

                if slot:
                    split.label(text="Output:")
                    split.prop(slot, "output_node", text="")

            else:
                if wide_ui:
                    split.label(text="Type:")
                    split.prop(tex, "type", text="")
                else:
                    layout.prop(tex, "type", text="")


class TEXTURE_PT_custom_props(TextureButtonsPanel, PropertyPanel):
    _context_path = "texture"

    def poll(self, context): # use alternate poll since NONE texture type is ok
        return context.texture


class TEXTURE_PT_colors(TextureButtonsPanel):
    bl_label = "Colors"
    bl_default_closed = True

    def draw(self, context):
        layout = self.layout

        tex = context.texture
        wide_ui = context.region.width > narrowui

        layout.prop(tex, "use_color_ramp", text="Ramp")
        if tex.use_color_ramp:
            layout.template_color_ramp(tex, "color_ramp", expand=True)

        split = layout.split()

        col = split.column()
        col.label(text="RGB Multiply:")
        sub = col.column(align=True)
        sub.prop(tex, "factor_red", text="R")
        sub.prop(tex, "factor_green", text="G")
        sub.prop(tex, "factor_blue", text="B")

        if wide_ui:
            col = split.column()
        col.label(text="Adjust:")
        col.prop(tex, "brightness")
        col.prop(tex, "contrast")

# Texture Slot Panels #


class TextureSlotPanel(TextureButtonsPanel):

    def poll(self, context):
        return (context.texture_slot and
                TextureButtonsPanel.poll(self, context))


class TEXTURE_PT_mapping(TextureSlotPanel):
    bl_label = "Mapping"

    def draw(self, context):
        layout = self.layout

        idblock = context_tex_datablock(context)

        tex = context.texture_slot
        # textype = context.texture
        wide_ui = context.region.width > narrowui

        if type(idblock) != bpy.types.Brush:
            split = layout.split(percentage=0.3)
            col = split.column()
            col.label(text="Coordinates:")
            col = split.column()
            col.prop(tex, "texture_coordinates", text="")

            if tex.texture_coordinates == 'ORCO':
                """
                ob = context.object
                if ob and ob.type == 'MESH':
                    split = layout.split(percentage=0.3)
                    split.label(text="Mesh:")
                    split.prop(ob.data, "texco_mesh", text="")
                """
            elif tex.texture_coordinates == 'UV':
                split = layout.split(percentage=0.3)
                split.label(text="Layer:")
                ob = context.object
                if ob and ob.type == 'MESH':
                    split.prop_object(tex, "uv_layer", ob.data, "uv_textures", text="")
                else:
                    split.prop(tex, "uv_layer", text="")

            elif tex.texture_coordinates == 'OBJECT':
                split = layout.split(percentage=0.3)
                split.label(text="Object:")
                split.prop(tex, "object", text="")

        if type(idblock) == bpy.types.Brush:
            layout.prop(tex, "map_mode", expand=True)

            row = layout.row()
            row.active = tex.map_mode in ('FIXED', 'TILED')
            row.prop(tex, "angle")

            row = layout.row()
            row.active = tex.map_mode in ('TILED', '3D')
            row.column().prop(tex, "size")
        else:
            if type(idblock) == bpy.types.Material:
                split = layout.split(percentage=0.3)
                split.label(text="Projection:")
                split.prop(tex, "mapping", text="")

                split = layout.split()

                col = split.column()
                if tex.texture_coordinates in ('ORCO', 'UV'):
                    col.prop(tex, "from_dupli")
                elif tex.texture_coordinates == 'OBJECT':
                    col.prop(tex, "from_original")
                elif wide_ui:
                    col.label()

                if wide_ui:
                    col = split.column()
                row = col.row()
                row.prop(tex, "x_mapping", text="")
                row.prop(tex, "y_mapping", text="")
                row.prop(tex, "z_mapping", text="")

            # any non brush
            split = layout.split()

            col = split.column()
            col.prop(tex, "offset")

            if wide_ui:
                col = split.column()
            col.prop(tex, "size")


class TEXTURE_PT_influence(TextureSlotPanel):
    bl_label = "Influence"

    def poll(self, context):
        idblock = context_tex_datablock(context)
        if type(idblock) == bpy.types.Brush:
            return False

        return context.texture_slot

    def draw(self, context):

        layout = self.layout

        idblock = context_tex_datablock(context)

        # textype = context.texture
        tex = context.texture_slot
        wide_ui = context.region.width > narrowui

        def factor_but(layout, active, toggle, factor, name):
            row = layout.row(align=True)
            row.prop(tex, toggle, text="")
            sub = row.row()
            sub.active = active
            sub.prop(tex, factor, text=name, slider=True)

        if type(idblock) == bpy.types.Material:
            if idblock.type in ('SURFACE', 'HALO', 'WIRE'):
                split = layout.split()

                col = split.column()
                col.label(text="Diffuse:")
                factor_but(col, tex.map_diffuse, "map_diffuse", "diffuse_factor", "Intensity")
                factor_but(col, tex.map_colordiff, "map_colordiff", "colordiff_factor", "Color")
                factor_but(col, tex.map_alpha, "map_alpha", "alpha_factor", "Alpha")
                factor_but(col, tex.map_translucency, "map_translucency", "translucency_factor", "Translucency")

                col.label(text="Specular:")
                factor_but(col, tex.map_specular, "map_specular", "specular_factor", "Intensity")
                factor_but(col, tex.map_colorspec, "map_colorspec", "colorspec_factor", "Color")
                factor_but(col, tex.map_hardness, "map_hardness", "hardness_factor", "Hardness")

                if wide_ui:
                    col = split.column()
                col.label(text="Shading:")
                factor_but(col, tex.map_ambient, "map_ambient", "ambient_factor", "Ambient")
                factor_but(col, tex.map_emit, "map_emit", "emit_factor", "Emit")
                factor_but(col, tex.map_mirror, "map_mirror", "mirror_factor", "Mirror")
                factor_but(col, tex.map_raymir, "map_raymir", "raymir_factor", "Ray Mirror")

                col.label(text="Geometry:")
                factor_but(col, tex.map_normal, "map_normal", "normal_factor", "Normal")
                factor_but(col, tex.map_warp, "map_warp", "warp_factor", "Warp")
                factor_but(col, tex.map_displacement, "map_displacement", "displacement_factor", "Displace")

                #sub = col.column()
                #sub.active = tex.map_translucency or tex.map_emit or tex.map_alpha or tex.map_raymir or tex.map_hardness or tex.map_ambient or tex.map_specularity or tex.map_reflection or tex.map_mirror
                #sub.prop(tex, "default_value", text="Amount", slider=True)
            elif idblock.type == 'VOLUME':
                split = layout.split()

                col = split.column()
                factor_but(col, tex.map_density, "map_density", "density_factor", "Density")
                factor_but(col, tex.map_emission, "map_emission", "emission_factor", "Emission")
                factor_but(col, tex.map_scattering, "map_scattering", "scattering_factor", "Scattering")
                factor_but(col, tex.map_reflection, "map_reflection", "reflection_factor", "Reflection")

                if wide_ui:
                    col = split.column()
                    col.label(text=" ")
                factor_but(col, tex.map_alpha, "map_coloremission", "coloremission_factor", "Emission Color")
                factor_but(col, tex.map_colortransmission, "map_colortransmission", "colortransmission_factor", "Transmission Color")
                factor_but(col, tex.map_colorreflection, "map_colorreflection", "colorreflection_factor", "Reflection Color")

            layout.separator()

        elif type(idblock) == bpy.types.Lamp:
            split = layout.split()

            col = split.column()
            factor_but(col, tex.map_color, "map_color", "color_factor", "Color")

            if wide_ui:
                col = split.column()
            factor_but(col, tex.map_shadow, "map_shadow", "shadow_factor", "Shadow")

            layout.separator()

        elif type(idblock) == bpy.types.World:
            split = layout.split()

            col = split.column()
            factor_but(col, tex.map_blend, "map_blend", "blend_factor", "Blend")
            factor_but(col, tex.map_horizon, "map_horizon", "horizon_factor", "Horizon")

            if wide_ui:
                col = split.column()
            factor_but(col, tex.map_zenith_up, "map_zenith_up", "zenith_up_factor", "Zenith Up")
            factor_but(col, tex.map_zenith_down, "map_zenith_down", "zenith_down_factor", "Zenith Down")

            layout.separator()

        split = layout.split()

        col = split.column()
        col.prop(tex, "blend_type", text="Blend")
        col.prop(tex, "rgb_to_intensity")
        sub = col.column()
        sub.active = tex.rgb_to_intensity
        sub.prop(tex, "color", text="")

        if wide_ui:
            col = split.column()
        col.prop(tex, "negate", text="Negative")
        col.prop(tex, "stencil")

        if type(idblock) in (bpy.types.Material, bpy.types.World):
            col.prop(tex, "default_value", text="DVar", slider=True)

# Texture Type Panels #


class TextureTypePanel(TextureButtonsPanel):

    def poll(self, context):
        tex = context.texture
        return (tex and tex.type == self.tex_type and not tex.type == 'NODES')


class TEXTURE_PT_clouds(TextureTypePanel):
    bl_label = "Clouds"
    tex_type = 'CLOUDS'

    def draw(self, context):
        layout = self.layout

        tex = context.texture
        wide_ui = context.region.width > narrowui

        layout.prop(tex, "stype", expand=True)
        layout.label(text="Noise:")
        layout.prop(tex, "noise_type", text="Type", expand=True)
        if wide_ui:
            layout.prop(tex, "noise_basis", text="Basis")
        else:
            layout.prop(tex, "noise_basis", text="")

        split = layout.split()

        col = split.column()
        col.prop(tex, "noise_size", text="Size")
        col.prop(tex, "noise_depth", text="Depth")

        if wide_ui:
            col = split.column()
        col.prop(tex, "nabla", text="Nabla")


class TEXTURE_PT_wood(TextureTypePanel):
    bl_label = "Wood"
    tex_type = 'WOOD'

    def draw(self, context):
        layout = self.layout

        tex = context.texture
        wide_ui = context.region.width > narrowui

        layout.prop(tex, "noisebasis2", expand=True)
        if wide_ui:
            layout.prop(tex, "stype", expand=True)
        else:
            layout.prop(tex, "stype", text="")

        col = layout.column()
        col.active = tex.stype in ('RINGNOISE', 'BANDNOISE')
        col.label(text="Noise:")
        col.row().prop(tex, "noise_type", text="Type", expand=True)
        if wide_ui:
            layout.prop(tex, "noise_basis", text="Basis")
        else:
            layout.prop(tex, "noise_basis", text="")

        split = layout.split()
        split.active = tex.stype in ('RINGNOISE', 'BANDNOISE')

        col = split.column()
        col.prop(tex, "noise_size", text="Size")
        col.prop(tex, "turbulence")

        col = split.column()
        col.prop(tex, "nabla")


class TEXTURE_PT_marble(TextureTypePanel):
    bl_label = "Marble"
    tex_type = 'MARBLE'

    def draw(self, context):
        layout = self.layout

        tex = context.texture
        wide_ui = context.region.width > narrowui

        layout.prop(tex, "stype", expand=True)
        layout.prop(tex, "noisebasis2", expand=True)
        layout.label(text="Noise:")
        layout.prop(tex, "noise_type", text="Type", expand=True)
        if wide_ui:
            layout.prop(tex, "noise_basis", text="Basis")
        else:
            layout.prop(tex, "noise_basis", text="")

        split = layout.split()

        col = split.column()
        col.prop(tex, "noise_size", text="Size")
        col.prop(tex, "noise_depth", text="Depth")

        if wide_ui:
            col = split.column()
        col.prop(tex, "turbulence")
        col.prop(tex, "nabla")


class TEXTURE_PT_magic(TextureTypePanel):
    bl_label = "Magic"
    tex_type = 'MAGIC'

    def draw(self, context):
        layout = self.layout

        tex = context.texture
        wide_ui = context.region.width > narrowui

        split = layout.split()

        col = split.column()
        col.prop(tex, "noise_depth", text="Depth")

        if wide_ui:
            col = split.column()
        col.prop(tex, "turbulence")


class TEXTURE_PT_blend(TextureTypePanel):
    bl_label = "Blend"
    tex_type = 'BLEND'

    def draw(self, context):
        layout = self.layout

        tex = context.texture
        wide_ui = context.region.width > narrowui

        if wide_ui:
            layout.prop(tex, "progression")
        else:
            layout.prop(tex, "progression", text="")

        sub = layout.row()

        sub.active = (tex.progression in ('LINEAR', 'QUADRATIC', 'EASING', 'RADIAL'))
        sub.prop(tex, "flip_axis", expand=True)


class TEXTURE_PT_stucci(TextureTypePanel):
    bl_label = "Stucci"
    tex_type = 'STUCCI'

    def draw(self, context):
        layout = self.layout

        tex = context.texture
        wide_ui = context.region.width > narrowui

        layout.prop(tex, "stype", expand=True)
        layout.label(text="Noise:")
        layout.prop(tex, "noise_type", text="Type", expand=True)
        if wide_ui:
            layout.prop(tex, "noise_basis", text="Basis")
        else:
            layout.prop(tex, "noise_basis", text="")

        split = layout.split()

        col = split.column()
        col.prop(tex, "noise_size", text="Size")

        if wide_ui:
            col = split.column()
        col.prop(tex, "turbulence")


class TEXTURE_PT_image(TextureTypePanel):
    bl_label = "Image"
    tex_type = 'IMAGE'

    def draw(self, context):
        layout = self.layout

        tex = context.texture

        layout.template_image(tex, "image", tex.image_user)


class TEXTURE_PT_image_sampling(TextureTypePanel):
    bl_label = "Image Sampling"
    bl_default_closed = True
    tex_type = 'IMAGE'

    def draw(self, context):
        layout = self.layout

        tex = context.texture
        # slot = context.texture_slot
        wide_ui = context.region.width > narrowui

        split = layout.split()

        col = split.column()
        col.label(text="Alpha:")
        col.prop(tex, "use_alpha", text="Use")
        col.prop(tex, "calculate_alpha", text="Calculate")
        col.prop(tex, "invert_alpha", text="Invert")
        col.separator()
        col.prop(tex, "flip_axis", text="Flip X/Y Axis")

        if wide_ui:
            col = split.column()
        else:
            col.separator()
        col.prop(tex, "normal_map")
        row = col.row()
        row.active = tex.normal_map
        row.prop(tex, "normal_space", text="")

        col.label(text="Filter:")
        col.prop(tex, "filter", text="")
        col.prop(tex, "filter_size")
        col.prop(tex, "filter_size_minimum")
        col.prop(tex, "mipmap")

        row = col.row()
        row.active = tex.mipmap
        row.prop(tex, "mipmap_gauss")

        col.prop(tex, "interpolation")
        if tex.mipmap and tex.filter != 'DEFAULT':
            if tex.filter == 'FELINE':
                col.prop(tex, "filter_probes", text="Probes")
            else:
                col.prop(tex, "filter_eccentricity", text="Eccentricity")


class TEXTURE_PT_image_mapping(TextureTypePanel):
    bl_label = "Image Mapping"
    bl_default_closed = True
    tex_type = 'IMAGE'

    def draw(self, context):
        layout = self.layout

        tex = context.texture
        wide_ui = context.region.width > narrowui

        if wide_ui:
            layout.prop(tex, "extension")
        else:
            layout.prop(tex, "extension", text="")

        split = layout.split()

        if tex.extension == 'REPEAT':
            col = split.column(align=True)
            col.label(text="Repeat:")
            col.prop(tex, "repeat_x", text="X")
            col.prop(tex, "repeat_y", text="Y")

            if wide_ui:
                col = split.column(align=True)
            col.label(text="Mirror:")
            col.prop(tex, "mirror_x", text="X")
            col.prop(tex, "mirror_y", text="Y")
            layout.separator()

        elif tex.extension == 'CHECKER':
            col = split.column(align=True)
            row = col.row()
            row.prop(tex, "checker_even", text="Even")
            row.prop(tex, "checker_odd", text="Odd")

            if wide_ui:
                col = split.column()
            col.prop(tex, "checker_distance", text="Distance")

            layout.separator()

        split = layout.split()

        col = split.column(align=True)
        #col.prop(tex, "crop_rectangle")
        col.label(text="Crop Minimum:")
        col.prop(tex, "crop_min_x", text="X")
        col.prop(tex, "crop_min_y", text="Y")

        if wide_ui:
            col = split.column(align=True)
        col.label(text="Crop Maximum:")
        col.prop(tex, "crop_max_x", text="X")
        col.prop(tex, "crop_max_y", text="Y")


class TEXTURE_PT_plugin(TextureTypePanel):
    bl_label = "Plugin"
    tex_type = 'PLUGIN'

    def draw(self, context):
        layout = self.layout

        # tex = context.texture

        layout.label(text="Nothing yet")


class TEXTURE_PT_envmap(TextureTypePanel):
    bl_label = "Environment Map"
    tex_type = 'ENVIRONMENT_MAP'

    def draw(self, context):
        layout = self.layout

        # tex = context.texture

        layout.label(text="Nothing yet")


class TEXTURE_PT_musgrave(TextureTypePanel):
    bl_label = "Musgrave"
    tex_type = 'MUSGRAVE'

    def draw(self, context):
        layout = self.layout

        tex = context.texture
        wide_ui = context.region.width > narrowui

        if wide_ui:
            layout.prop(tex, "musgrave_type")
        else:
            layout.prop(tex, "musgrave_type", text="")

        split = layout.split()

        col = split.column()
        col.prop(tex, "highest_dimension", text="Dimension")
        col.prop(tex, "lacunarity")
        col.prop(tex, "octaves")

        if wide_ui:
            col = split.column()
        if (tex.musgrave_type in ('HETERO_TERRAIN', 'RIDGED_MULTIFRACTAL', 'HYBRID_MULTIFRACTAL')):
            col.prop(tex, "offset")
        if (tex.musgrave_type in ('RIDGED_MULTIFRACTAL', 'HYBRID_MULTIFRACTAL')):
            col.prop(tex, "gain")
            col.prop(tex, "noise_intensity", text="Intensity")

        layout.label(text="Noise:")

        if wide_ui:
            layout.prop(tex, "noise_basis", text="Basis")
        else:
            layout.prop(tex, "noise_basis", text="")

        split = layout.split()

        col = split.column()
        col.prop(tex, "noise_size", text="Size")

        if wide_ui:
            col = split.column()
        col.prop(tex, "nabla")


class TEXTURE_PT_voronoi(TextureTypePanel):
    bl_label = "Voronoi"
    tex_type = 'VORONOI'

    def draw(self, context):
        layout = self.layout

        tex = context.texture
        wide_ui = context.region.width > narrowui

        split = layout.split()

        col = split.column()
        col.label(text="Distance Metric:")
        col.prop(tex, "distance_metric", text="")
        sub = col.column()
        sub.active = tex.distance_metric == 'MINKOVSKY'
        sub.prop(tex, "minkovsky_exponent", text="Exponent")
        col.label(text="Coloring:")
        col.prop(tex, "coloring", text="")
        col.prop(tex, "noise_intensity", text="Intensity")

        if wide_ui:
            col = split.column()
        sub = col.column(align=True)
        sub.label(text="Feature Weights:")
        sub.prop(tex, "weight_1", text="1", slider=True)
        sub.prop(tex, "weight_2", text="2", slider=True)
        sub.prop(tex, "weight_3", text="3", slider=True)
        sub.prop(tex, "weight_4", text="4", slider=True)

        layout.label(text="Noise:")

        split = layout.split()

        col = split.column()
        col.prop(tex, "noise_size", text="Size")

        if wide_ui:
            col = split.column()
        col.prop(tex, "nabla")


class TEXTURE_PT_distortednoise(TextureTypePanel):
    bl_label = "Distorted Noise"
    tex_type = 'DISTORTED_NOISE'

    def draw(self, context):
        layout = self.layout

        tex = context.texture
        wide_ui = context.region.width > narrowui

        if wide_ui:
            layout.prop(tex, "noise_distortion")
            layout.prop(tex, "noise_basis", text="Basis")
        else:
            layout.prop(tex, "noise_distortion", text="")
            layout.prop(tex, "noise_basis", text="")

        split = layout.split()

        col = split.column()
        col.prop(tex, "distortion", text="Distortion")
        col.prop(tex, "noise_size", text="Size")

        if wide_ui:
            col = split.column()
        col.prop(tex, "nabla")


class TEXTURE_PT_voxeldata(TextureButtonsPanel):
    bl_label = "Voxel Data"

    def poll(self, context):
        tex = context.texture
        return (tex and tex.type == 'VOXEL_DATA')

    def draw(self, context):
        layout = self.layout

        tex = context.texture
        vd = tex.voxeldata

        layout.prop(vd, "file_format")
        if vd.file_format in ['BLENDER_VOXEL', 'RAW_8BIT']:
            layout.prop(vd, "source_path")
        if vd.file_format == 'RAW_8BIT':
            layout.prop(vd, "resolution")
        elif vd.file_format == 'SMOKE':
            layout.prop(vd, "domain_object")
            layout.prop(vd, "smoke_data_type")
        elif vd.file_format == 'IMAGE_SEQUENCE':
            layout.template_image(tex, "image", tex.image_user)

        layout.prop(vd, "still")
        row = layout.row()
        row.active = vd.still
        row.prop(vd, "still_frame_number")

        layout.prop(vd, "interpolation")
        layout.prop(vd, "extension")
        layout.prop(vd, "intensity")


class TEXTURE_PT_pointdensity(TextureButtonsPanel):
    bl_label = "Point Density"

    def poll(self, context):
        tex = context.texture
        return (tex and tex.type == 'POINT_DENSITY')

    def draw(self, context):
        layout = self.layout

        tex = context.texture
        pd = tex.pointdensity
        wide_ui = context.region.width > narrowui

        if wide_ui:
            layout.prop(pd, "point_source", expand=True)
        else:
            layout.prop(pd, "point_source", text="")

        split = layout.split()

        col = split.column()
        if pd.point_source == 'PARTICLE_SYSTEM':
            col.label(text="Object:")
            col.prop(pd, "object", text="")

            sub = col.column()
            sub.enabled = bool(pd.object)
            if pd.object:
                sub.label(text="System:")
                sub.prop_object(pd, "particle_system", pd.object, "particle_systems", text="")
            sub.label(text="Cache:")
            sub.prop(pd, "particle_cache", text="")
        else:
            col.label(text="Object:")
            col.prop(pd, "object", text="")
            col.label(text="Cache:")
            col.prop(pd, "vertices_cache", text="")

        col.separator()

        col.label(text="Color Source:")
        col.prop(pd, "color_source", text="")
        if pd.color_source in ('PARTICLE_SPEED', 'PARTICLE_VELOCITY'):
            col.prop(pd, "speed_scale")
        if pd.color_source in ('PARTICLE_SPEED', 'PARTICLE_AGE'):
            layout.template_color_ramp(pd, "color_ramp", expand=True)

        if wide_ui:
            col = split.column()
        col.label()
        col.prop(pd, "radius")
        col.label(text="Falloff:")
        col.prop(pd, "falloff", text="")
        if pd.falloff == 'SOFT':
            col.prop(pd, "falloff_softness")


class TEXTURE_PT_pointdensity_turbulence(TextureButtonsPanel):
    bl_label = "Turbulence"

    def poll(self, context):
        tex = context.texture
        return (tex and tex.type == 'POINT_DENSITY')

    def draw_header(self, context):
        layout = self.layout

        tex = context.texture
        pd = tex.pointdensity

        layout.prop(pd, "turbulence", text="")

    def draw(self, context):
        layout = self.layout

        tex = context.texture
        pd = tex.pointdensity
        layout.active = pd.turbulence
        wide_ui = context.region.width > narrowui

        split = layout.split()

        col = split.column()
        col.label(text="Influence:")
        col.prop(pd, "turbulence_influence", text="")
        col.label(text="Noise Basis:")
        col.prop(pd, "noise_basis", text="")

        if wide_ui:
            col = split.column()
            col.label()
        col.prop(pd, "turbulence_size")
        col.prop(pd, "turbulence_depth")
        col.prop(pd, "turbulence_strength")

bpy.types.register(TEXTURE_PT_context_texture)
bpy.types.register(TEXTURE_PT_preview)

bpy.types.register(TEXTURE_PT_clouds) # Texture Type Panels
bpy.types.register(TEXTURE_PT_wood)
bpy.types.register(TEXTURE_PT_marble)
bpy.types.register(TEXTURE_PT_magic)
bpy.types.register(TEXTURE_PT_blend)
bpy.types.register(TEXTURE_PT_stucci)
bpy.types.register(TEXTURE_PT_image)
bpy.types.register(TEXTURE_PT_image_sampling)
bpy.types.register(TEXTURE_PT_image_mapping)
bpy.types.register(TEXTURE_PT_plugin)
bpy.types.register(TEXTURE_PT_envmap)
bpy.types.register(TEXTURE_PT_musgrave)
bpy.types.register(TEXTURE_PT_voronoi)
bpy.types.register(TEXTURE_PT_distortednoise)
bpy.types.register(TEXTURE_PT_voxeldata)
bpy.types.register(TEXTURE_PT_pointdensity)
bpy.types.register(TEXTURE_PT_pointdensity_turbulence)

bpy.types.register(TEXTURE_PT_colors)
bpy.types.register(TEXTURE_PT_mapping)
bpy.types.register(TEXTURE_PT_influence)

bpy.types.register(TEXTURE_PT_custom_props)<|MERGE_RESOLUTION|>--- conflicted
+++ resolved
@@ -129,12 +129,7 @@
         if tex:
             split = layout.split(percentage=0.2)
 
-<<<<<<< HEAD
             if tex.type == 'NODES':
-                slot = context.texture_slot
-=======
-            if tex.use_nodes:
->>>>>>> 5df1bb84
 
                 if slot:
                     split.label(text="Output:")
