--- conflicted
+++ resolved
@@ -1028,7 +1028,6 @@
         sculpt = tool_settings.sculpt
         brush = tool_settings.sculpt.brush
 
-<<<<<<< HEAD
         layout.operator("sculpt.area_hide", text="Show Hidden").show_all = True
         layout.operator("sculpt.area_hide", text="Hide Exterior Area")
         layout.operator("sculpt.area_hide", text="Hide Interior Area").hide_inside = True
@@ -1038,11 +1037,6 @@
         layout.prop(sculpt, "use_symmetry_y")
         layout.prop(sculpt, "use_symmetry_z")
 
-=======
-        layout.prop(sculpt, "use_symmetry_x")
-        layout.prop(sculpt, "use_symmetry_y")
-        layout.prop(sculpt, "use_symmetry_z")
->>>>>>> d59304e8
         layout.separator()
         layout.prop(sculpt, "lock_x")
         layout.prop(sculpt, "lock_y")
@@ -2197,7 +2191,7 @@
                 if (bg.image):
                     box.template_image(bg, "image", bg.image_user, compact=True)
 
-                    box.prop(bg, "use_transparency", slider=True)
+                    box.prop(bg, "transparency", slider=True)
                     if bg.view_axis != 'CAMERA':
                         box.prop(bg, "size")
                         row = box.row(align=True)
