# ##### BEGIN GPL LICENSE BLOCK #####
#
#  This program is free software; you can redistribute it and/or
#  modify it under the terms of the GNU General Public License
#  as published by the Free Software Foundation; either version 2
#  of the License, or (at your option) any later version.
#
#  This program is distributed in the hope that it will be useful,
#  but WITHOUT ANY WARRANTY; without even the implied warranty of
#  MERCHANTABILITY or FITNESS FOR A PARTICULAR PURPOSE.  See the
#  GNU General Public License for more details.
#
#  You should have received a copy of the GNU General Public License
#  along with this program; if not, write to the Free Software Foundation,
#  Inc., 51 Franklin Street, Fifth Floor, Boston, MA 02110-1301, USA.
#
# ##### END GPL LICENSE BLOCK #####

# <pep8 compliant>
import bpy
from rna_prop_ui import PropertyPanel


class BoneButtonsPanel():
    bl_space_type = 'PROPERTIES'
    bl_region_type = 'WINDOW'
    bl_context = "bone"

    @classmethod
    def poll(cls, context):
        return (context.bone or context.edit_bone)


class BONE_PT_context_bone(BoneButtonsPanel, bpy.types.Panel):
    bl_label = ""
    bl_options = {'HIDE_HEADER'}

    def draw(self, context):
        layout = self.layout

        bone = context.bone
        if not bone:
            bone = context.edit_bone

        row = layout.row()
        row.label(text="", icon='BONE_DATA')
        row.prop(bone, "name", text="")


class BONE_PT_transform(BoneButtonsPanel, bpy.types.Panel):
    bl_label = "Transform"

    def draw(self, context):
        layout = self.layout

        ob = context.object
        bone = context.bone

        if not bone:
            bone = context.edit_bone
                row = layout.row()
                row.column().prop(bone, "head")
                row.column().prop(bone, "tail")

                col = row.column()
                sub = col.column(align=True)
                sub.label(text="Roll:")
                sub.prop(bone, "roll", text="")
                sub.label()
                sub.prop(bone, "lock")

        else:
            pchan = ob.pose.bones[context.bone.name]

<<<<<<< HEAD
                row = layout.row()
                col = row.column()
                col.prop(pchan, "location")
                col.active = not (bone.parent and bone.connected)
=======
            row = layout.row()
            col = row.column()
            col.prop(pchan, "location")
            col.active = not (bone.parent and bone.use_connect)
>>>>>>> 36c273b1

                col = row.column()
                if pchan.rotation_mode == 'QUATERNION':
                    col.prop(pchan, "rotation_quaternion", text="Rotation")
                elif pchan.rotation_mode == 'AXIS_ANGLE':
                    #col.label(text="Rotation")
                    #col.prop(pchan, "rotation_angle", text="Angle")
                    #col.prop(pchan, "rotation_axis", text="Axis")
                    col.prop(pchan, "rotation_axis_angle", text="Rotation")
                else:
                    col.prop(pchan, "rotation_euler", text="Rotation")

                row.column().prop(pchan, "scale")

                layout.prop(pchan, "rotation_mode")


class BONE_PT_transform_locks(BoneButtonsPanel, bpy.types.Panel):
    bl_label = "Transform Locks"
    bl_options = {'DEFAULT_CLOSED'}

    @classmethod
    def poll(cls, context):
        return context.bone

    def draw(self, context):
        layout = self.layout

        ob = context.object
        bone = context.bone
        pchan = ob.pose.bones[context.bone.name]

        row = layout.row()
        col = row.column()
        col.prop(pchan, "lock_location")
        col.active = not (bone.parent and bone.use_connect)

        col = row.column()
        if pchan.rotation_mode in ('QUATERNION', 'AXIS_ANGLE'):
            col.prop(pchan, "lock_rotations_4d", text="Lock Rotation")
            if pchan.lock_rotations_4d:
                col.prop(pchan, "lock_rotation_w", text="W")
            col.prop(pchan, "lock_rotation", text="")
        else:
            col.prop(pchan, "lock_rotation", text="Rotation")

        row.column().prop(pchan, "lock_scale")


class BONE_PT_relations(BoneButtonsPanel, bpy.types.Panel):
    bl_label = "Relations"

    def draw(self, context):
        layout = self.layout

        ob = context.object
        bone = context.bone
        arm = context.armature

        if not bone:
            bone = context.edit_bone
            pchan = None
        else:
            pchan = ob.pose.bones[context.bone.name]

        split = layout.split()

        col = split.column()
        col.label(text="Layers:")
        col.prop(bone, "layers", text="")

        col.separator()

        if ob and pchan:
            col.label(text="Bone Group:")
            col.prop_search(pchan, "bone_group", ob.pose, "bone_groups", text="")

            col = split.column()
        col.label(text="Parent:")
        if context.bone:
            col.prop(bone, "parent", text="")
        else:
            col.prop_search(bone, "parent", arm, "edit_bones", text="")

        sub = col.column()
        sub.active = (bone.parent is not None)
        sub.prop(bone, "use_connect")
        sub.prop(bone, "use_hinge", text="Inherit Rotation")
        sub.prop(bone, "use_inherit_scale", text="Inherit Scale")
        sub = col.column()
        sub.active = (not bone.parent or not bone.use_connect)
        sub.prop(bone, "use_local_location", text="Local Location")


class BONE_PT_display(BoneButtonsPanel, bpy.types.Panel):
    bl_label = "Display"

    @classmethod
    def poll(cls, context):
        return context.bone

    def draw(self, context):
        layout = self.layout

        ob = context.object
        bone = context.bone

        if not bone:
            bone = context.edit_bone
            pchan = None
        else:
            pchan = ob.pose.bones[context.bone.name]

        if ob and pchan:

            split = layout.split()

            col = split.column()
            col.prop(bone, "show_wire", text="Wireframe")
            col.prop(bone, "hide", text="Hide")

                col = split.column()

            col.label(text="Custom Shape:")
            col.prop(pchan, "custom_shape", text="")
            if pchan.custom_shape:
                col.prop_search(pchan, "custom_shape_transform", ob.pose, "bones", text="At")


class BONE_PT_inverse_kinematics(BoneButtonsPanel, bpy.types.Panel):
    bl_label = "Inverse Kinematics"
    bl_options = {'DEFAULT_CLOSED'}

    @classmethod
    def poll(cls, context):
        return context.active_pose_bone

    def draw(self, context):
        layout = self.layout

        ob = context.object
        bone = context.bone
        pchan = ob.pose.bones[bone.name]

        row = layout.row()
        row.prop(ob.pose, "ik_solver")

        split = layout.split(percentage=0.25)
        split.prop(pchan, "lock_ik_x", icon='LOCKED' if pchan.lock_ik_x else 'UNLOCKED', text="X")
        split.active = pchan.is_in_ik_chain
        row = split.row()
        row.prop(pchan, "ik_stiffness_x", text="Stiffness", slider=True)
        row.active = pchan.lock_ik_x == False and pchan.is_in_ik_chain

            split = layout.split(percentage=0.25)
            sub = split.row()

<<<<<<< HEAD
        sub.prop(pchan, "ik_limit_x", text="Limit")
        sub.active = pchan.ik_dof_x and pchan.has_ik
            sub = split.row(align=True)
=======
        sub.prop(pchan, "use_ik_limit_x", text="Limit")
        sub.active = pchan.lock_ik_x == False and pchan.is_in_ik_chain
        sub = split.row(align=True)
>>>>>>> 36c273b1
        sub.prop(pchan, "ik_min_x", text="")
        sub.prop(pchan, "ik_max_x", text="")
        sub.active = pchan.lock_ik_x == False and pchan.use_ik_limit_x and pchan.is_in_ik_chain

        split = layout.split(percentage=0.25)
        split.prop(pchan, "lock_ik_y", icon='LOCKED' if pchan.lock_ik_y else 'UNLOCKED', text="Y")
        split.active = pchan.is_in_ik_chain
        row = split.row()
        row.prop(pchan, "ik_stiffness_y", text="Stiffness", slider=True)
        row.active = pchan.lock_ik_y == False and pchan.is_in_ik_chain

            split = layout.split(percentage=0.25)
            sub = split.row()

        sub.prop(pchan, "use_ik_limit_y", text="Limit")
        sub.active = pchan.lock_ik_y == False and pchan.is_in_ik_chain

            sub = split.row(align=True)
        sub.prop(pchan, "ik_min_y", text="")
        sub.prop(pchan, "ik_max_y", text="")
        sub.active = pchan.lock_ik_y == False and pchan.use_ik_limit_y and pchan.is_in_ik_chain

        split = layout.split(percentage=0.25)
        split.prop(pchan, "lock_ik_z", icon='LOCKED' if pchan.lock_ik_z else 'UNLOCKED', text="Z")
        split.active = pchan.is_in_ik_chain
        sub = split.row()
        sub.prop(pchan, "ik_stiffness_z", text="Stiffness", slider=True)
        sub.active = pchan.lock_ik_z == False and pchan.is_in_ik_chain

            split = layout.split(percentage=0.25)
            sub = split.row()

<<<<<<< HEAD
        sub.prop(pchan, "ik_limit_z", text="Limit")
        sub.active = pchan.ik_dof_z and pchan.has_ik
            sub = split.row(align=True)
        sub.prop(pchan, "ik_min_z", text="")
        sub.prop(pchan, "ik_max_z", text="")
        sub.active = pchan.ik_dof_z and pchan.ik_limit_z and pchan.has_ik
        split = layout.split()
        split.prop(pchan, "ik_stretch", text="Stretch", slider=True)
            split.label()
        split.active = pchan.has_ik
=======
        sub.prop(pchan, "use_ik_limit_z", text="Limit")
        sub.active = pchan.lock_ik_z == False and pchan.is_in_ik_chain
        sub = split.row(align=True)
        sub.prop(pchan, "ik_min_z", text="")
        sub.prop(pchan, "ik_max_z", text="")
        sub.active = pchan.lock_ik_z == False and pchan.use_ik_limit_z and pchan.is_in_ik_chain

        split = layout.split(percentage=0.25)
        split.label(text="Stretch:")
        sub = split.row()
        sub.prop(pchan, "ik_stretch", text="", slider=True)
        sub.active = pchan.is_in_ik_chain
>>>>>>> 36c273b1

        if ob.pose.ik_solver == 'ITASC':
            split = layout.split()
            col = split.column()
<<<<<<< HEAD
            col.prop(pchan, "ik_rot_control", text="Control Rotation")
            col.active = pchan.has_ik
                col = split.column()
            col.prop(pchan, "ik_rot_weight", text="Weight", slider=True)
            col.active = pchan.has_ik
=======
            col.prop(pchan, "use_ik_rotation_control", text="Control Rotation")
            col.active = pchan.is_in_ik_chain
            col = split.column()
            col.prop(pchan, "ik_rotation_weight", text="Weight", slider=True)
            col.active = pchan.is_in_ik_chain
>>>>>>> 36c273b1
            # not supported yet
            #row = layout.row()
            #row.prop(pchan, "use_ik_linear_control", text="Joint Size")
            #row.prop(pchan, "ik_linear_weight", text="Weight", slider=True)


class BONE_PT_deform(BoneButtonsPanel, bpy.types.Panel):
    bl_label = "Deform"
    bl_options = {'DEFAULT_CLOSED'}

    def draw_header(self, context):
        bone = context.bone

        if not bone:
            bone = context.edit_bone

        self.layout.prop(bone, "use_deform", text="")

    def draw(self, context):
        layout = self.layout

        bone = context.bone

        if not bone:
            bone = context.edit_bone

        layout.active = bone.use_deform

        split = layout.split()

        col = split.column()
        col.label(text="Envelope:")

        sub = col.column(align=True)
        sub.prop(bone, "envelope_distance", text="Distance")
        sub.prop(bone, "envelope_weight", text="Weight")
        col.prop(bone, "use_envelope_multiply", text="Multiply")

        sub = col.column(align=True)
        sub.label(text="Radius:")
        sub.prop(bone, "head_radius", text="Head")
        sub.prop(bone, "tail_radius", text="Tail")

            col = split.column()
        col.label(text="Curved Bones:")

        sub = col.column(align=True)
        sub.prop(bone, "bbone_segments", text="Segments")
        sub.prop(bone, "bbone_in", text="Ease In")
        sub.prop(bone, "bbone_out", text="Ease Out")

        col.label(text="Offset:")
        col.prop(bone, "use_cyclic_offset")


class BONE_PT_custom_props(BoneButtonsPanel, PropertyPanel, bpy.types.Panel):
    COMPAT_ENGINES = {'BLENDER_RENDER', 'BLENDER_GAME'}

    @property
    def _context_path(self):
        obj = bpy.context.object
        if obj and obj.mode == 'POSE':
            return "active_pose_bone"
        else:
            return "active_bone"


def register():
    pass


def unregister():
    pass

if __name__ == "__main__":
    register()<|MERGE_RESOLUTION|>--- conflicted
+++ resolved
@@ -72,17 +72,10 @@
         else:
             pchan = ob.pose.bones[context.bone.name]
 
-<<<<<<< HEAD
                 row = layout.row()
                 col = row.column()
                 col.prop(pchan, "location")
-                col.active = not (bone.parent and bone.connected)
-=======
-            row = layout.row()
-            col = row.column()
-            col.prop(pchan, "location")
             col.active = not (bone.parent and bone.use_connect)
->>>>>>> 36c273b1
 
                 col = row.column()
                 if pchan.rotation_mode == 'QUATERNION':
@@ -240,15 +233,9 @@
             split = layout.split(percentage=0.25)
             sub = split.row()
 
-<<<<<<< HEAD
-        sub.prop(pchan, "ik_limit_x", text="Limit")
-        sub.active = pchan.ik_dof_x and pchan.has_ik
-            sub = split.row(align=True)
-=======
         sub.prop(pchan, "use_ik_limit_x", text="Limit")
         sub.active = pchan.lock_ik_x == False and pchan.is_in_ik_chain
-        sub = split.row(align=True)
->>>>>>> 36c273b1
+            sub = split.row(align=True)
         sub.prop(pchan, "ik_min_x", text="")
         sub.prop(pchan, "ik_max_x", text="")
         sub.active = pchan.lock_ik_x == False and pchan.use_ik_limit_x and pchan.is_in_ik_chain
@@ -281,21 +268,9 @@
             split = layout.split(percentage=0.25)
             sub = split.row()
 
-<<<<<<< HEAD
-        sub.prop(pchan, "ik_limit_z", text="Limit")
-        sub.active = pchan.ik_dof_z and pchan.has_ik
-            sub = split.row(align=True)
-        sub.prop(pchan, "ik_min_z", text="")
-        sub.prop(pchan, "ik_max_z", text="")
-        sub.active = pchan.ik_dof_z and pchan.ik_limit_z and pchan.has_ik
-        split = layout.split()
-        split.prop(pchan, "ik_stretch", text="Stretch", slider=True)
-            split.label()
-        split.active = pchan.has_ik
-=======
         sub.prop(pchan, "use_ik_limit_z", text="Limit")
         sub.active = pchan.lock_ik_z == False and pchan.is_in_ik_chain
-        sub = split.row(align=True)
+            sub = split.row(align=True)
         sub.prop(pchan, "ik_min_z", text="")
         sub.prop(pchan, "ik_max_z", text="")
         sub.active = pchan.lock_ik_z == False and pchan.use_ik_limit_z and pchan.is_in_ik_chain
@@ -305,24 +280,15 @@
         sub = split.row()
         sub.prop(pchan, "ik_stretch", text="", slider=True)
         sub.active = pchan.is_in_ik_chain
->>>>>>> 36c273b1
 
         if ob.pose.ik_solver == 'ITASC':
             split = layout.split()
             col = split.column()
-<<<<<<< HEAD
-            col.prop(pchan, "ik_rot_control", text="Control Rotation")
-            col.active = pchan.has_ik
-                col = split.column()
-            col.prop(pchan, "ik_rot_weight", text="Weight", slider=True)
-            col.active = pchan.has_ik
-=======
             col.prop(pchan, "use_ik_rotation_control", text="Control Rotation")
             col.active = pchan.is_in_ik_chain
-            col = split.column()
+                col = split.column()
             col.prop(pchan, "ik_rotation_weight", text="Weight", slider=True)
             col.active = pchan.is_in_ik_chain
->>>>>>> 36c273b1
             # not supported yet
             #row = layout.row()
             #row.prop(pchan, "use_ik_linear_control", text="Joint Size")
