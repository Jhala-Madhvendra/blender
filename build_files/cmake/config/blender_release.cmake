--- conflicted
+++ resolved
@@ -66,9 +66,5 @@
   set(WITH_X11_XF86VMODE       ON  CACHE BOOL "" FORCE)
 endif()
 if(NOT APPLE)
-<<<<<<< HEAD
-  set(WITH_OPENXR              ON  CACHE BOOL "" FORCE)
-=======
   set(WITH_XR_OPENXR              ON  CACHE BOOL "" FORCE)
->>>>>>> 4ccbbd30
 endif()