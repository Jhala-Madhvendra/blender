--- conflicted
+++ resolved
@@ -15,12 +15,6 @@
   add_subdirectory(blenlib)
   add_subdirectory(blenloader)
   add_subdirectory(guardedalloc)
-<<<<<<< HEAD
-  # add_subdirectory(bmesh)
-  # if(WITH_ALEMBIC)
-  #   add_subdirectory(alembic)
-  # endif()
-=======
   add_subdirectory(bmesh)
   if(WITH_ALEMBIC)
     add_subdirectory(alembic)
@@ -28,5 +22,4 @@
   if(WITH_USD)
     add_subdirectory(usd)
   endif()
->>>>>>> c4203ef1
 endif()