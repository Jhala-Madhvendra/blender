--- conflicted
+++ resolved
@@ -15,11 +15,7 @@
     while elapsed_time < 10.0:
         scene = bpy.context.scene
         for i in range(scene.frame_start, scene.frame_end + 1):
-<<<<<<< HEAD
-            scene.frame_set(scene.frame_start)
-=======
             scene.frame_set(i)
->>>>>>> e43ecca0
 
         num_frames += scene.frame_end + 1 - scene.frame_start
         elapsed_time = time.time() - start_time
