--- conflicted
+++ resolved
@@ -1519,7 +1519,7 @@
 	if(slot == -1) {
 		ImageMetaData metadata;
 		slot = image_manager->add_image(filename.string(), builtin_data,
-		                                false, 0,
+		                                false, 0, 0,
 		                                interpolation,
 		                                EXTENSION_CLIP,
 		                                true,
@@ -1539,19 +1539,7 @@
 	image_manager = compiler.image_manager;
 
 	if(use_density || use_color) {
-<<<<<<< HEAD
-		if(slot == -1) {
-			ImageMetaData metadata;
-			slot = image_manager->add_image(filename.string(), builtin_data,
-			                                false, 0, 0,
-			                                interpolation,
-			                                EXTENSION_CLIP,
-			                                true,
-			                                metadata);
-		}
-=======
 		add_image();
->>>>>>> 0054dff6
 
 		if(slot != -1) {
 			compiler.stack_assign(vector_in);
@@ -1594,19 +1582,7 @@
 	image_manager = compiler.image_manager;
 
 	if(use_density || use_color) {
-<<<<<<< HEAD
-		if(slot == -1) {
-			ImageMetaData metadata;
-			slot = image_manager->add_image(filename.string(), builtin_data,
-			                                false, 0, 0,
-			                                interpolation,
-			                                EXTENSION_CLIP,
-			                                true,
-			                                metadata);
-		}
-=======
 		add_image();
->>>>>>> 0054dff6
 
 		if(slot != -1) {
 			compiler.parameter("filename", string_printf("@i%d", slot).c_str());
