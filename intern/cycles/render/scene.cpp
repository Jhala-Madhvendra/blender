/*
 * Copyright 2011-2013 Blender Foundation
 *
 * Licensed under the Apache License, Version 2.0 (the "License");
 * you may not use this file except in compliance with the License.
 * You may obtain a copy of the License at
 *
 * http://www.apache.org/licenses/LICENSE-2.0
 *
 * Unless required by applicable law or agreed to in writing, software
 * distributed under the License is distributed on an "AS IS" BASIS,
 * WITHOUT WARRANTIES OR CONDITIONS OF ANY KIND, either express or implied.
 * See the License for the specific language governing permissions and
 * limitations under the License.
 */

#include <stdlib.h>

#include "bvh/bvh.h"
#include "device/device.h"
#include "render/alembic.h"
#include "render/background.h"
#include "render/bake.h"
#include "render/camera.h"
#include "render/curves.h"
#include "render/film.h"
#include "render/integrator.h"
#include "render/light.h"
#include "render/mesh.h"
#include "render/object.h"
#include "render/osl.h"
#include "render/particles.h"
#include "render/procedural.h"
#include "render/scene.h"
#include "render/session.h"
#include "render/shader.h"
#include "render/svm.h"
#include "render/tables.h"
#include "render/volume.h"

#include "util/util_foreach.h"
#include "util/util_guarded_allocator.h"
#include "util/util_logging.h"
#include "util/util_progress.h"

CCL_NAMESPACE_BEGIN

DeviceScene::DeviceScene(Device *device)
    : bvh_nodes(device, "__bvh_nodes", MEM_GLOBAL),
      bvh_leaf_nodes(device, "__bvh_leaf_nodes", MEM_GLOBAL),
      object_node(device, "__object_node", MEM_GLOBAL),
      prim_tri_index(device, "__prim_tri_index", MEM_GLOBAL),
      prim_tri_verts(device, "__prim_tri_verts", MEM_GLOBAL),
      prim_type(device, "__prim_type", MEM_GLOBAL),
      prim_visibility(device, "__prim_visibility", MEM_GLOBAL),
      prim_index(device, "__prim_index", MEM_GLOBAL),
      prim_object(device, "__prim_object", MEM_GLOBAL),
      prim_time(device, "__prim_time", MEM_GLOBAL),
      tri_shader(device, "__tri_shader", MEM_GLOBAL),
      tri_vnormal(device, "__tri_vnormal", MEM_GLOBAL),
      tri_vindex(device, "__tri_vindex", MEM_GLOBAL),
      tri_patch(device, "__tri_patch", MEM_GLOBAL),
      tri_patch_uv(device, "__tri_patch_uv", MEM_GLOBAL),
      curves(device, "__curves", MEM_GLOBAL),
      curve_keys(device, "__curve_keys", MEM_GLOBAL),
      patches(device, "__patches", MEM_GLOBAL),
      objects(device, "__objects", MEM_GLOBAL),
      object_motion_pass(device, "__object_motion_pass", MEM_GLOBAL),
      object_motion(device, "__object_motion", MEM_GLOBAL),
      object_flag(device, "__object_flag", MEM_GLOBAL),
      object_volume_step(device, "__object_volume_step", MEM_GLOBAL),
      camera_motion(device, "__camera_motion", MEM_GLOBAL),
      attributes_map(device, "__attributes_map", MEM_GLOBAL),
      attributes_float(device, "__attributes_float", MEM_GLOBAL),
      attributes_float2(device, "__attributes_float2", MEM_GLOBAL),
      attributes_float3(device, "__attributes_float3", MEM_GLOBAL),
      attributes_uchar4(device, "__attributes_uchar4", MEM_GLOBAL),
      light_distribution(device, "__light_distribution", MEM_GLOBAL),
      lights(device, "__lights", MEM_GLOBAL),
      light_background_marginal_cdf(device, "__light_background_marginal_cdf", MEM_GLOBAL),
      light_background_conditional_cdf(device, "__light_background_conditional_cdf", MEM_GLOBAL),
      particles(device, "__particles", MEM_GLOBAL),
      svm_nodes(device, "__svm_nodes", MEM_GLOBAL),
      shaders(device, "__shaders", MEM_GLOBAL),
      lookup_table(device, "__lookup_table", MEM_GLOBAL),
      sample_pattern_lut(device, "__sample_pattern_lut", MEM_GLOBAL),
      ies_lights(device, "__ies", MEM_GLOBAL)
{
  memset((void *)&data, 0, sizeof(data));
}

Scene::Scene(const SceneParams &params_, Device *device)
    : name("Scene"),
      bvh(NULL),
      default_surface(NULL),
      default_volume(NULL),
      default_light(NULL),
      default_background(NULL),
      default_empty(NULL),
      device(device),
      dscene(device),
      params(params_),
      update_stats(NULL),
      kernels_loaded(false),
      /* TODO(sergey): Check if it's indeed optimal value for the split kernel. */
      max_closure_global(1)
{
  memset((void *)&dscene.data, 0, sizeof(dscene.data));

  /* OSL only works on the CPU */
  if (device->info.has_osl)
    shader_manager = ShaderManager::create(params.shadingsystem);
  else
    shader_manager = ShaderManager::create(SHADINGSYSTEM_SVM);

  light_manager = new LightManager();
  geometry_manager = new GeometryManager();
  object_manager = new ObjectManager();
  image_manager = new ImageManager(device->info);
  particle_system_manager = new ParticleSystemManager();
  bake_manager = new BakeManager();
  procedural_manager = new ProceduralManager();

  /* Create nodes after managers, since create_node() can tag the managers. */
  camera = create_node<Camera>();
  dicing_camera = create_node<Camera>();
  lookup_tables = new LookupTables();
  film = create_node<Film>();
  background = create_node<Background>();
  integrator = create_node<Integrator>();

  film->add_default(this);
  shader_manager->add_default(this);
}

Scene::~Scene()
{
  free_memory(true);
}

void Scene::free_memory(bool final)
{
  delete bvh;
  bvh = NULL;

  /* The order of deletion is important to make sure data is freed based on possible dependencies
   * as the Nodes' reference counts are decremented in the destructors:
   *
   * - Procedurals can create and hold pointers to any other types.
   * - Objects can hold pointers to Geometries and ParticleSystems
   * - Lights and Geometries can hold pointers to Shaders.
   *
   * Similarly, we first delete all nodes and their associated device data, and then the managers
   * and their associated device data.
   */
  foreach (Procedural *p, procedurals)
    delete p;
  foreach (Object *o, objects)
    delete o;
  foreach (Geometry *g, geometry)
    delete g;
  foreach (ParticleSystem *p, particle_systems)
    delete p;
  foreach (Light *l, lights)
    delete l;

  geometry.clear();
  objects.clear();
  lights.clear();
  particle_systems.clear();
  procedurals.clear();

  if (device) {
    camera->device_free(device, &dscene, this);
    film->device_free(device, &dscene, this);
    background->device_free(device, &dscene);
    integrator->device_free(device, &dscene, true);
  }
<<<<<<< HEAD

  if (final) {
    delete camera;
    delete dicing_camera;
    delete film;
    delete background;
    delete integrator;
  }

  /* Delete Shaders after every other nodes to ensure that we do not try to decrement the reference
   * count on some dangling pointer. */
  foreach (Shader *s, shaders)
    delete s;

  shaders.clear();

=======

  if (final) {
    delete camera;
    delete dicing_camera;
    delete film;
    delete background;
    delete integrator;
  }

  /* Delete Shaders after every other nodes to ensure that we do not try to decrement the reference
   * count on some dangling pointer. */
  foreach (Shader *s, shaders)
    delete s;

  shaders.clear();

>>>>>>> db59f0b9
  /* Now that all nodes have been deleted, we can safely delete managers and device data. */
  if (device) {
    object_manager->device_free(device, &dscene, true);
    geometry_manager->device_free(device, &dscene, true);
    shader_manager->device_free(device, &dscene, this);
    light_manager->device_free(device, &dscene);

    particle_system_manager->device_free(device, &dscene);

    bake_manager->device_free(device, &dscene);

    if (final)
      image_manager->device_free(device);
    else
      image_manager->device_free_builtin(device);

    lookup_tables->device_free(device, &dscene);
  }

  if (final) {
    delete lookup_tables;
    delete object_manager;
    delete geometry_manager;
    delete shader_manager;
    delete light_manager;
    delete particle_system_manager;
    delete image_manager;
    delete bake_manager;
    delete update_stats;
    delete procedural_manager;
  }
}

void Scene::device_update(Device *device_, Progress &progress)
{
  if (!device)
    device = device_;

  bool print_stats = need_data_update();

  if (update_stats) {
    update_stats->clear();
  }

  scoped_callback_timer timer([this, print_stats](double time) {
    if (update_stats) {
      update_stats->scene.times.add_entry({"device_update", time});

      if (print_stats) {
        printf("Update statistics:\n%s\n", update_stats->full_report().c_str());
      }
    }
  });

  /* The order of updates is important, because there's dependencies between
   * the different managers, using data computed by previous managers.
   *
   * - Image manager uploads images used by shaders.
   * - Camera may be used for adaptive subdivision.
   * - Displacement shader must have all shader data available.
   * - Light manager needs lookup tables and final mesh data to compute emission CDF.
   * - Film needs light manager to run for use_light_visibility
   * - Lookup tables are done a second time to handle film tables
   */

  progress.set_status("Updating Shaders");
  shader_manager->device_update(device, &dscene, this, progress);

  if (progress.get_cancel() || device->have_error())
    return;

  procedural_manager->update(this, progress);

  if (progress.get_cancel())
    return;

  progress.set_status("Updating Background");
  background->device_update(device, &dscene, this);

  if (progress.get_cancel() || device->have_error())
    return;

  progress.set_status("Updating Camera");
  camera->device_update(device, &dscene, this);

  if (progress.get_cancel() || device->have_error())
    return;

  geometry_manager->device_update_preprocess(device, this, progress);

  if (progress.get_cancel() || device->have_error())
    return;

  progress.set_status("Updating Objects");
  object_manager->device_update(device, &dscene, this, progress);

  if (progress.get_cancel() || device->have_error())
    return;

  progress.set_status("Updating Particle Systems");
  particle_system_manager->device_update(device, &dscene, this, progress);

  if (progress.get_cancel() || device->have_error())
    return;

  progress.set_status("Updating Meshes");
  geometry_manager->device_update(device, &dscene, this, progress);

  if (progress.get_cancel() || device->have_error())
    return;

  progress.set_status("Updating Objects Flags");
  object_manager->device_update_flags(device, &dscene, this, progress);

  if (progress.get_cancel() || device->have_error())
    return;

  progress.set_status("Updating Images");
  image_manager->device_update(device, this, progress);

  if (progress.get_cancel() || device->have_error())
    return;

  progress.set_status("Updating Camera Volume");
  camera->device_update_volume(device, &dscene, this);

  if (progress.get_cancel() || device->have_error())
    return;

  progress.set_status("Updating Lookup Tables");
  lookup_tables->device_update(device, &dscene, this);

  if (progress.get_cancel() || device->have_error())
    return;

  progress.set_status("Updating Lights");
  light_manager->device_update(device, &dscene, this, progress);

  if (progress.get_cancel() || device->have_error())
    return;

  progress.set_status("Updating Integrator");
  integrator->device_update(device, &dscene, this);

  if (progress.get_cancel() || device->have_error())
    return;

  progress.set_status("Updating Film");
  film->device_update(device, &dscene, this);

  if (progress.get_cancel() || device->have_error())
    return;

  progress.set_status("Updating Lookup Tables");
  lookup_tables->device_update(device, &dscene, this);

  if (progress.get_cancel() || device->have_error())
    return;

  progress.set_status("Updating Baking");
  bake_manager->device_update(device, &dscene, this, progress);

  if (progress.get_cancel() || device->have_error())
    return;

  if (device->have_error() == false) {
    progress.set_status("Updating Device", "Writing constant memory");
    device->const_copy_to("__data", &dscene.data, sizeof(dscene.data));
  }

  if (print_stats) {
    size_t mem_used = util_guarded_get_mem_used();
    size_t mem_peak = util_guarded_get_mem_peak();

    VLOG(1) << "System memory statistics after full device sync:\n"
            << "  Usage: " << string_human_readable_number(mem_used) << " ("
            << string_human_readable_size(mem_used) << ")\n"
            << "  Peak: " << string_human_readable_number(mem_peak) << " ("
            << string_human_readable_size(mem_peak) << ")";
  }
}

Scene::MotionType Scene::need_motion()
{
  if (integrator->get_motion_blur())
    return MOTION_BLUR;
  else if (Pass::contains(passes, PASS_MOTION))
    return MOTION_PASS;
  else
    return MOTION_NONE;
}

float Scene::motion_shutter_time()
{
  if (need_motion() == Scene::MOTION_PASS)
    return 2.0f;
  else
    return camera->get_shuttertime();
}

bool Scene::need_global_attribute(AttributeStandard std)
{
  if (std == ATTR_STD_UV)
    return Pass::contains(passes, PASS_UV);
  else if (std == ATTR_STD_MOTION_VERTEX_POSITION)
    return need_motion() != MOTION_NONE;
  else if (std == ATTR_STD_MOTION_VERTEX_NORMAL)
    return need_motion() == MOTION_BLUR;

  return false;
}

void Scene::need_global_attributes(AttributeRequestSet &attributes)
{
  for (int std = ATTR_STD_NONE; std < ATTR_STD_NUM; std++)
    if (need_global_attribute((AttributeStandard)std))
      attributes.add((AttributeStandard)std);
}

bool Scene::need_update()
{
  return (need_reset() || film->is_modified());
}

bool Scene::need_data_update()
{
  return (background->is_modified() || image_manager->need_update() ||
          object_manager->need_update() || geometry_manager->need_update() ||
          light_manager->need_update() || lookup_tables->need_update() ||
          integrator->is_modified() || shader_manager->need_update() ||
          particle_system_manager->need_update() || bake_manager->need_update() ||
          film->is_modified() || procedural_manager->need_update());
}

bool Scene::need_reset()
{
  return need_data_update() || camera->is_modified();
}

void Scene::reset()
{
  shader_manager->reset(this);
  shader_manager->add_default(this);

  /* ensure all objects are updated */
  camera->tag_modified();
  dicing_camera->tag_modified();
  film->tag_modified();
  background->tag_modified();

  background->tag_update(this);
  integrator->tag_update(this, Integrator::UPDATE_ALL);
  object_manager->tag_update(this, ObjectManager::UPDATE_ALL);
  geometry_manager->tag_update(this, GeometryManager::UPDATE_ALL);
  light_manager->tag_update(this, LightManager::UPDATE_ALL);
  particle_system_manager->tag_update(this);
  procedural_manager->tag_update();
}

void Scene::device_free()
{
  free_memory(false);
}

void Scene::collect_statistics(RenderStats *stats)
{
  geometry_manager->collect_statistics(this, stats);
  image_manager->collect_statistics(stats);
}

void Scene::enable_update_stats()
{
  if (!update_stats) {
    update_stats = new SceneUpdateStats();
  }
}

DeviceRequestedFeatures Scene::get_requested_device_features()
{
  DeviceRequestedFeatures requested_features;

  shader_manager->get_requested_features(this, &requested_features);

  /* This features are not being tweaked as often as shaders,
   * so could be done selective magic for the viewport as well.
   */
  bool use_motion = need_motion() == Scene::MotionType::MOTION_BLUR;
  requested_features.use_hair = false;
  requested_features.use_hair_thick = (params.hair_shape == CURVE_THICK);
  requested_features.use_object_motion = false;
  requested_features.use_camera_motion = use_motion && camera->use_motion();
  foreach (Object *object, objects) {
    Geometry *geom = object->get_geometry();
    if (use_motion) {
      requested_features.use_object_motion |= object->use_motion() | geom->get_use_motion_blur();
      requested_features.use_camera_motion |= geom->get_use_motion_blur();
    }
    if (object->get_is_shadow_catcher()) {
      requested_features.use_shadow_tricks = true;
    }
    if (geom->is_mesh()) {
      Mesh *mesh = static_cast<Mesh *>(geom);
#ifdef WITH_OPENSUBDIV
      if (mesh->get_subdivision_type() != Mesh::SUBDIVISION_NONE) {
        requested_features.use_patch_evaluation = true;
      }
#endif
      requested_features.use_true_displacement |= mesh->has_true_displacement();
    }
    else if (geom->is_hair()) {
      requested_features.use_hair = true;
    }
  }

  requested_features.use_background_light = light_manager->has_background_light(this);

  requested_features.use_baking = bake_manager->get_baking();
  requested_features.use_integrator_branched = (integrator->get_method() ==
                                                Integrator::BRANCHED_PATH);
  if (film->get_denoising_data_pass()) {
    requested_features.use_denoising = true;
    requested_features.use_shadow_tricks = true;
  }

  return requested_features;
}

bool Scene::update(Progress &progress, bool &kernel_switch_needed)
{
  /* update scene */
  if (need_update()) {
    /* Update max_closures. */
    KernelIntegrator *kintegrator = &dscene.data.integrator;
    if (params.background) {
      kintegrator->max_closures = get_max_closure_count();
    }
    else {
      /* Currently viewport render is faster with higher max_closures, needs investigating. */
      kintegrator->max_closures = MAX_CLOSURE;
    }

    /* Load render kernels, before device update where we upload data to the GPU. */
    bool new_kernels_needed = load_kernels(progress, false);

    progress.set_status("Updating Scene");
    MEM_GUARDED_CALL(&progress, device_update, device, progress);

    DeviceKernelStatus kernel_switch_status = device->get_active_kernel_switch_state();
    kernel_switch_needed = kernel_switch_status == DEVICE_KERNEL_FEATURE_KERNEL_AVAILABLE ||
                           kernel_switch_status == DEVICE_KERNEL_FEATURE_KERNEL_INVALID;
    if (kernel_switch_status == DEVICE_KERNEL_WAITING_FOR_FEATURE_KERNEL) {
      progress.set_kernel_status("Compiling render kernels");
    }
    if (new_kernels_needed || kernel_switch_needed) {
      progress.set_kernel_status("Compiling render kernels");
      device->wait_for_availability(loaded_kernel_features);
      progress.set_kernel_status("");
    }

    return true;
  }
  return false;
}

bool Scene::load_kernels(Progress &progress, bool lock_scene)
{
  thread_scoped_lock scene_lock;
  if (lock_scene) {
    scene_lock = thread_scoped_lock(mutex);
  }

  DeviceRequestedFeatures requested_features = get_requested_device_features();

  if (!kernels_loaded || loaded_kernel_features.modified(requested_features)) {
    progress.set_status("Loading render kernels (may take a few minutes the first time)");

    scoped_timer timer;

    VLOG(2) << "Requested features:\n" << requested_features;
    if (!device->load_kernels(requested_features)) {
      string message = device->error_message();
      if (message.empty())
        message = "Failed loading render kernel, see console for errors";

      progress.set_error(message);
      progress.set_status(message);
      progress.set_update();
      return false;
    }

    kernels_loaded = true;
    loaded_kernel_features = requested_features;
    return true;
  }
  return false;
}

int Scene::get_max_closure_count()
{
  if (shader_manager->use_osl()) {
    /* OSL always needs the maximum as we can't predict the
     * number of closures a shader might generate. */
    return MAX_CLOSURE;
  }

  int max_closures = 0;
  for (int i = 0; i < shaders.size(); i++) {
    Shader *shader = shaders[i];
    if (shader->reference_count()) {
      int num_closures = shader->graph->get_num_closures();
      max_closures = max(max_closures, num_closures);
    }
  }
  max_closure_global = max(max_closure_global, max_closures);

  if (max_closure_global > MAX_CLOSURE) {
    /* This is usually harmless as more complex shader tend to get many
     * closures discarded due to mixing or low weights. We need to limit
     * to MAX_CLOSURE as this is hardcoded in CPU/mega kernels, and it
     * avoids excessive memory usage for split kernels. */
    VLOG(2) << "Maximum number of closures exceeded: " << max_closure_global << " > "
            << MAX_CLOSURE;

    max_closure_global = MAX_CLOSURE;
  }

  return max_closure_global;
}

template<> Light *Scene::create_node<Light>()
{
  Light *node = new Light();
  node->set_owner(this);
  lights.push_back(node);
  light_manager->tag_update(this, LightManager::LIGHT_ADDED);
  return node;
}

template<> Mesh *Scene::create_node<Mesh>()
{
  Mesh *node = new Mesh();
  node->set_owner(this);
  geometry.push_back(node);
  geometry_manager->tag_update(this, GeometryManager::MESH_ADDED);
  return node;
}

template<> Hair *Scene::create_node<Hair>()
{
  Hair *node = new Hair();
  node->set_owner(this);
  geometry.push_back(node);
  geometry_manager->tag_update(this, GeometryManager::HAIR_ADDED);
  return node;
}

template<> Volume *Scene::create_node<Volume>()
{
  Volume *node = new Volume();
  node->set_owner(this);
  geometry.push_back(node);
  geometry_manager->tag_update(this, GeometryManager::MESH_ADDED);
  return node;
}

template<> Object *Scene::create_node<Object>()
{
  Object *node = new Object();
  node->set_owner(this);
  objects.push_back(node);
  object_manager->tag_update(this, ObjectManager::OBJECT_ADDED);
  return node;
}

template<> ParticleSystem *Scene::create_node<ParticleSystem>()
{
  ParticleSystem *node = new ParticleSystem();
  node->set_owner(this);
  particle_systems.push_back(node);
  particle_system_manager->tag_update(this);
  return node;
}

template<> Shader *Scene::create_node<Shader>()
{
  Shader *node = new Shader();
  node->set_owner(this);
  shaders.push_back(node);
  shader_manager->tag_update(this, ShaderManager::SHADER_ADDED);
  return node;
}

template<> AlembicProcedural *Scene::create_node<AlembicProcedural>()
{
#ifdef WITH_ALEMBIC
  AlembicProcedural *node = new AlembicProcedural();
  node->set_owner(this);
  procedurals.push_back(node);
  procedural_manager->tag_update();
  return node;
#else
  return nullptr;
#endif
}

template<typename T> void delete_node_from_array(vector<T> &nodes, T node)
{
  for (size_t i = 0; i < nodes.size(); ++i) {
    if (nodes[i] == node) {
      std::swap(nodes[i], nodes[nodes.size() - 1]);
      break;
    }
  }

  nodes.resize(nodes.size() - 1);

  delete node;
}

template<> void Scene::delete_node_impl(Light *node)
{
  delete_node_from_array(lights, node);
  light_manager->tag_update(this, LightManager::LIGHT_REMOVED);
}

template<> void Scene::delete_node_impl(Mesh *node)
{
  delete_node_from_array(geometry, static_cast<Geometry *>(node));
  geometry_manager->tag_update(this, GeometryManager::MESH_REMOVED);
}

template<> void Scene::delete_node_impl(Hair *node)
{
  delete_node_from_array(geometry, static_cast<Geometry *>(node));
  geometry_manager->tag_update(this, GeometryManager::HAIR_REMOVED);
}

template<> void Scene::delete_node_impl(Volume *node)
{
  delete_node_from_array(geometry, static_cast<Geometry *>(node));
  geometry_manager->tag_update(this, GeometryManager::MESH_REMOVED);
}

template<> void Scene::delete_node_impl(Geometry *node)
{
  uint flag;
  if (node->is_hair()) {
    flag = GeometryManager::HAIR_REMOVED;
  }
  else {
    flag = GeometryManager::MESH_REMOVED;
  }

  delete_node_from_array(geometry, node);
  geometry_manager->tag_update(this, flag);
}

template<> void Scene::delete_node_impl(Object *node)
{
  delete_node_from_array(objects, node);
  object_manager->tag_update(this, ObjectManager::OBJECT_REMOVED);
}

template<> void Scene::delete_node_impl(ParticleSystem *node)
{
  delete_node_from_array(particle_systems, node);
  particle_system_manager->tag_update(this);
}

template<> void Scene::delete_node_impl(Shader *shader)
{
  /* don't delete unused shaders, not supported */
  shader->clear_reference_count();
}

template<> void Scene::delete_node_impl(Procedural *node)
{
  delete_node_from_array(procedurals, node);
  procedural_manager->tag_update();
}

template<> void Scene::delete_node_impl(AlembicProcedural *node)
{
#ifdef WITH_ALEMBIC
  delete_node_impl(static_cast<Procedural *>(node));
#else
  (void)node;
#endif
}

template<typename T>
static void remove_nodes_in_set(const set<T *> &nodes_set,
                                vector<T *> &nodes_array,
                                const NodeOwner *owner)
{
  size_t new_size = nodes_array.size();

  for (size_t i = 0; i < new_size; ++i) {
    T *node = nodes_array[i];

    if (nodes_set.find(node) != nodes_set.end()) {
      std::swap(nodes_array[i], nodes_array[new_size - 1]);

      assert(node->get_owner() == owner);
      delete node;

      i -= 1;
      new_size -= 1;
    }
  }

  nodes_array.resize(new_size);
  (void)owner;
}

template<> void Scene::delete_nodes(const set<Light *> &nodes, const NodeOwner *owner)
{
  remove_nodes_in_set(nodes, lights, owner);
  light_manager->tag_update(this, LightManager::LIGHT_REMOVED);
}

template<> void Scene::delete_nodes(const set<Geometry *> &nodes, const NodeOwner *owner)
{
  remove_nodes_in_set(nodes, geometry, owner);
  geometry_manager->tag_update(this, GeometryManager::GEOMETRY_REMOVED);
}

template<> void Scene::delete_nodes(const set<Object *> &nodes, const NodeOwner *owner)
{
  remove_nodes_in_set(nodes, objects, owner);
  object_manager->tag_update(this, ObjectManager::OBJECT_REMOVED);
}

template<> void Scene::delete_nodes(const set<ParticleSystem *> &nodes, const NodeOwner *owner)
{
  remove_nodes_in_set(nodes, particle_systems, owner);
  particle_system_manager->tag_update(this);
}

template<> void Scene::delete_nodes(const set<Shader *> &nodes, const NodeOwner * /*owner*/)
{
  /* don't delete unused shaders, not supported */
  for (Shader *shader : nodes) {
    shader->clear_reference_count();
  }
}

template<> void Scene::delete_nodes(const set<Procedural *> &nodes, const NodeOwner *owner)
{
  remove_nodes_in_set(nodes, procedurals, owner);
  procedural_manager->tag_update();
}

CCL_NAMESPACE_END<|MERGE_RESOLUTION|>--- conflicted
+++ resolved
@@ -176,7 +176,6 @@
     background->device_free(device, &dscene);
     integrator->device_free(device, &dscene, true);
   }
-<<<<<<< HEAD
 
   if (final) {
     delete camera;
@@ -193,24 +192,6 @@
 
   shaders.clear();
 
-=======
-
-  if (final) {
-    delete camera;
-    delete dicing_camera;
-    delete film;
-    delete background;
-    delete integrator;
-  }
-
-  /* Delete Shaders after every other nodes to ensure that we do not try to decrement the reference
-   * count on some dangling pointer. */
-  foreach (Shader *s, shaders)
-    delete s;
-
-  shaders.clear();
-
->>>>>>> db59f0b9
   /* Now that all nodes have been deleted, we can safely delete managers and device data. */
   if (device) {
     object_manager->device_free(device, &dscene, true);
