--- conflicted
+++ resolved
@@ -704,10 +704,7 @@
 AlembicObject::AlembicObject() : Node(node_type)
 {
   schema_type = INVALID;
-<<<<<<< HEAD
   prefetch_cache = nullptr;
-=======
->>>>>>> 82605093
 }
 
 AlembicObject::~AlembicObject()
@@ -1563,7 +1560,6 @@
     }
 
     if (object->schema_type == AlembicObject::POLY_MESH) {
-<<<<<<< HEAD
       read_mesh(scene, object, frame_time);
     }
     else if (object->schema_type == AlembicObject::CURVES) {
@@ -1571,15 +1567,6 @@
     }
     else if (object->schema_type == AlembicObject::SUBD) {
       read_subd(scene, object, frame_time);
-=======
-      read_mesh(scene, object, frame_time, progress);
-    }
-    else if (object->schema_type == AlembicObject::CURVES) {
-      read_curves(scene, object, frame_time, progress);
-    }
-    else if (object->schema_type == AlembicObject::SUBD) {
-      read_subd(scene, object, frame_time, progress);
->>>>>>> 82605093
     }
 
     object->clear_modified();
@@ -1636,37 +1623,13 @@
     walk_hierarchy(root, root.getChildHeader(i), nullptr, object_map, progress);
   }
 
-<<<<<<< HEAD
-  /* create nodes in the scene if not already done */
-  foreach (Node *node, objects) {
-    AlembicObject *abc_object = static_cast<AlembicObject *>(node);
-
-    /* only consider newly added objects */
-    if (abc_object->get_object() == nullptr) {
-      Geometry *geometry = nullptr;
-
-      if (!abc_object->instance_of) {
-        if (abc_object->schema_type == AlembicObject::CURVES) {
-          geometry = scene->create_node<Hair>();
-        }
-        else if (abc_object->schema_type == AlembicObject::POLY_MESH ||
-                 abc_object->schema_type == AlembicObject::SUBD) {
-          geometry = scene->create_node<Mesh>();
-        }
-
-        geometry->set_owner(this);
-        geometry->name = abc_object->iobject.getName();
-
-        array<Node *> used_shaders = abc_object->get_used_shaders();
-        geometry->set_used_shaders(used_shaders);
-      }
-=======
   /* Create nodes in the scene. */
   for (std::pair<string, AlembicObject *> pair : object_map) {
     AlembicObject *abc_object = pair.second;
 
     Geometry *geometry = nullptr;
 
+    if (!abc_object->instance_of) {
     if (abc_object->schema_type == AlembicObject::CURVES) {
       geometry = scene_->create_node<Hair>();
     }
@@ -1680,6 +1643,7 @@
 
     geometry->set_owner(this);
     geometry->name = abc_object->iobject.getName();
+    }
 
     array<Node *> used_shaders = abc_object->get_used_shaders();
     geometry->set_used_shaders(used_shaders);
@@ -1690,27 +1654,6 @@
     object->name = abc_object->iobject.getName();
 
     abc_object->set_object(object);
-  }
-}
-
-void AlembicProcedural::read_mesh(Scene *scene,
-                                  AlembicObject *abc_object,
-                                  Abc::chrono_t frame_time,
-                                  Progress &progress)
-{
-  IPolyMesh polymesh(abc_object->iobject, Alembic::Abc::kWrapExisting);
-
-  Mesh *mesh = static_cast<Mesh *>(abc_object->get_object()->get_geometry());
->>>>>>> 82605093
-
-      /* create object*/
-      Object *object = scene->create_node<Object>();
-      object->set_owner(this);
-      object->set_geometry(geometry);
-      object->name = abc_object->iobject.getName();
-
-      abc_object->set_object(object);
-    }
   }
 
   /* Share geometries between instances. */
@@ -1788,30 +1731,7 @@
                                   AlembicObject *abc_object,
                                   Abc::chrono_t frame_time)
 {
-<<<<<<< HEAD
   Mesh *mesh = static_cast<Mesh *>(abc_object->get_object()->get_geometry());
-=======
-  ISubD subd_mesh(abc_object->iobject, Alembic::Abc::kWrapExisting);
-  ISubDSchema schema = subd_mesh.getSchema();
-
-  Mesh *mesh = static_cast<Mesh *>(abc_object->get_object()->get_geometry());
-
-  /* Alembic is OpenSubDiv compliant, there is no option to set another subdivision type. */
-  mesh->set_subdivision_type(Mesh::SubdivisionType::SUBDIVISION_CATMULL_CLARK);
-
-  if (!abc_object->has_data_loaded()) {
-    abc_object->load_all_data(this, schema, scale, progress);
-  }
-  else {
-    if (abc_object->need_shader_update) {
-      abc_object->update_shader_attributes(schema.getArbGeomParams(), progress);
-    }
-
-    if (scale_is_modified()) {
-      abc_object->setup_transform_cache(scale);
-    }
-  }
->>>>>>> 82605093
 
   /* Alembic is OpenSubDiv compliant, there is no option to set another subdivision type. */
   mesh->set_subdivision_type(Mesh::SubdivisionType::SUBDIVISION_CATMULL_CLARK);
@@ -1903,24 +1823,7 @@
                                     AlembicObject *abc_object,
                                     Abc::chrono_t frame_time)
 {
-<<<<<<< HEAD
   Hair *hair = static_cast<Hair *>(abc_object->get_object()->get_geometry());
-=======
-  ICurves curves(abc_object->iobject, Alembic::Abc::kWrapExisting);
-  Hair *hair = static_cast<Hair *>(abc_object->get_object()->get_geometry());
-
-  ICurvesSchema schema = curves.getSchema();
-
-  if (!abc_object->has_data_loaded() || default_radius_is_modified() ||
-      abc_object->radius_scale_is_modified()) {
-    abc_object->load_all_data(this, schema, scale, progress, default_radius);
-  }
-  else {
-    if (scale_is_modified()) {
-      abc_object->setup_transform_cache(scale);
-    }
-  }
->>>>>>> 82605093
 
   CachedData &cached_data = abc_object->get_cached_data();
 
