--- conflicted
+++ resolved
@@ -237,11 +237,7 @@
         cls.volume_samples = IntProperty(
                 name="Volume Samples",
                 description="Number of volume scattering samples to render for each AA sample",
-<<<<<<< HEAD
-                min=1, max=10000,
-=======
                 min=1, max=1024,
->>>>>>> 4bb1e224
                 default=1,
                 )
 
