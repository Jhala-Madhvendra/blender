--- conflicted
+++ resolved
@@ -556,12 +556,9 @@
 		return;
 	}
 	const int num_verts = b_mesh.vertices.length();
-<<<<<<< HEAD
-=======
 	if(num_verts == 0) {
 		return;
 	}
->>>>>>> 5e9132b3
 	/* STEP 1: Find out duplicated vertices and point duplicates to a single
 	 *         original vertex.
 	 */
@@ -590,13 +587,8 @@
 			        sorted_vert_indeices[other_sorted_vert_index];
 			const float3 &other_vert_co = mesh->verts[other_vert_index];
 			/* We are too far away now, we wouldn't have duplicate. */
-<<<<<<< HEAD
-			if ((other_vert_co.x + other_vert_co.y + other_vert_co.z) -
-			    (vert_co.x + vert_co.y + vert_co.z) > 3 * FLT_EPSILON)
-=======
 			if((other_vert_co.x + other_vert_co.y + other_vert_co.z) -
 			   (vert_co.x + vert_co.y + vert_co.z) > 3 * FLT_EPSILON)
->>>>>>> 5e9132b3
 			{
 				break;
 			}
@@ -784,8 +776,6 @@
 			int shader = clamp(f->material_index(), 0, used_shaders.size()-1);
 			bool smooth = f->use_smooth() || use_loop_normals;
 
-<<<<<<< HEAD
-=======
 			if(use_loop_normals) {
 				BL::Array<float, 12> loop_normals = f->split_normals();
 				for(int i = 0; i < n; i++) {
@@ -795,7 +785,6 @@
 				}
 			}
 
->>>>>>> 5e9132b3
 			/* Create triangles.
 			 *
 			 * NOTE: Autosmooth is already taken care about.
