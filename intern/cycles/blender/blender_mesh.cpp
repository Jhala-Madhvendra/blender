--- conflicted
+++ resolved
@@ -440,9 +440,9 @@
 	}
 }
 
-static void mesh_add_ptex_face_attributes(Mesh *mesh, BL::Mesh b_mesh,
-										  const vector<int> &nverts,
-										  const vector<int> &face_split_pattern)
+static void attr_create_ptex_face_attributes(Mesh *mesh, BL::Mesh b_mesh,
+											 const vector<int> &nverts,
+											 const vector<int> &face_split_pattern)
 {
 	BL::Mesh::tessfaces_iterator f;
 	Attribute *face_id_attr = mesh->attributes.add(ATTR_STD_PTEX_UV);
@@ -473,7 +473,7 @@
 	}
 }
 
-static void mesh_add_ptex_layer_data(Scene *scene, Mesh *mesh, BL::Mesh b_mesh)
+static void attr_create_ptex_layer_data(Scene *scene, Mesh *mesh, BL::Mesh b_mesh)
 {
 	BL::Mesh::loop_ptex_iterator l;
 	for (b_mesh.loop_ptex.begin(l); l != b_mesh.loop_ptex.end(); ++l) {
@@ -599,54 +599,14 @@
 		nverts[fi] = n;
 	}
 
-<<<<<<< HEAD
-	/* Add Ptex data if needed */
-	mesh_add_ptex_face_attributes(mesh, b_mesh, nverts, face_split_pattern);
-	mesh_add_ptex_layer_data(scene, mesh, b_mesh);
-
-	/* create vertex color attributes */
-	{
-		BL::Mesh::tessface_vertex_colors_iterator l;
-
-		for(b_mesh.tessface_vertex_colors.begin(l); l != b_mesh.tessface_vertex_colors.end(); ++l) {
-			if(!mesh->need_attribute(scene, ustring(l->name().c_str())))
-				continue;
-
-			Attribute *attr = mesh->attributes.add(
-				ustring(l->name().c_str()), TypeDesc::TypeColor, ATTR_ELEMENT_CORNER_BYTE);
-
-			BL::MeshColorLayer::data_iterator c;
-			uchar4 *cdata = attr->data_uchar4();
-			size_t i = 0;
-
-			for(l->data.begin(c); c != l->data.end(); ++c, ++i) {
-				cdata[0] = color_float_to_byte(color_srgb_to_scene_linear(get_float3(c->color1())));
-				cdata[1] = color_float_to_byte(color_srgb_to_scene_linear(get_float3(c->color2())));
-				cdata[2] = color_float_to_byte(color_srgb_to_scene_linear(get_float3(c->color3())));
-
-				if(nverts[i] == 4) {
-					cdata[3] = cdata[0];
-					cdata[4] = cdata[2];
-					cdata[5] = color_float_to_byte(color_srgb_to_scene_linear(get_float3(c->color4())));
-					cdata += 6;
-				}
-				else
-					cdata += 3;
-			}
-		}
-	}
-
-	/* create vertex pointiness attributes */
-	/* TODO(sergey): Consider moving all the attribute creation into own
-	 * functions for clarity.
-=======
 	/* Create all needed attributes.
 	 * The calculate functions will check whether they're needed or not.
->>>>>>> 4b04a4e2
 	 */
 	attr_create_vertex_color(scene, mesh, b_mesh, nverts);
 	attr_create_uv_map(scene, mesh, b_mesh, nverts);
 	attr_create_pointiness(scene, mesh, b_mesh);
+	attr_create_ptex_face_attributes(mesh, b_mesh, nverts, face_split_pattern);
+	attr_create_ptex_layer_data(scene, mesh, b_mesh);
 
 	/* for volume objects, create a matrix to transform from object space to
 	 * mesh texture space. this does not work with deformations but that can
