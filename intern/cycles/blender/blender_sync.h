/*
 * Copyright 2011-2013 Blender Foundation
 *
 * Licensed under the Apache License, Version 2.0 (the "License");
 * you may not use this file except in compliance with the License.
 * You may obtain a copy of the License at
 *
 * http://www.apache.org/licenses/LICENSE-2.0
 *
 * Unless required by applicable law or agreed to in writing, software
 * distributed under the License is distributed on an "AS IS" BASIS,
 * WITHOUT WARRANTIES OR CONDITIONS OF ANY KIND, either express or implied.
 * See the License for the specific language governing permissions and
 * limitations under the License.
 */

#ifndef __BLENDER_SYNC_H__
#define __BLENDER_SYNC_H__

#include "MEM_guardedalloc.h"
#include "RNA_types.h"
#include "RNA_access.h"
#include "RNA_blender_cpp.h"

#include "blender_util.h"

#include "scene.h"
#include "session.h"

#include "util_map.h"
#include "util_set.h"
#include "util_transform.h"
#include "util_vector.h"

CCL_NAMESPACE_BEGIN

class Background;
class Camera;
class Film;
class Light;
class Mesh;
class Object;
class ParticleSystem;
class Scene;
class Shader;
class ShaderGraph;
class ShaderNode;

class BlenderSync {
public:
	BlenderSync(BL::RenderEngine& b_engine,
	            BL::BlendData& b_data,
	            BL::Scene& b_scene,
	            Scene *scene,
	            bool preview,
	            Progress &progress,
	            bool is_cpu);
	~BlenderSync();

	/* sync */
	bool sync_recalc();
	void sync_data(BL::RenderSettings& b_render,
	               BL::SpaceView3D& b_v3d,
	               BL::Object& b_override,
	               int width, int height,
	               void **python_thread_state,
	               const char *layer = 0);
	void sync_render_layers(BL::SpaceView3D& b_v3d, const char *layer);
	void sync_integrator();
	void sync_camera(BL::RenderSettings& b_render,
	                 BL::Object& b_override,
	                 int width, int height);
	void sync_view(BL::SpaceView3D& b_v3d,
	               BL::RegionView3D& b_rv3d,
	               int width, int height);
	inline int get_layer_samples() { return render_layer.samples; }
	inline int get_layer_bound_samples() { return render_layer.bound_samples; }

	/* get parameters */
	static SceneParams get_scene_params(BL::Scene& b_scene,
	                                    bool background,
	                                    bool is_cpu);
	static SessionParams get_session_params(BL::RenderEngine& b_engine,
	                                        BL::UserPreferences& b_userpref,
	                                        BL::Scene& b_scene,
	                                        bool background);
	static bool get_session_pause(BL::Scene& b_scene, bool background);
	static BufferParams get_buffer_params(BL::RenderSettings& b_render,
	                                      BL::SpaceView3D& b_v3d,
	                                      BL::RegionView3D& b_rv3d,
	                                      Camera *cam,
	                                      int width, int height);

private:
	/* sync */
	void sync_lamps(bool update_all);
	void sync_materials(bool update_all);
	void sync_objects(BL::SpaceView3D& b_v3d, float motion_time = 0.0f);
	void sync_motion(BL::RenderSettings& b_render,
	                 BL::SpaceView3D& b_v3d,
	                 BL::Object& b_override,
	                 int width, int height,
	                 void **python_thread_state);
	void sync_film();
	void sync_view();
	void sync_world(bool update_all);
	void sync_shaders();
	void sync_curve_settings();

	void sync_nodes(Shader *shader, BL::ShaderNodeTree& b_ntree);
	Mesh *sync_mesh(BL::Object& b_ob, bool object_updated, bool hide_tris);
	void sync_curves(Mesh *mesh,
	                 BL::Mesh& b_mesh,
	                 BL::Object& b_ob,
	                 bool motion,
	                 int time_index = 0);
	Object *sync_object(BL::Object& b_parent,
	                    int persistent_id[OBJECT_PERSISTENT_ID_SIZE],
	                    BL::DupliObject& b_dupli_ob,
	                    Transform& tfm,
	                    uint layer_flag,
	                    float motion_time,
	                    bool hide_tris,
	                    bool use_camera_cull,
	                    float camera_cull_margin,
	                    bool *use_portal);
	void sync_light(BL::Object& b_parent,
	                int persistent_id[OBJECT_PERSISTENT_ID_SIZE],
	                BL::Object& b_ob,
	                Transform& tfm,
	                bool *use_portal);
	void sync_background_light(bool use_portal);
	void sync_mesh_motion(BL::Object& b_ob, Object *object, float motion_time);
	void sync_camera_motion(BL::RenderSettings& b_render,
	                        BL::Object& b_ob,
	                        int width, int height,
	                        float motion_time);

	/* particles */
	bool sync_dupli_particle(BL::Object& b_ob,
	                         BL::DupliObject& b_dup,
	                         Object *object);

	/* Images. */
	void sync_images();

	/* util */
<<<<<<< HEAD
	void find_shader(BL::ID id, vector<uint>& used_shaders, int default_shader);
	bool BKE_object_is_modified(BL::Object b_ob);
	bool object_is_mesh(BL::Object b_ob);
	bool object_is_light(BL::Object b_ob);
	bool object_has_sparse_volume(BL::Object b_ob);
=======
	void find_shader(BL::ID& id, vector<uint>& used_shaders, int default_shader);
	bool BKE_object_is_modified(BL::Object& b_ob);
	bool object_is_mesh(BL::Object& b_ob);
	bool object_is_light(BL::Object& b_ob);
>>>>>>> 2b17f0d4

	/* variables */
	BL::RenderEngine b_engine;
	BL::BlendData b_data;
	BL::Scene b_scene;

	id_map<void*, Shader> shader_map;
	id_map<ObjectKey, Object> object_map;
	id_map<void*, Mesh> mesh_map;
	id_map<ObjectKey, Light> light_map;
	id_map<ParticleSystemKey, ParticleSystem> particle_system_map;
	set<Mesh*> mesh_synced;
	set<Mesh*> mesh_motion_synced;
	std::set<float> motion_times;
	void *world_map;
	bool world_recalc;

	Scene *scene;
	bool preview;
	bool experimental;
	bool is_cpu;

	struct RenderLayerInfo {
		RenderLayerInfo()
		: scene_layer(0), layer(0),
		  holdout_layer(0), exclude_layer(0),
		  material_override(PointerRNA_NULL),
		  use_background_shader(true),
		  use_background_ao(true),
		  use_surfaces(true),
		  use_hair(true),
		  use_viewport_visibility(false),
		  use_localview(false),
		  samples(0), bound_samples(false)
		{}

		string name;
		uint scene_layer;
		uint layer;
		uint holdout_layer;
		uint exclude_layer;
		BL::Material material_override;
		bool use_background_shader;
		bool use_background_ao;
		bool use_surfaces;
		bool use_hair;
		bool use_viewport_visibility;
		bool use_localview;
		int samples;
		bool bound_samples;
	} render_layer;

	Progress &progress;
};

CCL_NAMESPACE_END

#endif /* __BLENDER_SYNC_H__ */
<|MERGE_RESOLUTION|>--- conflicted
+++ resolved
@@ -145,18 +145,11 @@
 	void sync_images();
 
 	/* util */
-<<<<<<< HEAD
-	void find_shader(BL::ID id, vector<uint>& used_shaders, int default_shader);
-	bool BKE_object_is_modified(BL::Object b_ob);
-	bool object_is_mesh(BL::Object b_ob);
-	bool object_is_light(BL::Object b_ob);
-	bool object_has_sparse_volume(BL::Object b_ob);
-=======
 	void find_shader(BL::ID& id, vector<uint>& used_shaders, int default_shader);
 	bool BKE_object_is_modified(BL::Object& b_ob);
 	bool object_is_mesh(BL::Object& b_ob);
 	bool object_is_light(BL::Object& b_ob);
->>>>>>> 2b17f0d4
+	bool object_has_sparse_volume(BL::Object& b_ob);
 
 	/* variables */
 	BL::RenderEngine b_engine;
