--- conflicted
+++ resolved
@@ -512,18 +512,11 @@
     sync_background_light(b_v3d, use_portal);
 
     /* handle removed data and modified pointers */
-<<<<<<< HEAD
-    light_map.post_sync(scene);
-    geometry_map.post_sync(scene);
-    object_map.post_sync(scene);
-    particle_system_map.post_sync(scene);
-    procedural_map.post_sync(scene);
-=======
     light_map.post_sync();
     geometry_map.post_sync();
     object_map.post_sync();
     particle_system_map.post_sync();
->>>>>>> 2014ab6d
+    procedural_map.post_sync();
   }
 
   if (motion)
