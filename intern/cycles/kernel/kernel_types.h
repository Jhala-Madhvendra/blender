--- conflicted
+++ resolved
@@ -653,32 +653,7 @@
 	float sample_weight \
 
 typedef ccl_addr_space struct ShaderClosure {
-<<<<<<< HEAD
-	float3 weight;
-	float3 N;
-	float3 T;
-
-	float3 color0;
-
-	ClosureType type;
-	float sample_weight;
-	float data0;
-	float data1;
-	float data2;
-	float data3;
-	float data4;
-
-	/* Following fields could be used to store pre-calculated
-	 * values by various BSDF closures for more effective sampling
-	 * and evaluation.
-	 */
-	float custom1;
-	float custom2;
-	float custom3;
-	float3 custom_color0;
-=======
 	SHADER_CLOSURE_BASE;
->>>>>>> 7065022f
 
 	/* pad to 80 bytes, data types are aligned to own size */
 #ifdef __KERNEL_CUDA__
