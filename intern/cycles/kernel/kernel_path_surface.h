--- conflicted
+++ resolved
@@ -212,34 +212,22 @@
 #endif
 
 	LightSample ls;
-<<<<<<< HEAD
-	light_sample(kg, light_t, light_u, light_v, ccl_fetch(sd, time), ccl_fetch(sd, P), state->bounce, &ls);
-
-	if(direct_emission(kg, sd, emission_sd, &ls, state, &light_ray, &L_light, &is_lamp)) {
-		/* trace shadow ray */
-		float3 shadow;
-		float3 light_unoccluded;
-		if(shadow_info) {
-			light_unoccluded = throughput * bsdf_eval_sum(&L_light, L->use_light_pass);
-			shadow_info->x = average(light_unoccluded);
-		}
-
-		if(!shadow_blocked(kg, emission_sd, state, &light_ray, &shadow)) {
-			/* accumulate */
-			path_radiance_accum_light(L, throughput, &L_light, shadow, 1.0f, state->bounce, is_lamp);
-			if(shadow_info) shadow_info->y = average(light_unoccluded*shadow);
-=======
 	if(light_sample(kg, light_t, light_u, light_v, ccl_fetch(sd, time), ccl_fetch(sd, P), state->bounce, &ls)) {
 		float terminate = path_state_rng_light_termination(kg, rng, state);
 		if(direct_emission(kg, sd, emission_sd, &ls, state, &light_ray, &L_light, &is_lamp, terminate)) {
 			/* trace shadow ray */
 			float3 shadow;
+			float3 light_unoccluded;
+			if(shadow_info) {
+				light_unoccluded = throughput * bsdf_eval_sum(&L_light);
+				shadow_info->x = average(light_unoccluded);
+			}
 
 			if(!shadow_blocked(kg, emission_sd, state, &light_ray, &shadow)) {
 				/* accumulate */
 				path_radiance_accum_light(L, throughput, &L_light, shadow, 1.0f, state->bounce, is_lamp);
-			}
->>>>>>> a1aa3a8b
+				if(shadow_info) shadow_info->y = average(light_unoccluded*shadow);
+			}
 		}
 		else if(shadow_info) shadow_info->y = 0.0f;
 	}
