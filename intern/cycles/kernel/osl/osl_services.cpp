/*
 * Copyright 2011-2013 Blender Foundation
 *
 * Licensed under the Apache License, Version 2.0 (the "License");
 * you may not use this file except in compliance with the License.
 * You may obtain a copy of the License at
 *
 * http://www.apache.org/licenses/LICENSE-2.0
 *
 * Unless required by applicable law or agreed to in writing, software
 * distributed under the License is distributed on an "AS IS" BASIS,
 * WITHOUT WARRANTIES OR CONDITIONS OF ANY KIND, either express or implied.
 * See the License for the specific language governing permissions and
 * limitations under the License
 */

#include <string.h>

#include "mesh.h"
#include "object.h"
#include "scene.h"

#include "osl_closures.h"
#include "osl_globals.h"
#include "osl_services.h"
#include "osl_shader.h"

#include "util_foreach.h"
#include "util_string.h"

#include "kernel_compat_cpu.h"
#include "kernel_globals.h"
#include "kernel_montecarlo.h"
#include "kernel_projection.h"
#include "kernel_differential.h"
#include "kernel_object.h"
#include "kernel_random.h"
#include "kernel_bvh.h"
#include "kernel_triangle.h"
#include "kernel_curve.h"
#include "kernel_primitive.h"
#include "kernel_projection.h"
#include "kernel_accumulate.h"
#include "kernel_camera.h"
#include "kernel_shader.h"

CCL_NAMESPACE_BEGIN

/* RenderServices implementation */

#define COPY_MATRIX44(m1, m2) memcpy(m1, m2, sizeof(*m2))

/* static ustrings */
ustring OSLRenderServices::u_distance("distance");
ustring OSLRenderServices::u_index("index");
ustring OSLRenderServices::u_camera("camera");
ustring OSLRenderServices::u_screen("screen");
ustring OSLRenderServices::u_raster("raster");
ustring OSLRenderServices::u_ndc("NDC");
ustring OSLRenderServices::u_object_location("object:location");
ustring OSLRenderServices::u_object_index("object:index");
ustring OSLRenderServices::u_geom_dupli_generated("geom:dupli_generated");
ustring OSLRenderServices::u_geom_dupli_uv("geom:dupli_uv");
ustring OSLRenderServices::u_material_index("material:index");
ustring OSLRenderServices::u_object_random("object:random");
ustring OSLRenderServices::u_particle_index("particle:index");
ustring OSLRenderServices::u_particle_age("particle:age");
ustring OSLRenderServices::u_particle_lifetime("particle:lifetime");
ustring OSLRenderServices::u_particle_location("particle:location");
ustring OSLRenderServices::u_particle_rotation("particle:rotation");
ustring OSLRenderServices::u_particle_size("particle:size");
ustring OSLRenderServices::u_particle_velocity("particle:velocity");
ustring OSLRenderServices::u_particle_angular_velocity("particle:angular_velocity");
ustring OSLRenderServices::u_geom_numpolyvertices("geom:numpolyvertices");
ustring OSLRenderServices::u_geom_trianglevertices("geom:trianglevertices");
ustring OSLRenderServices::u_geom_polyvertices("geom:polyvertices");
ustring OSLRenderServices::u_geom_name("geom:name");
ustring OSLRenderServices::u_is_smooth("geom:is_smooth");
#ifdef __HAIR__
ustring OSLRenderServices::u_is_curve("geom:is_curve");
ustring OSLRenderServices::u_curve_thickness("geom:curve_thickness");
ustring OSLRenderServices::u_curve_tangent_normal("geom:curve_tangent_normal");
#endif
ustring OSLRenderServices::u_path_ray_length("path:ray_length");
ustring OSLRenderServices::u_path_ray_depth("path:ray_depth");
ustring OSLRenderServices::u_trace("trace");
ustring OSLRenderServices::u_hit("hit");
ustring OSLRenderServices::u_hitdist("hitdist");
ustring OSLRenderServices::u_N("N");
ustring OSLRenderServices::u_Ng("Ng");
ustring OSLRenderServices::u_P("P");
ustring OSLRenderServices::u_I("I");
ustring OSLRenderServices::u_u("u");
ustring OSLRenderServices::u_v("v");
ustring OSLRenderServices::u_empty;

OSLRenderServices::OSLRenderServices()
{
	kernel_globals = NULL;
<<<<<<< HEAD
    vdb_ts = VDBTextureSystem::init();
=======
	osl_ts = NULL;
>>>>>>> da2c76d9
}

OSLRenderServices::~OSLRenderServices()
{
    VDBTextureSystem::free(vdb_ts);
}

void OSLRenderServices::thread_init(KernelGlobals *kernel_globals_, OSL::TextureSystem *osl_ts_)
{
	kernel_globals = kernel_globals_;
	osl_ts = osl_ts_;
}

bool OSLRenderServices::get_matrix(OSL::Matrix44 &result, OSL::TransformationPtr xform, float time)
{
	/* this is only used for shader and object space, we don't really have
	 * a concept of shader space, so we just use object space for both. */
	if (xform) {
		const ShaderData *sd = (const ShaderData *)xform;
		KernelGlobals *kg = sd->osl_globals;
		int object = sd->object;

		if (object != ~0) {
#ifdef __OBJECT_MOTION__
			Transform tfm;

			if(time == sd->time)
				tfm = sd->ob_tfm;
			else
				tfm = object_fetch_transform_motion_test(kg, object, time, NULL);
#else
			Transform tfm = object_fetch_transform(kg, object, OBJECT_TRANSFORM);
#endif
			tfm = transform_transpose(tfm);
			COPY_MATRIX44(&result, &tfm);

			return true;
		}
	}

	return false;
}

bool OSLRenderServices::get_inverse_matrix(OSL::Matrix44 &result, OSL::TransformationPtr xform, float time)
{
	/* this is only used for shader and object space, we don't really have
	 * a concept of shader space, so we just use object space for both. */
	if (xform) {
		const ShaderData *sd = (const ShaderData *)xform;
		KernelGlobals *kg = sd->osl_globals;
		int object = sd->object;

		if (object != ~0) {
#ifdef __OBJECT_MOTION__
			Transform itfm;

			if(time == sd->time)
				itfm = sd->ob_itfm;
			else
				object_fetch_transform_motion_test(kg, object, time, &itfm);
#else
			Transform itfm = object_fetch_transform(kg, object, OBJECT_INVERSE_TRANSFORM);
#endif
			itfm = transform_transpose(itfm);
			COPY_MATRIX44(&result, &itfm);

			return true;
		}
	}

	return false;
}

bool OSLRenderServices::get_matrix(OSL::Matrix44 &result, ustring from, float time)
{
	KernelGlobals *kg = kernel_globals;

	if (from == u_ndc) {
		Transform tfm = transform_transpose(transform_quick_inverse(kernel_data.cam.worldtondc));
		COPY_MATRIX44(&result, &tfm);
		return true;
	}
	else if (from == u_raster) {
		Transform tfm = transform_transpose(kernel_data.cam.rastertoworld);
		COPY_MATRIX44(&result, &tfm);
		return true;
	}
	else if (from == u_screen) {
		Transform tfm = transform_transpose(kernel_data.cam.screentoworld);
		COPY_MATRIX44(&result, &tfm);
		return true;
	}
	else if (from == u_camera) {
		Transform tfm = transform_transpose(kernel_data.cam.cameratoworld);
		COPY_MATRIX44(&result, &tfm);
		return true;
	}

	return false;
}

bool OSLRenderServices::get_inverse_matrix(OSL::Matrix44 &result, ustring to, float time)
{
	KernelGlobals *kg = kernel_globals;

	if (to == u_ndc) {
		Transform tfm = transform_transpose(kernel_data.cam.worldtondc);
		COPY_MATRIX44(&result, &tfm);
		return true;
	}
	else if (to == u_raster) {
		Transform tfm = transform_transpose(kernel_data.cam.worldtoraster);
		COPY_MATRIX44(&result, &tfm);
		return true;
	}
	else if (to == u_screen) {
		Transform tfm = transform_transpose(kernel_data.cam.worldtoscreen);
		COPY_MATRIX44(&result, &tfm);
		return true;
	}
	else if (to == u_camera) {
		Transform tfm = transform_transpose(kernel_data.cam.worldtocamera);
		COPY_MATRIX44(&result, &tfm);
		return true;
	}

	return false;
}

bool OSLRenderServices::get_matrix(OSL::Matrix44 &result, OSL::TransformationPtr xform)
{
	/* this is only used for shader and object space, we don't really have
	 * a concept of shader space, so we just use object space for both. */
	if (xform) {
		const ShaderData *sd = (const ShaderData *)xform;
		int object = sd->object;

		if (object != ~0) {
#ifdef __OBJECT_MOTION__
			Transform tfm = sd->ob_tfm;
#else
			KernelGlobals *kg = sd->osl_globals;
			Transform tfm = object_fetch_transform(kg, object, OBJECT_TRANSFORM);
#endif
			tfm = transform_transpose(tfm);
			COPY_MATRIX44(&result, &tfm);

			return true;
		}
	}

	return false;
}

bool OSLRenderServices::get_inverse_matrix(OSL::Matrix44 &result, OSL::TransformationPtr xform)
{
	/* this is only used for shader and object space, we don't really have
	 * a concept of shader space, so we just use object space for both. */
	if (xform) {
		const ShaderData *sd = (const ShaderData *)xform;
		int object = sd->object;

		if (object != ~0) {
#ifdef __OBJECT_MOTION__
			Transform tfm = sd->ob_itfm;
#else
			KernelGlobals *kg = sd->osl_globals;
			Transform tfm = object_fetch_transform(kg, object, OBJECT_INVERSE_TRANSFORM);
#endif
			tfm = transform_transpose(tfm);
			COPY_MATRIX44(&result, &tfm);

			return true;
		}
	}

	return false;
}

bool OSLRenderServices::get_matrix(OSL::Matrix44 &result, ustring from)
{
	KernelGlobals *kg = kernel_globals;

	if (from == u_ndc) {
		Transform tfm = transform_transpose(transform_quick_inverse(kernel_data.cam.worldtondc));
		COPY_MATRIX44(&result, &tfm);
		return true;
	}
	else if (from == u_raster) {
		Transform tfm = transform_transpose(kernel_data.cam.rastertoworld);
		COPY_MATRIX44(&result, &tfm);
		return true;
	}
	else if (from == u_screen) {
		Transform tfm = transform_transpose(kernel_data.cam.screentoworld);
		COPY_MATRIX44(&result, &tfm);
		return true;
	}
	else if (from == u_camera) {
		Transform tfm = transform_transpose(kernel_data.cam.cameratoworld);
		COPY_MATRIX44(&result, &tfm);
		return true;
	}

	return false;
}

bool OSLRenderServices::get_inverse_matrix(OSL::Matrix44 &result, ustring to)
{
	KernelGlobals *kg = kernel_globals;
	
	if (to == u_ndc) {
		Transform tfm = transform_transpose(kernel_data.cam.worldtondc);
		COPY_MATRIX44(&result, &tfm);
		return true;
	}
	else if (to == u_raster) {
		Transform tfm = transform_transpose(kernel_data.cam.worldtoraster);
		COPY_MATRIX44(&result, &tfm);
		return true;
	}
	else if (to == u_screen) {
		Transform tfm = transform_transpose(kernel_data.cam.worldtoscreen);
		COPY_MATRIX44(&result, &tfm);
		return true;
	}
	else if (to == u_camera) {
		Transform tfm = transform_transpose(kernel_data.cam.worldtocamera);
		COPY_MATRIX44(&result, &tfm);
		return true;
	}
	
	return false;
}

bool OSLRenderServices::get_array_attribute(void *renderstate, bool derivatives, 
                                            ustring object, TypeDesc type, ustring name,
                                            int index, void *val)
{
	return false;
}

static bool set_attribute_float3(float3 f[3], TypeDesc type, bool derivatives, void *val)
{
	if (type == TypeDesc::TypePoint || type == TypeDesc::TypeVector ||
	    type == TypeDesc::TypeNormal || type == TypeDesc::TypeColor)
	{
		float *fval = (float *)val;

		fval[0] = f[0].x;
		fval[1] = f[0].y;
		fval[2] = f[0].z;

		if (derivatives) {
			fval[3] = f[1].x;
			fval[4] = f[1].y;
			fval[5] = f[1].z;

			fval[6] = f[2].x;
			fval[7] = f[2].y;
			fval[8] = f[2].z;
		}

		return true;
	}
	else if(type == TypeDesc::TypeFloat) {
		float *fval = (float *)val;
		fval[0] = average(f[0]);

		if (derivatives) {
			fval[1] = average(f[1]);
			fval[2] = average(f[2]);
		}

		return true;
	}

	return false;
}

static bool set_attribute_float3(float3 f, TypeDesc type, bool derivatives, void *val)
{
	float3 fv[3];

	fv[0] = f;
	fv[1] = make_float3(0.0f, 0.0f, 0.0f);
	fv[2] = make_float3(0.0f, 0.0f, 0.0f);

	return set_attribute_float3(fv, type, derivatives, val);
}

static bool set_attribute_float(float f[3], TypeDesc type, bool derivatives, void *val)
{
	if (type == TypeDesc::TypePoint || type == TypeDesc::TypeVector ||
	    type == TypeDesc::TypeNormal || type == TypeDesc::TypeColor)
	{
		float *fval = (float *)val;
		fval[0] = f[0];
		fval[1] = f[1];
		fval[2] = f[2];

		if (derivatives) {
			fval[3] = f[1];
			fval[4] = f[1];
			fval[5] = f[1];

			fval[6] = f[2];
			fval[7] = f[2];
			fval[8] = f[2];
		}

		return true;
	}
	else if(type == TypeDesc::TypeFloat) {
		float *fval = (float *)val;
		fval[0] = f[0];

		if (derivatives) {
			fval[1] = f[1];
			fval[2] = f[2];
		}

		return true;
	}

	return false;
}

static bool set_attribute_float(float f, TypeDesc type, bool derivatives, void *val)
{
	float fv[3];

	fv[0] = f;
	fv[1] = 0.0f;
	fv[2] = 0.0f;

	return set_attribute_float(fv, type, derivatives, val);
}

static bool set_attribute_int(int i, TypeDesc type, bool derivatives, void *val)
{
	if(type.basetype == TypeDesc::INT && type.aggregate == TypeDesc::SCALAR && type.arraylen == 0) {
		int *ival = (int *)val;
		ival[0] = i;

		if (derivatives) {
			ival[1] = 0;
			ival[2] = 0;
		}

		return true;
	}

	return false;
}

static bool set_attribute_string(ustring str, TypeDesc type, bool derivatives, void *val)
{
	if(type.basetype == TypeDesc::INT && type.aggregate == TypeDesc::SCALAR && type.arraylen == 0) {
		ustring *sval = (ustring *)val;
		sval[0] = str;

		if (derivatives) {
			sval[1] = OSLRenderServices::u_empty;
			sval[2] = OSLRenderServices::u_empty;
		}

		return true;
	}

	return false;
}

static bool set_attribute_float3_3(float3 P[3], TypeDesc type, bool derivatives, void *val)
{
	if(type.vecsemantics == TypeDesc::POINT && type.arraylen >= 3) {
		float *fval = (float *)val;

		fval[0] = P[0].x;
		fval[1] = P[0].y;
		fval[2] = P[0].z;

		fval[3] = P[1].x;
		fval[4] = P[1].y;
		fval[5] = P[1].z;

		fval[6] = P[2].x;
		fval[7] = P[2].y;
		fval[8] = P[2].z;

		if(type.arraylen > 3)
			memset(fval + 3*3, 0, sizeof(float)*3*(type.arraylen - 3));
		if (derivatives)
			memset(fval + type.arraylen*3, 0, sizeof(float)*2*3*type.arraylen);

		return true;
	}

	return false;
}

static bool get_mesh_attribute(KernelGlobals *kg, const ShaderData *sd, const OSLGlobals::Attribute& attr,
                               const TypeDesc& type, bool derivatives, void *val)
{
	if (attr.type == TypeDesc::TypePoint || attr.type == TypeDesc::TypeVector ||
	    attr.type == TypeDesc::TypeNormal || attr.type == TypeDesc::TypeColor)
	{
		float3 fval[3];
		fval[0] = primitive_attribute_float3(kg, sd, attr.elem, attr.offset,
		                                     (derivatives) ? &fval[1] : NULL, (derivatives) ? &fval[2] : NULL);
		return set_attribute_float3(fval, type, derivatives, val);
	}
	else if (attr.type == TypeDesc::TypeFloat) {
		float fval[3];
		fval[0] = primitive_attribute_float(kg, sd, attr.elem, attr.offset,
		                                    (derivatives) ? &fval[1] : NULL, (derivatives) ? &fval[2] : NULL);
		return set_attribute_float(fval, type, derivatives, val);
	}
	else {
		return false;
	}
}

static void get_object_attribute(const OSLGlobals::Attribute& attr, bool derivatives, void *val)
{
	size_t datasize = attr.value.datasize();

	memcpy(val, attr.value.data(), datasize);
	if (derivatives)
		memset((char *)val + datasize, 0, datasize * 2);
}

bool OSLRenderServices::get_object_standard_attribute(KernelGlobals *kg, ShaderData *sd, ustring name,
                                                      TypeDesc type, bool derivatives, void *val)
{
	/* todo: turn this into hash table? */

	/* Object Attributes */
	if (name == u_object_location) {
		float3 f = object_location(kg, sd);
		return set_attribute_float3(f, type, derivatives, val);
	}
	else if (name == u_object_index) {
		float f = object_pass_id(kg, sd->object);
		return set_attribute_float(f, type, derivatives, val);
	}
	else if (name == u_geom_dupli_generated) {
		float3 f = object_dupli_generated(kg, sd->object);
		return set_attribute_float3(f, type, derivatives, val);
	}
	else if (name == u_geom_dupli_uv) {
		float3 f = object_dupli_uv(kg, sd->object);
		return set_attribute_float3(f, type, derivatives, val);
	}
	else if (name == u_material_index) {
		float f = shader_pass_id(kg, sd);
		return set_attribute_float(f, type, derivatives, val);
	}
	else if (name == u_object_random) {
		float f = object_random_number(kg, sd->object);
		return set_attribute_float(f, type, derivatives, val);
	}

	/* Particle Attributes */
	else if (name == u_particle_index) {
		uint particle_id = object_particle_id(kg, sd->object);
		float f = particle_index(kg, particle_id);
		return set_attribute_float(f, type, derivatives, val);
	}
	else if (name == u_particle_age) {
		uint particle_id = object_particle_id(kg, sd->object);
		float f = particle_age(kg, particle_id);
		return set_attribute_float(f, type, derivatives, val);
	}
	else if (name == u_particle_lifetime) {
		uint particle_id = object_particle_id(kg, sd->object);
		float f= particle_lifetime(kg, particle_id);
		return set_attribute_float(f, type, derivatives, val);
	}
	else if (name == u_particle_location) {
		uint particle_id = object_particle_id(kg, sd->object);
		float3 f = particle_location(kg, particle_id);
		return set_attribute_float3(f, type, derivatives, val);
	}
#if 0	/* unsupported */
	else if (name == u_particle_rotation) {
		uint particle_id = object_particle_id(kg, sd->object);
		float4 f = particle_rotation(kg, particle_id);
		return set_attribute_float4(f, type, derivatives, val);
	}
#endif
	else if (name == u_particle_size) {
		uint particle_id = object_particle_id(kg, sd->object);
		float f = particle_size(kg, particle_id);
		return set_attribute_float(f, type, derivatives, val);
	}
	else if (name == u_particle_velocity) {
		uint particle_id = object_particle_id(kg, sd->object);
		float3 f = particle_velocity(kg, particle_id);
		return set_attribute_float3(f, type, derivatives, val);
	}
	else if (name == u_particle_angular_velocity) {
		uint particle_id = object_particle_id(kg, sd->object);
		float3 f = particle_angular_velocity(kg, particle_id);
		return set_attribute_float3(f, type, derivatives, val);
	}
	
	/* Geometry Attributes */
	else if (name == u_geom_numpolyvertices) {
		return set_attribute_int(3, type, derivatives, val);
	}
	else if ((name == u_geom_trianglevertices || name == u_geom_polyvertices)
#ifdef __HAIR__
		     && sd->segment == ~0) {
#else
		) {
#endif
		float3 P[3];
		triangle_vertices(kg, sd->prim, P);

		if(!(sd->flag & SD_TRANSFORM_APPLIED)) {
			object_position_transform(kg, sd, &P[0]);
			object_position_transform(kg, sd, &P[1]);
			object_position_transform(kg, sd, &P[2]);
		}

		return set_attribute_float3_3(P, type, derivatives, val);
	}
	else if(name == u_geom_name) {
		ustring object_name = kg->osl->object_names[sd->object];
		return set_attribute_string(object_name, type, derivatives, val);
	}
	else if (name == u_is_smooth) {
		float f = ((sd->shader & SHADER_SMOOTH_NORMAL) != 0);
		return set_attribute_float(f, type, derivatives, val);
	}
#ifdef __HAIR__
	/* Hair Attributes */
	else if (name == u_is_curve) {
		float f = (sd->segment != ~0);
		return set_attribute_float(f, type, derivatives, val);
	}
	else if (name == u_curve_thickness) {
		float f = curve_thickness(kg, sd);
		return set_attribute_float(f, type, derivatives, val);
	}
	else if (name == u_curve_tangent_normal) {
		float3 f = curve_tangent_normal(kg, sd);
		return set_attribute_float3(f, type, derivatives, val);
	}
#endif
	else
		return false;
}

bool OSLRenderServices::get_background_attribute(KernelGlobals *kg, ShaderData *sd, ustring name,
                                                 TypeDesc type, bool derivatives, void *val)
{
	if (name == u_path_ray_length) {
		/* Ray Length */
		float f = sd->ray_length;
		return set_attribute_float(f, type, derivatives, val);
	}
	else if (name == u_path_ray_depth) {
		/* Ray Depth */
		int f = sd->ray_depth;
		return set_attribute_int(f, type, derivatives, val);
	}
	else if (name == u_ndc) {
		/* NDC coordinates with special exception for otho */
		OSLThreadData *tdata = kg->osl_tdata;
		OSL::ShaderGlobals *globals = &tdata->globals;
		float3 ndc[3];

		if((globals->raytype & PATH_RAY_CAMERA) && sd->object == ~0 && kernel_data.cam.type == CAMERA_ORTHOGRAPHIC) {
			ndc[0] = camera_world_to_ndc(kg, sd, sd->ray_P);

			if(derivatives) {
				ndc[1] = camera_world_to_ndc(kg, sd, sd->ray_P + sd->ray_dP.dx) - ndc[0];
				ndc[2] = camera_world_to_ndc(kg, sd, sd->ray_P + sd->ray_dP.dy) - ndc[0];
			}
		}
		else {
			ndc[0] = camera_world_to_ndc(kg, sd, sd->P);

			if(derivatives) {
				ndc[1] = camera_world_to_ndc(kg, sd, sd->P + sd->dP.dx) - ndc[0];
				ndc[2] = camera_world_to_ndc(kg, sd, sd->P + sd->dP.dy) - ndc[0];
			}
		}

		return set_attribute_float3(ndc, type, derivatives, val);
	}
	else
		return false;
}

bool OSLRenderServices::get_attribute(void *renderstate, bool derivatives, ustring object_name,
                                      TypeDesc type, ustring name, void *val)
{
	ShaderData *sd = (ShaderData *)renderstate;
	KernelGlobals *kg = sd->osl_globals;
	int object, prim, segment;

	/* lookup of attribute on another object */
	if (object_name != u_empty) {
		OSLGlobals::ObjectNameMap::iterator it = kg->osl->object_name_map.find(object_name);

		if (it == kg->osl->object_name_map.end())
			return false;

		object = it->second;
		prim = ~0;
		segment = ~0;
	}
	else {
		object = sd->object;
		prim = sd->prim;
#ifdef __HAIR__
		segment = sd->segment;
#else
		segment = ~0;
#endif

		if (object == ~0)
			return get_background_attribute(kg, sd, name, type, derivatives, val);
	}

	/* find attribute on object */
	object = object*ATTR_PRIM_TYPES + (segment != ~0);
	OSLGlobals::AttributeMap& attribute_map = kg->osl->attribute_map[object];
	OSLGlobals::AttributeMap::iterator it = attribute_map.find(name);

	if (it != attribute_map.end()) {
		const OSLGlobals::Attribute& attr = it->second;

		if (attr.elem != ATTR_ELEMENT_VALUE) {
			/* triangle and vertex attributes */
			if (prim != ~0)
				return get_mesh_attribute(kg, sd, attr, type, derivatives, val);
		}
		else {
			/* object attribute */
			get_object_attribute(attr, derivatives, val);
			return true;
		}
	}
	else {
		/* not found in attribute, check standard object info */
		bool is_std_object_attribute = get_object_standard_attribute(kg, sd, name, type, derivatives, val);

		if (is_std_object_attribute)
			return true;

		return get_background_attribute(kg, sd, name, type, derivatives, val);
	}

	return false;
}

bool OSLRenderServices::get_userdata(bool derivatives, ustring name, TypeDesc type, 
                                     void *renderstate, void *val)
{
	return false; /* disabled by lockgeom */
}

bool OSLRenderServices::has_userdata(ustring name, TypeDesc type, void *renderstate)
{
	return false; /* never called by OSL */
}

bool OSLRenderServices::texture(ustring filename, TextureOpt &options,
                                OSL::ShaderGlobals *sg,
                                float s, float t, float dsdx, float dtdx,
                                float dsdy, float dtdy, float *result)
{
	OSL::TextureSystem *ts = osl_ts;
	ShaderData *sd = (ShaderData *)(sg->renderstate);
	KernelGlobals *kg = sd->osl_globals;
	OSLThreadData *tdata = kg->osl_tdata;
	OIIO::TextureSystem::Perthread *thread_info = tdata->oiio_thread_info;

	OIIO::TextureSystem::TextureHandle *th = ts->get_texture_handle(filename, thread_info);

	bool status = ts->texture(th, thread_info,
	                          options, s, t, dsdx, dtdx, dsdy, dtdy, result);

	if(!status) {
		if(options.nchannels == 3 || options.nchannels == 4) {
			result[0] = 1.0f;
			result[1] = 0.0f;
			result[2] = 1.0f;

			if(options.nchannels == 4)
				result[3] = 1.0f;
		}
	}

	return status;
}


bool OSLRenderServices::texture3d(ustring filename, TextureOpt &options,
                                  OSL::ShaderGlobals *sg, const OSL::Vec3 &P,
                                  const OSL::Vec3 &dPdx, const OSL::Vec3 &dPdy,
                                  const OSL::Vec3 &dPdz, float *result)
{
    bool status = false;
    
	OSL::TextureSystem *ts = osl_ts;
	ShaderData *sd = (ShaderData *)(sg->renderstate);
	KernelGlobals *kg = sd->osl_globals;
	OSLThreadData *tdata = kg->osl_tdata;
	OIIO::TextureSystem::Perthread *thread_info = tdata->oiio_thread_info;

    if (VDBTextureSystem::valid_vdb_file(filename)) {
        VDBTextureSystem::Ptr volume_ts = vdb_ts;
        status = volume_ts->perform_lookup(filename, thread_info,
                                           options, P, dPdx, dPdy, dPdz, result);
        //std::cout << "Lookup. Status: " << status << " ; Point: " << P << " Result: " << *result << std::endl;
    }
    else
    {
        OIIO::TextureSystem::TextureHandle *th =  ts->get_texture_handle(filename, thread_info);
        
        status = ts->texture3d(th, thread_info,
                               options, P, dPdx, dPdy, dPdz, result);
    }
           
    if(!status) {
        if(options.nchannels == 3 || options.nchannels == 4) {
            result[0] = 1.0f;
            result[1] = 0.0f;
            result[2] = 1.0f;
            
            if(options.nchannels == 4)
                result[3] = 1.0f;
        }
        
    }
    
    return status;
}

bool OSLRenderServices::environment(ustring filename, TextureOpt &options,
                                    OSL::ShaderGlobals *sg, const OSL::Vec3 &R,
                                    const OSL::Vec3 &dRdx, const OSL::Vec3 &dRdy, float *result)
{
	OSL::TextureSystem *ts = osl_ts;
	ShaderData *sd = (ShaderData *)(sg->renderstate);
	KernelGlobals *kg = sd->osl_globals;
	OSLThreadData *tdata = kg->osl_tdata;
	OIIO::TextureSystem::Perthread *thread_info = tdata->oiio_thread_info;

	OIIO::TextureSystem::TextureHandle *th =  ts->get_texture_handle(filename, thread_info);
	bool status = ts->environment(th, thread_info,
	                              options, R, dRdx, dRdy, result);

	if(!status) {
		if(options.nchannels == 3 || options.nchannels == 4) {
			result[0] = 1.0f;
			result[1] = 0.0f;
			result[2] = 1.0f;

			if(options.nchannels == 4)
				result[3] = 1.0f;
		}
	}

	return status;
}

bool OSLRenderServices::get_texture_info(ustring filename, int subimage,
                                         ustring dataname,
                                         TypeDesc datatype, void *data)
{
	OSL::TextureSystem *ts = osl_ts;
	return ts->get_texture_info(filename, subimage, dataname, datatype, data);
}

int OSLRenderServices::pointcloud_search(OSL::ShaderGlobals *sg, ustring filename, const OSL::Vec3 &center,
                                         float radius, int max_points, bool sort,
                                         size_t *out_indices, float *out_distances, int derivs_offset)
{
	return 0;
}

int OSLRenderServices::pointcloud_get(ustring filename, size_t *indices, int count,
                                      ustring attr_name, TypeDesc attr_type, void *out_data)
{
	return 0;
}

bool OSLRenderServices::trace(TraceOpt &options, OSL::ShaderGlobals *sg,
	const OSL::Vec3 &P, const OSL::Vec3 &dPdx,
	const OSL::Vec3 &dPdy, const OSL::Vec3 &R,
	const OSL::Vec3 &dRdx, const OSL::Vec3 &dRdy)
{
	/* todo: options.shader support, maybe options.traceset */
	ShaderData *sd = (ShaderData *)(sg->renderstate);

	/* setup ray */
	Ray ray;

	ray.P = TO_FLOAT3(P);
	ray.D = TO_FLOAT3(R);
	ray.t = (options.maxdist == 1.0e30)? FLT_MAX: options.maxdist - options.mindist;
	ray.time = sd->time;

	if(options.mindist == 0.0f) {
		/* avoid self-intersections */
		if(ray.P == sd->P) {
			bool transmit = (dot(sd->Ng, ray.D) < 0.0f);
			ray.P = ray_offset(sd->P, (transmit)? -sd->Ng: sd->Ng);
		}
	}
	else {
		/* offset for minimum distance */
		ray.P += options.mindist*ray.D;
	}

	/* ray differentials */
	ray.dP.dx = TO_FLOAT3(dPdx);
	ray.dP.dy = TO_FLOAT3(dPdy);
	ray.dD.dx = TO_FLOAT3(dRdx);
	ray.dD.dy = TO_FLOAT3(dRdy);

	/* allocate trace data */
	OSLTraceData *tracedata = (OSLTraceData*)sg->tracedata;
	tracedata->ray = ray;
	tracedata->setup = false;
	tracedata->init = true;

	/* raytrace */
#ifdef __HAIR__
	return scene_intersect(sd->osl_globals, &ray, ~0, &tracedata->isect, NULL, 0.0f, 0.0f);
#else
	return scene_intersect(sd->osl_globals, &ray, ~0, &tracedata->isect);
#endif
}


bool OSLRenderServices::getmessage(OSL::ShaderGlobals *sg, ustring source, ustring name,
	TypeDesc type, void *val, bool derivatives)
{
	OSLTraceData *tracedata = (OSLTraceData*)sg->tracedata;

	if(source == u_trace && tracedata->init) {
		if(name == u_hit) {
			return set_attribute_int((tracedata->isect.prim != ~0), type, derivatives, val);
		}
		else if(tracedata->isect.prim != ~0) {
			if(name == u_hitdist) {
				float f[3] = {tracedata->isect.t, 0.0f, 0.0f};
				return set_attribute_float(f, type, derivatives, val);
			}
			else {
				ShaderData *sd = &tracedata->sd;
				KernelGlobals *kg = sd->osl_globals;

				if(!tracedata->setup) {
					/* lazy shader data setup */
					ShaderData *original_sd = (ShaderData *)(sg->renderstate);
					int bounce = original_sd->ray_depth + 1;

					shader_setup_from_ray(kg, sd, &tracedata->isect, &tracedata->ray, bounce);
					tracedata->setup = true;
				}

				if(name == u_N) {
					return set_attribute_float3(sd->N, type, derivatives, val);
				}
				else if(name == u_Ng) {
					return set_attribute_float3(sd->Ng, type, derivatives, val);
				}
				else if(name == u_P) {
					float3 f[3] = {sd->P, sd->dP.dx, sd->dP.dy};
					return set_attribute_float3(f, type, derivatives, val);
				}
				else if(name == u_I) {
					float3 f[3] = {sd->I, sd->dI.dx, sd->dI.dy};
					return set_attribute_float3(f, type, derivatives, val);
				}
				else if(name == u_u) {
					float f[3] = {sd->u, sd->du.dx, sd->du.dy};
					return set_attribute_float(f, type, derivatives, val);
				}
				else if(name == u_v) {
					float f[3] = {sd->v, sd->dv.dx, sd->dv.dy};
					return set_attribute_float(f, type, derivatives, val);
				}

				return get_attribute(sd, derivatives, u_empty, type, name, val);
			}
		}
	}

	return false;
}

CCL_NAMESPACE_END<|MERGE_RESOLUTION|>--- conflicted
+++ resolved
@@ -97,11 +97,8 @@
 OSLRenderServices::OSLRenderServices()
 {
 	kernel_globals = NULL;
-<<<<<<< HEAD
     vdb_ts = VDBTextureSystem::init();
-=======
 	osl_ts = NULL;
->>>>>>> da2c76d9
 }
 
 OSLRenderServices::~OSLRenderServices()
