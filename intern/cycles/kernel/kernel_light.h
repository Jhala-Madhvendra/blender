/*
 * Copyright 2011-2013 Blender Foundation
 *
 * Licensed under the Apache License, Version 2.0 (the "License");
 * you may not use this file except in compliance with the License.
 * You may obtain a copy of the License at
 *
 * http://www.apache.org/licenses/LICENSE-2.0
 *
 * Unless required by applicable law or agreed to in writing, software
 * distributed under the License is distributed on an "AS IS" BASIS,
 * WITHOUT WARRANTIES OR CONDITIONS OF ANY KIND, either express or implied.
 * See the License for the specific language governing permissions and
 * limitations under the License.
 */

CCL_NAMESPACE_BEGIN

/* Light Sample result */

typedef struct LightSample {
	float3 P;			/* position on light, or direction for distant light */
	float3 Ng;			/* normal on light */
	float3 D;			/* direction from shading point to light */
	float t;			/* distance to light (FLT_MAX for distant light) */
	float u, v;			/* parametric coordinate on primitive */
	float pdf;			/* light sampling probability density function */
	float eval_fac;		/* intensity multiplier */
	int object;			/* object id for triangle/curve lights */
	int prim;			/* primitive id for triangle/curve lights */
	int shader;			/* shader id */
	int lamp;			/* lamp id */
	LightType type;		/* type of light */
} LightSample;

/* Area light sampling */

/* Uses the following paper:
 *
 * Carlos Urena et al.
 * An Area-Preserving Parametrization for Spherical Rectangles.
 *
 * https://www.solidangle.com/research/egsr2013_spherical_rectangle.pdf
 *
 * Note: light_p is modified when sample_coord is true.
 */
ccl_device_inline float area_light_sample(float3 P,
                                          float3 *light_p,
                                          float3 axisu, float3 axisv,
                                          float randu, float randv,
                                          bool sample_coord)
{
	/* In our name system we're using P for the center,
	 * which is o in the paper.
	 */

	float3 corner = *light_p - axisu * 0.5f - axisv * 0.5f;
	float axisu_len, axisv_len;
	/* Compute local reference system R. */
	float3 x = normalize_len(axisu, &axisu_len);
	float3 y = normalize_len(axisv, &axisv_len);
	float3 z = cross(x, y);
	/* Compute rectangle coords in local reference system. */
	float3 dir = corner - P;
	float z0 = dot(dir, z);
	/* Flip 'z' to make it point against Q. */
	if(z0 > 0.0f) {
		z *= -1.0f;
		z0 *= -1.0f;
	}
	float x0 = dot(dir, x);
	float y0 = dot(dir, y);
	float x1 = x0 + axisu_len;
	float y1 = y0 + axisv_len;
	/* Create vectors to four vertices. */
	float3 v00 = make_float3(x0, y0, z0);
	float3 v01 = make_float3(x0, y1, z0);
	float3 v10 = make_float3(x1, y0, z0);
	float3 v11 = make_float3(x1, y1, z0);
	/* Compute normals to edges. */
	float3 n0 = normalize(cross(v00, v10));
	float3 n1 = normalize(cross(v10, v11));
	float3 n2 = normalize(cross(v11, v01));
	float3 n3 = normalize(cross(v01, v00));
	/* Compute internal angles (gamma_i). */
	float g0 = safe_acosf(-dot(n0, n1));
	float g1 = safe_acosf(-dot(n1, n2));
	float g2 = safe_acosf(-dot(n2, n3));
	float g3 = safe_acosf(-dot(n3, n0));
	/* Compute predefined constants. */
	float b0 = n0.z;
	float b1 = n2.z;
	float b0sq = b0 * b0;
	float k = M_2PI_F - g2 - g3;
	/* Compute solid angle from internal angles. */
	float S = g0 + g1 - k;

	if(sample_coord) {
		/* Compute cu. */
		float au = randu * S + k;
		float fu = (cosf(au) * b0 - b1) / sinf(au);
		float cu = 1.0f / sqrtf(fu * fu + b0sq) * (fu > 0.0f ? 1.0f : -1.0f);
		cu = clamp(cu, -1.0f, 1.0f);
		/* Compute xu. */
		float xu = -(cu * z0) / max(sqrtf(1.0f - cu * cu), 1e-7f);
		xu = clamp(xu, x0, x1);
		/* Compute yv. */
		float z0sq = z0 * z0;
		float y0sq = y0 * y0;
		float y1sq = y1 * y1;
		float d = sqrtf(xu * xu + z0sq);
		float h0 = y0 / sqrtf(d * d + y0sq);
		float h1 = y1 / sqrtf(d * d + y1sq);
		float hv = h0 + randv * (h1 - h0), hv2 = hv * hv;
		float yv = (hv2 < 1.0f - 1e-6f) ? (hv * d) / sqrtf(1.0f - hv2) : y1;

		/* Transform (xu, yv, z0) to world coords. */
		*light_p = P + xu * x + yv * y + z0 * z;
	}

	/* return pdf */
	if(S != 0.0f)
		return 1.0f / S;
	else
		return 0.0f;
}

/* Background Light */

#ifdef __BACKGROUND_MIS__

/* TODO(sergey): In theory it should be all fine to use noinline for all
 * devices, but we're so close to the release so better not screw things
 * up for CPU at least.
 */
#ifdef __KERNEL_GPU__
ccl_device_noinline
#else
ccl_device
#endif
float3 background_map_sample(KernelGlobals *kg, float randu, float randv, float *pdf)
{
	/* for the following, the CDF values are actually a pair of floats, with the
	 * function value as X and the actual CDF as Y.  The last entry's function
	 * value is the CDF total. */
	int res = kernel_data.integrator.pdf_background_res;
	int cdf_count = res + 1;

	/* this is basically std::lower_bound as used by pbrt */
	int first = 0;
	int count = res;

	while(count > 0) {
		int step = count >> 1;
		int middle = first + step;

		if(kernel_tex_fetch(__light_background_marginal_cdf, middle).y < randv) {
			first = middle + 1;
			count -= step + 1;
		}
		else
			count = step;
	}

	int index_v = max(0, first - 1);
	kernel_assert(index_v >= 0 && index_v < res);

	float2 cdf_v = kernel_tex_fetch(__light_background_marginal_cdf, index_v);
	float2 cdf_next_v = kernel_tex_fetch(__light_background_marginal_cdf, index_v + 1);
	float2 cdf_last_v = kernel_tex_fetch(__light_background_marginal_cdf, res);

	/* importance-sampled V direction */
	float dv = (randv - cdf_v.y) / (cdf_next_v.y - cdf_v.y);
	float v = (index_v + dv) / res;

	/* this is basically std::lower_bound as used by pbrt */
	first = 0;
	count = res;
	while(count > 0) {
		int step = count >> 1;
		int middle = first + step;

		if(kernel_tex_fetch(__light_background_conditional_cdf, index_v * cdf_count + middle).y < randu) {
			first = middle + 1;
			count -= step + 1;
		}
		else
			count = step;
	}

	int index_u = max(0, first - 1);
	kernel_assert(index_u >= 0 && index_u < res);

	float2 cdf_u = kernel_tex_fetch(__light_background_conditional_cdf, index_v * cdf_count + index_u);
	float2 cdf_next_u = kernel_tex_fetch(__light_background_conditional_cdf, index_v * cdf_count + index_u + 1);
	float2 cdf_last_u = kernel_tex_fetch(__light_background_conditional_cdf, index_v * cdf_count + res);

	/* importance-sampled U direction */
	float du = (randu - cdf_u.y) / (cdf_next_u.y - cdf_u.y);
	float u = (index_u + du) / res;

	/* compute pdf */
	float denom = cdf_last_u.x * cdf_last_v.x;
	float sin_theta = sinf(M_PI_F * v);

	if(sin_theta == 0.0f || denom == 0.0f)
		*pdf = 0.0f;
	else
		*pdf = (cdf_u.x * cdf_v.x)/(M_2PI_F * M_PI_F * sin_theta * denom);

	/* compute direction */
	return equirectangular_to_direction(u, v);
}

/* TODO(sergey): Same as above, after the release we should consider using
 * 'noinline' for all devices.
 */
#ifdef __KERNEL_GPU__
ccl_device_noinline
#else
ccl_device
#endif
float background_map_pdf(KernelGlobals *kg, float3 direction)
{
	float2 uv = direction_to_equirectangular(direction);
	int res = kernel_data.integrator.pdf_background_res;

	float sin_theta = sinf(uv.y * M_PI_F);

	if(sin_theta == 0.0f)
		return 0.0f;

	int index_u = clamp(float_to_int(uv.x * res), 0, res - 1);
	int index_v = clamp(float_to_int(uv.y * res), 0, res - 1);

	/* pdfs in V direction */
	float2 cdf_last_u = kernel_tex_fetch(__light_background_conditional_cdf, index_v * (res + 1) + res);
	float2 cdf_last_v = kernel_tex_fetch(__light_background_marginal_cdf, res);

	float denom = cdf_last_u.x * cdf_last_v.x;

	if(denom == 0.0f)
		return 0.0f;

	/* pdfs in U direction */
	float2 cdf_u = kernel_tex_fetch(__light_background_conditional_cdf, index_v * (res + 1) + index_u);
	float2 cdf_v = kernel_tex_fetch(__light_background_marginal_cdf, index_v);

	return (cdf_u.x * cdf_v.x)/(M_2PI_F * M_PI_F * sin_theta * denom);
}

ccl_device_inline bool background_portal_data_fetch_and_check_side(KernelGlobals *kg,
                                                                   float3 P,
                                                                   int index,
                                                                   float3 *lightpos,
                                                                   float3 *dir)
{
	float4 data0 = kernel_tex_fetch(__light_data, (index + kernel_data.integrator.portal_offset)*LIGHT_SIZE + 0);
	float4 data3 = kernel_tex_fetch(__light_data, (index + kernel_data.integrator.portal_offset)*LIGHT_SIZE + 3);

	*lightpos = make_float3(data0.y, data0.z, data0.w);
	*dir = make_float3(data3.y, data3.z, data3.w);

	/* Check whether portal is on the right side. */
	if(dot(*dir, P - *lightpos) > 1e-4f)
		return true;

	return false;
}

ccl_device_inline float background_portal_pdf(KernelGlobals *kg,
                                              float3 P,
                                              float3 direction,
                                              int ignore_portal,
                                              bool *is_possible)
{
	float portal_pdf = 0.0f;

	int num_possible = 0;
	for(int p = 0; p < kernel_data.integrator.num_portals; p++) {
		if(p == ignore_portal)
			continue;

		float3 lightpos, dir;
		if(!background_portal_data_fetch_and_check_side(kg, P, p, &lightpos, &dir))
			continue;

		/* There's a portal that could be sampled from this position. */
		if(is_possible) {
			*is_possible = true;
		}
		num_possible++;

		float4 data1 = kernel_tex_fetch(__light_data, (p + kernel_data.integrator.portal_offset)*LIGHT_SIZE + 1);
		float4 data2 = kernel_tex_fetch(__light_data, (p + kernel_data.integrator.portal_offset)*LIGHT_SIZE + 2);

		float3 axisu = make_float3(data1.y, data1.z, data1.w);
		float3 axisv = make_float3(data2.y, data2.z, data2.w);

		if(!ray_quad_intersect(P, direction, 1e-4f, FLT_MAX, lightpos, axisu, axisv, dir, NULL, NULL, NULL, NULL))
			continue;

		portal_pdf += area_light_sample(P, &lightpos, axisu, axisv, 0.0f, 0.0f, false);
	}

	if(ignore_portal >= 0) {
		/* We have skipped a portal that could be sampled as well. */
		num_possible++;
	}

	return (num_possible > 0)? portal_pdf / num_possible: 0.0f;
}

ccl_device int background_num_possible_portals(KernelGlobals *kg, float3 P)
{
	int num_possible_portals = 0;
	for(int p = 0; p < kernel_data.integrator.num_portals; p++) {
		float3 lightpos, dir;
		if(background_portal_data_fetch_and_check_side(kg, P, p, &lightpos, &dir))
			num_possible_portals++;
	}
	return num_possible_portals;
}

ccl_device float3 background_portal_sample(KernelGlobals *kg,
                                           float3 P,
                                           float randu,
                                           float randv,
                                           int num_possible,
                                           int *sampled_portal,
                                           float *pdf)
{
	/* Pick a portal, then re-normalize randv. */
	randv *= num_possible;
	int portal = (int)randv;
	randv -= portal;

	/* TODO(sergey): Some smarter way of finding portal to sample
	 * is welcome.
	 */
	for(int p = 0; p < kernel_data.integrator.num_portals; p++) {
		/* Search for the sampled portal. */
		float3 lightpos, dir;
		if(!background_portal_data_fetch_and_check_side(kg, P, p, &lightpos, &dir))
			continue;

		if(portal == 0) {
			/* p is the portal to be sampled. */
			float4 data1 = kernel_tex_fetch(__light_data, (p + kernel_data.integrator.portal_offset)*LIGHT_SIZE + 1);
			float4 data2 = kernel_tex_fetch(__light_data, (p + kernel_data.integrator.portal_offset)*LIGHT_SIZE + 2);
			float3 axisu = make_float3(data1.y, data1.z, data1.w);
			float3 axisv = make_float3(data2.y, data2.z, data2.w);

			*pdf = area_light_sample(P, &lightpos,
			                         axisu, axisv,
			                         randu, randv,
			                         true);

			*pdf /= num_possible;
			*sampled_portal = p;
			return normalize(lightpos - P);
		}

		portal--;
	}

	return make_float3(0.0f, 0.0f, 0.0f);
}

ccl_device_inline float3 background_light_sample(KernelGlobals *kg,
                                                 float3 P,
                                                 float randu, float randv,
                                                 float *pdf)
{
	/* Probability of sampling portals instead of the map. */
	float portal_sampling_pdf = kernel_data.integrator.portal_pdf;

	/* Check if there are portals in the scene which we can sample. */
	if(portal_sampling_pdf > 0.0f) {
		int num_portals = background_num_possible_portals(kg, P);
		if(num_portals > 0) {
			if(portal_sampling_pdf == 1.0f || randu < portal_sampling_pdf) {
				if(portal_sampling_pdf < 1.0f) {
					randu /= portal_sampling_pdf;
				}
				int portal;
				float3 D = background_portal_sample(kg, P, randu, randv, num_portals, &portal, pdf);
				if(num_portals > 1) {
					/* Ignore the chosen portal, its pdf is already included. */
					*pdf += background_portal_pdf(kg, P, D, portal, NULL);
				}
				/* We could also have sampled the map, so combine with MIS. */
				if(portal_sampling_pdf < 1.0f) {
					float cdf_pdf = background_map_pdf(kg, D);
					*pdf = (portal_sampling_pdf * (*pdf)
					     + (1.0f - portal_sampling_pdf) * cdf_pdf);
				}
				return D;
			} else {
				/* Sample map, but with nonzero portal_sampling_pdf for MIS. */
				randu = (randu - portal_sampling_pdf) / (1.0f - portal_sampling_pdf);
			}
		} else {
			/* We can't sample a portal.
			 * Check if we can sample the map instead.
			 */
			if(portal_sampling_pdf == 1.0f) {
				/* Use uniform as a fallback if we can't sample the map. */
				*pdf = 1.0f / M_4PI_F;
				return sample_uniform_sphere(randu, randv);
			}
			else {
				portal_sampling_pdf = 0.0f;
			}
		}
	}

	float3 D = background_map_sample(kg, randu, randv, pdf);
	/* Use MIS if portals could be sampled as well. */
	if(portal_sampling_pdf > 0.0f) {
		float portal_pdf = background_portal_pdf(kg, P, D, -1, NULL);
		*pdf = (portal_sampling_pdf * portal_pdf
		     + (1.0f - portal_sampling_pdf) * (*pdf));
	}
	return D;
}

ccl_device float background_light_pdf(KernelGlobals *kg, float3 P, float3 direction)
{
	/* Probability of sampling portals instead of the map. */
	float portal_sampling_pdf = kernel_data.integrator.portal_pdf;

	float portal_pdf = 0.0f, map_pdf = 0.0f;
	if(portal_sampling_pdf > 0.0f) {
		/* Evaluate PDF of sampling this direction by portal sampling. */
		bool is_possible = false;
		portal_pdf = background_portal_pdf(kg, P, direction, -1, &is_possible) * portal_sampling_pdf;
		if(!is_possible) {
			/* Portal sampling is not possible here because all portals point to the wrong side.
			 * If map sampling is possible, it would be used instead, otherwise fallback sampling is used. */
			if(portal_sampling_pdf == 1.0f) {
				return kernel_data.integrator.pdf_lights / M_4PI_F;
			}
			else {
				/* Force map sampling. */
				portal_sampling_pdf = 0.0f;
			}
		}
	}
	if(portal_sampling_pdf < 1.0f) {
		/* Evaluate PDF of sampling this direction by map sampling. */
		map_pdf = background_map_pdf(kg, direction) * (1.0f - portal_sampling_pdf);
	}
	return (portal_pdf + map_pdf) * kernel_data.integrator.pdf_lights;
}
#endif

/* Regular Light */

ccl_device float3 disk_light_sample(float3 v, float randu, float randv)
{
	float3 ru, rv;

	make_orthonormals(v, &ru, &rv);
	to_unit_disk(&randu, &randv);

	return ru*randu + rv*randv;
}

ccl_device float3 distant_light_sample(float3 D, float radius, float randu, float randv)
{
	return normalize(D + disk_light_sample(D, randu, randv)*radius);
}

ccl_device float3 sphere_light_sample(float3 P, float3 center, float radius, float randu, float randv)
{
	return disk_light_sample(normalize(P - center), randu, randv)*radius;
}

ccl_device float spot_light_attenuation(float4 data1, float4 data2, LightSample *ls)
{
	float3 dir = make_float3(data2.y, data2.z, data2.w);
	float3 I = ls->Ng;

	float spot_angle = data1.w;
	float spot_smooth = data2.x;

	float attenuation = dot(dir, I);

	if(attenuation <= spot_angle) {
		attenuation = 0.0f;
	}
	else {
		float t = attenuation - spot_angle;

		if(t < spot_smooth && spot_smooth != 0.0f)
			attenuation *= smoothstepf(t/spot_smooth);
	}

	return attenuation;
}

ccl_device float lamp_light_pdf(KernelGlobals *kg, const float3 Ng, const float3 I, float t)
{
	float cos_pi = dot(Ng, I);

	if(cos_pi <= 0.0f)
		return 0.0f;
	
	return t*t/cos_pi;
}

ccl_device_inline bool lamp_light_sample(KernelGlobals *kg,
                                         int lamp,
                                         float randu, float randv,
                                         float3 P,
                                         LightSample *ls)
{
	float4 data0 = kernel_tex_fetch(__light_data, lamp*LIGHT_SIZE + 0);
	float4 data1 = kernel_tex_fetch(__light_data, lamp*LIGHT_SIZE + 1);

	LightType type = (LightType)__float_as_int(data0.x);
	ls->type = type;
	ls->shader = __float_as_int(data1.x);
	ls->object = PRIM_NONE;
	ls->prim = PRIM_NONE;
	ls->lamp = lamp;
	ls->u = randu;
	ls->v = randv;

	if(type == LIGHT_DISTANT) {
		/* distant light */
		float3 lightD = make_float3(data0.y, data0.z, data0.w);
		float3 D = lightD;
		float radius = data1.y;
		float invarea = data1.w;

		if(radius > 0.0f)
			D = distant_light_sample(D, radius, randu, randv);

		ls->P = D;
		ls->Ng = D;
		ls->D = -D;
		ls->t = FLT_MAX;

		float costheta = dot(lightD, D);
		ls->pdf = invarea/(costheta*costheta*costheta);
		ls->eval_fac = ls->pdf*kernel_data.integrator.inv_pdf_lights;
	}
#ifdef __BACKGROUND_MIS__
	else if(type == LIGHT_BACKGROUND) {
		/* infinite area light (e.g. light dome or env light) */
		float3 D = -background_light_sample(kg, P, randu, randv, &ls->pdf);

		ls->P = D;
		ls->Ng = D;
		ls->D = -D;
		ls->t = FLT_MAX;
		ls->eval_fac = 1.0f;
		ls->pdf *= kernel_data.integrator.pdf_lights;
	}
#endif
	else {
		ls->P = make_float3(data0.y, data0.z, data0.w);

		if(type == LIGHT_POINT || type == LIGHT_SPOT) {
			float radius = data1.y;

			if(radius > 0.0f)
				/* sphere light */
				ls->P += sphere_light_sample(P, ls->P, radius, randu, randv);

			ls->D = normalize_len(ls->P - P, &ls->t);
			ls->Ng = -ls->D;

			float invarea = data1.z;
			ls->eval_fac = (0.25f*M_1_PI_F)*invarea;
			ls->pdf = invarea;

			if(type == LIGHT_SPOT) {
				/* spot light attenuation */
				float4 data2 = kernel_tex_fetch(__light_data, lamp*LIGHT_SIZE + 2);
				ls->eval_fac *= spot_light_attenuation(data1, data2, ls);
				if(ls->eval_fac == 0.0f) {
					return false;
				}
			}
			float2 uv = map_to_sphere(ls->Ng);
			ls->u = uv.x;
			ls->v = uv.y;

			ls->pdf *= lamp_light_pdf(kg, ls->Ng, -ls->D, ls->t);
		}
		else {
			/* area light */
			float4 data2 = kernel_tex_fetch(__light_data, lamp*LIGHT_SIZE + 2);
			float4 data3 = kernel_tex_fetch(__light_data, lamp*LIGHT_SIZE + 3);

			float3 axisu = make_float3(data1.y, data1.z, data1.w);
			float3 axisv = make_float3(data2.y, data2.z, data2.w);
			float3 D = make_float3(data3.y, data3.z, data3.w);

			if(dot(ls->P - P, D) > 0.0f) {
				return false;
			}

			float3 inplane = ls->P;
			ls->pdf = area_light_sample(P, &ls->P,
			                          axisu, axisv,
			                          randu, randv,
			                          true);

			inplane = ls->P - inplane;
			ls->u = dot(inplane, axisu) * (1.0f / dot(axisu, axisu)) + 0.5f;
			ls->v = dot(inplane, axisv) * (1.0f / dot(axisv, axisv)) + 0.5f;

			ls->Ng = D;
			ls->D = normalize_len(ls->P - P, &ls->t);

			float invarea = data2.x;
			ls->eval_fac = 0.25f*invarea;
		}

		ls->eval_fac *= kernel_data.integrator.inv_pdf_lights;
	}

	return (ls->pdf > 0.0f);
}

ccl_device bool lamp_light_eval(KernelGlobals *kg, int lamp, float3 P, float3 D, float t, LightSample *ls)
{
	float4 data0 = kernel_tex_fetch(__light_data, lamp*LIGHT_SIZE + 0);
	float4 data1 = kernel_tex_fetch(__light_data, lamp*LIGHT_SIZE + 1);

	LightType type = (LightType)__float_as_int(data0.x);
	ls->type = type;
	ls->shader = __float_as_int(data1.x);
	ls->object = PRIM_NONE;
	ls->prim = PRIM_NONE;
	ls->lamp = lamp;
	/* todo: missing texture coordinates */
	ls->u = 0.0f;
	ls->v = 0.0f;

	if(!(ls->shader & SHADER_USE_MIS))
		return false;

	if(type == LIGHT_DISTANT) {
		/* distant light */
		float radius = data1.y;

		if(radius == 0.0f)
			return false;
		if(t != FLT_MAX)
			return false;

		/* a distant light is infinitely far away, but equivalent to a disk
		 * shaped light exactly 1 unit away from the current shading point.
		 *
		 *     radius              t^2/cos(theta)
		 *  <---------->           t = sqrt(1^2 + tan(theta)^2)
		 *       tan(th)           area = radius*radius*pi
		 *       <----->
		 *        \    |           (1 + tan(theta)^2)/cos(theta)
		 *         \   |           (1 + tan(acos(cos(theta)))^2)/cos(theta)
		 *       t  \th| 1         simplifies to
		 *           \-|           1/(cos(theta)^3)
		 *            \|           magic!
		 *             P
		 */

		float3 lightD = make_float3(data0.y, data0.z, data0.w);
		float costheta = dot(-lightD, D);
		float cosangle = data1.z;

		if(costheta < cosangle)
			return false;

		ls->P = -D;
		ls->Ng = -D;
		ls->D = D;
		ls->t = FLT_MAX;

		/* compute pdf */
		float invarea = data1.w;
		ls->pdf = invarea/(costheta*costheta*costheta);
		ls->eval_fac = ls->pdf;
	}
	else if(type == LIGHT_POINT || type == LIGHT_SPOT) {
		float3 lightP = make_float3(data0.y, data0.z, data0.w);
		float radius = data1.y;

		/* sphere light */
		if(radius == 0.0f)
			return false;

		if(!ray_aligned_disk_intersect(P, D, t,
		                               lightP, radius, &ls->P, &ls->t))
		{
			return false;
		}

		ls->Ng = -D;
		ls->D = D;

		float invarea = data1.z;
		ls->eval_fac = (0.25f*M_1_PI_F)*invarea;
		ls->pdf = invarea;

		if(type == LIGHT_SPOT) {
			/* spot light attenuation */
			float4 data2 = kernel_tex_fetch(__light_data, lamp*LIGHT_SIZE + 2);
			ls->eval_fac *= spot_light_attenuation(data1, data2, ls);

			if(ls->eval_fac == 0.0f)
				return false;
		}
		float2 uv = map_to_sphere(ls->Ng);
		ls->u = uv.x;
		ls->v = uv.y;

		/* compute pdf */
		if(ls->t != FLT_MAX)
			ls->pdf *= lamp_light_pdf(kg, ls->Ng, -ls->D, ls->t);
	}
	else if(type == LIGHT_AREA) {
		/* area light */
		float4 data2 = kernel_tex_fetch(__light_data, lamp*LIGHT_SIZE + 2);
		float4 data3 = kernel_tex_fetch(__light_data, lamp*LIGHT_SIZE + 3);

		float invarea = data2.x;
		if(invarea == 0.0f)
			return false;

		float3 axisu = make_float3(data1.y, data1.z, data1.w);
		float3 axisv = make_float3(data2.y, data2.z, data2.w);
		float3 Ng = make_float3(data3.y, data3.z, data3.w);

		/* one sided */
		if(dot(D, Ng) >= 0.0f)
			return false;

		float3 light_P = make_float3(data0.y, data0.z, data0.w);

		if(!ray_quad_intersect(P, D, 0.0f, t, light_P,
		                       axisu, axisv, Ng,
		                       &ls->P, &ls->t,
		                       &ls->u, &ls->v))
		{
			return false;
		}

		ls->D = D;
		ls->Ng = Ng;
		ls->pdf = area_light_sample(P, &light_P, axisu, axisv, 0, 0, false);
		ls->eval_fac = 0.25f*invarea;
	}
	else
		return false;

	return true;
}

/* Triangle Light */

ccl_device void object_transform_light_sample(KernelGlobals *kg, LightSample *ls, int object, float time)
{
#ifdef __INSTANCING__
	/* instance transform */
<<<<<<< HEAD
	if(!(kernel_tex_fetch(__object_flag, object) & SD_TRANSFORM_APPLIED)) {
=======
	if(!(kernel_tex_fetch(__object_flag, object) & SD_OBJECT_TRANSFORM_APPLIED)) {
>>>>>>> 5e9132b3
#  ifdef __OBJECT_MOTION__
		Transform itfm;
		Transform tfm = object_fetch_transform_motion_test(kg, object, time, &itfm);
#  else
		Transform tfm = object_fetch_transform(kg, object, OBJECT_TRANSFORM);
#  endif

		ls->P = transform_point(&tfm, ls->P);
		ls->Ng = normalize(transform_direction(&tfm, ls->Ng));
	}
#endif
}

ccl_device void triangle_light_sample(KernelGlobals *kg, int prim, int object,
	float randu, float randv, float time, LightSample *ls)
{
	float u, v;

	/* compute random point in triangle */
	randu = sqrtf(randu);

	u = 1.0f - randu;
	v = randv*randu;

	/* triangle, so get position, normal, shader */
	triangle_point_normal(kg, object, prim, u, v, &ls->P, &ls->Ng, &ls->shader);
	ls->object = object;
	ls->prim = prim;
	ls->lamp = LAMP_NONE;
	ls->shader |= SHADER_USE_MIS;
	ls->t = 0.0f;
	ls->u = u;
	ls->v = v;
	ls->type = LIGHT_TRIANGLE;
	ls->eval_fac = 1.0f;

	object_transform_light_sample(kg, ls, object, time);
}

ccl_device float triangle_light_pdf(KernelGlobals *kg,
	const float3 Ng, const float3 I, float t)
{
	float pdf = kernel_data.integrator.pdf_triangles;
	float cos_pi = fabsf(dot(Ng, I));

	if(cos_pi == 0.0f)
		return 0.0f;
	
	return t*t*pdf/cos_pi;
}

/* Light Distribution */

ccl_device int light_distribution_sample(KernelGlobals *kg, float randt)
{
	/* this is basically std::upper_bound as used by pbrt, to find a point light or
	 * triangle to emit from, proportional to area. a good improvement would be to
	 * also sample proportional to power, though it's not so well defined with
	 * OSL shaders. */
	int first = 0;
	int len = kernel_data.integrator.num_distribution + 1;

	while(len > 0) {
		int half_len = len >> 1;
		int middle = first + half_len;

		if(randt < kernel_tex_fetch(__light_distribution, middle).x) {
			len = half_len;
		}
		else {
			first = middle + 1;
			len = len - half_len - 1;
		}
	}

	/* clamping should not be needed but float rounding errors seem to
	 * make this fail on rare occasions */
	return clamp(first-1, 0, kernel_data.integrator.num_distribution-1);
}

/* Generic Light */

ccl_device bool light_select_reached_max_bounces(KernelGlobals *kg, int index, int bounce)
{
	float4 data4 = kernel_tex_fetch(__light_data, index*LIGHT_SIZE + 4);
	return (bounce > __float_as_int(data4.x));
}

ccl_device_noinline bool light_sample(KernelGlobals *kg,
                                      float randt,
                                      float randu,
                                      float randv,
                                      float time,
                                      float3 P,
                                      int bounce,
                                      LightSample *ls)
{
	/* sample index */
	int index = light_distribution_sample(kg, randt);

	/* fetch light data */
	float4 l = kernel_tex_fetch(__light_distribution, index);
	int prim = __float_as_int(l.y);

	if(prim >= 0) {
		int object = __float_as_int(l.w);
		int shader_flag = __float_as_int(l.z);

		triangle_light_sample(kg, prim, object, randu, randv, time, ls);
		/* compute incoming direction, distance and pdf */
		ls->D = normalize_len(ls->P - P, &ls->t);
		ls->pdf = triangle_light_pdf(kg, ls->Ng, -ls->D, ls->t);
		ls->shader |= shader_flag;
		return (ls->pdf > 0.0f);
	}
	else {
		int lamp = -prim-1;

		if(UNLIKELY(light_select_reached_max_bounces(kg, lamp, bounce))) {
			return false;
		}

		return lamp_light_sample(kg, lamp, randu, randv, P, ls);
	}
}

ccl_device int light_select_num_samples(KernelGlobals *kg, int index)
{
	float4 data3 = kernel_tex_fetch(__light_data, index*LIGHT_SIZE + 3);
	return __float_as_int(data3.x);
}

CCL_NAMESPACE_END<|MERGE_RESOLUTION|>--- conflicted
+++ resolved
@@ -767,11 +767,7 @@
 {
 #ifdef __INSTANCING__
 	/* instance transform */
-<<<<<<< HEAD
-	if(!(kernel_tex_fetch(__object_flag, object) & SD_TRANSFORM_APPLIED)) {
-=======
 	if(!(kernel_tex_fetch(__object_flag, object) & SD_OBJECT_TRANSFORM_APPLIED)) {
->>>>>>> 5e9132b3
 #  ifdef __OBJECT_MOTION__
 		Transform itfm;
 		Transform tfm = object_fetch_transform_motion_test(kg, object, time, &itfm);
